# Copyright (C) 2004, 2005, 2006, 2007 Canonical Ltd
#
# This program is free software; you can redistribute it and/or modify
# it under the terms of the GNU General Public License as published by
# the Free Software Foundation; either version 2 of the License, or
# (at your option) any later version.
#
# This program is distributed in the hope that it will be useful,
# but WITHOUT ANY WARRANTY; without even the implied warranty of
# MERCHANTABILITY or FITNESS FOR A PARTICULAR PURPOSE.  See the
# GNU General Public License for more details.
#
# You should have received a copy of the GNU General Public License
# along with this program; if not, write to the Free Software
# Foundation, Inc., 59 Temple Place, Suite 330, Boston, MA  02111-1307  USA

from cStringIO import StringIO
import os
import sys
import tempfile

from bzrlib import (
    bzrdir,
    errors,
    inventory,
    repository,
    revision as _mod_revision,
    treebuilder,
    )
from bzrlib.builtins import _merge_helper
from bzrlib.bzrdir import BzrDir
from bzrlib.bundle.apply_bundle import install_bundle, merge_bundle
from bzrlib.bundle.bundle_data import BundleTree
from bzrlib.bundle.serializer import write_bundle, read_bundle, v09, v4
from bzrlib.bundle.serializer.v08 import BundleSerializerV08
from bzrlib.bundle.serializer.v09 import BundleSerializerV09
from bzrlib.bundle.serializer.v4 import BundleSerializerV4
from bzrlib.branch import Branch
from bzrlib.diff import internal_diff
from bzrlib.errors import (BzrError, TestamentMismatch, NotABundle, BadBundle, 
                           NoSuchFile,)
from bzrlib.merge import Merge3Merger
from bzrlib.repofmt import knitrepo
from bzrlib.osutils import has_symlinks, sha_file
from bzrlib.tests import (TestCaseInTempDir, TestCaseWithTransport,
                          TestCase, TestSkipped, test_commit)
from bzrlib.transform import TreeTransform
from bzrlib.workingtree import WorkingTree


class MockTree(object):
    def __init__(self):
        from bzrlib.inventory import InventoryDirectory, ROOT_ID
        object.__init__(self)
        self.paths = {ROOT_ID: ""}
        self.ids = {"": ROOT_ID}
        self.contents = {}
        self.root = InventoryDirectory(ROOT_ID, '', None)

    inventory = property(lambda x:x)

    def __iter__(self):
        return self.paths.iterkeys()

    def __getitem__(self, file_id):
        if file_id == self.root.file_id:
            return self.root
        else:
            return self.make_entry(file_id, self.paths[file_id])

    def parent_id(self, file_id):
        parent_dir = os.path.dirname(self.paths[file_id])
        if parent_dir == "":
            return None
        return self.ids[parent_dir]

    def iter_entries(self):
        for path, file_id in self.ids.iteritems():
            yield path, self[file_id]

    def get_file_kind(self, file_id):
        if file_id in self.contents:
            kind = 'file'
        else:
            kind = 'directory'
        return kind

    def make_entry(self, file_id, path):
        from bzrlib.inventory import (InventoryEntry, InventoryFile
                                    , InventoryDirectory, InventoryLink)
        name = os.path.basename(path)
        kind = self.get_file_kind(file_id)
        parent_id = self.parent_id(file_id)
        text_sha_1, text_size = self.contents_stats(file_id)
        if kind == 'directory':
            ie = InventoryDirectory(file_id, name, parent_id)
        elif kind == 'file':
            ie = InventoryFile(file_id, name, parent_id)
        elif kind == 'symlink':
            ie = InventoryLink(file_id, name, parent_id)
        else:
            raise BzrError('unknown kind %r' % kind)
        ie.text_sha1 = text_sha_1
        ie.text_size = text_size
        return ie

    def add_dir(self, file_id, path):
        self.paths[file_id] = path
        self.ids[path] = file_id
    
    def add_file(self, file_id, path, contents):
        self.add_dir(file_id, path)
        self.contents[file_id] = contents

    def path2id(self, path):
        return self.ids.get(path)

    def id2path(self, file_id):
        return self.paths.get(file_id)

    def has_id(self, file_id):
        return self.id2path(file_id) is not None

    def get_file(self, file_id):
        result = StringIO()
        result.write(self.contents[file_id])
        result.seek(0,0)
        return result

    def contents_stats(self, file_id):
        if file_id not in self.contents:
            return None, None
        text_sha1 = sha_file(self.get_file(file_id))
        return text_sha1, len(self.contents[file_id])


class BTreeTester(TestCase):
    """A simple unittest tester for the BundleTree class."""

    def make_tree_1(self):
        mtree = MockTree()
        mtree.add_dir("a", "grandparent")
        mtree.add_dir("b", "grandparent/parent")
        mtree.add_file("c", "grandparent/parent/file", "Hello\n")
        mtree.add_dir("d", "grandparent/alt_parent")
        return BundleTree(mtree, ''), mtree
        
    def test_renames(self):
        """Ensure that file renames have the proper effect on children"""
        btree = self.make_tree_1()[0]
        self.assertEqual(btree.old_path("grandparent"), "grandparent")
        self.assertEqual(btree.old_path("grandparent/parent"), 
                         "grandparent/parent")
        self.assertEqual(btree.old_path("grandparent/parent/file"),
                         "grandparent/parent/file")

        self.assertEqual(btree.id2path("a"), "grandparent")
        self.assertEqual(btree.id2path("b"), "grandparent/parent")
        self.assertEqual(btree.id2path("c"), "grandparent/parent/file")

        self.assertEqual(btree.path2id("grandparent"), "a")
        self.assertEqual(btree.path2id("grandparent/parent"), "b")
        self.assertEqual(btree.path2id("grandparent/parent/file"), "c")

        assert btree.path2id("grandparent2") is None
        assert btree.path2id("grandparent2/parent") is None
        assert btree.path2id("grandparent2/parent/file") is None

        btree.note_rename("grandparent", "grandparent2")
        assert btree.old_path("grandparent") is None
        assert btree.old_path("grandparent/parent") is None
        assert btree.old_path("grandparent/parent/file") is None

        self.assertEqual(btree.id2path("a"), "grandparent2")
        self.assertEqual(btree.id2path("b"), "grandparent2/parent")
        self.assertEqual(btree.id2path("c"), "grandparent2/parent/file")

        self.assertEqual(btree.path2id("grandparent2"), "a")
        self.assertEqual(btree.path2id("grandparent2/parent"), "b")
        self.assertEqual(btree.path2id("grandparent2/parent/file"), "c")

        assert btree.path2id("grandparent") is None
        assert btree.path2id("grandparent/parent") is None
        assert btree.path2id("grandparent/parent/file") is None

        btree.note_rename("grandparent/parent", "grandparent2/parent2")
        self.assertEqual(btree.id2path("a"), "grandparent2")
        self.assertEqual(btree.id2path("b"), "grandparent2/parent2")
        self.assertEqual(btree.id2path("c"), "grandparent2/parent2/file")

        self.assertEqual(btree.path2id("grandparent2"), "a")
        self.assertEqual(btree.path2id("grandparent2/parent2"), "b")
        self.assertEqual(btree.path2id("grandparent2/parent2/file"), "c")

        assert btree.path2id("grandparent2/parent") is None
        assert btree.path2id("grandparent2/parent/file") is None

        btree.note_rename("grandparent/parent/file", 
                          "grandparent2/parent2/file2")
        self.assertEqual(btree.id2path("a"), "grandparent2")
        self.assertEqual(btree.id2path("b"), "grandparent2/parent2")
        self.assertEqual(btree.id2path("c"), "grandparent2/parent2/file2")

        self.assertEqual(btree.path2id("grandparent2"), "a")
        self.assertEqual(btree.path2id("grandparent2/parent2"), "b")
        self.assertEqual(btree.path2id("grandparent2/parent2/file2"), "c")

        assert btree.path2id("grandparent2/parent2/file") is None

    def test_moves(self):
        """Ensure that file moves have the proper effect on children"""
        btree = self.make_tree_1()[0]
        btree.note_rename("grandparent/parent/file", 
                          "grandparent/alt_parent/file")
        self.assertEqual(btree.id2path("c"), "grandparent/alt_parent/file")
        self.assertEqual(btree.path2id("grandparent/alt_parent/file"), "c")
        assert btree.path2id("grandparent/parent/file") is None

    def unified_diff(self, old, new):
        out = StringIO()
        internal_diff("old", old, "new", new, out)
        out.seek(0,0)
        return out.read()

    def make_tree_2(self):
        btree = self.make_tree_1()[0]
        btree.note_rename("grandparent/parent/file", 
                          "grandparent/alt_parent/file")
        assert btree.id2path("e") is None
        assert btree.path2id("grandparent/parent/file") is None
        btree.note_id("e", "grandparent/parent/file")
        return btree

    def test_adds(self):
        """File/inventory adds"""
        btree = self.make_tree_2()
        add_patch = self.unified_diff([], ["Extra cheese\n"])
        btree.note_patch("grandparent/parent/file", add_patch)
        btree.note_id('f', 'grandparent/parent/symlink', kind='symlink')
        btree.note_target('grandparent/parent/symlink', 'venus')
        self.adds_test(btree)

    def adds_test(self, btree):
        self.assertEqual(btree.id2path("e"), "grandparent/parent/file")
        self.assertEqual(btree.path2id("grandparent/parent/file"), "e")
        self.assertEqual(btree.get_file("e").read(), "Extra cheese\n")
        self.assertEqual(btree.get_symlink_target('f'), 'venus')

    def test_adds2(self):
        """File/inventory adds, with patch-compatibile renames"""
        btree = self.make_tree_2()
        btree.contents_by_id = False
        add_patch = self.unified_diff(["Hello\n"], ["Extra cheese\n"])
        btree.note_patch("grandparent/parent/file", add_patch)
        btree.note_id('f', 'grandparent/parent/symlink', kind='symlink')
        btree.note_target('grandparent/parent/symlink', 'venus')
        self.adds_test(btree)

    def make_tree_3(self):
        btree, mtree = self.make_tree_1()
        mtree.add_file("e", "grandparent/parent/topping", "Anchovies\n")
        btree.note_rename("grandparent/parent/file", 
                          "grandparent/alt_parent/file")
        btree.note_rename("grandparent/parent/topping", 
                          "grandparent/alt_parent/stopping")
        return btree

    def get_file_test(self, btree):
        self.assertEqual(btree.get_file("e").read(), "Lemon\n")
        self.assertEqual(btree.get_file("c").read(), "Hello\n")

    def test_get_file(self):
        """Get file contents"""
        btree = self.make_tree_3()
        mod_patch = self.unified_diff(["Anchovies\n"], ["Lemon\n"])
        btree.note_patch("grandparent/alt_parent/stopping", mod_patch)
        self.get_file_test(btree)

    def test_get_file2(self):
        """Get file contents, with patch-compatibile renames"""
        btree = self.make_tree_3()
        btree.contents_by_id = False
        mod_patch = self.unified_diff([], ["Lemon\n"])
        btree.note_patch("grandparent/alt_parent/stopping", mod_patch)
        mod_patch = self.unified_diff([], ["Hello\n"])
        btree.note_patch("grandparent/alt_parent/file", mod_patch)
        self.get_file_test(btree)

    def test_delete(self):
        "Deletion by bundle"
        btree = self.make_tree_1()[0]
        self.assertEqual(btree.get_file("c").read(), "Hello\n")
        btree.note_deletion("grandparent/parent/file")
        assert btree.id2path("c") is None
        assert btree.path2id("grandparent/parent/file") is None

    def sorted_ids(self, tree):
        ids = list(tree)
        ids.sort()
        return ids

    def test_iteration(self):
        """Ensure that iteration through ids works properly"""
        btree = self.make_tree_1()[0]
        self.assertEqual(self.sorted_ids(btree),
            [inventory.ROOT_ID, 'a', 'b', 'c', 'd'])
        btree.note_deletion("grandparent/parent/file")
        btree.note_id("e", "grandparent/alt_parent/fool", kind="directory")
        btree.note_last_changed("grandparent/alt_parent/fool", 
                                "revisionidiguess")
        self.assertEqual(self.sorted_ids(btree),
            [inventory.ROOT_ID, 'a', 'b', 'd', 'e'])


class BundleTester1(TestCaseWithTransport):

    def test_mismatched_bundle(self):
        format = bzrdir.BzrDirMetaFormat1()
        format.repository_format = knitrepo.RepositoryFormatKnit3()
        serializer = BundleSerializerV08('0.8')
        b = self.make_branch('.', format=format)
        self.assertRaises(errors.IncompatibleBundleFormat, serializer.write, 
                          b.repository, [], {}, StringIO())

    def test_matched_bundle(self):
        """Don't raise IncompatibleBundleFormat for knit2 and bundle0.9"""
        format = bzrdir.BzrDirMetaFormat1()
        format.repository_format = knitrepo.RepositoryFormatKnit3()
        serializer = BundleSerializerV09('0.9')
        b = self.make_branch('.', format=format)
        serializer.write(b.repository, [], {}, StringIO())

    def test_mismatched_model(self):
        """Try copying a bundle from knit2 to knit1"""
        format = bzrdir.BzrDirMetaFormat1()
        format.repository_format = knitrepo.RepositoryFormatKnit3()
        source = self.make_branch_and_tree('source', format=format)
        source.commit('one', rev_id='one-id')
        source.commit('two', rev_id='two-id')
        text = StringIO()
        write_bundle(source.branch.repository, 'two-id', 'null:', text,
                     format='0.9')
        text.seek(0)

        format = bzrdir.BzrDirMetaFormat1()
        format.repository_format = knitrepo.RepositoryFormatKnit1()
        target = self.make_branch('target', format=format)
        self.assertRaises(errors.IncompatibleRevision, install_bundle, 
                          target.repository, read_bundle(text))


class BundleTester(object):

    def bzrdir_format(self):
        format = bzrdir.BzrDirMetaFormat1()
        format.repository_format = knitrepo.RepositoryFormatKnit1()
        return format

    def make_branch_and_tree(self, path, format=None):
        if format is None:
            format = self.bzrdir_format()
        return TestCaseWithTransport.make_branch_and_tree(self, path, format)

    def make_branch(self, path, format=None):
        if format is None:
            format = self.bzrdir_format()
        return TestCaseWithTransport.make_branch(self, path, format)

    def create_bundle_text(self, base_rev_id, rev_id):
        bundle_txt = StringIO()
        rev_ids = write_bundle(self.b1.repository, rev_id, base_rev_id, 
                               bundle_txt, format=self.format)
        bundle_txt.seek(0)
        self.assertEqual(bundle_txt.readline(), 
                         '# Bazaar revision bundle v%s\n' % self.format)
        self.assertEqual(bundle_txt.readline(), '#\n')

        rev = self.b1.repository.get_revision(rev_id)
        self.assertEqual(bundle_txt.readline().decode('utf-8'),
                         u'# message:\n')
        bundle_txt.seek(0)
        return bundle_txt, rev_ids

    def get_valid_bundle(self, base_rev_id, rev_id, checkout_dir=None):
        """Create a bundle from base_rev_id -> rev_id in built-in branch.
        Make sure that the text generated is valid, and that it
        can be applied against the base, and generate the same information.
        
        :return: The in-memory bundle 
        """
        bundle_txt, rev_ids = self.create_bundle_text(base_rev_id, rev_id)

        # This should also validate the generated bundle 
        bundle = read_bundle(bundle_txt)
        repository = self.b1.repository
        for bundle_rev in bundle.real_revisions:
            # These really should have already been checked when we read the
            # bundle, since it computes the sha1 hash for the revision, which
            # only will match if everything is okay, but lets be explicit about
            # it
            branch_rev = repository.get_revision(bundle_rev.revision_id)
            for a in ('inventory_sha1', 'revision_id', 'parent_ids',
                      'timestamp', 'timezone', 'message', 'committer', 
                      'parent_ids', 'properties'):
                self.assertEqual(getattr(branch_rev, a), 
                                 getattr(bundle_rev, a))
            self.assertEqual(len(branch_rev.parent_ids), 
                             len(bundle_rev.parent_ids))
        self.assertEqual(rev_ids, 
                         [r.revision_id for r in bundle.real_revisions])
        self.valid_apply_bundle(base_rev_id, bundle,
                                   checkout_dir=checkout_dir)

        return bundle

    def get_invalid_bundle(self, base_rev_id, rev_id):
        """Create a bundle from base_rev_id -> rev_id in built-in branch.
        Munge the text so that it's invalid.
        
        :return: The in-memory bundle
        """
        bundle_txt, rev_ids = self.create_bundle_text(base_rev_id, rev_id)
        new_text = bundle_txt.getvalue().replace('executable:no', 
                                               'executable:yes')
        bundle_txt = StringIO(new_text)
        bundle = read_bundle(bundle_txt)
        self.valid_apply_bundle(base_rev_id, bundle)
        return bundle 

    def test_non_bundle(self):
        self.assertRaises(NotABundle, read_bundle, StringIO('#!/bin/sh\n'))

    def test_malformed(self):
        self.assertRaises(BadBundle, read_bundle, 
                          StringIO('# Bazaar revision bundle v'))

    def test_crlf_bundle(self):
        try:
            read_bundle(StringIO('# Bazaar revision bundle v0.8\r\n'))
        except BadBundle:
            # It is currently permitted for bundles with crlf line endings to
            # make read_bundle raise a BadBundle, but this should be fixed.
            # Anything else, especially NotABundle, is an error.
            pass

    def get_checkout(self, rev_id, checkout_dir=None):
        """Get a new tree, with the specified revision in it.
        """

        if checkout_dir is None:
            checkout_dir = tempfile.mkdtemp(prefix='test-branch-', dir='.')
        else:
            if not os.path.exists(checkout_dir):
                os.mkdir(checkout_dir)
        tree = self.make_branch_and_tree(checkout_dir)
        s = StringIO()
        ancestors = write_bundle(self.b1.repository, rev_id, 'null:', s,
                                 format=self.format)
        s.seek(0)
        assert isinstance(s.getvalue(), str), (
            "Bundle isn't a bytestring:\n %s..." % repr(s.getvalue())[:40])
        install_bundle(tree.branch.repository, read_bundle(s))
        for ancestor in ancestors:
            old = self.b1.repository.revision_tree(ancestor)
            new = tree.branch.repository.revision_tree(ancestor)

            # Check that there aren't any inventory level changes
            delta = new.changes_from(old)
            self.assertFalse(delta.has_changed(),
                             'Revision %s not copied correctly.'
                             % (ancestor,))

            # Now check that the file contents are all correct
            for inventory_id in old:
                try:
                    old_file = old.get_file(inventory_id)
                except NoSuchFile:
                    continue
                if old_file is None:
                    continue
                self.assertEqual(old_file.read(),
                                 new.get_file(inventory_id).read())
        if not _mod_revision.is_null(rev_id):
            rh = self.b1.revision_history()
            tree.branch.set_revision_history(rh[:rh.index(rev_id)+1])
            tree.update()
            delta = tree.changes_from(self.b1.repository.revision_tree(rev_id))
            self.assertFalse(delta.has_changed(),
                             'Working tree has modifications: %s' % delta)
        return tree

    def valid_apply_bundle(self, base_rev_id, info, checkout_dir=None):
        """Get the base revision, apply the changes, and make
        sure everything matches the builtin branch.
        """
        to_tree = self.get_checkout(base_rev_id, checkout_dir=checkout_dir)
        original_parents = to_tree.get_parent_ids()
        repository = to_tree.branch.repository
        original_parents = to_tree.get_parent_ids()
        self.assertIs(repository.has_revision(base_rev_id), True)
        for rev in info.real_revisions:
            self.assert_(not repository.has_revision(rev.revision_id),
                'Revision {%s} present before applying bundle' 
                % rev.revision_id)
        merge_bundle(info, to_tree, True, Merge3Merger, False, False)

        for rev in info.real_revisions:
            self.assert_(repository.has_revision(rev.revision_id),
                'Missing revision {%s} after applying bundle' 
                % rev.revision_id)

        self.assert_(to_tree.branch.repository.has_revision(info.target))
        # Do we also want to verify that all the texts have been added?

        self.assertEqual(original_parents + [info.target],
            to_tree.get_parent_ids())

        rev = info.real_revisions[-1]
        base_tree = self.b1.repository.revision_tree(rev.revision_id)
        to_tree = to_tree.branch.repository.revision_tree(rev.revision_id)
        
        # TODO: make sure the target tree is identical to base tree
        #       we might also check the working tree.

        base_files = list(base_tree.list_files())
        to_files = list(to_tree.list_files())
        self.assertEqual(len(base_files), len(to_files))
        for base_file, to_file in zip(base_files, to_files):
            self.assertEqual(base_file, to_file)

        for path, status, kind, fileid, entry in base_files:
            # Check that the meta information is the same
            self.assertEqual(base_tree.get_file_size(fileid),
                    to_tree.get_file_size(fileid))
            self.assertEqual(base_tree.get_file_sha1(fileid),
                    to_tree.get_file_sha1(fileid))
            # Check that the contents are the same
            # This is pretty expensive
            # self.assertEqual(base_tree.get_file(fileid).read(),
            #         to_tree.get_file(fileid).read())

    def test_bundle(self):
        self.tree1 = self.make_branch_and_tree('b1')
        self.b1 = self.tree1.branch

        open('b1/one', 'wb').write('one\n')
        self.tree1.add('one')
        self.tree1.commit('add one', rev_id='a@cset-0-1')

<<<<<<< HEAD
        bundle = self.get_valid_bundle(None, 'a@cset-0-1')
=======
        bundle = self.get_valid_bundle('null:', 'a@cset-0-1')
        # FIXME: The current write_bundle api no longer supports
        #        setting a custom summary message
        #        We should re-introduce the ability, and update
        #        the tests to make sure it works.
        # bundle = self.get_valid_bundle(None, 'a@cset-0-1',
        #         message='With a specialized message')
>>>>>>> a492d8c4

        # Make sure we can handle files with spaces, tabs, other
        # bogus characters
        self.build_tree([
                'b1/with space.txt'
                , 'b1/dir/'
                , 'b1/dir/filein subdir.c'
                , 'b1/dir/WithCaps.txt'
                , 'b1/dir/ pre space'
                , 'b1/sub/'
                , 'b1/sub/sub/'
                , 'b1/sub/sub/nonempty.txt'
                ])
        open('b1/sub/sub/emptyfile.txt', 'wb').close()
        open('b1/dir/nolastnewline.txt', 'wb').write('bloop')
        tt = TreeTransform(self.tree1)
        tt.new_file('executable', tt.root, '#!/bin/sh\n', 'exe-1', True)
        tt.apply()
        # have to fix length of file-id so that we can predictably rewrite
        # a (length-prefixed) record containing it later.
        self.tree1.add('with space.txt', 'withspace-id')
        self.tree1.add([
                  'dir'
                , 'dir/filein subdir.c'
                , 'dir/WithCaps.txt'
                , 'dir/ pre space'
                , 'dir/nolastnewline.txt'
                , 'sub'
                , 'sub/sub'
                , 'sub/sub/nonempty.txt'
                , 'sub/sub/emptyfile.txt'
                ])
        self.tree1.commit('add whitespace', rev_id='a@cset-0-2')

        bundle = self.get_valid_bundle('a@cset-0-1', 'a@cset-0-2')

        # Check a rollup bundle 
        bundle = self.get_valid_bundle('null:', 'a@cset-0-2')

        # Now delete entries
        self.tree1.remove(
                ['sub/sub/nonempty.txt'
                , 'sub/sub/emptyfile.txt'
                , 'sub/sub'
                ])
        tt = TreeTransform(self.tree1)
        trans_id = tt.trans_id_tree_file_id('exe-1')
        tt.set_executability(False, trans_id)
        tt.apply()
        self.tree1.commit('removed', rev_id='a@cset-0-3')
        
        bundle = self.get_valid_bundle('a@cset-0-2', 'a@cset-0-3')
        self.assertRaises((TestamentMismatch,
            errors.VersionedFileInvalidChecksum), self.get_invalid_bundle,
            'a@cset-0-2', 'a@cset-0-3')
        # Check a rollup bundle 
        bundle = self.get_valid_bundle('null:', 'a@cset-0-3')

        # Now move the directory
        self.tree1.rename_one('dir', 'sub/dir')
        self.tree1.commit('rename dir', rev_id='a@cset-0-4')

        bundle = self.get_valid_bundle('a@cset-0-3', 'a@cset-0-4')
        # Check a rollup bundle 
        bundle = self.get_valid_bundle('null:', 'a@cset-0-4')

        # Modified files
        open('b1/sub/dir/WithCaps.txt', 'ab').write('\nAdding some text\n')
        open('b1/sub/dir/ pre space', 'ab').write(
             '\r\nAdding some\r\nDOS format lines\r\n')
        open('b1/sub/dir/nolastnewline.txt', 'ab').write('\n')
        self.tree1.rename_one('sub/dir/ pre space', 
                              'sub/ start space')
        self.tree1.commit('Modified files', rev_id='a@cset-0-5')
        bundle = self.get_valid_bundle('a@cset-0-4', 'a@cset-0-5')

        self.tree1.rename_one('sub/dir/WithCaps.txt', 'temp')
        self.tree1.rename_one('with space.txt', 'WithCaps.txt')
        self.tree1.rename_one('temp', 'with space.txt')
        self.tree1.commit(u'swap filenames', rev_id='a@cset-0-6',
                          verbose=False)
        bundle = self.get_valid_bundle('a@cset-0-5', 'a@cset-0-6')
        other = self.get_checkout('a@cset-0-5')
        tree1_inv = self.tree1.branch.repository.get_inventory_xml(
            'a@cset-0-5')
        tree2_inv = other.branch.repository.get_inventory_xml('a@cset-0-5')
        self.assertEqualDiff(tree1_inv, tree2_inv)
        other.rename_one('sub/dir/nolastnewline.txt', 'sub/nolastnewline.txt')
        other.commit('rename file', rev_id='a@cset-0-6b')
        _merge_helper([other.basedir, -1], [None, None],
                      this_dir=self.tree1.basedir)
        self.tree1.commit(u'Merge', rev_id='a@cset-0-7',
                          verbose=False)
        bundle = self.get_valid_bundle('a@cset-0-6', 'a@cset-0-7')

    def test_symlink_bundle(self):
        if not has_symlinks():
            raise TestSkipped("No symlink support")
        self.tree1 = self.make_branch_and_tree('b1')
        self.b1 = self.tree1.branch
        tt = TreeTransform(self.tree1)
        tt.new_symlink('link', tt.root, 'bar/foo', 'link-1')
        tt.apply()
        self.tree1.commit('add symlink', rev_id='l@cset-0-1')
        self.get_valid_bundle('null:', 'l@cset-0-1')
        tt = TreeTransform(self.tree1)
        trans_id = tt.trans_id_tree_file_id('link-1')
        tt.adjust_path('link2', tt.root, trans_id)
        tt.delete_contents(trans_id)
        tt.create_symlink('mars', trans_id)
        tt.apply()
        self.tree1.commit('rename and change symlink', rev_id='l@cset-0-2')
        self.get_valid_bundle('l@cset-0-1', 'l@cset-0-2')
        tt = TreeTransform(self.tree1)
        trans_id = tt.trans_id_tree_file_id('link-1')
        tt.delete_contents(trans_id)
        tt.create_symlink('jupiter', trans_id)
        tt.apply()
        self.tree1.commit('just change symlink target', rev_id='l@cset-0-3')
        self.get_valid_bundle('l@cset-0-2', 'l@cset-0-3')
        tt = TreeTransform(self.tree1)
        trans_id = tt.trans_id_tree_file_id('link-1')
        tt.delete_contents(trans_id)
        tt.apply()
        self.tree1.commit('Delete symlink', rev_id='l@cset-0-4')
        self.get_valid_bundle('l@cset-0-3', 'l@cset-0-4')

    def test_binary_bundle(self):
        self.tree1 = self.make_branch_and_tree('b1')
        self.b1 = self.tree1.branch
        tt = TreeTransform(self.tree1)
        
        # Add
        tt.new_file('file', tt.root, '\x00\n\x00\r\x01\n\x02\r\xff', 'binary-1')
        tt.new_file('file2', tt.root, '\x01\n\x02\r\x03\n\x04\r\xff',
            'binary-2')
        tt.apply()
        self.tree1.commit('add binary', rev_id='b@cset-0-1')
        self.get_valid_bundle('null:', 'b@cset-0-1')

        # Delete
        tt = TreeTransform(self.tree1)
        trans_id = tt.trans_id_tree_file_id('binary-1')
        tt.delete_contents(trans_id)
        tt.apply()
        self.tree1.commit('delete binary', rev_id='b@cset-0-2')
        self.get_valid_bundle('b@cset-0-1', 'b@cset-0-2')

        # Rename & modify
        tt = TreeTransform(self.tree1)
        trans_id = tt.trans_id_tree_file_id('binary-2')
        tt.adjust_path('file3', tt.root, trans_id)
        tt.delete_contents(trans_id)
        tt.create_file('file\rcontents\x00\n\x00', trans_id)
        tt.apply()
        self.tree1.commit('rename and modify binary', rev_id='b@cset-0-3')
        self.get_valid_bundle('b@cset-0-2', 'b@cset-0-3')

        # Modify
        tt = TreeTransform(self.tree1)
        trans_id = tt.trans_id_tree_file_id('binary-2')
        tt.delete_contents(trans_id)
        tt.create_file('\x00file\rcontents', trans_id)
        tt.apply()
        self.tree1.commit('just modify binary', rev_id='b@cset-0-4')
        self.get_valid_bundle('b@cset-0-3', 'b@cset-0-4')

        # Rollup
        self.get_valid_bundle('null:', 'b@cset-0-4')

    def test_last_modified(self):
        self.tree1 = self.make_branch_and_tree('b1')
        self.b1 = self.tree1.branch
        tt = TreeTransform(self.tree1)
        tt.new_file('file', tt.root, 'file', 'file')
        tt.apply()
        self.tree1.commit('create file', rev_id='a@lmod-0-1')

        tt = TreeTransform(self.tree1)
        trans_id = tt.trans_id_tree_file_id('file')
        tt.delete_contents(trans_id)
        tt.create_file('file2', trans_id)
        tt.apply()
        self.tree1.commit('modify text', rev_id='a@lmod-0-2a')

        other = self.get_checkout('a@lmod-0-1')
        tt = TreeTransform(other)
        trans_id = tt.trans_id_tree_file_id('file')
        tt.delete_contents(trans_id)
        tt.create_file('file2', trans_id)
        tt.apply()
        other.commit('modify text in another tree', rev_id='a@lmod-0-2b')
        _merge_helper([other.basedir, -1], [None, None],
                      this_dir=self.tree1.basedir)
        self.tree1.commit(u'Merge', rev_id='a@lmod-0-3',
                          verbose=False)
        self.tree1.commit(u'Merge', rev_id='a@lmod-0-4')
        bundle = self.get_valid_bundle('a@lmod-0-2a', 'a@lmod-0-4')

    def test_hide_history(self):
        self.tree1 = self.make_branch_and_tree('b1')
        self.b1 = self.tree1.branch

        open('b1/one', 'wb').write('one\n')
        self.tree1.add('one')
        self.tree1.commit('add file', rev_id='a@cset-0-1')
        open('b1/one', 'wb').write('two\n')
        self.tree1.commit('modify', rev_id='a@cset-0-2')
        open('b1/one', 'wb').write('three\n')
        self.tree1.commit('modify', rev_id='a@cset-0-3')
        bundle_file = StringIO()
        rev_ids = write_bundle(self.tree1.branch.repository, 'a@cset-0-3',
                               'a@cset-0-1', bundle_file, format=self.format)
        self.assertNotContainsRe(bundle_file.getvalue(), '\btwo\b')
        self.assertContainsRe(self.get_raw(bundle_file), 'one')
        self.assertContainsRe(self.get_raw(bundle_file), 'three')

    def test_bundle_same_basis(self):
        """Ensure using the basis as the target doesn't cause an error"""
        self.tree1 = self.make_branch_and_tree('b1')
        self.tree1.commit('add file', rev_id='a@cset-0-1')
        bundle_file = StringIO()
        rev_ids = write_bundle(self.tree1.branch.repository, 'a@cset-0-1',
                               'a@cset-0-1', bundle_file)

    @staticmethod
    def get_raw(bundle_file):
        return bundle_file.getvalue()

    def test_unicode_bundle(self):
        # Handle international characters
        os.mkdir('b1')
        try:
            f = open(u'b1/with Dod\xe9', 'wb')
        except UnicodeEncodeError:
            raise TestSkipped("Filesystem doesn't support unicode")

        self.tree1 = self.make_branch_and_tree('b1')
        self.b1 = self.tree1.branch

        f.write((u'A file\n'
            u'With international man of mystery\n'
            u'William Dod\xe9\n').encode('utf-8'))
        f.close()

        self.tree1.add([u'with Dod\xe9'], ['withdod-id'])
        self.tree1.commit(u'i18n commit from William Dod\xe9',
                          rev_id='i18n-1', committer=u'William Dod\xe9')

        if sys.platform == 'darwin':
            # On Mac the '\xe9' gets changed to 'e\u0301'
            self.assertEqual([u'.bzr', u'with Dode\u0301'],
                             sorted(os.listdir(u'b1')))
            delta = self.tree1.changes_from(self.tree1.basis_tree())
            self.assertEqual([(u'with Dod\xe9', 'withdod-id', 'file')],
                             delta.removed)
            self.knownFailure("Mac OSX doesn't preserve unicode"
                              " combining characters.")

        # Add
        bundle = self.get_valid_bundle('null:', 'i18n-1')

        # Modified
        f = open(u'b1/with Dod\xe9', 'wb')
        f.write(u'Modified \xb5\n'.encode('utf8'))
        f.close()
        self.tree1.commit(u'modified', rev_id='i18n-2')

        bundle = self.get_valid_bundle('i18n-1', 'i18n-2')
        
        # Renamed
        self.tree1.rename_one(u'with Dod\xe9', u'B\xe5gfors')
        self.tree1.commit(u'renamed, the new i18n man', rev_id='i18n-3',
                          committer=u'Erik B\xe5gfors')

        bundle = self.get_valid_bundle('i18n-2', 'i18n-3')

        # Removed
        self.tree1.remove([u'B\xe5gfors'])
        self.tree1.commit(u'removed', rev_id='i18n-4')

        bundle = self.get_valid_bundle('i18n-3', 'i18n-4')

        # Rollup
        bundle = self.get_valid_bundle('null:', 'i18n-4')


    def test_whitespace_bundle(self):
        if sys.platform in ('win32', 'cygwin'):
            raise TestSkipped('Windows doesn\'t support filenames'
                              ' with tabs or trailing spaces')
        self.tree1 = self.make_branch_and_tree('b1')
        self.b1 = self.tree1.branch

        self.build_tree(['b1/trailing space '])
        self.tree1.add(['trailing space '])
        # TODO: jam 20060701 Check for handling files with '\t' characters
        #       once we actually support them

        # Added
        self.tree1.commit('funky whitespace', rev_id='white-1')

        bundle = self.get_valid_bundle('null:', 'white-1')

        # Modified
        open('b1/trailing space ', 'ab').write('add some text\n')
        self.tree1.commit('add text', rev_id='white-2')

        bundle = self.get_valid_bundle('white-1', 'white-2')

        # Renamed
        self.tree1.rename_one('trailing space ', ' start and end space ')
        self.tree1.commit('rename', rev_id='white-3')

        bundle = self.get_valid_bundle('white-2', 'white-3')

        # Removed
        self.tree1.remove([' start and end space '])
        self.tree1.commit('removed', rev_id='white-4')

        bundle = self.get_valid_bundle('white-3', 'white-4')
        
        # Now test a complet roll-up
        bundle = self.get_valid_bundle('null:', 'white-4')

    def test_alt_timezone_bundle(self):
        self.tree1 = self.make_branch_and_memory_tree('b1')
        self.b1 = self.tree1.branch
        builder = treebuilder.TreeBuilder()

        self.tree1.lock_write()
        builder.start_tree(self.tree1)
        builder.build(['newfile'])
        builder.finish_tree()

        # Asia/Colombo offset = 5 hours 30 minutes
        self.tree1.commit('non-hour offset timezone', rev_id='tz-1',
                          timezone=19800, timestamp=1152544886.0)

        bundle = self.get_valid_bundle('null:', 'tz-1')
        
        rev = bundle.revisions[0]
        self.assertEqual('Mon 2006-07-10 20:51:26.000000000 +0530', rev.date)
        self.assertEqual(19800, rev.timezone)
        self.assertEqual(1152544886.0, rev.timestamp)
        self.tree1.unlock()

    def test_bundle_root_id(self):
        self.tree1 = self.make_branch_and_tree('b1')
        self.b1 = self.tree1.branch
        self.tree1.commit('message', rev_id='revid1')
<<<<<<< HEAD
        bundle = self.get_valid_bundle(None, 'revid1')
        tree = self.get_bundle_tree(bundle, 'revid1')
=======
        bundle = self.get_valid_bundle('null:', 'revid1')
        tree = bundle.revision_tree(self.b1.repository, 'revid1')
>>>>>>> a492d8c4
        self.assertEqual('revid1', tree.inventory.root.revision)

    def test_install_revisions(self):
        self.tree1 = self.make_branch_and_tree('b1')
        self.b1 = self.tree1.branch
        self.tree1.commit('message', rev_id='rev2a')
        bundle = self.get_valid_bundle('null:', 'rev2a')
        branch2 = self.make_branch('b2')
        self.assertFalse(branch2.repository.has_revision('rev2a'))
        target_revision = bundle.install_revisions(branch2.repository)
        self.assertTrue(branch2.repository.has_revision('rev2a'))
        self.assertEqual('rev2a', target_revision)

    def test_bundle_empty_property(self):
        """Test serializing revision properties with an empty value."""
        tree = self.make_branch_and_memory_tree('tree')
        tree.lock_write()
        self.addCleanup(tree.unlock)
        tree.add([''], ['TREE_ROOT'])
        tree.commit('One', revprops={'one':'two', 'empty':''}, rev_id='rev1')
        self.b1 = tree.branch
<<<<<<< HEAD
        bundle_sio, revision_ids = self.create_bundle_text(None, 'rev1')
        bundle = read_bundle(bundle_sio)
        revision_info = bundle.revisions[0]
        self.assertEqual('rev1', revision_info.revision_id)
        rev = revision_info.as_revision()
        self.assertEqual({'branch-nick':'tree', 'empty':'', 'one':'two'},
                         rev.properties)

    def test_bundle_sorted_properties(self):
        """For stability the writer should write properties in sorted order."""
        tree = self.make_branch_and_memory_tree('tree')
        tree.lock_write()
        self.addCleanup(tree.unlock)

        tree.add([''], ['TREE_ROOT'])
        tree.commit('One', rev_id='rev1',
                    revprops={'a':'4', 'b':'3', 'c':'2', 'd':'1'})
        self.b1 = tree.branch
        bundle_sio, revision_ids = self.create_bundle_text(None, 'rev1')
        bundle = read_bundle(bundle_sio)
        revision_info = bundle.revisions[0]
        self.assertEqual('rev1', revision_info.revision_id)
        rev = revision_info.as_revision()
        self.assertEqual({'branch-nick':'tree', 'a':'4', 'b':'3', 'c':'2',
                          'd':'1'}, rev.properties)

    def test_bundle_unicode_properties(self):
        """We should be able to round trip a non-ascii property."""
        tree = self.make_branch_and_memory_tree('tree')
        tree.lock_write()
        self.addCleanup(tree.unlock)

        tree.add([''], ['TREE_ROOT'])
        # Revisions themselves do not require anything about revision property
        # keys, other than that they are a basestring, and do not contain
        # whitespace.
        # However, Testaments assert than they are str(), and thus should not
        # be Unicode.
        tree.commit('One', rev_id='rev1',
                    revprops={'omega':u'\u03a9', 'alpha':u'\u03b1'})
        self.b1 = tree.branch
        bundle_sio, revision_ids = self.create_bundle_text(None, 'rev1')
        bundle = read_bundle(bundle_sio)
        revision_info = bundle.revisions[0]
        self.assertEqual('rev1', revision_info.revision_id)
        rev = revision_info.as_revision()
        self.assertEqual({'branch-nick':'tree', 'omega':u'\u03a9',
                          'alpha':u'\u03b1'}, rev.properties)

    def test_bundle_with_ghosts(self):
        tree = self.make_branch_and_tree('tree')
        self.b1 = tree.branch
        self.build_tree_contents([('tree/file', 'content1')])
        tree.add(['file'])
        tree.commit('rev1')
        self.build_tree_contents([('tree/file', 'content2')])
        tree.add_parent_tree_id('ghost')
        tree.commit('rev2', rev_id='rev2')
        bundle = self.get_valid_bundle(None, 'rev2')

    def make_simple_tree(self, format=None):
        tree = self.make_branch_and_tree('b1', format=format)
        self.b1 = tree.branch
        self.build_tree(['b1/file'])
        tree.add('file')
        return tree

    def test_across_serializers(self):
        tree = self.make_simple_tree('knit')
        tree.commit('hello', rev_id='rev1')
        tree.commit('hello', rev_id='rev2')
        bundle = read_bundle(self.create_bundle_text(None, 'rev2')[0])
        repo = self.make_repository('repo', format='dirstate-with-subtree')
        bundle.install_revisions(repo)
        inv_text = repo.get_inventory_xml('rev2')
        self.assertNotContainsRe(inv_text, 'format="5"')
        self.assertContainsRe(inv_text, 'format="7"')

    def test_across_models(self):
        tree = self.make_simple_tree('knit')
        tree.commit('hello', rev_id='rev1')
        tree.commit('hello', rev_id='rev2')
        bundle = read_bundle(self.create_bundle_text(None, 'rev2')[0])
        repo = self.make_repository('repo', format='dirstate-with-subtree')
        bundle.install_revisions(repo)
        inv = repo.get_inventory('rev2')
        self.assertEqual('rev2', inv.root.revision)
        root_vf = repo.weave_store.get_weave(inv.root.file_id,
                                             repo.get_transaction())
        self.assertEqual(root_vf.versions(), ['rev1', 'rev2'])

    def test_across_models_incompatible(self):
        tree = self.make_simple_tree('dirstate-with-subtree')
        tree.commit('hello', rev_id='rev1')
        tree.commit('hello', rev_id='rev2')
        try:
            bundle = read_bundle(self.create_bundle_text(None, 'rev1')[0])
        except errors.IncompatibleBundleFormat:
            raise TestSkipped("Format 0.8 doesn't work with knit3")
        repo = self.make_repository('repo', format='knit')
        bundle.install_revisions(repo)

        bundle = read_bundle(self.create_bundle_text(None, 'rev2')[0])
        self.assertRaises(errors.IncompatibleRevision,
                          bundle.install_revisions, repo)

    def test_get_merge_request(self):
        tree = self.make_simple_tree()
        tree.commit('hello', rev_id='rev1')
        tree.commit('hello', rev_id='rev2')
        bundle = read_bundle(self.create_bundle_text(None, 'rev1')[0])
        result = bundle.get_merge_request(tree.branch.repository)
        self.assertEqual((None, 'rev1', 'inapplicable'), result)

    def test_with_subtree(self):
        tree = self.make_branch_and_tree('tree',
                                         format='dirstate-with-subtree')
        self.b1 = tree.branch
        subtree = self.make_branch_and_tree('tree/subtree',
                                            format='dirstate-with-subtree')
        tree.add('subtree')
        tree.commit('hello', rev_id='rev1')
        try:
            bundle = read_bundle(self.create_bundle_text(None, 'rev1')[0])
        except errors.IncompatibleBundleFormat:
            raise TestSkipped("Format 0.8 doesn't work with knit3")
        if isinstance(bundle, v09.BundleInfo09):
            raise TestSkipped("Format 0.9 doesn't work with subtrees")
        repo = self.make_repository('repo', format='knit')
        self.assertRaises(errors.IncompatibleRevision,
                          bundle.install_revisions, repo)
        repo2 = self.make_repository('repo2', format='dirstate-with-subtree')
        bundle.install_revisions(repo2)

    def test_revision_id_with_slash(self):
        self.tree1 = self.make_branch_and_tree('tree')
        self.b1 = self.tree1.branch
        try:
            self.tree1.commit('Revision/id/with/slashes', rev_id='rev/id')
        except ValueError:
            raise TestSkipped("Repository doesn't support revision ids with"
                              " slashes")
        bundle = self.get_valid_bundle(None, 'rev/id')


class V08BundleTester(BundleTester, TestCaseWithTransport):

    format = '0.8'

    def test_bundle_empty_property(self):
        """Test serializing revision properties with an empty value."""
        tree = self.make_branch_and_memory_tree('tree')
        tree.lock_write()
        self.addCleanup(tree.unlock)
        tree.add([''], ['TREE_ROOT'])
        tree.commit('One', revprops={'one':'two', 'empty':''}, rev_id='rev1')
        self.b1 = tree.branch
        bundle_sio, revision_ids = self.create_bundle_text(None, 'rev1')
=======
        bundle_sio, revision_ids = self.create_bundle_text('null:', 'rev1')
>>>>>>> a492d8c4
        self.assertContainsRe(bundle_sio.getvalue(),
                              '# properties:\n'
                              '#   branch-nick: tree\n'
                              '#   empty: \n'
                              '#   one: two\n'
                             )
        bundle = read_bundle(bundle_sio)
        revision_info = bundle.revisions[0]
        self.assertEqual('rev1', revision_info.revision_id)
        rev = revision_info.as_revision()
        self.assertEqual({'branch-nick':'tree', 'empty':'', 'one':'two'},
                         rev.properties)

    def get_bundle_tree(self, bundle, revision_id):
        repository = self.make_repository('repo')
        return bundle.revision_tree(repository, 'revid1')

    def test_bundle_empty_property_alt(self):
        """Test serializing revision properties with an empty value.

        Older readers had a bug when reading an empty property.
        They assumed that all keys ended in ': \n'. However they would write an
        empty value as ':\n'. This tests make sure that all newer bzr versions
        can handle th second form.
        """
        tree = self.make_branch_and_memory_tree('tree')
        tree.lock_write()
        self.addCleanup(tree.unlock)
        tree.add([''], ['TREE_ROOT'])
        tree.commit('One', revprops={'one':'two', 'empty':''}, rev_id='rev1')
        self.b1 = tree.branch
        bundle_sio, revision_ids = self.create_bundle_text('null:', 'rev1')
        txt = bundle_sio.getvalue()
        loc = txt.find('#   empty: ') + len('#   empty:')
        # Create a new bundle, which strips the trailing space after empty
        bundle_sio = StringIO(txt[:loc] + txt[loc+1:])

        self.assertContainsRe(bundle_sio.getvalue(),
                              '# properties:\n'
                              '#   branch-nick: tree\n'
                              '#   empty:\n'
                              '#   one: two\n'
                             )
        bundle = read_bundle(bundle_sio)
        revision_info = bundle.revisions[0]
        self.assertEqual('rev1', revision_info.revision_id)
        rev = revision_info.as_revision()
        self.assertEqual({'branch-nick':'tree', 'empty':'', 'one':'two'},
                         rev.properties)

    def test_bundle_sorted_properties(self):
        """For stability the writer should write properties in sorted order."""
        tree = self.make_branch_and_memory_tree('tree')
        tree.lock_write()
        self.addCleanup(tree.unlock)

        tree.add([''], ['TREE_ROOT'])
        tree.commit('One', rev_id='rev1',
                    revprops={'a':'4', 'b':'3', 'c':'2', 'd':'1'})
        self.b1 = tree.branch
        bundle_sio, revision_ids = self.create_bundle_text('null:', 'rev1')
        self.assertContainsRe(bundle_sio.getvalue(),
                              '# properties:\n'
                              '#   a: 4\n'
                              '#   b: 3\n'
                              '#   branch-nick: tree\n'
                              '#   c: 2\n'
                              '#   d: 1\n'
                             )
        bundle = read_bundle(bundle_sio)
        revision_info = bundle.revisions[0]
        self.assertEqual('rev1', revision_info.revision_id)
        rev = revision_info.as_revision()
        self.assertEqual({'branch-nick':'tree', 'a':'4', 'b':'3', 'c':'2',
                          'd':'1'}, rev.properties)

    def test_bundle_unicode_properties(self):
        """We should be able to round trip a non-ascii property."""
        tree = self.make_branch_and_memory_tree('tree')
        tree.lock_write()
        self.addCleanup(tree.unlock)

        tree.add([''], ['TREE_ROOT'])
        # Revisions themselves do not require anything about revision property
        # keys, other than that they are a basestring, and do not contain
        # whitespace.
        # However, Testaments assert than they are str(), and thus should not
        # be Unicode.
        tree.commit('One', rev_id='rev1',
                    revprops={'omega':u'\u03a9', 'alpha':u'\u03b1'})
        self.b1 = tree.branch
        bundle_sio, revision_ids = self.create_bundle_text('null:', 'rev1')
        self.assertContainsRe(bundle_sio.getvalue(),
                              '# properties:\n'
                              '#   alpha: \xce\xb1\n'
                              '#   branch-nick: tree\n'
                              '#   omega: \xce\xa9\n'
                             )
        bundle = read_bundle(bundle_sio)
        revision_info = bundle.revisions[0]
        self.assertEqual('rev1', revision_info.revision_id)
        rev = revision_info.as_revision()
        self.assertEqual({'branch-nick':'tree', 'omega':u'\u03a9',
                          'alpha':u'\u03b1'}, rev.properties)


class V09BundleKnit2Tester(V08BundleTester):

    format = '0.9'

    def bzrdir_format(self):
        format = bzrdir.BzrDirMetaFormat1()
        format.repository_format = knitrepo.RepositoryFormatKnit3()
        return format


class V09BundleKnit1Tester(V08BundleTester):

    format = '0.9'

    def bzrdir_format(self):
        format = bzrdir.BzrDirMetaFormat1()
        format.repository_format = knitrepo.RepositoryFormatKnit1()
        return format


class V4BundleTester(BundleTester, TestCaseWithTransport):

    format = '4alpha'

    def get_valid_bundle(self, base_rev_id, rev_id, checkout_dir=None):
        """Create a bundle from base_rev_id -> rev_id in built-in branch.
        Make sure that the text generated is valid, and that it
        can be applied against the base, and generate the same information.
        
        :return: The in-memory bundle 
        """
        bundle_txt, rev_ids = self.create_bundle_text(base_rev_id, rev_id)

        # This should also validate the generated bundle 
        bundle = read_bundle(bundle_txt)
        repository = self.b1.repository
        for bundle_rev in bundle.real_revisions:
            # These really should have already been checked when we read the
            # bundle, since it computes the sha1 hash for the revision, which
            # only will match if everything is okay, but lets be explicit about
            # it
            branch_rev = repository.get_revision(bundle_rev.revision_id)
            for a in ('inventory_sha1', 'revision_id', 'parent_ids',
                      'timestamp', 'timezone', 'message', 'committer', 
                      'parent_ids', 'properties'):
                self.assertEqual(getattr(branch_rev, a), 
                                 getattr(bundle_rev, a))
            self.assertEqual(len(branch_rev.parent_ids), 
                             len(bundle_rev.parent_ids))
        self.assertEqual(set(rev_ids),
                         set([r.revision_id for r in bundle.real_revisions]))
        self.valid_apply_bundle(base_rev_id, bundle,
                                   checkout_dir=checkout_dir)

        return bundle

    def get_invalid_bundle(self, base_rev_id, rev_id):
        """Create a bundle from base_rev_id -> rev_id in built-in branch.
        Munge the text so that it's invalid.

        :return: The in-memory bundle
        """
        from bzrlib.bundle import serializer
        bundle_txt, rev_ids = self.create_bundle_text(base_rev_id, rev_id)
        new_text = self.get_raw(StringIO(''.join(bundle_txt)))
        new_text = new_text.replace('<file file_id="exe-1"',
                                    '<file executable="y" file_id="exe-1"')
        new_text = new_text.replace('B372', 'B387')
        bundle_txt = StringIO()
        bundle_txt.write(serializer._get_bundle_header('4alpha'))
        bundle_txt.write('\n')
        bundle_txt.write(new_text.encode('bz2'))
        bundle_txt.seek(0)
        bundle = read_bundle(bundle_txt)
        self.valid_apply_bundle(base_rev_id, bundle)
        return bundle

    def create_bundle_text(self, base_rev_id, rev_id):
        bundle_txt = StringIO()
        rev_ids = write_bundle(self.b1.repository, rev_id, base_rev_id, 
                               bundle_txt, format=self.format)
        bundle_txt.seek(0)
        self.assertEqual(bundle_txt.readline(), 
                         '# Bazaar revision bundle v%s\n' % self.format)
        self.assertEqual(bundle_txt.readline(), '#\n')
        rev = self.b1.repository.get_revision(rev_id)
        bundle_txt.seek(0)
        return bundle_txt, rev_ids

    def get_bundle_tree(self, bundle, revision_id):
        repository = self.make_repository('repo')
        bundle.install_revisions(repository)
        return repository.revision_tree(revision_id)

    def test_creation(self):
        tree = self.make_branch_and_tree('tree')
        self.build_tree_contents([('tree/file', 'contents1\nstatic\n')])
        tree.add('file', 'fileid-2')
        tree.commit('added file', rev_id='rev1')
        self.build_tree_contents([('tree/file', 'contents2\nstatic\n')])
        tree.commit('changed file', rev_id='rev2')
        s = StringIO()
        serializer = BundleSerializerV4('1.0')
        serializer.write(tree.branch.repository, ['rev1', 'rev2'], {}, s)
        s.seek(0)
        tree2 = self.make_branch_and_tree('target')
        target_repo = tree2.branch.repository
        install_bundle(target_repo, serializer.read(s))
        vf = target_repo.weave_store.get_weave('fileid-2',
            target_repo.get_transaction())
        self.assertEqual('contents1\nstatic\n', vf.get_text('rev1'))
        self.assertEqual('contents2\nstatic\n', vf.get_text('rev2'))
        rtree = target_repo.revision_tree('rev2')
        inventory_vf = target_repo.get_inventory_weave()
        self.assertEqual(['rev1'], inventory_vf.get_parents('rev2'))
        self.assertEqual('changed file',
                         target_repo.get_revision('rev2').message)

    @staticmethod
    def get_raw(bundle_file):
        bundle_file.seek(0)
        line = bundle_file.readline()
        line = bundle_file.readline()
        lines = bundle_file.readlines()
        return ''.join(lines).decode('bz2')

    def test_copy_signatures(self):
        tree_a = self.make_branch_and_tree('tree_a')
        import bzrlib.gpg
        import bzrlib.commit as commit
        oldstrategy = bzrlib.gpg.GPGStrategy
        branch = tree_a.branch
        repo_a = branch.repository
        tree_a.commit("base", allow_pointless=True, rev_id='A')
        self.failIf(branch.repository.has_signature_for_revision_id('A'))
        try:
            from bzrlib.testament import Testament
            # monkey patch gpg signing mechanism
            bzrlib.gpg.GPGStrategy = bzrlib.gpg.LoopbackGPGStrategy
            new_config = test_commit.MustSignConfig(branch)
            commit.Commit(config=new_config).commit(message="base",
                                                    allow_pointless=True,
                                                    rev_id='B',
                                                    working_tree=tree_a)
            def sign(text):
                return bzrlib.gpg.LoopbackGPGStrategy(None).sign(text)
            self.assertTrue(repo_a.has_signature_for_revision_id('B'))
        finally:
            bzrlib.gpg.GPGStrategy = oldstrategy
        tree_b = self.make_branch_and_tree('tree_b')
        repo_b = tree_b.branch.repository
        s = StringIO()
        serializer = BundleSerializerV4('4alpha')
        serializer.write(tree_a.branch.repository, ['A', 'B'], {}, s)
        s.seek(0)
        install_bundle(repo_b, serializer.read(s))
        self.assertTrue(repo_b.has_signature_for_revision_id('B'))
        self.assertEqual(repo_b.get_signature_text('B'),
                         repo_a.get_signature_text('B'))
        s.seek(0)
        # ensure repeat installs are harmless
        install_bundle(repo_b, serializer.read(s))


class V4WeaveBundleTester(V4BundleTester):

    def bzrdir_format(self):
        return 'metaweave'


class MungedBundleTester(object):

    def build_test_bundle(self):
        wt = self.make_branch_and_tree('b1')

        self.build_tree(['b1/one'])
        wt.add('one')
        wt.commit('add one', rev_id='a@cset-0-1')
        self.build_tree(['b1/two'])
        wt.add('two')
        wt.commit('add two', rev_id='a@cset-0-2',
                  revprops={'branch-nick':'test'})

        bundle_txt = StringIO()
        rev_ids = write_bundle(wt.branch.repository, 'a@cset-0-2',
                               'a@cset-0-1', bundle_txt, self.format)
        self.assertEqual(set(['a@cset-0-2']), set(rev_ids))
        bundle_txt.seek(0, 0)
        return bundle_txt

    def check_valid(self, bundle):
        """Check that after whatever munging, the final object is valid."""
        self.assertEqual(['a@cset-0-2'],
            [r.revision_id for r in bundle.real_revisions])

    def test_extra_whitespace(self):
        bundle_txt = self.build_test_bundle()

        # Seek to the end of the file
        # Adding one extra newline used to give us
        # TypeError: float() argument must be a string or a number
        bundle_txt.seek(0, 2)
        bundle_txt.write('\n')
        bundle_txt.seek(0)

        bundle = read_bundle(bundle_txt)
        self.check_valid(bundle)

    def test_extra_whitespace_2(self):
        bundle_txt = self.build_test_bundle()

        # Seek to the end of the file
        # Adding two extra newlines used to give us
        # MalformedPatches: The first line of all patches should be ...
        bundle_txt.seek(0, 2)
        bundle_txt.write('\n\n')
        bundle_txt.seek(0)

        bundle = read_bundle(bundle_txt)
        self.check_valid(bundle)


class MungedBundleTesterV09(TestCaseWithTransport, MungedBundleTester):

    format = '0.9'

    def test_missing_trailing_whitespace(self):
        bundle_txt = self.build_test_bundle()

        # Remove a trailing newline, it shouldn't kill the parser
        raw = bundle_txt.getvalue()
        # The contents of the bundle don't have to be this, but this
        # test is concerned with the exact case where the serializer
        # creates a blank line at the end, and fails if that
        # line is stripped
        self.assertEqual('\n\n', raw[-2:])
        bundle_txt = StringIO(raw[:-1])

        bundle = read_bundle(bundle_txt)
        self.check_valid(bundle)

    def test_opening_text(self):
        bundle_txt = self.build_test_bundle()

        bundle_txt = StringIO("Some random\nemail comments\n"
                              + bundle_txt.getvalue())

        bundle = read_bundle(bundle_txt)
        self.check_valid(bundle)

    def test_trailing_text(self):
        bundle_txt = self.build_test_bundle()

        bundle_txt = StringIO(bundle_txt.getvalue() +
                              "Some trailing\nrandom\ntext\n")

        bundle = read_bundle(bundle_txt)
        self.check_valid(bundle)


class MungedBundleTesterV4(TestCaseWithTransport, MungedBundleTester):

    format = '4alpha'


class TestBundleWriterReader(TestCase):

    def test_roundtrip_record(self):
        fileobj = StringIO()
        writer = v4.BundleWriter(fileobj)
        writer.begin()
        writer.add_info_record(foo='bar')
        writer._add_record("Record body", {'parents': ['1', '3'],
            'storage_kind':'fulltext'}, 'file', 'revid', 'fileid')
        writer.end()
        fileobj.seek(0)
        record_iter = v4.BundleReader(fileobj).iter_records()
        record = record_iter.next()
        self.assertEqual((None, {'foo': 'bar', 'storage_kind': 'header'},
            'info', None, None), record)
        record = record_iter.next()
        self.assertEqual(("Record body", {'storage_kind': 'fulltext',
                          'parents': ['1', '3']}, 'file', 'revid', 'fileid'),
                          record)

    def test_encode_name(self):
        self.assertEqual('revision/rev1',
            v4.BundleWriter.encode_name('revision', 'rev1'))
        self.assertEqual('file/rev//1/file-id-1',
            v4.BundleWriter.encode_name('file', 'rev/1', 'file-id-1'))
        self.assertEqual('info',
            v4.BundleWriter.encode_name('info', None, None))

    def test_decode_name(self):
        self.assertEqual(('revision', 'rev1', None),
            v4.BundleReader.decode_name('revision/rev1'))
        self.assertEqual(('file', 'rev/1', 'file-id-1'),
            v4.BundleReader.decode_name('file/rev//1/file-id-1'))
        self.assertEqual(('info', None, None),
                         v4.BundleReader.decode_name('info'))

    def test_too_many_names(self):
        fileobj = StringIO()
        writer = v4.BundleWriter(fileobj)
        writer.begin()
        writer.add_info_record(foo='bar')
        writer._container.add_bytes_record('blah', ['two', 'names'])
        writer.end()
        fileobj.seek(0)
        record_iter = v4.BundleReader(fileobj).iter_records()
        record = record_iter.next()
        self.assertEqual((None, {'foo': 'bar', 'storage_kind': 'header'},
            'info', None, None), record)
        self.assertRaises(BadBundle, record_iter.next)<|MERGE_RESOLUTION|>--- conflicted
+++ resolved
@@ -547,17 +547,7 @@
         self.tree1.add('one')
         self.tree1.commit('add one', rev_id='a@cset-0-1')
 
-<<<<<<< HEAD
-        bundle = self.get_valid_bundle(None, 'a@cset-0-1')
-=======
         bundle = self.get_valid_bundle('null:', 'a@cset-0-1')
-        # FIXME: The current write_bundle api no longer supports
-        #        setting a custom summary message
-        #        We should re-introduce the ability, and update
-        #        the tests to make sure it works.
-        # bundle = self.get_valid_bundle(None, 'a@cset-0-1',
-        #         message='With a specialized message')
->>>>>>> a492d8c4
 
         # Make sure we can handle files with spaces, tabs, other
         # bogus characters
@@ -909,13 +899,8 @@
         self.tree1 = self.make_branch_and_tree('b1')
         self.b1 = self.tree1.branch
         self.tree1.commit('message', rev_id='revid1')
-<<<<<<< HEAD
-        bundle = self.get_valid_bundle(None, 'revid1')
+        bundle = self.get_valid_bundle('null:', 'revid1')
         tree = self.get_bundle_tree(bundle, 'revid1')
-=======
-        bundle = self.get_valid_bundle('null:', 'revid1')
-        tree = bundle.revision_tree(self.b1.repository, 'revid1')
->>>>>>> a492d8c4
         self.assertEqual('revid1', tree.inventory.root.revision)
 
     def test_install_revisions(self):
@@ -937,8 +922,7 @@
         tree.add([''], ['TREE_ROOT'])
         tree.commit('One', revprops={'one':'two', 'empty':''}, rev_id='rev1')
         self.b1 = tree.branch
-<<<<<<< HEAD
-        bundle_sio, revision_ids = self.create_bundle_text(None, 'rev1')
+        bundle_sio, revision_ids = self.create_bundle_text('null:', 'rev1')
         bundle = read_bundle(bundle_sio)
         revision_info = bundle.revisions[0]
         self.assertEqual('rev1', revision_info.revision_id)
@@ -956,7 +940,7 @@
         tree.commit('One', rev_id='rev1',
                     revprops={'a':'4', 'b':'3', 'c':'2', 'd':'1'})
         self.b1 = tree.branch
-        bundle_sio, revision_ids = self.create_bundle_text(None, 'rev1')
+        bundle_sio, revision_ids = self.create_bundle_text('null:', 'rev1')
         bundle = read_bundle(bundle_sio)
         revision_info = bundle.revisions[0]
         self.assertEqual('rev1', revision_info.revision_id)
@@ -979,7 +963,7 @@
         tree.commit('One', rev_id='rev1',
                     revprops={'omega':u'\u03a9', 'alpha':u'\u03b1'})
         self.b1 = tree.branch
-        bundle_sio, revision_ids = self.create_bundle_text(None, 'rev1')
+        bundle_sio, revision_ids = self.create_bundle_text('null:', 'rev1')
         bundle = read_bundle(bundle_sio)
         revision_info = bundle.revisions[0]
         self.assertEqual('rev1', revision_info.revision_id)
@@ -996,7 +980,7 @@
         self.build_tree_contents([('tree/file', 'content2')])
         tree.add_parent_tree_id('ghost')
         tree.commit('rev2', rev_id='rev2')
-        bundle = self.get_valid_bundle(None, 'rev2')
+        bundle = self.get_valid_bundle('null:', 'rev2')
 
     def make_simple_tree(self, format=None):
         tree = self.make_branch_and_tree('b1', format=format)
@@ -1009,7 +993,7 @@
         tree = self.make_simple_tree('knit')
         tree.commit('hello', rev_id='rev1')
         tree.commit('hello', rev_id='rev2')
-        bundle = read_bundle(self.create_bundle_text(None, 'rev2')[0])
+        bundle = read_bundle(self.create_bundle_text('null:', 'rev2')[0])
         repo = self.make_repository('repo', format='dirstate-with-subtree')
         bundle.install_revisions(repo)
         inv_text = repo.get_inventory_xml('rev2')
@@ -1020,7 +1004,7 @@
         tree = self.make_simple_tree('knit')
         tree.commit('hello', rev_id='rev1')
         tree.commit('hello', rev_id='rev2')
-        bundle = read_bundle(self.create_bundle_text(None, 'rev2')[0])
+        bundle = read_bundle(self.create_bundle_text('null:', 'rev2')[0])
         repo = self.make_repository('repo', format='dirstate-with-subtree')
         bundle.install_revisions(repo)
         inv = repo.get_inventory('rev2')
@@ -1034,13 +1018,13 @@
         tree.commit('hello', rev_id='rev1')
         tree.commit('hello', rev_id='rev2')
         try:
-            bundle = read_bundle(self.create_bundle_text(None, 'rev1')[0])
+            bundle = read_bundle(self.create_bundle_text('null:', 'rev1')[0])
         except errors.IncompatibleBundleFormat:
             raise TestSkipped("Format 0.8 doesn't work with knit3")
         repo = self.make_repository('repo', format='knit')
         bundle.install_revisions(repo)
 
-        bundle = read_bundle(self.create_bundle_text(None, 'rev2')[0])
+        bundle = read_bundle(self.create_bundle_text('null:', 'rev2')[0])
         self.assertRaises(errors.IncompatibleRevision,
                           bundle.install_revisions, repo)
 
@@ -1048,7 +1032,7 @@
         tree = self.make_simple_tree()
         tree.commit('hello', rev_id='rev1')
         tree.commit('hello', rev_id='rev2')
-        bundle = read_bundle(self.create_bundle_text(None, 'rev1')[0])
+        bundle = read_bundle(self.create_bundle_text('null:', 'rev1')[0])
         result = bundle.get_merge_request(tree.branch.repository)
         self.assertEqual((None, 'rev1', 'inapplicable'), result)
 
@@ -1061,7 +1045,7 @@
         tree.add('subtree')
         tree.commit('hello', rev_id='rev1')
         try:
-            bundle = read_bundle(self.create_bundle_text(None, 'rev1')[0])
+            bundle = read_bundle(self.create_bundle_text('null:', 'rev1')[0])
         except errors.IncompatibleBundleFormat:
             raise TestSkipped("Format 0.8 doesn't work with knit3")
         if isinstance(bundle, v09.BundleInfo09):
@@ -1080,7 +1064,7 @@
         except ValueError:
             raise TestSkipped("Repository doesn't support revision ids with"
                               " slashes")
-        bundle = self.get_valid_bundle(None, 'rev/id')
+        bundle = self.get_valid_bundle('null:', 'rev/id')
 
 
 class V08BundleTester(BundleTester, TestCaseWithTransport):
@@ -1095,10 +1079,7 @@
         tree.add([''], ['TREE_ROOT'])
         tree.commit('One', revprops={'one':'two', 'empty':''}, rev_id='rev1')
         self.b1 = tree.branch
-        bundle_sio, revision_ids = self.create_bundle_text(None, 'rev1')
-=======
         bundle_sio, revision_ids = self.create_bundle_text('null:', 'rev1')
->>>>>>> a492d8c4
         self.assertContainsRe(bundle_sio.getvalue(),
                               '# properties:\n'
                               '#   branch-nick: tree\n'
