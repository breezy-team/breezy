# Copyright (C) 2006 by Canonical Ltd
#
# This program is free software; you can redistribute it and/or modify
# it under the terms of the GNU General Public License as published by
# the Free Software Foundation; either version 2 of the License, or
# (at your option) any later version.
#
# This program is distributed in the hope that it will be useful,
# but WITHOUT ANY WARRANTY; without even the implied warranty of
# MERCHANTABILITY or FITNESS FOR A PARTICULAR PURPOSE.  See the
# GNU General Public License for more details.
#
# You should have received a copy of the GNU General Public License
# along with this program; if not, write to the Free Software
# Foundation, Inc., 59 Temple Place, Suite 330, Boston, MA  02111-1307  USA

"""Test read_bundle works properly across various transports."""

import cStringIO
import os

import bzrlib.bundle
from bzrlib.bundle.serializer import write_bundle
import bzrlib.bzrdir
import bzrlib.errors as errors
from bzrlib.tests import TestCaseInTempDir
from bzrlib.tests.test_transport import TestTransportImplementation
import bzrlib.transport
from bzrlib.transport.memory import MemoryTransport
import bzrlib.urlutils


class TestReadBundleFromURL(TestTransportImplementation):
    """Test that read_bundle works properly across multiple transports"""

    def get_url(self, relpath=''):
        return bzrlib.urlutils.join(self._server.get_url(), relpath)

    def create_test_bundle(self):
        self.build_tree(['tree/', 'tree/a', 'tree/subdir/'])

        format = bzrlib.bzrdir.BzrDirFormat.get_default_format()

        bzrdir = format.initialize('tree')
        repo = bzrdir.create_repository()
        branch = repo.bzrdir.create_branch()
        wt = branch.bzrdir.create_workingtree()

        wt.add(['a', 'subdir/'])
        wt.commit('new project', rev_id='commit-1')

        out = cStringIO.StringIO()
        rev_ids = write_bundle(wt.branch.repository,
                               wt.get_parent_ids()[0], None, out)
        out.seek(0)
        if self.get_transport().is_readonly():
            f = open('test_bundle', 'wb')
            f.write(out.getvalue())
            f.close()
        else:
<<<<<<< HEAD
            self.get_transport().put('test_bundle', out)
=======
            self._transport.put_file('test_bundle', out)
>>>>>>> 4f36b6b2
            self.log('Put to: %s', self.get_url('test_bundle'))
        return wt

    def test_read_bundle_from_url(self):
        wt = self.create_test_bundle()
        if wt is None:
            return
        ## import pdb;pdb.set_trace()
        info = bzrlib.bundle.read_bundle_from_url(
                    self.get_url('test_bundle'))
        bundle_tree = info.revision_tree(wt.branch.repository, info.target)
        self.assertEqual('commit-1', bundle_tree.revision_id)

    def test_read_fail(self):
        # Trying to read from a directory, or non-bundle file
        # should fail with NotABundle
        wt = self.create_test_bundle()
        if wt is None:
            return

        self.assertRaises(errors.NotABundle, 
            bzrlib.bundle.read_bundle_from_url, 
            self.get_url('tree'))
        self.assertRaises(errors.NotABundle, 
            bzrlib.bundle.read_bundle_from_url, 
            self.get_url('tree/a'))<|MERGE_RESOLUTION|>--- conflicted
+++ resolved
@@ -58,11 +58,7 @@
             f.write(out.getvalue())
             f.close()
         else:
-<<<<<<< HEAD
-            self.get_transport().put('test_bundle', out)
-=======
-            self._transport.put_file('test_bundle', out)
->>>>>>> 4f36b6b2
+            self.get_transport().put_file('test_bundle', out)
             self.log('Put to: %s', self.get_url('test_bundle'))
         return wt
 
