# Copyright (C) 2005, 2006, 2007 Canonical Ltd
#
# This program is free software; you can redistribute it and/or modify
# it under the terms of the GNU General Public License as published by
# the Free Software Foundation; either version 2 of the License, or
# (at your option) any later version.
#
# This program is distributed in the hope that it will be useful,
# but WITHOUT ANY WARRANTY; without even the implied warranty of
# MERCHANTABILITY or FITNESS FOR A PARTICULAR PURPOSE.  See the
# GNU General Public License for more details.
#
# You should have received a copy of the GNU General Public License
# along with this program; if not, write to the Free Software
# Foundation, Inc., 59 Temple Place, Suite 330, Boston, MA  02111-1307  USA


# TODO: Perhaps there should be an API to find out if bzr running under the
# test suite -- some plugins might want to avoid making intrusive changes if
# this is the case.  However, we want behaviour under to test to diverge as
# little as possible, so this should be used rarely if it's added at all.
# (Suggestion from j-a-meinel, 2005-11-24)

# NOTE: Some classes in here use camelCaseNaming() rather than
# underscore_naming().  That's for consistency with unittest; it's not the
# general style of bzrlib.  Please continue that consistency when adding e.g.
# new assertFoo() methods.

import codecs
from cStringIO import StringIO
import difflib
import doctest
import errno
import logging
import os
from pprint import pformat
import re
import shlex
import stat
from subprocess import Popen, PIPE
import sys
import tempfile
import unittest
import time


from bzrlib import (
    bzrdir,
    debug,
    errors,
    memorytree,
    osutils,
    progress,
    ui,
    urlutils,
    )
import bzrlib.branch
import bzrlib.commands
import bzrlib.timestamp
import bzrlib.export
import bzrlib.inventory
import bzrlib.iterablefile
import bzrlib.lockdir
try:
    import bzrlib.lsprof
except ImportError:
    # lsprof not available
    pass
from bzrlib.merge import merge_inner
import bzrlib.merge3
import bzrlib.osutils
import bzrlib.plugin
from bzrlib.revision import common_ancestor
import bzrlib.store
from bzrlib import symbol_versioning
import bzrlib.trace
from bzrlib.transport import get_transport
import bzrlib.transport
from bzrlib.transport.local import LocalURLServer
from bzrlib.transport.memory import MemoryServer
from bzrlib.transport.readonly import ReadonlyServer
from bzrlib.trace import mutter, note
from bzrlib.tests import TestUtil
from bzrlib.tests.HttpServer import HttpServer
from bzrlib.tests.TestUtil import (
                          TestSuite,
                          TestLoader,
                          )
from bzrlib.tests.treeshape import build_tree_contents
from bzrlib.workingtree import WorkingTree, WorkingTreeFormat2

default_transport = LocalURLServer

MODULES_TO_TEST = []
MODULES_TO_DOCTEST = [
                      bzrlib.timestamp,
                      bzrlib.errors,
                      bzrlib.export,
                      bzrlib.inventory,
                      bzrlib.iterablefile,
                      bzrlib.lockdir,
                      bzrlib.merge3,
                      bzrlib.option,
                      bzrlib.store,
                      ]


def packages_to_test():
    """Return a list of packages to test.

    The packages are not globally imported so that import failures are
    triggered when running selftest, not when importing the command.
    """
    import bzrlib.doc
    import bzrlib.tests.blackbox
    import bzrlib.tests.branch_implementations
    import bzrlib.tests.bzrdir_implementations
    import bzrlib.tests.interrepository_implementations
    import bzrlib.tests.interversionedfile_implementations
    import bzrlib.tests.intertree_implementations
    import bzrlib.tests.per_lock
    import bzrlib.tests.repository_implementations
    import bzrlib.tests.revisionstore_implementations
    import bzrlib.tests.tree_implementations
    import bzrlib.tests.workingtree_implementations
    return [
            bzrlib.doc,
            bzrlib.tests.blackbox,
            bzrlib.tests.branch_implementations,
            bzrlib.tests.bzrdir_implementations,
            bzrlib.tests.interrepository_implementations,
            bzrlib.tests.interversionedfile_implementations,
            bzrlib.tests.intertree_implementations,
            bzrlib.tests.per_lock,
            bzrlib.tests.repository_implementations,
            bzrlib.tests.revisionstore_implementations,
            bzrlib.tests.tree_implementations,
            bzrlib.tests.workingtree_implementations,
            ]


class ExtendedTestResult(unittest._TextTestResult):
    """Accepts, reports and accumulates the results of running tests.

    Compared to this unittest version this class adds support for profiling,
    benchmarking, stopping as soon as a test fails,  and skipping tests.
    There are further-specialized subclasses for different types of display.
    """

    stop_early = False
    
    def __init__(self, stream, descriptions, verbosity,
                 bench_history=None,
                 num_tests=None,
                 use_numbered_dirs=False,
                 ):
        """Construct new TestResult.

        :param bench_history: Optionally, a writable file object to accumulate
            benchmark results.
        """
        unittest._TextTestResult.__init__(self, stream, descriptions, verbosity)
        if bench_history is not None:
            from bzrlib.version import _get_bzr_source_tree
            src_tree = _get_bzr_source_tree()
            if src_tree:
                try:
                    revision_id = src_tree.get_parent_ids()[0]
                except IndexError:
                    # XXX: if this is a brand new tree, do the same as if there
                    # is no branch.
                    revision_id = ''
            else:
                # XXX: If there's no branch, what should we do?
                revision_id = ''
            bench_history.write("--date %s %s\n" % (time.time(), revision_id))
        self._bench_history = bench_history
        self.ui = ui.ui_factory
        self.num_tests = num_tests
        self.error_count = 0
        self.failure_count = 0
        self.known_failure_count = 0
        self.skip_count = 0
        self.unsupported = {}
        self.count = 0
        self.use_numbered_dirs = use_numbered_dirs
        self._overall_start_time = time.time()
    
    def extractBenchmarkTime(self, testCase):
        """Add a benchmark time for the current test case."""
        self._benchmarkTime = getattr(testCase, "_benchtime", None)
    
    def _elapsedTestTimeString(self):
        """Return a time string for the overall time the current test has taken."""
        return self._formatTime(time.time() - self._start_time)

    def _testTimeString(self):
        if self._benchmarkTime is not None:
            return "%s/%s" % (
                self._formatTime(self._benchmarkTime),
                self._elapsedTestTimeString())
        else:
            return "           %s" % self._elapsedTestTimeString()

    def _formatTime(self, seconds):
        """Format seconds as milliseconds with leading spaces."""
        # some benchmarks can take thousands of seconds to run, so we need 8
        # places
        return "%8dms" % (1000 * seconds)

    def _shortened_test_description(self, test):
        what = test.id()
        what = re.sub(r'^bzrlib\.(tests|benchmarks)\.', '', what)
        return what

    def startTest(self, test):
        unittest.TestResult.startTest(self, test)
        self.report_test_start(test)
        test.number = self.count
        self._recordTestStartTime()

    def _recordTestStartTime(self):
        """Record that a test has started."""
        self._start_time = time.time()

    def _cleanupLogFile(self, test):
        # We can only do this if we have one of our TestCases, not if
        # we have a doctest.
        setKeepLogfile = getattr(test, 'setKeepLogfile', None)
        if setKeepLogfile is not None:
            setKeepLogfile()

    def addError(self, test, err):
        self.extractBenchmarkTime(test)
        self._cleanupLogFile(test)
        if isinstance(err[1], TestSkipped):
            return self.addSkipped(test, err)
        elif isinstance(err[1], UnavailableFeature):
            return self.addNotSupported(test, err[1].args[0])
        unittest.TestResult.addError(self, test, err)
        self.error_count += 1
        self.report_error(test, err)
        if self.stop_early:
            self.stop()

    def addFailure(self, test, err):
        self._cleanupLogFile(test)
        self.extractBenchmarkTime(test)
        if isinstance(err[1], KnownFailure):
            return self.addKnownFailure(test, err)
        unittest.TestResult.addFailure(self, test, err)
        self.failure_count += 1
        self.report_failure(test, err)
        if self.stop_early:
            self.stop()

    def addKnownFailure(self, test, err):
        self.known_failure_count += 1
        self.report_known_failure(test, err)

    def addNotSupported(self, test, feature):
        self.unsupported.setdefault(str(feature), 0)
        self.unsupported[str(feature)] += 1
        self.report_unsupported(test, feature)

    def addSuccess(self, test):
        self.extractBenchmarkTime(test)
        if self._bench_history is not None:
            if self._benchmarkTime is not None:
                self._bench_history.write("%s %s\n" % (
                    self._formatTime(self._benchmarkTime),
                    test.id()))
        self.report_success(test)
        unittest.TestResult.addSuccess(self, test)

    def addSkipped(self, test, skip_excinfo):
        self.report_skip(test, skip_excinfo)
        # seems best to treat this as success from point-of-view of unittest
        # -- it actually does nothing so it barely matters :)
        try:
            test.tearDown()
        except KeyboardInterrupt:
            raise
        except:
            self.addError(test, test.__exc_info())
        else:
            unittest.TestResult.addSuccess(self, test)

    def printErrorList(self, flavour, errors):
        for test, err in errors:
            self.stream.writeln(self.separator1)
            self.stream.write("%s: " % flavour)
            if self.use_numbered_dirs:
                self.stream.write('#%d ' % test.number)
            self.stream.writeln(self.getDescription(test))
            if getattr(test, '_get_log', None) is not None:
                print >>self.stream
                print >>self.stream, \
                        ('vvvv[log from %s]' % test.id()).ljust(78,'-')
                print >>self.stream, test._get_log()
                print >>self.stream, \
                        ('^^^^[log from %s]' % test.id()).ljust(78,'-')
            self.stream.writeln(self.separator2)
            self.stream.writeln("%s" % err)

    def finished(self):
        pass

    def report_cleaning_up(self):
        pass

    def report_success(self, test):
        pass


class TextTestResult(ExtendedTestResult):
    """Displays progress and results of tests in text form"""

    def __init__(self, stream, descriptions, verbosity,
                 bench_history=None,
                 num_tests=None,
                 pb=None,
                 use_numbered_dirs=False,
                 ):
        ExtendedTestResult.__init__(self, stream, descriptions, verbosity,
            bench_history, num_tests, use_numbered_dirs)
        if pb is None:
            self.pb = self.ui.nested_progress_bar()
            self._supplied_pb = False
        else:
            self.pb = pb
            self._supplied_pb = True
        self.pb.show_pct = False
        self.pb.show_spinner = False
        self.pb.show_eta = False,
        self.pb.show_count = False
        self.pb.show_bar = False

    def report_starting(self):
        self.pb.update('[test 0/%d] starting...' % (self.num_tests))

    def _progress_prefix_text(self):
        a = '[%d' % self.count
        if self.num_tests is not None:
            a +='/%d' % self.num_tests
        a += ' in %ds' % (time.time() - self._overall_start_time)
        if self.error_count:
            a += ', %d errors' % self.error_count
        if self.failure_count:
            a += ', %d failed' % self.failure_count
        if self.known_failure_count:
            a += ', %d known failures' % self.known_failure_count
        if self.skip_count:
            a += ', %d skipped' % self.skip_count
        if self.unsupported:
            a += ', %d missing features' % len(self.unsupported)
        a += ']'
        return a

    def report_test_start(self, test):
        self.count += 1
        self.pb.update(
                self._progress_prefix_text()
                + ' ' 
                + self._shortened_test_description(test))

    def _test_description(self, test):
        if self.use_numbered_dirs:
            return '#%d %s' % (self.count,
                               self._shortened_test_description(test))
        else:
            return self._shortened_test_description(test)

    def report_error(self, test, err):
        self.pb.note('ERROR: %s\n    %s\n', 
            self._test_description(test),
            err[1],
            )

    def report_failure(self, test, err):
        self.pb.note('FAIL: %s\n    %s\n', 
            self._test_description(test),
            err[1],
            )

    def report_known_failure(self, test, err):
        self.pb.note('XFAIL: %s\n%s\n',
            self._test_description(test), err[1])

    def report_skip(self, test, skip_excinfo):
        self.skip_count += 1
        if False:
            # at the moment these are mostly not things we can fix
            # and so they just produce stipple; use the verbose reporter
            # to see them.
            if False:
                # show test and reason for skip
                self.pb.note('SKIP: %s\n    %s\n', 
                    self._shortened_test_description(test),
                    skip_excinfo[1])
            else:
                # since the class name was left behind in the still-visible
                # progress bar...
                self.pb.note('SKIP: %s', skip_excinfo[1])

    def report_unsupported(self, test, feature):
        """test cannot be run because feature is missing."""
                  
    def report_cleaning_up(self):
        self.pb.update('cleaning up...')

    def finished(self):
        if not self._supplied_pb:
            self.pb.finished()


class VerboseTestResult(ExtendedTestResult):
    """Produce long output, with one line per test run plus times"""

    def _ellipsize_to_right(self, a_string, final_width):
        """Truncate and pad a string, keeping the right hand side"""
        if len(a_string) > final_width:
            result = '...' + a_string[3-final_width:]
        else:
            result = a_string
        return result.ljust(final_width)

    def report_starting(self):
        self.stream.write('running %d tests...\n' % self.num_tests)

    def report_test_start(self, test):
        self.count += 1
        name = self._shortened_test_description(test)
        # width needs space for 6 char status, plus 1 for slash, plus 2 10-char
        # numbers, plus a trailing blank
        # when NUMBERED_DIRS: plus 5 chars on test number, plus 1 char on space
        if self.use_numbered_dirs:
            self.stream.write('%5d ' % self.count)
            self.stream.write(self._ellipsize_to_right(name,
                                osutils.terminal_width()-36))
        else:
            self.stream.write(self._ellipsize_to_right(name,
                                osutils.terminal_width()-30))
        self.stream.flush()

    def _error_summary(self, err):
        indent = ' ' * 4
        if self.use_numbered_dirs:
            indent += ' ' * 6
        return '%s%s' % (indent, err[1])

    def report_error(self, test, err):
        self.stream.writeln('ERROR %s\n%s'
                % (self._testTimeString(),
                   self._error_summary(err)))

    def report_failure(self, test, err):
        self.stream.writeln(' FAIL %s\n%s'
                % (self._testTimeString(),
                   self._error_summary(err)))

    def report_known_failure(self, test, err):
        self.stream.writeln('XFAIL %s\n%s'
                % (self._testTimeString(),
                   self._error_summary(err)))

    def report_success(self, test):
        self.stream.writeln('   OK %s' % self._testTimeString())
        for bench_called, stats in getattr(test, '_benchcalls', []):
            self.stream.writeln('LSProf output for %s(%s, %s)' % bench_called)
            stats.pprint(file=self.stream)
        # flush the stream so that we get smooth output. This verbose mode is
        # used to show the output in PQM.
        self.stream.flush()

    def report_skip(self, test, skip_excinfo):
        self.skip_count += 1
        self.stream.writeln(' SKIP %s\n%s'
                % (self._testTimeString(),
                   self._error_summary(skip_excinfo)))

    def report_unsupported(self, test, feature):
        """test cannot be run because feature is missing."""
        self.stream.writeln("NODEP %s\n    The feature '%s' is not available."
                %(self._testTimeString(), feature))
                  


class TextTestRunner(object):
    stop_on_failure = False

    def __init__(self,
                 stream=sys.stderr,
                 descriptions=0,
                 verbosity=1,
                 keep_output=False,
                 bench_history=None,
                 use_numbered_dirs=False,
                 ):
        self.stream = unittest._WritelnDecorator(stream)
        self.descriptions = descriptions
        self.verbosity = verbosity
        self.keep_output = keep_output
        self._bench_history = bench_history
        self.use_numbered_dirs = use_numbered_dirs

    def run(self, test):
        "Run the given test case or test suite."
        startTime = time.time()
        if self.verbosity == 1:
            result_class = TextTestResult
        elif self.verbosity >= 2:
            result_class = VerboseTestResult
        result = result_class(self.stream,
                              self.descriptions,
                              self.verbosity,
                              bench_history=self._bench_history,
                              num_tests=test.countTestCases(),
                              use_numbered_dirs=self.use_numbered_dirs,
                              )
        result.stop_early = self.stop_on_failure
        result.report_starting()
        test.run(result)
        stopTime = time.time()
        timeTaken = stopTime - startTime
        result.printErrors()
        self.stream.writeln(result.separator2)
        run = result.testsRun
        self.stream.writeln("Ran %d test%s in %.3fs" %
                            (run, run != 1 and "s" or "", timeTaken))
        self.stream.writeln()
        if not result.wasSuccessful():
            self.stream.write("FAILED (")
            failed, errored = map(len, (result.failures, result.errors))
            if failed:
                self.stream.write("failures=%d" % failed)
            if errored:
                if failed: self.stream.write(", ")
                self.stream.write("errors=%d" % errored)
            if result.known_failure_count:
                if failed or errored: self.stream.write(", ")
                self.stream.write("known_failure_count=%d" %
                    result.known_failure_count)
            self.stream.writeln(")")
        else:
            if result.known_failure_count:
                self.stream.writeln("OK (known_failures=%d)" %
                    result.known_failure_count)
            else:
                self.stream.writeln("OK")
        if result.skip_count > 0:
            skipped = result.skip_count
            self.stream.writeln('%d test%s skipped' %
                                (skipped, skipped != 1 and "s" or ""))
        if result.unsupported:
            for feature, count in sorted(result.unsupported.items()):
                self.stream.writeln("Missing feature '%s' skipped %d tests." %
                    (feature, count))
        result.report_cleaning_up()
        # This is still a little bogus, 
        # but only a little. Folk not using our testrunner will
        # have to delete their temp directories themselves.
        test_root = TestCaseWithMemoryTransport.TEST_ROOT
        if result.wasSuccessful() or not self.keep_output:
            if test_root is not None:
                # If LANG=C we probably have created some bogus paths
                # which rmtree(unicode) will fail to delete
                # so make sure we are using rmtree(str) to delete everything
                # except on win32, where rmtree(str) will fail
                # since it doesn't have the property of byte-stream paths
                # (they are either ascii or mbcs)
                if sys.platform == 'win32':
                    # make sure we are using the unicode win32 api
                    test_root = unicode(test_root)
                else:
                    test_root = test_root.encode(
                        sys.getfilesystemencoding())
                _rmtree_temp_dir(test_root)
        else:
            note("Failed tests working directories are in '%s'\n", test_root)
        TestCaseWithMemoryTransport.TEST_ROOT = None
        result.finished()
        return result


def iter_suite_tests(suite):
    """Return all tests in a suite, recursing through nested suites"""
    for item in suite._tests:
        if isinstance(item, unittest.TestCase):
            yield item
        elif isinstance(item, unittest.TestSuite):
            for r in iter_suite_tests(item):
                yield r
        else:
            raise Exception('unknown object %r inside test suite %r'
                            % (item, suite))


class TestSkipped(Exception):
    """Indicates that a test was intentionally skipped, rather than failing."""


class KnownFailure(AssertionError):
    """Indicates that a test failed in a precisely expected manner.

    Such failures dont block the whole test suite from passing because they are
    indicators of partially completed code or of future work. We have an
    explicit error for them so that we can ensure that they are always visible:
    KnownFailures are always shown in the output of bzr selftest.
    """


class UnavailableFeature(Exception):
    """A feature required for this test was not available.

    The feature should be used to construct the exception.
    """


class CommandFailed(Exception):
    pass


class StringIOWrapper(object):
    """A wrapper around cStringIO which just adds an encoding attribute.
    
    Internally we can check sys.stdout to see what the output encoding
    should be. However, cStringIO has no encoding attribute that we can
    set. So we wrap it instead.
    """
    encoding='ascii'
    _cstring = None

    def __init__(self, s=None):
        if s is not None:
            self.__dict__['_cstring'] = StringIO(s)
        else:
            self.__dict__['_cstring'] = StringIO()

    def __getattr__(self, name, getattr=getattr):
        return getattr(self.__dict__['_cstring'], name)

    def __setattr__(self, name, val):
        if name == 'encoding':
            self.__dict__['encoding'] = val
        else:
            return setattr(self._cstring, name, val)


class TestUIFactory(ui.CLIUIFactory):
    """A UI Factory for testing.

    Hide the progress bar but emit note()s.
    Redirect stdin.
    Allows get_password to be tested without real tty attached.
    """

    def __init__(self,
                 stdout=None,
                 stderr=None,
                 stdin=None):
        super(TestUIFactory, self).__init__()
        if stdin is not None:
            # We use a StringIOWrapper to be able to test various
            # encodings, but the user is still responsible to
            # encode the string and to set the encoding attribute
            # of StringIOWrapper.
            self.stdin = StringIOWrapper(stdin)
        if stdout is None:
            self.stdout = sys.stdout
        else:
            self.stdout = stdout
        if stderr is None:
            self.stderr = sys.stderr
        else:
            self.stderr = stderr

    def clear(self):
        """See progress.ProgressBar.clear()."""

    def clear_term(self):
        """See progress.ProgressBar.clear_term()."""

    def clear_term(self):
        """See progress.ProgressBar.clear_term()."""

    def finished(self):
        """See progress.ProgressBar.finished()."""

    def note(self, fmt_string, *args, **kwargs):
        """See progress.ProgressBar.note()."""
        self.stdout.write((fmt_string + "\n") % args)

    def progress_bar(self):
        return self

    def nested_progress_bar(self):
        return self

    def update(self, message, count=None, total=None):
        """See progress.ProgressBar.update()."""

    def get_non_echoed_password(self, prompt):
        """Get password from stdin without trying to handle the echo mode"""
        if prompt:
            self.stdout.write(prompt)
        password = self.stdin.readline()
        if not password:
            raise EOFError
        if password[-1] == '\n':
            password = password[:-1]
        return password


class TestCase(unittest.TestCase):
    """Base class for bzr unit tests.
    
    Tests that need access to disk resources should subclass 
    TestCaseInTempDir not TestCase.

    Error and debug log messages are redirected from their usual
    location into a temporary file, the contents of which can be
    retrieved by _get_log().  We use a real OS file, not an in-memory object,
    so that it can also capture file IO.  When the test completes this file
    is read into memory and removed from disk.
       
    There are also convenience functions to invoke bzr's command-line
    routine, and to build and check bzr trees.
   
    In addition to the usual method of overriding tearDown(), this class also
    allows subclasses to register functions into the _cleanups list, which is
    run in order as the object is torn down.  It's less likely this will be
    accidentally overlooked.
    """

    _log_file_name = None
    _log_contents = ''
    _keep_log_file = False
    # record lsprof data when performing benchmark calls.
    _gather_lsprof_in_benchmarks = False

    def __init__(self, methodName='testMethod'):
        super(TestCase, self).__init__(methodName)
        self._cleanups = []

    def setUp(self):
        unittest.TestCase.setUp(self)
        self._cleanEnvironment()
        bzrlib.trace.disable_default_logging()
        self._silenceUI()
        self._startLogFile()
        self._benchcalls = []
        self._benchtime = None
        self._clear_hooks()

    def _clear_hooks(self):
        # prevent hooks affecting tests
        import bzrlib.branch
        import bzrlib.smart.server
        self._preserved_hooks = {
            bzrlib.branch.Branch: bzrlib.branch.Branch.hooks,
            bzrlib.smart.server.SmartTCPServer: bzrlib.smart.server.SmartTCPServer.hooks,
            }
        self.addCleanup(self._restoreHooks)
        # reset all hooks to an empty instance of the appropriate type
        bzrlib.branch.Branch.hooks = bzrlib.branch.BranchHooks()
<<<<<<< HEAD
        bzrlib.smart.server.SmartTCPServer.hooks = bzrlib.smart.server.SmartServerHooks()
        # FIXME: Rather than constructing new objects like this, how about
        # having save() and clear() methods on the base Hook class? mbp
        # 20070416
=======
        bzrlib.smart.server.SmartTCPServer.hooks = \
            bzrlib.smart.server.SmartServerHooks()
>>>>>>> a46a2263

    def _silenceUI(self):
        """Turn off UI for duration of test"""
        # by default the UI is off; tests can turn it on if they want it.
        saved = ui.ui_factory
        def _restore():
            ui.ui_factory = saved
        ui.ui_factory = ui.SilentUIFactory()
        self.addCleanup(_restore)

    def _ndiff_strings(self, a, b):
        """Return ndiff between two strings containing lines.
        
        A trailing newline is added if missing to make the strings
        print properly."""
        if b and b[-1] != '\n':
            b += '\n'
        if a and a[-1] != '\n':
            a += '\n'
        difflines = difflib.ndiff(a.splitlines(True),
                                  b.splitlines(True),
                                  linejunk=lambda x: False,
                                  charjunk=lambda x: False)
        return ''.join(difflines)

    def assertEqual(self, a, b, message=''):
        try:
            if a == b:
                return
        except UnicodeError, e:
            # If we can't compare without getting a UnicodeError, then
            # obviously they are different
            mutter('UnicodeError: %s', e)
        if message:
            message += '\n'
        raise AssertionError("%snot equal:\na = %s\nb = %s\n"
            % (message,
               pformat(a, indent=4), pformat(b, indent=4)))

    assertEquals = assertEqual

    def assertEqualDiff(self, a, b, message=None):
        """Assert two texts are equal, if not raise an exception.
        
        This is intended for use with multi-line strings where it can 
        be hard to find the differences by eye.
        """
        # TODO: perhaps override assertEquals to call this for strings?
        if a == b:
            return
        if message is None:
            message = "texts not equal:\n"
        raise AssertionError(message + 
                             self._ndiff_strings(a, b))      
        
    def assertEqualMode(self, mode, mode_test):
        self.assertEqual(mode, mode_test,
                         'mode mismatch %o != %o' % (mode, mode_test))

    def assertStartsWith(self, s, prefix):
        if not s.startswith(prefix):
            raise AssertionError('string %r does not start with %r' % (s, prefix))

    def assertEndsWith(self, s, suffix):
        """Asserts that s ends with suffix."""
        if not s.endswith(suffix):
            raise AssertionError('string %r does not end with %r' % (s, suffix))

    def assertContainsRe(self, haystack, needle_re):
        """Assert that a contains something matching a regular expression."""
        if not re.search(needle_re, haystack):
            raise AssertionError('pattern "%r" not found in "%r"'
                    % (needle_re, haystack))

    def assertNotContainsRe(self, haystack, needle_re):
        """Assert that a does not match a regular expression"""
        if re.search(needle_re, haystack):
            raise AssertionError('pattern "%s" found in "%s"'
                    % (needle_re, haystack))

    def assertSubset(self, sublist, superlist):
        """Assert that every entry in sublist is present in superlist."""
        missing = []
        for entry in sublist:
            if entry not in superlist:
                missing.append(entry)
        if len(missing) > 0:
            raise AssertionError("value(s) %r not present in container %r" % 
                                 (missing, superlist))

    def assertListRaises(self, excClass, func, *args, **kwargs):
        """Fail unless excClass is raised when the iterator from func is used.
        
        Many functions can return generators this makes sure
        to wrap them in a list() call to make sure the whole generator
        is run, and that the proper exception is raised.
        """
        try:
            list(func(*args, **kwargs))
        except excClass:
            return
        else:
            if getattr(excClass,'__name__', None) is not None:
                excName = excClass.__name__
            else:
                excName = str(excClass)
            raise self.failureException, "%s not raised" % excName

    def assertRaises(self, excClass, func, *args, **kwargs):
        """Assert that a callable raises a particular exception.

        :param excClass: As for the except statement, this may be either an
        exception class, or a tuple of classes.

        Returns the exception so that you can examine it.
        """
        try:
            func(*args, **kwargs)
        except excClass, e:
            return e
        else:
            if getattr(excClass,'__name__', None) is not None:
                excName = excClass.__name__
            else:
                # probably a tuple
                excName = str(excClass)
            raise self.failureException, "%s not raised" % excName

    def assertIs(self, left, right, message=None):
        if not (left is right):
            if message is not None:
                raise AssertionError(message)
            else:
                raise AssertionError("%r is not %r." % (left, right))

    def assertIsNot(self, left, right, message=None):
        if (left is right):
            if message is not None:
                raise AssertionError(message)
            else:
                raise AssertionError("%r is %r." % (left, right))

    def assertTransportMode(self, transport, path, mode):
        """Fail if a path does not have mode mode.
        
        If modes are not supported on this transport, the assertion is ignored.
        """
        if not transport._can_roundtrip_unix_modebits():
            return
        path_stat = transport.stat(path)
        actual_mode = stat.S_IMODE(path_stat.st_mode)
        self.assertEqual(mode, actual_mode,
            'mode of %r incorrect (%o != %o)' % (path, mode, actual_mode))

    def assertIsInstance(self, obj, kls):
        """Fail if obj is not an instance of kls"""
        if not isinstance(obj, kls):
            self.fail("%r is an instance of %s rather than %s" % (
                obj, obj.__class__, kls))

    def expectFailure(self, reason, assertion, *args, **kwargs):
        """Invoke a test, expecting it to fail for the given reason.

        This is for assertions that ought to succeed, but currently fail.
        (The failure is *expected* but not *wanted*.)  Please be very precise
        about the failure you're expecting.  If a new bug is introduced,
        AssertionError should be raised, not KnownFailure.

        Frequently, expectFailure should be followed by an opposite assertion.
        See example below.

        Intended to be used with a callable that raises AssertionError as the
        'assertion' parameter.  args and kwargs are passed to the 'assertion'.

        Raises KnownFailure if the test fails.  Raises AssertionError if the
        test succeeds.

        example usage::

          self.expectFailure('Math is broken', self.assertNotEqual, 54,
                             dynamic_val)
          self.assertEqual(42, dynamic_val)

          This means that a dynamic_val of 54 will cause the test to raise
          a KnownFailure.  Once math is fixed and the expectFailure is removed,
          only a dynamic_val of 42 will allow the test to pass.  Anything other
          than 54 or 42 will cause an AssertionError.
        """
        try:
            assertion(*args, **kwargs)
        except AssertionError:
            raise KnownFailure(reason)
        else:
            self.fail('Unexpected success.  Should have failed: %s' % reason)

    def _capture_warnings(self, a_callable, *args, **kwargs):
        """A helper for callDeprecated and applyDeprecated.

        :param a_callable: A callable to call.
        :param args: The positional arguments for the callable
        :param kwargs: The keyword arguments for the callable
        :return: A tuple (warnings, result). result is the result of calling
            a_callable(*args, **kwargs).
        """
        local_warnings = []
        def capture_warnings(msg, cls=None, stacklevel=None):
            # we've hooked into a deprecation specific callpath,
            # only deprecations should getting sent via it.
            self.assertEqual(cls, DeprecationWarning)
            local_warnings.append(msg)
        original_warning_method = symbol_versioning.warn
        symbol_versioning.set_warning_method(capture_warnings)
        try:
            result = a_callable(*args, **kwargs)
        finally:
            symbol_versioning.set_warning_method(original_warning_method)
        return (local_warnings, result)

    def applyDeprecated(self, deprecation_format, a_callable, *args, **kwargs):
        """Call a deprecated callable without warning the user.

        :param deprecation_format: The deprecation format that the callable
            should have been deprecated with. This is the same type as the 
            parameter to deprecated_method/deprecated_function. If the 
            callable is not deprecated with this format, an assertion error
            will be raised.
        :param a_callable: A callable to call. This may be a bound method or
            a regular function. It will be called with *args and **kwargs.
        :param args: The positional arguments for the callable
        :param kwargs: The keyword arguments for the callable
        :return: The result of a_callable(*args, **kwargs)
        """
        call_warnings, result = self._capture_warnings(a_callable,
            *args, **kwargs)
        expected_first_warning = symbol_versioning.deprecation_string(
            a_callable, deprecation_format)
        if len(call_warnings) == 0:
            self.fail("No deprecation warning generated by call to %s" %
                a_callable)
        self.assertEqual(expected_first_warning, call_warnings[0])
        return result

    def callDeprecated(self, expected, callable, *args, **kwargs):
        """Assert that a callable is deprecated in a particular way.

        This is a very precise test for unusual requirements. The 
        applyDeprecated helper function is probably more suited for most tests
        as it allows you to simply specify the deprecation format being used
        and will ensure that that is issued for the function being called.

        :param expected: a list of the deprecation warnings expected, in order
        :param callable: The callable to call
        :param args: The positional arguments for the callable
        :param kwargs: The keyword arguments for the callable
        """
        call_warnings, result = self._capture_warnings(callable,
            *args, **kwargs)
        self.assertEqual(expected, call_warnings)
        return result

    def _startLogFile(self):
        """Send bzr and test log messages to a temporary file.

        The file is removed as the test is torn down.
        """
        fileno, name = tempfile.mkstemp(suffix='.log', prefix='testbzr')
        self._log_file = os.fdopen(fileno, 'w+')
        self._log_nonce = bzrlib.trace.enable_test_log(self._log_file)
        self._log_file_name = name
        self.addCleanup(self._finishLogFile)

    def _finishLogFile(self):
        """Finished with the log file.

        Close the file and delete it, unless setKeepLogfile was called.
        """
        if self._log_file is None:
            return
        bzrlib.trace.disable_test_log(self._log_nonce)
        self._log_file.close()
        self._log_file = None
        if not self._keep_log_file:
            os.remove(self._log_file_name)
            self._log_file_name = None

    def setKeepLogfile(self):
        """Make the logfile not be deleted when _finishLogFile is called."""
        self._keep_log_file = True

    def addCleanup(self, callable):
        """Arrange to run a callable when this case is torn down.

        Callables are run in the reverse of the order they are registered, 
        ie last-in first-out.
        """
        if callable in self._cleanups:
            raise ValueError("cleanup function %r already registered on %s" 
                    % (callable, self))
        self._cleanups.append(callable)

    def _cleanEnvironment(self):
        new_env = {
            'BZR_HOME': None, # Don't inherit BZR_HOME to all the tests.
            'HOME': os.getcwd(),
            'APPDATA': None,  # bzr now use Win32 API and don't rely on APPDATA
            'BZR_EMAIL': None,
            'BZREMAIL': None, # may still be present in the environment
            'EMAIL': None,
            'BZR_PROGRESS_BAR': None,
            # Proxies
            'http_proxy': None,
            'HTTP_PROXY': None,
            'https_proxy': None,
            'HTTPS_PROXY': None,
            'no_proxy': None,
            'NO_PROXY': None,
            'all_proxy': None,
            'ALL_PROXY': None,
            # Nobody cares about these ones AFAIK. So far at
            # least. If you do (care), please update this comment
            # -- vila 20061212
            'ftp_proxy': None,
            'FTP_PROXY': None,
        }
        self.__old_env = {}
        self.addCleanup(self._restoreEnvironment)
        for name, value in new_env.iteritems():
            self._captureVar(name, value)

    def _captureVar(self, name, newvalue):
        """Set an environment variable, and reset it when finished."""
        self.__old_env[name] = osutils.set_or_unset_env(name, newvalue)

    def _restoreEnvironment(self):
        for name, value in self.__old_env.iteritems():
            osutils.set_or_unset_env(name, value)

    def _restoreHooks(self):
        for klass, hooks in self._preserved_hooks.items():
            setattr(klass, 'hooks', hooks)

    def knownFailure(self, reason):
        """This test has failed for some known reason."""
        raise KnownFailure(reason)

    def run(self, result=None):
        if result is None: result = self.defaultTestResult()
        for feature in getattr(self, '_test_needs_features', []):
            if not feature.available():
                result.startTest(self)
                if getattr(result, 'addNotSupported', None):
                    result.addNotSupported(self, feature)
                else:
                    result.addSuccess(self)
                result.stopTest(self)
                return
        return unittest.TestCase.run(self, result)

    def tearDown(self):
        self._runCleanups()
        unittest.TestCase.tearDown(self)

    def time(self, callable, *args, **kwargs):
        """Run callable and accrue the time it takes to the benchmark time.
        
        If lsprofiling is enabled (i.e. by --lsprof-time to bzr selftest) then
        this will cause lsprofile statistics to be gathered and stored in
        self._benchcalls.
        """
        if self._benchtime is None:
            self._benchtime = 0
        start = time.time()
        try:
            if not self._gather_lsprof_in_benchmarks:
                return callable(*args, **kwargs)
            else:
                # record this benchmark
                ret, stats = bzrlib.lsprof.profile(callable, *args, **kwargs)
                stats.sort()
                self._benchcalls.append(((callable, args, kwargs), stats))
                return ret
        finally:
            self._benchtime += time.time() - start

    def _runCleanups(self):
        """Run registered cleanup functions. 

        This should only be called from TestCase.tearDown.
        """
        # TODO: Perhaps this should keep running cleanups even if 
        # one of them fails?

        # Actually pop the cleanups from the list so tearDown running
        # twice is safe (this happens for skipped tests).
        while self._cleanups:
            self._cleanups.pop()()

    def log(self, *args):
        mutter(*args)

    def _get_log(self, keep_log_file=False):
        """Return as a string the log for this test. If the file is still
        on disk and keep_log_file=False, delete the log file and store the
        content in self._log_contents."""
        # flush the log file, to get all content
        import bzrlib.trace
        bzrlib.trace._trace_file.flush()
        if self._log_contents:
            return self._log_contents
        if self._log_file_name is not None:
            logfile = open(self._log_file_name)
            try:
                log_contents = logfile.read()
            finally:
                logfile.close()
            if not keep_log_file:
                self._log_contents = log_contents
                try:
                    os.remove(self._log_file_name)
                except OSError, e:
                    if sys.platform == 'win32' and e.errno == errno.EACCES:
                        print >>sys.stderr, ('Unable to delete log file '
                                             ' %r' % self._log_file_name)
                    else:
                        raise
            return log_contents
        else:
            return "DELETED log file to reduce memory footprint"

    def capture(self, cmd, retcode=0):
        """Shortcut that splits cmd into words, runs, and returns stdout"""
        return self.run_bzr_captured(cmd.split(), retcode=retcode)[0]

    def requireFeature(self, feature):
        """This test requires a specific feature is available.

        :raises UnavailableFeature: When feature is not available.
        """
        if not feature.available():
            raise UnavailableFeature(feature)

    def run_bzr_captured(self, argv, retcode=0, encoding=None, stdin=None,
                         working_dir=None):
        """Invoke bzr and return (stdout, stderr).

        Useful for code that wants to check the contents of the
        output, the way error messages are presented, etc.

        This should be the main method for tests that want to exercise the
        overall behavior of the bzr application (rather than a unit test
        or a functional test of the library.)

        Much of the old code runs bzr by forking a new copy of Python, but
        that is slower, harder to debug, and generally not necessary.

        This runs bzr through the interface that catches and reports
        errors, and with logging set to something approximating the
        default, so that error reporting can be checked.

        :param argv: arguments to invoke bzr
        :param retcode: expected return code, or None for don't-care.
        :param encoding: encoding for sys.stdout and sys.stderr
        :param stdin: A string to be used as stdin for the command.
        :param working_dir: Change to this directory before running
        """
        if encoding is None:
            encoding = bzrlib.user_encoding
        stdout = StringIOWrapper()
        stderr = StringIOWrapper()
        stdout.encoding = encoding
        stderr.encoding = encoding

        self.log('run bzr: %r', argv)
        # FIXME: don't call into logging here
        handler = logging.StreamHandler(stderr)
        handler.setLevel(logging.INFO)
        logger = logging.getLogger('')
        logger.addHandler(handler)
        old_ui_factory = ui.ui_factory
        ui.ui_factory = TestUIFactory(stdin=stdin, stdout=stdout, stderr=stderr)

        cwd = None
        if working_dir is not None:
            cwd = osutils.getcwd()
            os.chdir(working_dir)

        try:
            saved_debug_flags = frozenset(debug.debug_flags)
            debug.debug_flags.clear()
            try:
                result = self.apply_redirected(ui.ui_factory.stdin,
                                               stdout, stderr,
                                               bzrlib.commands.run_bzr_catch_errors,
                                               argv)
            finally:
                debug.debug_flags.update(saved_debug_flags)
        finally:
            logger.removeHandler(handler)
            ui.ui_factory = old_ui_factory
            if cwd is not None:
                os.chdir(cwd)

        out = stdout.getvalue()
        err = stderr.getvalue()
        if out:
            self.log('output:\n%r', out)
        if err:
            self.log('errors:\n%r', err)
        if retcode is not None:
            self.assertEquals(retcode, result)
        return out, err

    def run_bzr(self, *args, **kwargs):
        """Invoke bzr, as if it were run from the command line.

        This should be the main method for tests that want to exercise the
        overall behavior of the bzr application (rather than a unit test
        or a functional test of the library.)

        This sends the stdout/stderr results into the test's log,
        where it may be useful for debugging.  See also run_captured.

        :param stdin: A string to be used as stdin for the command.
        :param retcode: The status code the command should return
        :param working_dir: The directory to run the command in
        """
        retcode = kwargs.pop('retcode', 0)
        encoding = kwargs.pop('encoding', None)
        stdin = kwargs.pop('stdin', None)
        working_dir = kwargs.pop('working_dir', None)
        return self.run_bzr_captured(args, retcode=retcode, encoding=encoding,
                                     stdin=stdin, working_dir=working_dir)

    def run_bzr_decode(self, *args, **kwargs):
        if 'encoding' in kwargs:
            encoding = kwargs['encoding']
        else:
            encoding = bzrlib.user_encoding
        return self.run_bzr(*args, **kwargs)[0].decode(encoding)

    def run_bzr_error(self, error_regexes, *args, **kwargs):
        """Run bzr, and check that stderr contains the supplied regexes
        
        :param error_regexes: Sequence of regular expressions which 
            must each be found in the error output. The relative ordering
            is not enforced.
        :param args: command-line arguments for bzr
        :param kwargs: Keyword arguments which are interpreted by run_bzr
            This function changes the default value of retcode to be 3,
            since in most cases this is run when you expect bzr to fail.
        :return: (out, err) The actual output of running the command (in case you
                 want to do more inspection)

        Examples of use:
            # Make sure that commit is failing because there is nothing to do
            self.run_bzr_error(['no changes to commit'],
                               'commit', '-m', 'my commit comment')
            # Make sure --strict is handling an unknown file, rather than
            # giving us the 'nothing to do' error
            self.build_tree(['unknown'])
            self.run_bzr_error(['Commit refused because there are unknown files'],
                               'commit', '--strict', '-m', 'my commit comment')
        """
        kwargs.setdefault('retcode', 3)
        out, err = self.run_bzr(*args, **kwargs)
        for regex in error_regexes:
            self.assertContainsRe(err, regex)
        return out, err

    def run_bzr_subprocess(self, *args, **kwargs):
        """Run bzr in a subprocess for testing.

        This starts a new Python interpreter and runs bzr in there. 
        This should only be used for tests that have a justifiable need for
        this isolation: e.g. they are testing startup time, or signal
        handling, or early startup code, etc.  Subprocess code can't be 
        profiled or debugged so easily.

        :param retcode: The status code that is expected.  Defaults to 0.  If
            None is supplied, the status code is not checked.
        :param env_changes: A dictionary which lists changes to environment
            variables. A value of None will unset the env variable.
            The values must be strings. The change will only occur in the
            child, so you don't need to fix the environment after running.
        :param universal_newlines: Convert CRLF => LF
        :param allow_plugins: By default the subprocess is run with
            --no-plugins to ensure test reproducibility. Also, it is possible
            for system-wide plugins to create unexpected output on stderr,
            which can cause unnecessary test failures.
        """
        env_changes = kwargs.get('env_changes', {})
        working_dir = kwargs.get('working_dir', None)
        allow_plugins = kwargs.get('allow_plugins', False)
        process = self.start_bzr_subprocess(args, env_changes=env_changes,
                                            working_dir=working_dir,
                                            allow_plugins=allow_plugins)
        # We distinguish between retcode=None and retcode not passed.
        supplied_retcode = kwargs.get('retcode', 0)
        return self.finish_bzr_subprocess(process, retcode=supplied_retcode,
            universal_newlines=kwargs.get('universal_newlines', False),
            process_args=args)

    def start_bzr_subprocess(self, process_args, env_changes=None,
                             skip_if_plan_to_signal=False,
                             working_dir=None,
                             allow_plugins=False):
        """Start bzr in a subprocess for testing.

        This starts a new Python interpreter and runs bzr in there.
        This should only be used for tests that have a justifiable need for
        this isolation: e.g. they are testing startup time, or signal
        handling, or early startup code, etc.  Subprocess code can't be
        profiled or debugged so easily.

        :param process_args: a list of arguments to pass to the bzr executable,
            for example `['--version']`.
        :param env_changes: A dictionary which lists changes to environment
            variables. A value of None will unset the env variable.
            The values must be strings. The change will only occur in the
            child, so you don't need to fix the environment after running.
        :param skip_if_plan_to_signal: raise TestSkipped when true and os.kill
            is not available.
        :param allow_plugins: If False (default) pass --no-plugins to bzr.

        :returns: Popen object for the started process.
        """
        if skip_if_plan_to_signal:
            if not getattr(os, 'kill', None):
                raise TestSkipped("os.kill not available.")

        if env_changes is None:
            env_changes = {}
        old_env = {}

        def cleanup_environment():
            for env_var, value in env_changes.iteritems():
                old_env[env_var] = osutils.set_or_unset_env(env_var, value)

        def restore_environment():
            for env_var, value in old_env.iteritems():
                osutils.set_or_unset_env(env_var, value)

        bzr_path = self.get_bzr_path()

        cwd = None
        if working_dir is not None:
            cwd = osutils.getcwd()
            os.chdir(working_dir)

        try:
            # win32 subprocess doesn't support preexec_fn
            # so we will avoid using it on all platforms, just to
            # make sure the code path is used, and we don't break on win32
            cleanup_environment()
            command = [sys.executable, bzr_path]
            if not allow_plugins:
                command.append('--no-plugins')
            command.extend(process_args)
            process = self._popen(command, stdin=PIPE, stdout=PIPE, stderr=PIPE)
        finally:
            restore_environment()
            if cwd is not None:
                os.chdir(cwd)

        return process

    def _popen(self, *args, **kwargs):
        """Place a call to Popen.

        Allows tests to override this method to intercept the calls made to
        Popen for introspection.
        """
        return Popen(*args, **kwargs)

    def get_bzr_path(self):
        """Return the path of the 'bzr' executable for this test suite."""
        bzr_path = os.path.dirname(os.path.dirname(bzrlib.__file__))+'/bzr'
        if not os.path.isfile(bzr_path):
            # We are probably installed. Assume sys.argv is the right file
            bzr_path = sys.argv[0]
        return bzr_path

    def finish_bzr_subprocess(self, process, retcode=0, send_signal=None,
                              universal_newlines=False, process_args=None):
        """Finish the execution of process.

        :param process: the Popen object returned from start_bzr_subprocess.
        :param retcode: The status code that is expected.  Defaults to 0.  If
            None is supplied, the status code is not checked.
        :param send_signal: an optional signal to send to the process.
        :param universal_newlines: Convert CRLF => LF
        :returns: (stdout, stderr)
        """
        if send_signal is not None:
            os.kill(process.pid, send_signal)
        out, err = process.communicate()

        if universal_newlines:
            out = out.replace('\r\n', '\n')
            err = err.replace('\r\n', '\n')

        if retcode is not None and retcode != process.returncode:
            if process_args is None:
                process_args = "(unknown args)"
            mutter('Output of bzr %s:\n%s', process_args, out)
            mutter('Error for bzr %s:\n%s', process_args, err)
            self.fail('Command bzr %s failed with retcode %s != %s'
                      % (process_args, retcode, process.returncode))
        return [out, err]

    def check_inventory_shape(self, inv, shape):
        """Compare an inventory to a list of expected names.

        Fail if they are not precisely equal.
        """
        extras = []
        shape = list(shape)             # copy
        for path, ie in inv.entries():
            name = path.replace('\\', '/')
            if ie.kind == 'dir':
                name = name + '/'
            if name in shape:
                shape.remove(name)
            else:
                extras.append(name)
        if shape:
            self.fail("expected paths not found in inventory: %r" % shape)
        if extras:
            self.fail("unexpected paths found in inventory: %r" % extras)

    def apply_redirected(self, stdin=None, stdout=None, stderr=None,
                         a_callable=None, *args, **kwargs):
        """Call callable with redirected std io pipes.

        Returns the return code."""
        if not callable(a_callable):
            raise ValueError("a_callable must be callable.")
        if stdin is None:
            stdin = StringIO("")
        if stdout is None:
            if getattr(self, "_log_file", None) is not None:
                stdout = self._log_file
            else:
                stdout = StringIO()
        if stderr is None:
            if getattr(self, "_log_file", None is not None):
                stderr = self._log_file
            else:
                stderr = StringIO()
        real_stdin = sys.stdin
        real_stdout = sys.stdout
        real_stderr = sys.stderr
        try:
            sys.stdout = stdout
            sys.stderr = stderr
            sys.stdin = stdin
            return a_callable(*args, **kwargs)
        finally:
            sys.stdout = real_stdout
            sys.stderr = real_stderr
            sys.stdin = real_stdin

    @symbol_versioning.deprecated_method(symbol_versioning.zero_eleven)
    def merge(self, branch_from, wt_to):
        """A helper for tests to do a ui-less merge.

        This should move to the main library when someone has time to integrate
        it in.
        """
        # minimal ui-less merge.
        wt_to.branch.fetch(branch_from)
        base_rev = common_ancestor(branch_from.last_revision(),
                                   wt_to.branch.last_revision(),
                                   wt_to.branch.repository)
        merge_inner(wt_to.branch, branch_from.basis_tree(),
                    wt_to.branch.repository.revision_tree(base_rev),
                    this_tree=wt_to)
        wt_to.add_parent_tree_id(branch_from.last_revision())

    def reduceLockdirTimeout(self):
        """Reduce the default lock timeout for the duration of the test, so that
        if LockContention occurs during a test, it does so quickly.

        Tests that expect to provoke LockContention errors should call this.
        """
        orig_timeout = bzrlib.lockdir._DEFAULT_TIMEOUT_SECONDS
        def resetTimeout():
            bzrlib.lockdir._DEFAULT_TIMEOUT_SECONDS = orig_timeout
        self.addCleanup(resetTimeout)
        bzrlib.lockdir._DEFAULT_TIMEOUT_SECONDS = 0

BzrTestBase = TestCase


class TestCaseWithMemoryTransport(TestCase):
    """Common test class for tests that do not need disk resources.

    Tests that need disk resources should derive from TestCaseWithTransport.

    TestCaseWithMemoryTransport sets the TEST_ROOT variable for all bzr tests.

    For TestCaseWithMemoryTransport the test_home_dir is set to the name of
    a directory which does not exist. This serves to help ensure test isolation
    is preserved. test_dir is set to the TEST_ROOT, as is cwd, because they
    must exist. However, TestCaseWithMemoryTransport does not offer local
    file defaults for the transport in tests, nor does it obey the command line
    override, so tests that accidentally write to the common directory should
    be rare.
    """

    TEST_ROOT = None
    _TEST_NAME = 'test'


    def __init__(self, methodName='runTest'):
        # allow test parameterisation after test construction and before test
        # execution. Variables that the parameteriser sets need to be 
        # ones that are not set by setUp, or setUp will trash them.
        super(TestCaseWithMemoryTransport, self).__init__(methodName)
        self.vfs_transport_factory = default_transport
        self.transport_server = None
        self.transport_readonly_server = None
        self.__vfs_server = None

    def get_transport(self):
        """Return a writeable transport for the test scratch space"""
        t = get_transport(self.get_url())
        self.assertFalse(t.is_readonly())
        return t

    def get_readonly_transport(self):
        """Return a readonly transport for the test scratch space
        
        This can be used to test that operations which should only need
        readonly access in fact do not try to write.
        """
        t = get_transport(self.get_readonly_url())
        self.assertTrue(t.is_readonly())
        return t

    def create_transport_readonly_server(self):
        """Create a transport server from class defined at init.

        This is mostly a hook for daughter classes.
        """
        return self.transport_readonly_server()

    def get_readonly_server(self):
        """Get the server instance for the readonly transport

        This is useful for some tests with specific servers to do diagnostics.
        """
        if self.__readonly_server is None:
            if self.transport_readonly_server is None:
                # readonly decorator requested
                # bring up the server
                self.__readonly_server = ReadonlyServer()
                self.__readonly_server.setUp(self.get_vfs_only_server())
            else:
                self.__readonly_server = self.create_transport_readonly_server()
                self.__readonly_server.setUp(self.get_vfs_only_server())
            self.addCleanup(self.__readonly_server.tearDown)
        return self.__readonly_server

    def get_readonly_url(self, relpath=None):
        """Get a URL for the readonly transport.

        This will either be backed by '.' or a decorator to the transport 
        used by self.get_url()
        relpath provides for clients to get a path relative to the base url.
        These should only be downwards relative, not upwards.
        """
        base = self.get_readonly_server().get_url()
        if relpath is not None:
            if not base.endswith('/'):
                base = base + '/'
            base = base + relpath
        return base

    def get_vfs_only_server(self):
        """Get the vfs only read/write server instance.

        This is useful for some tests with specific servers that need
        diagnostics.

        For TestCaseWithMemoryTransport this is always a MemoryServer, and there
        is no means to override it.
        """
        if self.__vfs_server is None:
            self.__vfs_server = MemoryServer()
            self.__vfs_server.setUp()
            self.addCleanup(self.__vfs_server.tearDown)
        return self.__vfs_server

    def get_server(self):
        """Get the read/write server instance.

        This is useful for some tests with specific servers that need
        diagnostics.

        This is built from the self.transport_server factory. If that is None,
        then the self.get_vfs_server is returned.
        """
        if self.__server is None:
            if self.transport_server is None or self.transport_server is self.vfs_transport_factory:
                return self.get_vfs_only_server()
            else:
                # bring up a decorated means of access to the vfs only server.
                self.__server = self.transport_server()
                try:
                    self.__server.setUp(self.get_vfs_only_server())
                except TypeError, e:
                    # This should never happen; the try:Except here is to assist
                    # developers having to update code rather than seeing an
                    # uninformative TypeError.
                    raise Exception, "Old server API in use: %s, %s" % (self.__server, e)
            self.addCleanup(self.__server.tearDown)
        return self.__server

    def _adjust_url(self, base, relpath):
        """Get a URL (or maybe a path) for the readwrite transport.

        This will either be backed by '.' or to an equivalent non-file based
        facility.
        relpath provides for clients to get a path relative to the base url.
        These should only be downwards relative, not upwards.
        """
        if relpath is not None and relpath != '.':
            if not base.endswith('/'):
                base = base + '/'
            # XXX: Really base should be a url; we did after all call
            # get_url()!  But sometimes it's just a path (from
            # LocalAbspathServer), and it'd be wrong to append urlescaped data
            # to a non-escaped local path.
            if base.startswith('./') or base.startswith('/'):
                base += relpath
            else:
                base += urlutils.escape(relpath)
        return base

    def get_url(self, relpath=None):
        """Get a URL (or maybe a path) for the readwrite transport.

        This will either be backed by '.' or to an equivalent non-file based
        facility.
        relpath provides for clients to get a path relative to the base url.
        These should only be downwards relative, not upwards.
        """
        base = self.get_server().get_url()
        return self._adjust_url(base, relpath)

    def get_vfs_only_url(self, relpath=None):
        """Get a URL (or maybe a path for the plain old vfs transport.

        This will never be a smart protocol.  It always has all the
        capabilities of the local filesystem, but it might actually be a
        MemoryTransport or some other similar virtual filesystem.

        This is the backing transport (if any) of the server returned by 
        get_url and get_readonly_url.

        :param relpath: provides for clients to get a path relative to the base
            url.  These should only be downwards relative, not upwards.
        """
        base = self.get_vfs_only_server().get_url()
        return self._adjust_url(base, relpath)

    def _make_test_root(self):
        if TestCaseWithMemoryTransport.TEST_ROOT is not None:
            return
        i = 0
        while True:
            root = u'test%04d.tmp' % i
            try:
                os.mkdir(root)
            except OSError, e:
                if e.errno == errno.EEXIST:
                    i += 1
                    continue
                else:
                    raise
            # successfully created
            TestCaseWithMemoryTransport.TEST_ROOT = osutils.abspath(root)
            break
        # make a fake bzr directory there to prevent any tests propagating
        # up onto the source directory's real branch
        bzrdir.BzrDir.create_standalone_workingtree(
            TestCaseWithMemoryTransport.TEST_ROOT)

    def makeAndChdirToTestDir(self):
        """Create a temporary directories for this one test.
        
        This must set self.test_home_dir and self.test_dir and chdir to
        self.test_dir.
        
        For TestCaseWithMemoryTransport we chdir to the TEST_ROOT for this test.
        """
        os.chdir(TestCaseWithMemoryTransport.TEST_ROOT)
        self.test_dir = TestCaseWithMemoryTransport.TEST_ROOT
        self.test_home_dir = self.test_dir + "/MemoryTransportMissingHomeDir"
        
    def make_branch(self, relpath, format=None):
        """Create a branch on the transport at relpath."""
        repo = self.make_repository(relpath, format=format)
        return repo.bzrdir.create_branch()

    def make_bzrdir(self, relpath, format=None):
        try:
            # might be a relative or absolute path
            maybe_a_url = self.get_url(relpath)
            segments = maybe_a_url.rsplit('/', 1)
            t = get_transport(maybe_a_url)
            if len(segments) > 1 and segments[-1] not in ('', '.'):
                try:
                    t.mkdir('.')
                except errors.FileExists:
                    pass
            if format is None:
                format = 'default'
            if isinstance(format, basestring):
                format = bzrdir.format_registry.make_bzrdir(format)
            return format.initialize_on_transport(t)
        except errors.UninitializableFormat:
            raise TestSkipped("Format %s is not initializable." % format)

    def make_repository(self, relpath, shared=False, format=None):
        """Create a repository on our default transport at relpath.
        
        Note that relpath must be a relative path, not a full url.
        """
        # FIXME: If you create a remoterepository this returns the underlying
        # real format, which is incorrect.  Actually we should make sure that 
        # RemoteBzrDir returns a RemoteRepository.
        # maybe  mbp 20070410
        made_control = self.make_bzrdir(relpath, format=format)
        return made_control.create_repository(shared=shared)

    def make_branch_and_memory_tree(self, relpath, format=None):
        """Create a branch on the default transport and a MemoryTree for it."""
        b = self.make_branch(relpath, format=format)
        return memorytree.MemoryTree.create_on_branch(b)

    def overrideEnvironmentForTesting(self):
        os.environ['HOME'] = self.test_home_dir
        os.environ['BZR_HOME'] = self.test_home_dir
        
    def setUp(self):
        super(TestCaseWithMemoryTransport, self).setUp()
        self._make_test_root()
        _currentdir = os.getcwdu()
        def _leaveDirectory():
            os.chdir(_currentdir)
        self.addCleanup(_leaveDirectory)
        self.makeAndChdirToTestDir()
        self.overrideEnvironmentForTesting()
        self.__readonly_server = None
        self.__server = None
        self.reduceLockdirTimeout()

     
class TestCaseInTempDir(TestCaseWithMemoryTransport):
    """Derived class that runs a test within a temporary directory.

    This is useful for tests that need to create a branch, etc.

    The directory is created in a slightly complex way: for each
    Python invocation, a new temporary top-level directory is created.
    All test cases create their own directory within that.  If the
    tests complete successfully, the directory is removed.

    InTempDir is an old alias for FunctionalTestCase.
    """

    OVERRIDE_PYTHON = 'python'
    use_numbered_dirs = False

    def check_file_contents(self, filename, expect):
        self.log("check contents of file %s" % filename)
        contents = file(filename, 'r').read()
        if contents != expect:
            self.log("expected: %r" % expect)
            self.log("actually: %r" % contents)
            self.fail("contents of %s not as expected" % filename)

    def makeAndChdirToTestDir(self):
        """See TestCaseWithMemoryTransport.makeAndChdirToTestDir().
        
        For TestCaseInTempDir we create a temporary directory based on the test
        name and then create two subdirs - test and home under it.
        """
        if self.use_numbered_dirs:  # strongly recommended on Windows
                                    # due the path length limitation (260 ch.)
            candidate_dir = '%s/%dK/%05d' % (self.TEST_ROOT,
                                             int(self.number/1000),
                                             self.number)
            os.makedirs(candidate_dir)
            self.test_home_dir = candidate_dir + '/home'
            os.mkdir(self.test_home_dir)
            self.test_dir = candidate_dir + '/work'
            os.mkdir(self.test_dir)
            os.chdir(self.test_dir)
            # put name of test inside
            f = file(candidate_dir + '/name', 'w')
            f.write(self.id())
            f.close()
            return
        # Else NAMED DIRS
        # shorten the name, to avoid test failures due to path length
        short_id = self.id().replace('bzrlib.tests.', '') \
                   .replace('__main__.', '')[-100:]
        # it's possible the same test class is run several times for
        # parameterized tests, so make sure the names don't collide.  
        i = 0
        while True:
            if i > 0:
                candidate_dir = '%s/%s.%d' % (self.TEST_ROOT, short_id, i)
            else:
                candidate_dir = '%s/%s' % (self.TEST_ROOT, short_id)
            if os.path.exists(candidate_dir):
                i = i + 1
                continue
            else:
                os.mkdir(candidate_dir)
                self.test_home_dir = candidate_dir + '/home'
                os.mkdir(self.test_home_dir)
                self.test_dir = candidate_dir + '/work'
                os.mkdir(self.test_dir)
                os.chdir(self.test_dir)
                break

    def build_tree(self, shape, line_endings='binary', transport=None):
        """Build a test tree according to a pattern.

        shape is a sequence of file specifications.  If the final
        character is '/', a directory is created.

        This assumes that all the elements in the tree being built are new.

        This doesn't add anything to a branch.
        :param line_endings: Either 'binary' or 'native'
                             in binary mode, exact contents are written
                             in native mode, the line endings match the
                             default platform endings.

        :param transport: A transport to write to, for building trees on 
                          VFS's. If the transport is readonly or None,
                          "." is opened automatically.
        """
        # It's OK to just create them using forward slashes on windows.
        if transport is None or transport.is_readonly():
            transport = get_transport(".")
        for name in shape:
            self.assert_(isinstance(name, basestring))
            if name[-1] == '/':
                transport.mkdir(urlutils.escape(name[:-1]))
            else:
                if line_endings == 'binary':
                    end = '\n'
                elif line_endings == 'native':
                    end = os.linesep
                else:
                    raise errors.BzrError(
                        'Invalid line ending request %r' % line_endings)
                content = "contents of %s%s" % (name.encode('utf-8'), end)
                transport.put_bytes_non_atomic(urlutils.escape(name), content)

    def build_tree_contents(self, shape):
        build_tree_contents(shape)

    def assertFileEqual(self, content, path):
        """Fail if path does not contain 'content'."""
        self.failUnlessExists(path)
        # TODO: jam 20060427 Shouldn't this be 'rb'?
        f = file(path, 'r')
        try:
            s = f.read()
        finally:
            f.close()
        self.assertEqualDiff(content, s)

    def failUnlessExists(self, path):
        """Fail unless path, which may be abs or relative, exists."""
        self.failUnless(osutils.lexists(path),path+" does not exist")

    def failIfExists(self, path):
        """Fail if path, which may be abs or relative, exists."""
        self.failIf(osutils.lexists(path),path+" exists")


class TestCaseWithTransport(TestCaseInTempDir):
    """A test case that provides get_url and get_readonly_url facilities.

    These back onto two transport servers, one for readonly access and one for
    read write access.

    If no explicit class is provided for readonly access, a
    ReadonlyTransportDecorator is used instead which allows the use of non disk
    based read write transports.

    If an explicit class is provided for readonly access, that server and the 
    readwrite one must both define get_url() as resolving to os.getcwd().
    """

    def get_vfs_only_server(self):
        """See TestCaseWithMemoryTransport.

        This is useful for some tests with specific servers that need
        diagnostics.
        """
        if self.__vfs_server is None:
            self.__vfs_server = self.vfs_transport_factory()
            self.__vfs_server.setUp()
            self.addCleanup(self.__vfs_server.tearDown)
        return self.__vfs_server

    def make_branch_and_tree(self, relpath, format=None):
        """Create a branch on the transport and a tree locally.

        If the transport is not a LocalTransport, the Tree can't be created on
        the transport.  In that case if the vfs_transport_factory is
        LocalURLServer the working tree is created in the local
        directory backing the transport, and the returned tree's branch and
        repository will also be accessed locally. Otherwise a lightweight
        checkout is created and returned.

        :param format: The BzrDirFormat.
        :returns: the WorkingTree.
        """
        # TODO: always use the local disk path for the working tree,
        # this obviously requires a format that supports branch references
        # so check for that by checking bzrdir.BzrDirFormat.get_default_format()
        # RBC 20060208
        b = self.make_branch(relpath, format=format)
        try:
            return b.bzrdir.create_workingtree()
        except errors.NotLocalUrl:
            # We can only make working trees locally at the moment.  If the
            # transport can't support them, then we keep the non-disk-backed
            # branch and create a local checkout.
            if self.vfs_transport_factory is LocalURLServer:
                # the branch is colocated on disk, we cannot create a checkout.
                # hopefully callers will expect this.
                local_controldir= bzrdir.BzrDir.open(self.get_vfs_only_url(relpath))
                return local_controldir.create_workingtree()
            else:
                return b.create_checkout(relpath, lightweight=True)

    def assertIsDirectory(self, relpath, transport):
        """Assert that relpath within transport is a directory.

        This may not be possible on all transports; in that case it propagates
        a TransportNotPossible.
        """
        try:
            mode = transport.stat(relpath).st_mode
        except errors.NoSuchFile:
            self.fail("path %s is not a directory; no such file"
                      % (relpath))
        if not stat.S_ISDIR(mode):
            self.fail("path %s is not a directory; has mode %#o"
                      % (relpath, mode))

    def assertTreesEqual(self, left, right):
        """Check that left and right have the same content and properties."""
        # we use a tree delta to check for equality of the content, and we
        # manually check for equality of other things such as the parents list.
        self.assertEqual(left.get_parent_ids(), right.get_parent_ids())
        differences = left.changes_from(right)
        self.assertFalse(differences.has_changed(),
            "Trees %r and %r are different: %r" % (left, right, differences))

    def setUp(self):
        super(TestCaseWithTransport, self).setUp()
        self.__vfs_server = None


class ChrootedTestCase(TestCaseWithTransport):
    """A support class that provides readonly urls outside the local namespace.

    This is done by checking if self.transport_server is a MemoryServer. if it
    is then we are chrooted already, if it is not then an HttpServer is used
    for readonly urls.

    TODO RBC 20060127: make this an option to TestCaseWithTransport so it can
                       be used without needed to redo it when a different 
                       subclass is in use ?
    """

    def setUp(self):
        super(ChrootedTestCase, self).setUp()
        if not self.vfs_transport_factory == MemoryServer:
            self.transport_readonly_server = HttpServer


def filter_suite_by_re(suite, pattern):
    result = TestUtil.TestSuite()
    filter_re = re.compile(pattern)
    for test in iter_suite_tests(suite):
        if filter_re.search(test.id()):
            result.addTest(test)
    return result


def sort_suite_by_re(suite, pattern):
    first = []
    second = []
    filter_re = re.compile(pattern)
    for test in iter_suite_tests(suite):
        if filter_re.search(test.id()):
            first.append(test)
        else:
            second.append(test)
    return TestUtil.TestSuite(first + second)


def run_suite(suite, name='test', verbose=False, pattern=".*",
              stop_on_failure=False, keep_output=False,
              transport=None, lsprof_timed=None, bench_history=None,
              matching_tests_first=None,
              numbered_dirs=None):
    use_numbered_dirs = bool(numbered_dirs)

    TestCase._gather_lsprof_in_benchmarks = lsprof_timed
    if numbered_dirs is not None:
        TestCaseInTempDir.use_numbered_dirs = use_numbered_dirs
    if verbose:
        verbosity = 2
    else:
        verbosity = 1
    runner = TextTestRunner(stream=sys.stdout,
                            descriptions=0,
                            verbosity=verbosity,
                            keep_output=keep_output,
                            bench_history=bench_history,
                            use_numbered_dirs=use_numbered_dirs,
                            )
    runner.stop_on_failure=stop_on_failure
    if pattern != '.*':
        if matching_tests_first:
            suite = sort_suite_by_re(suite, pattern)
        else:
            suite = filter_suite_by_re(suite, pattern)
    result = runner.run(suite)
    return result.wasSuccessful()


def selftest(verbose=False, pattern=".*", stop_on_failure=True,
             keep_output=False,
             transport=None,
             test_suite_factory=None,
             lsprof_timed=None,
             bench_history=None,
             matching_tests_first=None,
             numbered_dirs=None):
    """Run the whole test suite under the enhanced runner"""
    # XXX: Very ugly way to do this...
    # Disable warning about old formats because we don't want it to disturb
    # any blackbox tests.
    from bzrlib import repository
    repository._deprecation_warning_done = True

    global default_transport
    if transport is None:
        transport = default_transport
    old_transport = default_transport
    default_transport = transport
    try:
        if test_suite_factory is None:
            suite = test_suite()
        else:
            suite = test_suite_factory()
        return run_suite(suite, 'testbzr', verbose=verbose, pattern=pattern,
                     stop_on_failure=stop_on_failure, keep_output=keep_output,
                     transport=transport,
                     lsprof_timed=lsprof_timed,
                     bench_history=bench_history,
                     matching_tests_first=matching_tests_first,
                     numbered_dirs=numbered_dirs)
    finally:
        default_transport = old_transport


def test_suite():
    """Build and return TestSuite for the whole of bzrlib.
    
    This function can be replaced if you need to change the default test
    suite on a global basis, but it is not encouraged.
    """
    testmod_names = [
                   'bzrlib.tests.test_ancestry',
                   'bzrlib.tests.test_annotate',
                   'bzrlib.tests.test_api',
                   'bzrlib.tests.test_atomicfile',
                   'bzrlib.tests.test_bad_files',
                   'bzrlib.tests.test_branch',
                   'bzrlib.tests.test_bundle',
                   'bzrlib.tests.test_bzrdir',
                   'bzrlib.tests.test_cache_utf8',
                   'bzrlib.tests.test_commands',
                   'bzrlib.tests.test_commit',
                   'bzrlib.tests.test_commit_merge',
                   'bzrlib.tests.test_config',
                   'bzrlib.tests.test_conflicts',
                   'bzrlib.tests.test_decorators',
                   'bzrlib.tests.test_delta',
                   'bzrlib.tests.test_diff',
                   'bzrlib.tests.test_dirstate',
                   'bzrlib.tests.test_doc_generate',
                   'bzrlib.tests.test_errors',
                   'bzrlib.tests.test_escaped_store',
                   'bzrlib.tests.test_extract',
                   'bzrlib.tests.test_fetch',
                   'bzrlib.tests.test_ftp_transport',
                   'bzrlib.tests.test_generate_docs',
                   'bzrlib.tests.test_generate_ids',
                   'bzrlib.tests.test_globbing',
                   'bzrlib.tests.test_gpg',
                   'bzrlib.tests.test_graph',
                   'bzrlib.tests.test_hashcache',
                   'bzrlib.tests.test_help',
                   'bzrlib.tests.test_http',
                   'bzrlib.tests.test_http_response',
                   'bzrlib.tests.test_https_ca_bundle',
                   'bzrlib.tests.test_identitymap',
                   'bzrlib.tests.test_ignores',
                   'bzrlib.tests.test_inv',
                   'bzrlib.tests.test_knit',
                   'bzrlib.tests.test_lazy_import',
                   'bzrlib.tests.test_lazy_regex',
                   'bzrlib.tests.test_lockdir',
                   'bzrlib.tests.test_lockable_files',
                   'bzrlib.tests.test_log',
                   'bzrlib.tests.test_memorytree',
                   'bzrlib.tests.test_merge',
                   'bzrlib.tests.test_merge3',
                   'bzrlib.tests.test_merge_core',
                   'bzrlib.tests.test_merge_directive',
                   'bzrlib.tests.test_missing',
                   'bzrlib.tests.test_msgeditor',
                   'bzrlib.tests.test_nonascii',
                   'bzrlib.tests.test_options',
                   'bzrlib.tests.test_osutils',
                   'bzrlib.tests.test_osutils_encodings',
                   'bzrlib.tests.test_patch',
                   'bzrlib.tests.test_patches',
                   'bzrlib.tests.test_permissions',
                   'bzrlib.tests.test_plugins',
                   'bzrlib.tests.test_progress',
                   'bzrlib.tests.test_reconcile',
                   'bzrlib.tests.test_registry',
                   'bzrlib.tests.test_remote',
                   'bzrlib.tests.test_repository',
                   'bzrlib.tests.test_revert',
                   'bzrlib.tests.test_revision',
                   'bzrlib.tests.test_revisionnamespaces',
                   'bzrlib.tests.test_revisiontree',
                   'bzrlib.tests.test_rio',
                   'bzrlib.tests.test_sampler',
                   'bzrlib.tests.test_selftest',
                   'bzrlib.tests.test_setup',
                   'bzrlib.tests.test_sftp_transport',
                   'bzrlib.tests.test_smart',
                   'bzrlib.tests.test_smart_add',
                   'bzrlib.tests.test_smart_transport',
                   'bzrlib.tests.test_source',
                   'bzrlib.tests.test_ssh_transport',
                   'bzrlib.tests.test_status',
                   'bzrlib.tests.test_store',
                   'bzrlib.tests.test_strace',
                   'bzrlib.tests.test_subsume',
                   'bzrlib.tests.test_symbol_versioning',
                   'bzrlib.tests.test_tag',
                   'bzrlib.tests.test_testament',
                   'bzrlib.tests.test_textfile',
                   'bzrlib.tests.test_textmerge',
                   'bzrlib.tests.test_timestamp',
                   'bzrlib.tests.test_trace',
                   'bzrlib.tests.test_transactions',
                   'bzrlib.tests.test_transform',
                   'bzrlib.tests.test_transport',
                   'bzrlib.tests.test_tree',
                   'bzrlib.tests.test_treebuilder',
                   'bzrlib.tests.test_tsort',
                   'bzrlib.tests.test_tuned_gzip',
                   'bzrlib.tests.test_ui',
                   'bzrlib.tests.test_upgrade',
                   'bzrlib.tests.test_urlutils',
                   'bzrlib.tests.test_versionedfile',
                   'bzrlib.tests.test_version',
                   'bzrlib.tests.test_version_info',
                   'bzrlib.tests.test_weave',
                   'bzrlib.tests.test_whitebox',
                   'bzrlib.tests.test_workingtree',
                   'bzrlib.tests.test_workingtree_4',
                   'bzrlib.tests.test_wsgi',
                   'bzrlib.tests.test_xml',
                   ]
    test_transport_implementations = [
        'bzrlib.tests.test_transport_implementations',
        'bzrlib.tests.test_read_bundle',
        ]
    suite = TestUtil.TestSuite()
    loader = TestUtil.TestLoader()
    suite.addTest(loader.loadTestsFromModuleNames(testmod_names))
    from bzrlib.transport import TransportTestProviderAdapter
    adapter = TransportTestProviderAdapter()
    adapt_modules(test_transport_implementations, adapter, loader, suite)
    for package in packages_to_test():
        suite.addTest(package.test_suite())
    for m in MODULES_TO_TEST:
        suite.addTest(loader.loadTestsFromModule(m))
    for m in MODULES_TO_DOCTEST:
        try:
            suite.addTest(doctest.DocTestSuite(m))
        except ValueError, e:
            print '**failed to get doctest for: %s\n%s' %(m,e)
            raise
    for name, plugin in bzrlib.plugin.all_plugins().items():
        if getattr(plugin, 'test_suite', None) is not None:
            default_encoding = sys.getdefaultencoding()
            try:
                plugin_suite = plugin.test_suite()
            except ImportError, e:
                bzrlib.trace.warning(
                    'Unable to test plugin "%s": %s', name, e)
            else:
                suite.addTest(plugin_suite)
            if default_encoding != sys.getdefaultencoding():
                bzrlib.trace.warning(
                    'Plugin "%s" tried to reset default encoding to: %s', name,
                    sys.getdefaultencoding())
                reload(sys)
                sys.setdefaultencoding(default_encoding)
    return suite


def adapt_modules(mods_list, adapter, loader, suite):
    """Adapt the modules in mods_list using adapter and add to suite."""
    for test in iter_suite_tests(loader.loadTestsFromModuleNames(mods_list)):
        suite.addTests(adapter.adapt(test))


def _rmtree_temp_dir(dirname):
    try:
        osutils.rmtree(dirname)
    except OSError, e:
        if sys.platform == 'win32' and e.errno == errno.EACCES:
            print >>sys.stderr, ('Permission denied: '
                                 'unable to remove testing dir '
                                 '%s' % os.path.basename(dirname))
        else:
            raise


def clean_selftest_output(root=None, quiet=False):
    """Remove all selftest output directories from root directory.

    :param  root:   root directory for clean
                    (if ommitted or None then clean current directory).
    :param  quiet:  suppress report about deleting directories
    """
    import re
    re_dir = re.compile(r'''test\d\d\d\d\.tmp''')
    if root is None:
        root = u'.'
    for i in os.listdir(root):
        if os.path.isdir(i) and re_dir.match(i):
            if not quiet:
                print 'delete directory:', i
            _rmtree_temp_dir(i)


class Feature(object):
    """An operating system Feature."""

    def __init__(self):
        self._available = None

    def available(self):
        """Is the feature available?

        :return: True if the feature is available.
        """
        if self._available is None:
            self._available = self._probe()
        return self._available

    def _probe(self):
        """Implement this method in concrete features.

        :return: True if the feature is available.
        """
        raise NotImplementedError

    def __str__(self):
        if getattr(self, 'feature_name', None):
            return self.feature_name()
        return self.__class__.__name__<|MERGE_RESOLUTION|>--- conflicted
+++ resolved
@@ -764,15 +764,10 @@
         self.addCleanup(self._restoreHooks)
         # reset all hooks to an empty instance of the appropriate type
         bzrlib.branch.Branch.hooks = bzrlib.branch.BranchHooks()
-<<<<<<< HEAD
         bzrlib.smart.server.SmartTCPServer.hooks = bzrlib.smart.server.SmartServerHooks()
         # FIXME: Rather than constructing new objects like this, how about
         # having save() and clear() methods on the base Hook class? mbp
         # 20070416
-=======
-        bzrlib.smart.server.SmartTCPServer.hooks = \
-            bzrlib.smart.server.SmartServerHooks()
->>>>>>> a46a2263
 
     def _silenceUI(self):
         """Turn off UI for duration of test"""
