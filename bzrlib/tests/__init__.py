--- conflicted
+++ resolved
@@ -1608,18 +1608,11 @@
         then the self.get_vfs_server is returned.
         """
         if self.__server is None:
-<<<<<<< HEAD
-            if self.transport_server is None:
-=======
             if self.transport_server is None or self.transport_server is self.vfs_transport_factory:
->>>>>>> 15f92c19
                 return self.get_vfs_only_server()
             else:
                 # bring up a decorated means of access to the vfs only server.
                 self.__server = self.transport_server()
-<<<<<<< HEAD
-                self.__server.setUp(self.get_vfs_only_server())
-=======
                 try:
                     self.__server.setUp(self.get_vfs_only_server())
                 except TypeError, e:
@@ -1627,7 +1620,6 @@
                     # developers having to update code rather than seeing an
                     # uninformative TypeError.
                     raise Exception, "Old server API in use: %s, %s" % (self.__server, e)
->>>>>>> 15f92c19
             self.addCleanup(self.__server.tearDown)
         return self.__server
 
@@ -1937,9 +1929,6 @@
             # We can only make working trees locally at the moment.  If the
             # transport can't support them, then we keep the non-disk-backed
             # branch and create a local checkout.
-<<<<<<< HEAD
-            return b.create_checkout(relpath, lightweight=True)
-=======
             if self.vfs_transport_factory is LocalURLServer:
                 # the branch is colocated on disk, we cannot create a checkout.
                 # hopefully callers will expect this.
@@ -1947,7 +1936,6 @@
                 return local_controldir.create_workingtree()
             else:
                 return b.create_checkout(relpath, lightweight=True)
->>>>>>> 15f92c19
 
     def assertIsDirectory(self, relpath, transport):
         """Assert that relpath within transport is a directory.
