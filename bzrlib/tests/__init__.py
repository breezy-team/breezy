# Copyright (C) 2005 by Canonical Ltd

# This program is free software; you can redistribute it and/or modify
# it under the terms of the GNU General Public License as published by
# the Free Software Foundation; either version 2 of the License, or
# (at your option) any later version.

# This program is distributed in the hope that it will be useful,
# but WITHOUT ANY WARRANTY; without even the implied warranty of
# MERCHANTABILITY or FITNESS FOR A PARTICULAR PURPOSE.  See the
# GNU General Public License for more details.

# You should have received a copy of the GNU General Public License
# along with this program; if not, write to the Free Software
# Foundation, Inc., 59 Temple Place, Suite 330, Boston, MA  02111-1307  USA


# TODO: Perhaps there should be an API to find out if bzr running under the
# test suite -- some plugins might want to avoid making intrusive changes if
# this is the case.  However, we want behaviour under to test to diverge as
# little as possible, so this should be used rarely if it's added at all.
# (Suggestion from j-a-meinel, 2005-11-24)

from cStringIO import StringIO
import difflib
import errno
import logging
import os
import re
import shutil
import stat
import sys
import tempfile
import unittest
import time
import codecs

import bzrlib.branch
import bzrlib.commands
from bzrlib.errors import BzrError
import bzrlib.inventory
import bzrlib.merge3
import bzrlib.osutils
import bzrlib.osutils as osutils
import bzrlib.plugin
import bzrlib.store
import bzrlib.trace
from bzrlib.transport import urlescape
from bzrlib.trace import mutter
from bzrlib.tests.TestUtil import TestLoader, TestSuite
from bzrlib.tests.treeshape import build_tree_contents

MODULES_TO_TEST = []
MODULES_TO_DOCTEST = [
                      bzrlib.branch,
                      bzrlib.commands,
                      bzrlib.errors,
                      bzrlib.inventory,
                      bzrlib.merge3,
                      bzrlib.osutils,
                      bzrlib.store,
                      ]
def packages_to_test():
    import bzrlib.tests.blackbox
    return [
            bzrlib.tests.blackbox
            ]


class EarlyStoppingTestResultAdapter(object):
    """An adapter for TestResult to stop at the first first failure or error"""

    def __init__(self, result):
        self._result = result

    def addError(self, test, err):
        self._result.addError(test, err)
        self._result.stop()

    def addFailure(self, test, err):
        self._result.addFailure(test, err)
        self._result.stop()

    def __getattr__(self, name):
        return getattr(self._result, name)

    def __setattr__(self, name, value):
        if name == '_result':
            object.__setattr__(self, name, value)
        return setattr(self._result, name, value)


class _MyResult(unittest._TextTestResult):
    """Custom TestResult.

    Shows output in a different format, including displaying runtime for tests.
    """

    def _elapsedTime(self):
        return "%5dms" % (1000 * (time.time() - self._start_time))

    def startTest(self, test):
        unittest.TestResult.startTest(self, test)
        # In a short description, the important words are in
        # the beginning, but in an id, the important words are
        # at the end
        SHOW_DESCRIPTIONS = False
        if self.showAll:
            width = osutils.terminal_width()
            name_width = width - 15
            what = None
            if SHOW_DESCRIPTIONS:
                what = test.shortDescription()
                if what:
                    if len(what) > name_width:
                        what = what[:name_width-3] + '...'
            if what is None:
                what = test.id()
                if what.startswith('bzrlib.tests.'):
                    what = what[13:]
                if len(what) > name_width:
                    what = '...' + what[3-name_width:]
            what = what.ljust(name_width)
            self.stream.write(what)
        self.stream.flush()
        self._start_time = time.time()

    def addError(self, test, err):
        if isinstance(err[1], TestSkipped):
            return self.addSkipped(test, err)    
        unittest.TestResult.addError(self, test, err)
        if self.showAll:
            self.stream.writeln("ERROR %s" % self._elapsedTime())
        elif self.dots:
            self.stream.write('E')
        self.stream.flush()

    def addFailure(self, test, err):
        unittest.TestResult.addFailure(self, test, err)
        if self.showAll:
            self.stream.writeln(" FAIL %s" % self._elapsedTime())
        elif self.dots:
            self.stream.write('F')
        self.stream.flush()

    def addSuccess(self, test):
        if self.showAll:
            self.stream.writeln('   OK %s' % self._elapsedTime())
        elif self.dots:
            self.stream.write('~')
        self.stream.flush()
        unittest.TestResult.addSuccess(self, test)

    def addSkipped(self, test, skip_excinfo):
        if self.showAll:
            print >>self.stream, ' SKIP %s' % self._elapsedTime()
            print >>self.stream, '     %s' % skip_excinfo[1]
        elif self.dots:
            self.stream.write('S')
        self.stream.flush()
        # seems best to treat this as success from point-of-view of unittest
        # -- it actually does nothing so it barely matters :)
        unittest.TestResult.addSuccess(self, test)

    def printErrorList(self, flavour, errors):
        for test, err in errors:
            self.stream.writeln(self.separator1)
            self.stream.writeln("%s: %s" % (flavour, self.getDescription(test)))
            if hasattr(test, '_get_log'):
                print >>self.stream
                print >>self.stream, \
                        ('vvvv[log from %s]' % test.id()).ljust(78,'-')
                print >>self.stream, test._get_log()
                print >>self.stream, \
                        ('^^^^[log from %s]' % test.id()).ljust(78,'-')
            self.stream.writeln(self.separator2)
            self.stream.writeln("%s" % err)


class TextTestRunner(unittest.TextTestRunner):
    stop_on_failure = False

    def _makeResult(self):
        result = _MyResult(self.stream, self.descriptions, self.verbosity)
        if self.stop_on_failure:
            result = EarlyStoppingTestResultAdapter(result)
        return result


def iter_suite_tests(suite):
    """Return all tests in a suite, recursing through nested suites"""
    for item in suite._tests:
        if isinstance(item, unittest.TestCase):
            yield item
        elif isinstance(item, unittest.TestSuite):
            for r in iter_suite_tests(item):
                yield r
        else:
            raise Exception('unknown object %r inside test suite %r'
                            % (item, suite))


class TestSkipped(Exception):
    """Indicates that a test was intentionally skipped, rather than failing."""
    # XXX: Not used yet


class CommandFailed(Exception):
    pass

class TestCase(unittest.TestCase):
    """Base class for bzr unit tests.
    
    Tests that need access to disk resources should subclass 
    TestCaseInTempDir not TestCase.

    Error and debug log messages are redirected from their usual
    location into a temporary file, the contents of which can be
    retrieved by _get_log().  We use a real OS file, not an in-memory object,
    so that it can also capture file IO.  When the test completes this file
    is read into memory and removed from disk.
       
    There are also convenience functions to invoke bzr's command-line
    routine, and to build and check bzr trees.
   
    In addition to the usual method of overriding tearDown(), this class also
    allows subclasses to register functions into the _cleanups list, which is
    run in order as the object is torn down.  It's less likely this will be
    accidentally overlooked.
    """

    BZRPATH = 'bzr'
    _log_file_name = None
    _log_contents = ''

    def setUp(self):
        unittest.TestCase.setUp(self)
        self._cleanups = []
        self._cleanEnvironment()
        bzrlib.trace.disable_default_logging()
        self._startLogFile()

    def _ndiff_strings(self, a, b):
        """Return ndiff between two strings containing lines.
        
        A trailing newline is added if missing to make the strings
        print properly."""
        if b and b[-1] != '\n':
            b += '\n'
        if a and a[-1] != '\n':
            a += '\n'
        difflines = difflib.ndiff(a.splitlines(True),
                                  b.splitlines(True),
                                  linejunk=lambda x: False,
                                  charjunk=lambda x: False)
        return ''.join(difflines)

    def assertEqualDiff(self, a, b):
        """Assert two texts are equal, if not raise an exception.
        
        This is intended for use with multi-line strings where it can 
        be hard to find the differences by eye.
        """
        # TODO: perhaps override assertEquals to call this for strings?
        if a == b:
            return
        raise AssertionError("texts not equal:\n" + 
                             self._ndiff_strings(a, b))      
        
    def assertStartsWith(self, s, prefix):
        if not s.startswith(prefix):
            raise AssertionError('string %r does not start with %r' % (s, prefix))

    def assertEndsWith(self, s, suffix):
        if not s.endswith(prefix):
            raise AssertionError('string %r does not end with %r' % (s, suffix))

    def assertContainsRe(self, haystack, needle_re):
        """Assert that a contains something matching a regular expression."""
        if not re.search(needle_re, haystack):
            raise AssertionError('pattern "%s" not found in "%s"'
                    % (needle_re, haystack))

    def AssertSubset(self, sublist, superlist):
        """Assert that every entry in sublist is present in superlist."""
        missing = []
        for entry in sublist:
            if entry not in superlist:
                missing.append(entry)
        if len(missing) > 0:
            raise AssertionError("value(s) %r not present in container %r" % 
                                 (missing, superlist))

<<<<<<< HEAD
    def assertIs(self, a, b):
        if a is not b:
            raise AssertionError("%r is not %r" % (a, b))
=======
    def assertTransportMode(self, transport, path, mode):
        """Fail if a path does not have mode mode.
        
        If modes are not supported on this platform, the test is skipped.
        """
        if sys.platform == 'win32':
            return
        path_stat = transport.stat(path)
        actual_mode = stat.S_IMODE(path_stat.st_mode)
        self.assertEqual(mode, actual_mode,
            'mode of %r incorrect (%o != %o)' % (path, mode, actual_mode))
>>>>>>> a9965b37

    def _startLogFile(self):
        """Send bzr and test log messages to a temporary file.

        The file is removed as the test is torn down.
        """
        fileno, name = tempfile.mkstemp(suffix='.log', prefix='testbzr')
        encoder, decoder, stream_reader, stream_writer = codecs.lookup('UTF-8')
        self._log_file = stream_writer(os.fdopen(fileno, 'w+'))
        bzrlib.trace.enable_test_log(self._log_file)
        self._log_file_name = name
        self.addCleanup(self._finishLogFile)

    def _finishLogFile(self):
        """Finished with the log file.

        Read contents into memory, close, and delete.
        """
        bzrlib.trace.disable_test_log()
        self._log_file.seek(0)
        self._log_contents = self._log_file.read()
        self._log_file.close()
        os.remove(self._log_file_name)
        self._log_file = self._log_file_name = None

    def addCleanup(self, callable):
        """Arrange to run a callable when this case is torn down.

        Callables are run in the reverse of the order they are registered, 
        ie last-in first-out.
        """
        if callable in self._cleanups:
            raise ValueError("cleanup function %r already registered on %s" 
                    % (callable, self))
        self._cleanups.append(callable)

    def _cleanEnvironment(self):
        new_env = {
            'HOME': os.getcwd(),
            'APPDATA': os.getcwd(),
            'BZREMAIL': None,
            'EMAIL': None,
        }
        self.__old_env = {}
        self.addCleanup(self._restoreEnvironment)
        for name, value in new_env.iteritems():
            self._captureVar(name, value)


    def _captureVar(self, name, newvalue):
        """Set an environment variable, preparing it to be reset when finished."""
        self.__old_env[name] = os.environ.get(name, None)
        if newvalue is None:
            if name in os.environ:
                del os.environ[name]
        else:
            os.environ[name] = newvalue

    @staticmethod
    def _restoreVar(name, value):
        if value is None:
            if name in os.environ:
                del os.environ[name]
        else:
            os.environ[name] = value

    def _restoreEnvironment(self):
        for name, value in self.__old_env.iteritems():
            self._restoreVar(name, value)

    def tearDown(self):
        self._runCleanups()
        unittest.TestCase.tearDown(self)

    def _runCleanups(self):
        """Run registered cleanup functions. 

        This should only be called from TestCase.tearDown.
        """
        # TODO: Perhaps this should keep running cleanups even if 
        # one of them fails?
        for cleanup_fn in reversed(self._cleanups):
            cleanup_fn()

    def log(self, *args):
        mutter(*args)

    def _get_log(self):
        """Return as a string the log for this test"""
        if self._log_file_name:
            return open(self._log_file_name).read()
        else:
            return self._log_contents
        # TODO: Delete the log after it's been read in

    def capture(self, cmd, retcode=0):
        """Shortcut that splits cmd into words, runs, and returns stdout"""
        return self.run_bzr_captured(cmd.split(), retcode=retcode)[0]

    def run_bzr_captured(self, argv, retcode=0):
        """Invoke bzr and return (stdout, stderr).

        Useful for code that wants to check the contents of the
        output, the way error messages are presented, etc.

        This should be the main method for tests that want to exercise the
        overall behavior of the bzr application (rather than a unit test
        or a functional test of the library.)

        Much of the old code runs bzr by forking a new copy of Python, but
        that is slower, harder to debug, and generally not necessary.

        This runs bzr through the interface that catches and reports
        errors, and with logging set to something approximating the
        default, so that error reporting can be checked.

        argv -- arguments to invoke bzr
        retcode -- expected return code, or None for don't-care.
        """
        stdout = StringIO()
        stderr = StringIO()
        self.log('run bzr: %s', ' '.join(argv))
        # FIXME: don't call into logging here
        handler = logging.StreamHandler(stderr)
        handler.setFormatter(bzrlib.trace.QuietFormatter())
        handler.setLevel(logging.INFO)
        logger = logging.getLogger('')
        logger.addHandler(handler)
        try:
            result = self.apply_redirected(None, stdout, stderr,
                                           bzrlib.commands.run_bzr_catch_errors,
                                           argv)
        finally:
            logger.removeHandler(handler)
        out = stdout.getvalue()
        err = stderr.getvalue()
        if out:
            self.log('output:\n%s', out)
        if err:
            self.log('errors:\n%s', err)
        if retcode is not None:
            self.assertEquals(result, retcode)
        return out, err

    def run_bzr(self, *args, **kwargs):
        """Invoke bzr, as if it were run from the command line.

        This should be the main method for tests that want to exercise the
        overall behavior of the bzr application (rather than a unit test
        or a functional test of the library.)

        This sends the stdout/stderr results into the test's log,
        where it may be useful for debugging.  See also run_captured.
        """
        retcode = kwargs.pop('retcode', 0)
        return self.run_bzr_captured(args, retcode)

    def check_inventory_shape(self, inv, shape):
        """Compare an inventory to a list of expected names.

        Fail if they are not precisely equal.
        """
        extras = []
        shape = list(shape)             # copy
        for path, ie in inv.entries():
            name = path.replace('\\', '/')
            if ie.kind == 'dir':
                name = name + '/'
            if name in shape:
                shape.remove(name)
            else:
                extras.append(name)
        if shape:
            self.fail("expected paths not found in inventory: %r" % shape)
        if extras:
            self.fail("unexpected paths found in inventory: %r" % extras)

    def apply_redirected(self, stdin=None, stdout=None, stderr=None,
                         a_callable=None, *args, **kwargs):
        """Call callable with redirected std io pipes.

        Returns the return code."""
        if not callable(a_callable):
            raise ValueError("a_callable must be callable.")
        if stdin is None:
            stdin = StringIO("")
        if stdout is None:
            if hasattr(self, "_log_file"):
                stdout = self._log_file
            else:
                stdout = StringIO()
        if stderr is None:
            if hasattr(self, "_log_file"):
                stderr = self._log_file
            else:
                stderr = StringIO()
        real_stdin = sys.stdin
        real_stdout = sys.stdout
        real_stderr = sys.stderr
        try:
            sys.stdout = stdout
            sys.stderr = stderr
            sys.stdin = stdin
            return a_callable(*args, **kwargs)
        finally:
            sys.stdout = real_stdout
            sys.stderr = real_stderr
            sys.stdin = real_stdin


BzrTestBase = TestCase

     
class TestCaseInTempDir(TestCase):
    """Derived class that runs a test within a temporary directory.

    This is useful for tests that need to create a branch, etc.

    The directory is created in a slightly complex way: for each
    Python invocation, a new temporary top-level directory is created.
    All test cases create their own directory within that.  If the
    tests complete successfully, the directory is removed.

    InTempDir is an old alias for FunctionalTestCase.
    """

    TEST_ROOT = None
    _TEST_NAME = 'test'
    OVERRIDE_PYTHON = 'python'

    def check_file_contents(self, filename, expect):
        self.log("check contents of file %s" % filename)
        contents = file(filename, 'r').read()
        if contents != expect:
            self.log("expected: %r" % expect)
            self.log("actually: %r" % contents)
            self.fail("contents of %s not as expected" % filename)

    def _make_test_root(self):
        if TestCaseInTempDir.TEST_ROOT is not None:
            return
        i = 0
        while True:
            root = u'test%04d.tmp' % i
            try:
                os.mkdir(root)
            except OSError, e:
                if e.errno == errno.EEXIST:
                    i += 1
                    continue
                else:
                    raise
            # successfully created
            TestCaseInTempDir.TEST_ROOT = osutils.abspath(root)
            break
        # make a fake bzr directory there to prevent any tests propagating
        # up onto the source directory's real branch
        os.mkdir(osutils.pathjoin(TestCaseInTempDir.TEST_ROOT, '.bzr'))

    def setUp(self):
        super(TestCaseInTempDir, self).setUp()
        self._make_test_root()
        _currentdir = os.getcwdu()
        short_id = self.id().replace('bzrlib.tests.', '') \
                   .replace('__main__.', '')
        self.test_dir = osutils.pathjoin(self.TEST_ROOT, short_id)
        os.mkdir(self.test_dir)
        os.chdir(self.test_dir)
        os.environ['HOME'] = self.test_dir
        os.environ['APPDATA'] = self.test_dir
        def _leaveDirectory():
            os.chdir(_currentdir)
        self.addCleanup(_leaveDirectory)
        
    def build_tree(self, shape, line_endings='native', transport=None):
        """Build a test tree according to a pattern.

        shape is a sequence of file specifications.  If the final
        character is '/', a directory is created.

        This doesn't add anything to a branch.
        :param line_endings: Either 'binary' or 'native'
                             in binary mode, exact contents are written
                             in native mode, the line endings match the
                             default platform endings.

        :param transport: A transport to write to, for building trees on 
                          VFS's. If the transport is readonly or None,
                          "." is opened automatically.
        """
        # XXX: It's OK to just create them using forward slashes on windows?
        if transport is None or transport.is_readonly():
            transport = bzrlib.transport.get_transport(".")
        for name in shape:
            self.assert_(isinstance(name, basestring))
            if name[-1] == '/':
                transport.mkdir(urlescape(name[:-1]))
            else:
                if line_endings == 'binary':
                    end = '\n'
                elif line_endings == 'native':
                    end = os.linesep
                else:
                    raise BzrError('Invalid line ending request %r' % (line_endings,))
                content = "contents of %s%s" % (name, end)
                transport.put(urlescape(name), StringIO(content))

    def build_tree_contents(self, shape):
        build_tree_contents(shape)

    def failUnlessExists(self, path):
        """Fail unless path, which may be abs or relative, exists."""
        self.failUnless(osutils.lexists(path))

    def failIfExists(self, path):
        """Fail if path, which may be abs or relative, exists."""
        self.failIf(osutils.lexists(path))
        
    def assertFileEqual(self, content, path):
        """Fail if path does not contain 'content'."""
        self.failUnless(osutils.lexists(path))
        self.assertEqualDiff(content, open(path, 'r').read())


def filter_suite_by_re(suite, pattern):
    result = TestSuite()
    filter_re = re.compile(pattern)
    for test in iter_suite_tests(suite):
        if filter_re.search(test.id()):
            result.addTest(test)
    return result


def run_suite(suite, name='test', verbose=False, pattern=".*",
              stop_on_failure=False, keep_output=False):
    TestCaseInTempDir._TEST_NAME = name
    if verbose:
        verbosity = 2
    else:
        verbosity = 1
    runner = TextTestRunner(stream=sys.stdout,
                            descriptions=0,
                            verbosity=verbosity)
    runner.stop_on_failure=stop_on_failure
    if pattern != '.*':
        suite = filter_suite_by_re(suite, pattern)
    result = runner.run(suite)
    # This is still a little bogus, 
    # but only a little. Folk not using our testrunner will
    # have to delete their temp directories themselves.
    if result.wasSuccessful() or not keep_output:
        if TestCaseInTempDir.TEST_ROOT is not None:
            shutil.rmtree(TestCaseInTempDir.TEST_ROOT) 
    else:
        print "Failed tests working directories are in '%s'\n" % TestCaseInTempDir.TEST_ROOT
    return result.wasSuccessful()


def selftest(verbose=False, pattern=".*", stop_on_failure=True,
             keep_output=False):
    """Run the whole test suite under the enhanced runner"""
    return run_suite(test_suite(), 'testbzr', verbose=verbose, pattern=pattern,
                     stop_on_failure=stop_on_failure, keep_output=keep_output)


def test_suite():
    """Build and return TestSuite for the whole program."""
    from doctest import DocTestSuite

    global MODULES_TO_DOCTEST

    testmod_names = [ \
                   'bzrlib.tests.test_ancestry',
                   'bzrlib.tests.test_annotate',
                   'bzrlib.tests.test_api',
                   'bzrlib.tests.test_bad_files',
                   'bzrlib.tests.test_basis_inventory',
                   'bzrlib.tests.test_branch',
                   'bzrlib.tests.test_command',
                   'bzrlib.tests.test_commit',
                   'bzrlib.tests.test_commit_merge',
                   'bzrlib.tests.test_config',
                   'bzrlib.tests.test_conflicts',
                   'bzrlib.tests.test_diff',
                   'bzrlib.tests.test_fetch',
                   'bzrlib.tests.test_gpg',
                   'bzrlib.tests.test_graph',
                   'bzrlib.tests.test_hashcache',
                   'bzrlib.tests.test_http',
                   'bzrlib.tests.test_identitymap',
                   'bzrlib.tests.test_inv',
                   'bzrlib.tests.test_log',
                   'bzrlib.tests.test_merge',
                   'bzrlib.tests.test_merge3',
                   'bzrlib.tests.test_merge_core',
                   'bzrlib.tests.test_missing',
                   'bzrlib.tests.test_msgeditor',
                   'bzrlib.tests.test_nonascii',
                   'bzrlib.tests.test_options',
                   'bzrlib.tests.test_osutils',
                   'bzrlib.tests.test_parent',
                   'bzrlib.tests.test_permissions',
                   'bzrlib.tests.test_plugins',
                   'bzrlib.tests.test_remove',
                   'bzrlib.tests.test_revision',
                   'bzrlib.tests.test_revisionnamespaces',
                   'bzrlib.tests.test_revprops',
                   'bzrlib.tests.test_reweave',
                   'bzrlib.tests.test_rio',
                   'bzrlib.tests.test_sampler',
                   'bzrlib.tests.test_selftest',
                   'bzrlib.tests.test_setup',
                   'bzrlib.tests.test_sftp_transport',
                   'bzrlib.tests.test_smart_add',
                   'bzrlib.tests.test_source',
                   'bzrlib.tests.test_status',
                   'bzrlib.tests.test_store',
                   'bzrlib.tests.test_symbol_versioning',
                   'bzrlib.tests.test_testament',
                   'bzrlib.tests.test_trace',
                   'bzrlib.tests.test_transactions',
                   'bzrlib.tests.test_transform',
                   'bzrlib.tests.test_transport',
                   'bzrlib.tests.test_tsort',
                   'bzrlib.tests.test_ui',
                   'bzrlib.tests.test_uncommit',
                   'bzrlib.tests.test_upgrade',
                   'bzrlib.tests.test_weave',
                   'bzrlib.tests.test_whitebox',
                   'bzrlib.tests.test_workingtree',
                   'bzrlib.tests.test_xml',
                   ]
    test_transport_implementations = [
        'bzrlib.tests.test_transport_implementations']

    TestCase.BZRPATH = osutils.pathjoin(
            osutils.realpath(osutils.dirname(bzrlib.__path__[0])), 'bzr')
    print '%10s: %s' % ('bzr', osutils.realpath(sys.argv[0]))
    print '%10s: %s' % ('bzrlib', bzrlib.__path__[0])
    print
    suite = TestSuite()
    # python2.4's TestLoader.loadTestsFromNames gives very poor 
    # errors if it fails to load a named module - no indication of what's
    # actually wrong, just "no such module".  We should probably override that
    # class, but for the moment just load them ourselves. (mbp 20051202)
    loader = TestLoader()
    from bzrlib.transport import TransportTestProviderAdapter
    adapter = TransportTestProviderAdapter()
    for mod_name in test_transport_implementations:
        mod = _load_module_by_name(mod_name)
        for test in iter_suite_tests(loader.loadTestsFromModule(mod)):
            suite.addTests(adapter.adapt(test))
    for mod_name in testmod_names:
        mod = _load_module_by_name(mod_name)
        suite.addTest(loader.loadTestsFromModule(mod))
    for package in packages_to_test():
        suite.addTest(package.test_suite())
    for m in MODULES_TO_TEST:
        suite.addTest(loader.loadTestsFromModule(m))
    for m in (MODULES_TO_DOCTEST):
        suite.addTest(DocTestSuite(m))
    for name, plugin in bzrlib.plugin.all_plugins().items():
        if hasattr(plugin, 'test_suite'):
            suite.addTest(plugin.test_suite())
    return suite


def _load_module_by_name(mod_name):
    parts = mod_name.split('.')
    module = __import__(mod_name)
    del parts[0]
    # for historical reasons python returns the top-level module even though
    # it loads the submodule; we need to walk down to get the one we want.
    while parts:
        module = getattr(module, parts.pop(0))
    return module<|MERGE_RESOLUTION|>--- conflicted
+++ resolved
@@ -291,11 +291,10 @@
             raise AssertionError("value(s) %r not present in container %r" % 
                                  (missing, superlist))
 
-<<<<<<< HEAD
     def assertIs(self, a, b):
         if a is not b:
             raise AssertionError("%r is not %r" % (a, b))
-=======
+
     def assertTransportMode(self, transport, path, mode):
         """Fail if a path does not have mode mode.
         
@@ -307,7 +306,6 @@
         actual_mode = stat.S_IMODE(path_stat.st_mode)
         self.assertEqual(mode, actual_mode,
             'mode of %r incorrect (%o != %o)' % (path, mode, actual_mode))
->>>>>>> a9965b37
 
     def _startLogFile(self):
         """Send bzr and test log messages to a temporary file.
