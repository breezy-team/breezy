# Copyright (C) 2005 by Canonical Ltd

# This program is free software; you can redistribute it and/or modify
# it under the terms of the GNU General Public License as published by
# the Free Software Foundation; either version 2 of the License, or
# (at your option) any later version.

# This program is distributed in the hope that it will be useful,
# but WITHOUT ANY WARRANTY; without even the implied warranty of
# MERCHANTABILITY or FITNESS FOR A PARTICULAR PURPOSE.  See the
# GNU General Public License for more details.

# You should have received a copy of the GNU General Public License
# along with this program; if not, write to the Free Software
# Foundation, Inc., 59 Temple Place, Suite 330, Boston, MA  02111-1307  USA


# TODO: Perhaps there should be an API to find out if bzr running under the
# test suite -- some plugins might want to avoid making intrusive changes if
# this is the case.  However, we want behaviour under to test to diverge as
# little as possible, so this should be used rarely if it's added at all.
# (Suggestion from j-a-meinel, 2005-11-24)

from cStringIO import StringIO
import difflib
import errno
import logging
import os
import re
import shutil
import stat
import sys
import tempfile
import unittest
import time
import codecs

import bzrlib.branch
import bzrlib.commands
from bzrlib.errors import (BzrError,
                           FileExists,
                           UninitializableFormat,
                           )
import bzrlib.inventory
import bzrlib.iterablefile
import bzrlib.merge3
import bzrlib.osutils
import bzrlib.osutils as osutils
import bzrlib.plugin
import bzrlib.store
import bzrlib.trace
from bzrlib.transport import urlescape
import bzrlib.transport
from bzrlib.transport.local import LocalRelpathServer
from bzrlib.transport.readonly import ReadonlyServer
from bzrlib.trace import mutter
from bzrlib.tests.TestUtil import TestLoader, TestSuite
from bzrlib.tests.treeshape import build_tree_contents
from bzrlib.workingtree import WorkingTree

default_transport = LocalRelpathServer

MODULES_TO_TEST = []
MODULES_TO_DOCTEST = [
                      bzrlib.branch,
                      bzrlib.commands,
                      bzrlib.errors,
                      bzrlib.inventory,
                      bzrlib.iterablefile,
                      bzrlib.merge3,
                      bzrlib.option,
                      bzrlib.osutils,
                      bzrlib.store
                      ]
def packages_to_test():
    """Return a list of packages to test.

    The packages are not globally imported so that import failures are
    triggered when running selftest, not when importing the command.
    """
    import bzrlib.doc
    import bzrlib.tests.blackbox
    import bzrlib.tests.branch_implementations
    return [
<<<<<<< HEAD
            bzrlib.tests.blackbox,
            bzrlib.tests.branch_implementations,
=======
            bzrlib.doc,
            bzrlib.tests.blackbox
>>>>>>> 370afb2d
            ]


class EarlyStoppingTestResultAdapter(object):
    """An adapter for TestResult to stop at the first first failure or error"""

    def __init__(self, result):
        self._result = result

    def addError(self, test, err):
        if (isinstance(err[1], TestSkipped) and 
            getattr(self, "addSkipped", None) is not None):
            return self.addSkipped(test, err)    
        self._result.addError(test, err)
        self._result.stop()

    def addFailure(self, test, err):
        self._result.addFailure(test, err)
        self._result.stop()

    def __getattr__(self, name):
        return getattr(self._result, name)

    def __setattr__(self, name, value):
        if name == '_result':
            object.__setattr__(self, name, value)
        return setattr(self._result, name, value)


class _MyResult(unittest._TextTestResult):
    """Custom TestResult.

    Shows output in a different format, including displaying runtime for tests.
    """

    def _elapsedTime(self):
        return "%5dms" % (1000 * (time.time() - self._start_time))

    def startTest(self, test):
        unittest.TestResult.startTest(self, test)
        # In a short description, the important words are in
        # the beginning, but in an id, the important words are
        # at the end
        SHOW_DESCRIPTIONS = False
        if self.showAll:
            width = osutils.terminal_width()
            name_width = width - 15
            what = None
            if SHOW_DESCRIPTIONS:
                what = test.shortDescription()
                if what:
                    if len(what) > name_width:
                        what = what[:name_width-3] + '...'
            if what is None:
                what = test.id()
                if what.startswith('bzrlib.tests.'):
                    what = what[13:]
                if len(what) > name_width:
                    what = '...' + what[3-name_width:]
            what = what.ljust(name_width)
            self.stream.write(what)
        self.stream.flush()
        self._start_time = time.time()

    def addError(self, test, err):
        if isinstance(err[1], TestSkipped):
            return self.addSkipped(test, err)    
        unittest.TestResult.addError(self, test, err)
        if self.showAll:
            self.stream.writeln("ERROR %s" % self._elapsedTime())
        elif self.dots:
            self.stream.write('E')
        self.stream.flush()

    def addFailure(self, test, err):
        unittest.TestResult.addFailure(self, test, err)
        if self.showAll:
            self.stream.writeln(" FAIL %s" % self._elapsedTime())
        elif self.dots:
            self.stream.write('F')
        self.stream.flush()

    def addSuccess(self, test):
        if self.showAll:
            self.stream.writeln('   OK %s' % self._elapsedTime())
        elif self.dots:
            self.stream.write('~')
        self.stream.flush()
        unittest.TestResult.addSuccess(self, test)

    def addSkipped(self, test, skip_excinfo):
        if self.showAll:
            print >>self.stream, ' SKIP %s' % self._elapsedTime()
            print >>self.stream, '     %s' % skip_excinfo[1]
        elif self.dots:
            self.stream.write('S')
        self.stream.flush()
        # seems best to treat this as success from point-of-view of unittest
        # -- it actually does nothing so it barely matters :)
        unittest.TestResult.addSuccess(self, test)

    def printErrorList(self, flavour, errors):
        for test, err in errors:
            self.stream.writeln(self.separator1)
            self.stream.writeln("%s: %s" % (flavour, self.getDescription(test)))
            if getattr(test, '_get_log', None) is not None:
                print >>self.stream
                print >>self.stream, \
                        ('vvvv[log from %s]' % test.id()).ljust(78,'-')
                print >>self.stream, test._get_log()
                print >>self.stream, \
                        ('^^^^[log from %s]' % test.id()).ljust(78,'-')
            self.stream.writeln(self.separator2)
            self.stream.writeln("%s" % err)


class TextTestRunner(unittest.TextTestRunner):
    stop_on_failure = False

    def _makeResult(self):
        result = _MyResult(self.stream, self.descriptions, self.verbosity)
        if self.stop_on_failure:
            result = EarlyStoppingTestResultAdapter(result)
        return result


def iter_suite_tests(suite):
    """Return all tests in a suite, recursing through nested suites"""
    for item in suite._tests:
        if isinstance(item, unittest.TestCase):
            yield item
        elif isinstance(item, unittest.TestSuite):
            for r in iter_suite_tests(item):
                yield r
        else:
            raise Exception('unknown object %r inside test suite %r'
                            % (item, suite))


class TestSkipped(Exception):
    """Indicates that a test was intentionally skipped, rather than failing."""
    # XXX: Not used yet


class CommandFailed(Exception):
    pass

class TestCase(unittest.TestCase):
    """Base class for bzr unit tests.
    
    Tests that need access to disk resources should subclass 
    TestCaseInTempDir not TestCase.

    Error and debug log messages are redirected from their usual
    location into a temporary file, the contents of which can be
    retrieved by _get_log().  We use a real OS file, not an in-memory object,
    so that it can also capture file IO.  When the test completes this file
    is read into memory and removed from disk.
       
    There are also convenience functions to invoke bzr's command-line
    routine, and to build and check bzr trees.
   
    In addition to the usual method of overriding tearDown(), this class also
    allows subclasses to register functions into the _cleanups list, which is
    run in order as the object is torn down.  It's less likely this will be
    accidentally overlooked.
    """

    BZRPATH = 'bzr'
    _log_file_name = None
    _log_contents = ''

    def __init__(self, methodName='testMethod'):
        super(TestCase, self).__init__(methodName)
        self._cleanups = []

    def setUp(self):
        unittest.TestCase.setUp(self)
        self._cleanEnvironment()
        bzrlib.trace.disable_default_logging()
        self._startLogFile()

    def _ndiff_strings(self, a, b):
        """Return ndiff between two strings containing lines.
        
        A trailing newline is added if missing to make the strings
        print properly."""
        if b and b[-1] != '\n':
            b += '\n'
        if a and a[-1] != '\n':
            a += '\n'
        difflines = difflib.ndiff(a.splitlines(True),
                                  b.splitlines(True),
                                  linejunk=lambda x: False,
                                  charjunk=lambda x: False)
        return ''.join(difflines)

    def assertEqualDiff(self, a, b):
        """Assert two texts are equal, if not raise an exception.
        
        This is intended for use with multi-line strings where it can 
        be hard to find the differences by eye.
        """
        # TODO: perhaps override assertEquals to call this for strings?
        if a == b:
            return
        raise AssertionError("texts not equal:\n" + 
                             self._ndiff_strings(a, b))      
        
    def assertStartsWith(self, s, prefix):
        if not s.startswith(prefix):
            raise AssertionError('string %r does not start with %r' % (s, prefix))

    def assertEndsWith(self, s, suffix):
        if not s.endswith(prefix):
            raise AssertionError('string %r does not end with %r' % (s, suffix))

    def assertContainsRe(self, haystack, needle_re):
        """Assert that a contains something matching a regular expression."""
        if not re.search(needle_re, haystack):
            raise AssertionError('pattern "%s" not found in "%s"'
                    % (needle_re, haystack))

    def AssertSubset(self, sublist, superlist):
        """Assert that every entry in sublist is present in superlist."""
        missing = []
        for entry in sublist:
            if entry not in superlist:
                missing.append(entry)
        if len(missing) > 0:
            raise AssertionError("value(s) %r not present in container %r" % 
                                 (missing, superlist))

    def assertIs(self, left, right):
        if not (left is right):
            raise AssertionError("%r is not %r." % (left, right))

    def assertTransportMode(self, transport, path, mode):
        """Fail if a path does not have mode mode.
        
        If modes are not supported on this platform, the test is skipped.
        """
        if sys.platform == 'win32':
            return
        path_stat = transport.stat(path)
        actual_mode = stat.S_IMODE(path_stat.st_mode)
        self.assertEqual(mode, actual_mode,
            'mode of %r incorrect (%o != %o)' % (path, mode, actual_mode))

    def _startLogFile(self):
        """Send bzr and test log messages to a temporary file.

        The file is removed as the test is torn down.
        """
        fileno, name = tempfile.mkstemp(suffix='.log', prefix='testbzr')
        encoder, decoder, stream_reader, stream_writer = codecs.lookup('UTF-8')
        self._log_file = stream_writer(os.fdopen(fileno, 'w+'))
        self._log_nonce = bzrlib.trace.enable_test_log(self._log_file)
        self._log_file_name = name
        self.addCleanup(self._finishLogFile)

    def _finishLogFile(self):
        """Finished with the log file.

        Read contents into memory, close, and delete.
        """
        bzrlib.trace.disable_test_log(self._log_nonce)
        self._log_file.seek(0)
        self._log_contents = self._log_file.read()
        self._log_file.close()
        os.remove(self._log_file_name)
        self._log_file = self._log_file_name = None

    def addCleanup(self, callable):
        """Arrange to run a callable when this case is torn down.

        Callables are run in the reverse of the order they are registered, 
        ie last-in first-out.
        """
        if callable in self._cleanups:
            raise ValueError("cleanup function %r already registered on %s" 
                    % (callable, self))
        self._cleanups.append(callable)

    def _cleanEnvironment(self):
        new_env = {
            'HOME': os.getcwd(),
            'APPDATA': os.getcwd(),
            'BZREMAIL': None,
            'EMAIL': None,
        }
        self.__old_env = {}
        self.addCleanup(self._restoreEnvironment)
        for name, value in new_env.iteritems():
            self._captureVar(name, value)


    def _captureVar(self, name, newvalue):
        """Set an environment variable, preparing it to be reset when finished."""
        self.__old_env[name] = os.environ.get(name, None)
        if newvalue is None:
            if name in os.environ:
                del os.environ[name]
        else:
            os.environ[name] = newvalue

    @staticmethod
    def _restoreVar(name, value):
        if value is None:
            if name in os.environ:
                del os.environ[name]
        else:
            os.environ[name] = value

    def _restoreEnvironment(self):
        for name, value in self.__old_env.iteritems():
            self._restoreVar(name, value)

    def tearDown(self):
        self._runCleanups()
        unittest.TestCase.tearDown(self)

    def _runCleanups(self):
        """Run registered cleanup functions. 

        This should only be called from TestCase.tearDown.
        """
        # TODO: Perhaps this should keep running cleanups even if 
        # one of them fails?
        for cleanup_fn in reversed(self._cleanups):
            cleanup_fn()

    def log(self, *args):
        mutter(*args)

    def _get_log(self):
        """Return as a string the log for this test"""
        if self._log_file_name:
            return open(self._log_file_name).read()
        else:
            return self._log_contents
        # TODO: Delete the log after it's been read in

    def capture(self, cmd, retcode=0):
        """Shortcut that splits cmd into words, runs, and returns stdout"""
        return self.run_bzr_captured(cmd.split(), retcode=retcode)[0]

    def run_bzr_captured(self, argv, retcode=0):
        """Invoke bzr and return (stdout, stderr).

        Useful for code that wants to check the contents of the
        output, the way error messages are presented, etc.

        This should be the main method for tests that want to exercise the
        overall behavior of the bzr application (rather than a unit test
        or a functional test of the library.)

        Much of the old code runs bzr by forking a new copy of Python, but
        that is slower, harder to debug, and generally not necessary.

        This runs bzr through the interface that catches and reports
        errors, and with logging set to something approximating the
        default, so that error reporting can be checked.

        argv -- arguments to invoke bzr
        retcode -- expected return code, or None for don't-care.
        """
        stdout = StringIO()
        stderr = StringIO()
        self.log('run bzr: %s', ' '.join(argv))
        # FIXME: don't call into logging here
        handler = logging.StreamHandler(stderr)
        handler.setFormatter(bzrlib.trace.QuietFormatter())
        handler.setLevel(logging.INFO)
        logger = logging.getLogger('')
        logger.addHandler(handler)
        try:
            result = self.apply_redirected(None, stdout, stderr,
                                           bzrlib.commands.run_bzr_catch_errors,
                                           argv)
        finally:
            logger.removeHandler(handler)
        out = stdout.getvalue()
        err = stderr.getvalue()
        if out:
            self.log('output:\n%s', out)
        if err:
            self.log('errors:\n%s', err)
        if retcode is not None:
            self.assertEquals(result, retcode)
        return out, err

    def run_bzr(self, *args, **kwargs):
        """Invoke bzr, as if it were run from the command line.

        This should be the main method for tests that want to exercise the
        overall behavior of the bzr application (rather than a unit test
        or a functional test of the library.)

        This sends the stdout/stderr results into the test's log,
        where it may be useful for debugging.  See also run_captured.
        """
        retcode = kwargs.pop('retcode', 0)
        return self.run_bzr_captured(args, retcode)

    def check_inventory_shape(self, inv, shape):
        """Compare an inventory to a list of expected names.

        Fail if they are not precisely equal.
        """
        extras = []
        shape = list(shape)             # copy
        for path, ie in inv.entries():
            name = path.replace('\\', '/')
            if ie.kind == 'dir':
                name = name + '/'
            if name in shape:
                shape.remove(name)
            else:
                extras.append(name)
        if shape:
            self.fail("expected paths not found in inventory: %r" % shape)
        if extras:
            self.fail("unexpected paths found in inventory: %r" % extras)

    def apply_redirected(self, stdin=None, stdout=None, stderr=None,
                         a_callable=None, *args, **kwargs):
        """Call callable with redirected std io pipes.

        Returns the return code."""
        if not callable(a_callable):
            raise ValueError("a_callable must be callable.")
        if stdin is None:
            stdin = StringIO("")
        if stdout is None:
            if getattr(self, "_log_file", None) is not None:
                stdout = self._log_file
            else:
                stdout = StringIO()
        if stderr is None:
            if getattr(self, "_log_file", None is not None):
                stderr = self._log_file
            else:
                stderr = StringIO()
        real_stdin = sys.stdin
        real_stdout = sys.stdout
        real_stderr = sys.stderr
        try:
            sys.stdout = stdout
            sys.stderr = stderr
            sys.stdin = stdin
            return a_callable(*args, **kwargs)
        finally:
            sys.stdout = real_stdout
            sys.stderr = real_stderr
            sys.stdin = real_stdin


BzrTestBase = TestCase

     
class TestCaseInTempDir(TestCase):
    """Derived class that runs a test within a temporary directory.

    This is useful for tests that need to create a branch, etc.

    The directory is created in a slightly complex way: for each
    Python invocation, a new temporary top-level directory is created.
    All test cases create their own directory within that.  If the
    tests complete successfully, the directory is removed.

    InTempDir is an old alias for FunctionalTestCase.
    """

    TEST_ROOT = None
    _TEST_NAME = 'test'
    OVERRIDE_PYTHON = 'python'

    def check_file_contents(self, filename, expect):
        self.log("check contents of file %s" % filename)
        contents = file(filename, 'r').read()
        if contents != expect:
            self.log("expected: %r" % expect)
            self.log("actually: %r" % contents)
            self.fail("contents of %s not as expected" % filename)

    def _make_test_root(self):
        if TestCaseInTempDir.TEST_ROOT is not None:
            return
        i = 0
        while True:
            root = u'test%04d.tmp' % i
            try:
                os.mkdir(root)
            except OSError, e:
                if e.errno == errno.EEXIST:
                    i += 1
                    continue
                else:
                    raise
            # successfully created
            TestCaseInTempDir.TEST_ROOT = osutils.abspath(root)
            break
        # make a fake bzr directory there to prevent any tests propagating
        # up onto the source directory's real branch
        os.mkdir(osutils.pathjoin(TestCaseInTempDir.TEST_ROOT, '.bzr'))

    def setUp(self):
        super(TestCaseInTempDir, self).setUp()
        self._make_test_root()
        _currentdir = os.getcwdu()
        short_id = self.id().replace('bzrlib.tests.', '') \
                   .replace('__main__.', '')
        self.test_dir = osutils.pathjoin(self.TEST_ROOT, short_id)
        os.mkdir(self.test_dir)
        os.chdir(self.test_dir)
        os.environ['HOME'] = self.test_dir
        os.environ['APPDATA'] = self.test_dir
        def _leaveDirectory():
            os.chdir(_currentdir)
        self.addCleanup(_leaveDirectory)
        
    def build_tree(self, shape, line_endings='native', transport=None):
        """Build a test tree according to a pattern.

        shape is a sequence of file specifications.  If the final
        character is '/', a directory is created.

        This doesn't add anything to a branch.
        :param line_endings: Either 'binary' or 'native'
                             in binary mode, exact contents are written
                             in native mode, the line endings match the
                             default platform endings.

        :param transport: A transport to write to, for building trees on 
                          VFS's. If the transport is readonly or None,
                          "." is opened automatically.
        """
        # XXX: It's OK to just create them using forward slashes on windows?
        if transport is None or transport.is_readonly():
            transport = bzrlib.transport.get_transport(".")
        for name in shape:
            self.assert_(isinstance(name, basestring))
            if name[-1] == '/':
                transport.mkdir(urlescape(name[:-1]))
            else:
                if line_endings == 'binary':
                    end = '\n'
                elif line_endings == 'native':
                    end = os.linesep
                else:
                    raise BzrError('Invalid line ending request %r' % (line_endings,))
                content = "contents of %s%s" % (name, end)
                transport.put(urlescape(name), StringIO(content))

    def build_tree_contents(self, shape):
        build_tree_contents(shape)

    def failUnlessExists(self, path):
        """Fail unless path, which may be abs or relative, exists."""
        self.failUnless(osutils.lexists(path))

    def failIfExists(self, path):
        """Fail if path, which may be abs or relative, exists."""
        self.failIf(osutils.lexists(path))
        
    def assertFileEqual(self, content, path):
        """Fail if path does not contain 'content'."""
        self.failUnless(osutils.lexists(path))
        self.assertEqualDiff(content, open(path, 'r').read())


class TestCaseWithTransport(TestCaseInTempDir):
    """A test case that provides get_url and get_readonly_url facilities.

    These back onto two transport servers, one for readonly access and one for
    read write access.

    If no explicit class is provided for readonly access, a
    ReadonlyTransportDecorator is used instead which allows the use of non disk
    based read write transports.

    If an explicit class is provided for readonly access, that server and the 
    readwrite one must both define get_url() as resolving to os.getcwd().
    """

    def __init__(self, methodName='testMethod'):
        super(TestCaseWithTransport, self).__init__(methodName)
        self.__readonly_server = None
        self.__server = None
        self.transport_server = default_transport
        self.transport_readonly_server = None

    def get_readonly_url(self, relpath=None):
        """Get a URL for the readonly transport.

        This will either be backed by '.' or a decorator to the transport 
        used by self.get_url()
        relpath provides for clients to get a path relative to the base url.
        These should only be downwards relative, not upwards.
        """
        if self.__readonly_server is None:
            if self.transport_readonly_server is None:
                # readonly decorator requested
                # bring up the server
                self.get_url()
                self.__readonly_server = ReadonlyServer()
                self.__readonly_server.setUp(self.__server)
            else:
                self.__readonly_server = self.transport_readonly_server()
                self.__readonly_server.setUp()
            self.addCleanup(self.__readonly_server.tearDown)
        base = self.__readonly_server.get_url()
        if relpath is not None:
            if not base.endswith('/'):
                base = base + '/'
            base = base + relpath
        return base

    def get_url(self, relpath=None):
        """Get a URL for the readwrite transport.

        This will either be backed by '.' or to an equivalent non-file based
        facility.
        relpath provides for clients to get a path relative to the base url.
        These should only be downwards relative, not upwards.
        """
        if self.__server is None:
            self.__server = self.transport_server()
            self.__server.setUp()
            self.addCleanup(self.__server.tearDown)
        base = self.__server.get_url()
        if relpath is not None and relpath != '.':
            if not base.endswith('/'):
                base = base + '/'
            base = base + relpath
        return base

    def make_branch(self, relpath):
        """Create a branch on the transport at relpath."""
        try:
            url = self.get_url(relpath)
            segments = relpath.split('/')
            if segments and segments[-1] not in ('', '.'):
                parent = self.get_url('/'.join(segments[:-1]))
                t = bzrlib.transport.get_transport(parent)
                try:
                    t.mkdir(segments[-1])
                except FileExists:
                    pass
            return bzrlib.branch.Branch.create(url)
        except UninitializableFormat:
            raise TestSkipped("Format %s is not initializable.")

    def make_branch_and_tree(self, relpath):
        """Create a branch on the transport and a tree locally.

        Returns the tree.
        """
        b = self.make_branch(relpath)
        return WorkingTree.create(b, relpath)


class ChrootedTestCase(TestCaseWithTransport):
    """A support class that provides readonly urls outside the local namespace.

    This is done by checking if self.transport_server is a MemoryServer. if it
    is then we are chrooted already, if it is not then an HttpServer is used
    for readonly urls.

    TODO RBC 20060127: make this an option to TestCaseWithTransport so it can
                       be used without needed to redo it when a different 
                       subclass is in use ?
    """

    def setUp(self):
        super(ChrootedTestCase, self).setUp()
        if not self.transport_server == bzrlib.transport.memory.MemoryServer:
            self.transport_readonly_server = bzrlib.transport.http.HttpServer


def filter_suite_by_re(suite, pattern):
    result = TestSuite()
    filter_re = re.compile(pattern)
    for test in iter_suite_tests(suite):
        if filter_re.search(test.id()):
            result.addTest(test)
    return result


def run_suite(suite, name='test', verbose=False, pattern=".*",
              stop_on_failure=False, keep_output=False,
              transport=None):
    TestCaseInTempDir._TEST_NAME = name
    if verbose:
        verbosity = 2
    else:
        verbosity = 1
    runner = TextTestRunner(stream=sys.stdout,
                            descriptions=0,
                            verbosity=verbosity)
    runner.stop_on_failure=stop_on_failure
    if pattern != '.*':
        suite = filter_suite_by_re(suite, pattern)
    result = runner.run(suite)
    # This is still a little bogus, 
    # but only a little. Folk not using our testrunner will
    # have to delete their temp directories themselves.
    if result.wasSuccessful() or not keep_output:
        if TestCaseInTempDir.TEST_ROOT is not None:
            shutil.rmtree(TestCaseInTempDir.TEST_ROOT) 
    else:
        print "Failed tests working directories are in '%s'\n" % TestCaseInTempDir.TEST_ROOT
    return result.wasSuccessful()


def selftest(verbose=False, pattern=".*", stop_on_failure=True,
             keep_output=False,
             transport=None):
    """Run the whole test suite under the enhanced runner"""
    global default_transport
    if transport is None:
        transport = default_transport
    old_transport = default_transport
    default_transport = transport
    suite = test_suite()
    try:
        return run_suite(suite, 'testbzr', verbose=verbose, pattern=pattern,
                     stop_on_failure=stop_on_failure, keep_output=keep_output,
                     transport=transport)
    finally:
        default_transport = old_transport



def test_suite():
    """Build and return TestSuite for the whole program."""
    from doctest import DocTestSuite

    global MODULES_TO_DOCTEST

    testmod_names = [ \
                   'bzrlib.tests.test_ancestry',
                   'bzrlib.tests.test_annotate',
                   'bzrlib.tests.test_api',
                   'bzrlib.tests.test_bad_files',
                   'bzrlib.tests.test_basis_inventory',
                   'bzrlib.tests.test_branch',
                   'bzrlib.tests.test_command',
                   'bzrlib.tests.test_commit',
                   'bzrlib.tests.test_commit_merge',
                   'bzrlib.tests.test_config',
                   'bzrlib.tests.test_conflicts',
                   'bzrlib.tests.test_diff',
                   'bzrlib.tests.test_decorators',
                   'bzrlib.tests.test_fetch',
                   'bzrlib.tests.test_fileid_involved',
                   'bzrlib.tests.test_gpg',
                   'bzrlib.tests.test_graph',
                   'bzrlib.tests.test_hashcache',
                   'bzrlib.tests.test_http',
                   'bzrlib.tests.test_identitymap',
                   'bzrlib.tests.test_inv',
                   'bzrlib.tests.test_lockable_files',
                   'bzrlib.tests.test_log',
                   'bzrlib.tests.test_merge',
                   'bzrlib.tests.test_merge3',
                   'bzrlib.tests.test_merge_core',
                   'bzrlib.tests.test_missing',
                   'bzrlib.tests.test_msgeditor',
                   'bzrlib.tests.test_nonascii',
                   'bzrlib.tests.test_options',
                   'bzrlib.tests.test_osutils',
                   'bzrlib.tests.test_parent',
                   'bzrlib.tests.test_permissions',
                   'bzrlib.tests.test_plugins',
                   'bzrlib.tests.test_revision',
                   'bzrlib.tests.test_revisionnamespaces',
                   'bzrlib.tests.test_revprops',
                   'bzrlib.tests.test_reweave',
                   'bzrlib.tests.test_rio',
                   'bzrlib.tests.test_sampler',
                   'bzrlib.tests.test_selftest',
                   'bzrlib.tests.test_setup',
                   'bzrlib.tests.test_sftp_transport',
                   'bzrlib.tests.test_smart_add',
                   'bzrlib.tests.test_source',
                   'bzrlib.tests.test_store',
                   'bzrlib.tests.test_symbol_versioning',
                   'bzrlib.tests.test_testament',
                   'bzrlib.tests.test_trace',
                   'bzrlib.tests.test_transactions',
                   'bzrlib.tests.test_transport',
                   'bzrlib.tests.test_tsort',
                   'bzrlib.tests.test_ui',
                   'bzrlib.tests.test_uncommit',
                   'bzrlib.tests.test_upgrade',
                   'bzrlib.tests.test_weave',
                   'bzrlib.tests.test_whitebox',
                   'bzrlib.tests.test_workingtree',
                   'bzrlib.tests.test_xml',
                   ]
    test_transport_implementations = [
        'bzrlib.tests.test_transport_implementations']

    TestCase.BZRPATH = osutils.pathjoin(
            osutils.realpath(osutils.dirname(bzrlib.__path__[0])), 'bzr')
    print '%10s: %s' % ('bzr', osutils.realpath(sys.argv[0]))
    print '%10s: %s' % ('bzrlib', bzrlib.__path__[0])
    print
    suite = TestSuite()
    # python2.4's TestLoader.loadTestsFromNames gives very poor 
    # errors if it fails to load a named module - no indication of what's
    # actually wrong, just "no such module".  We should probably override that
    # class, but for the moment just load them ourselves. (mbp 20051202)
    loader = TestLoader()
    from bzrlib.transport import TransportTestProviderAdapter
    adapter = TransportTestProviderAdapter()
    adapt_modules(test_transport_implementations, adapter, loader, suite)
    for mod_name in testmod_names:
        mod = _load_module_by_name(mod_name)
        suite.addTest(loader.loadTestsFromModule(mod))
    for package in packages_to_test():
        suite.addTest(package.test_suite())
    for m in MODULES_TO_TEST:
        suite.addTest(loader.loadTestsFromModule(m))
    for m in (MODULES_TO_DOCTEST):
        suite.addTest(DocTestSuite(m))
    for name, plugin in bzrlib.plugin.all_plugins().items():
        if getattr(plugin, 'test_suite', None) is not None:
            suite.addTest(plugin.test_suite())
    return suite


def adapt_modules(mods_list, adapter, loader, suite):
    """Adapt the modules in mods_list using adapter and add to suite."""
    for mod_name in mods_list:
        mod = _load_module_by_name(mod_name)
        for test in iter_suite_tests(loader.loadTestsFromModule(mod)):
            suite.addTests(adapter.adapt(test))


def _load_module_by_name(mod_name):
    parts = mod_name.split('.')
    module = __import__(mod_name)
    del parts[0]
    # for historical reasons python returns the top-level module even though
    # it loads the submodule; we need to walk down to get the one we want.
    while parts:
        module = getattr(module, parts.pop(0))
    return module<|MERGE_RESOLUTION|>--- conflicted
+++ resolved
@@ -82,13 +82,9 @@
     import bzrlib.tests.blackbox
     import bzrlib.tests.branch_implementations
     return [
-<<<<<<< HEAD
+            bzrlib.doc,
             bzrlib.tests.blackbox,
             bzrlib.tests.branch_implementations,
-=======
-            bzrlib.doc,
-            bzrlib.tests.blackbox
->>>>>>> 370afb2d
             ]
 
 
