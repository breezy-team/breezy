# Copyright (C) 2005, 2006, 2007, 2008, 2009 Canonical Ltd
#
# This program is free software; you can redistribute it and/or modify
# it under the terms of the GNU General Public License as published by
# the Free Software Foundation; either version 2 of the License, or
# (at your option) any later version.
#
# This program is distributed in the hope that it will be useful,
# but WITHOUT ANY WARRANTY; without even the implied warranty of
# MERCHANTABILITY or FITNESS FOR A PARTICULAR PURPOSE.  See the
# GNU General Public License for more details.
#
# You should have received a copy of the GNU General Public License
# along with this program; if not, write to the Free Software
# Foundation, Inc., 51 Franklin Street, Fifth Floor, Boston, MA 02110-1301 USA


# TODO: Perhaps there should be an API to find out if bzr running under the
# test suite -- some plugins might want to avoid making intrusive changes if
# this is the case.  However, we want behaviour under to test to diverge as
# little as possible, so this should be used rarely if it's added at all.
# (Suggestion from j-a-meinel, 2005-11-24)

# NOTE: Some classes in here use camelCaseNaming() rather than
# underscore_naming().  That's for consistency with unittest; it's not the
# general style of bzrlib.  Please continue that consistency when adding e.g.
# new assertFoo() methods.

import atexit
import codecs
from cStringIO import StringIO
import difflib
import doctest
import errno
import logging
import math
import os
from pprint import pformat
import random
import re
import shlex
import stat
from subprocess import Popen, PIPE, STDOUT
import sys
import tempfile
import threading
import time
import unittest
import warnings


from bzrlib import (
    branchbuilder,
    bzrdir,
    debug,
    errors,
    hooks,
    lock as _mod_lock,
    memorytree,
    osutils,
    progress,
    ui,
    urlutils,
    registry,
    workingtree,
    )
import bzrlib.branch
import bzrlib.commands
import bzrlib.timestamp
import bzrlib.export
import bzrlib.inventory
import bzrlib.iterablefile
import bzrlib.lockdir
try:
    import bzrlib.lsprof
except ImportError:
    # lsprof not available
    pass
from bzrlib.merge import merge_inner
import bzrlib.merge3
import bzrlib.plugin
from bzrlib.smart import client, request, server
import bzrlib.store
from bzrlib import symbol_versioning
from bzrlib.symbol_versioning import (
    DEPRECATED_PARAMETER,
    deprecated_function,
    deprecated_method,
    deprecated_passed,
    )
import bzrlib.trace
from bzrlib.transport import get_transport
import bzrlib.transport
from bzrlib.transport.local import LocalURLServer
from bzrlib.transport.memory import MemoryServer
from bzrlib.transport.readonly import ReadonlyServer
from bzrlib.trace import mutter, note
from bzrlib.tests import TestUtil
from bzrlib.tests.http_server import HttpServer
from bzrlib.tests.TestUtil import (
                          TestSuite,
                          TestLoader,
                          )
from bzrlib.tests.treeshape import build_tree_contents
from bzrlib.ui import NullProgressView
from bzrlib.ui.text import TextUIFactory
import bzrlib.version_info_formats.format_custom
from bzrlib.workingtree import WorkingTree, WorkingTreeFormat2

# Mark this python module as being part of the implementation
# of unittest: this gives us better tracebacks where the last
# shown frame is the test code, not our assertXYZ.
__unittest = 1

default_transport = LocalURLServer

# Subunit result codes, defined here to prevent a hard dependency on subunit.
SUBUNIT_SEEK_SET = 0
SUBUNIT_SEEK_CUR = 1


class ExtendedTestResult(unittest._TextTestResult):
    """Accepts, reports and accumulates the results of running tests.

    Compared to the unittest version this class adds support for
    profiling, benchmarking, stopping as soon as a test fails,  and
    skipping tests.  There are further-specialized subclasses for
    different types of display.

    When a test finishes, in whatever way, it calls one of the addSuccess,
    addFailure or addError classes.  These in turn may redirect to a more
    specific case for the special test results supported by our extended
    tests.

    Note that just one of these objects is fed the results from many tests.
    """

    stop_early = False

    def __init__(self, stream, descriptions, verbosity,
                 bench_history=None,
                 strict=False,
                 ):
        """Construct new TestResult.

        :param bench_history: Optionally, a writable file object to accumulate
            benchmark results.
        """
        unittest._TextTestResult.__init__(self, stream, descriptions, verbosity)
        if bench_history is not None:
            from bzrlib.version import _get_bzr_source_tree
            src_tree = _get_bzr_source_tree()
            if src_tree:
                try:
                    revision_id = src_tree.get_parent_ids()[0]
                except IndexError:
                    # XXX: if this is a brand new tree, do the same as if there
                    # is no branch.
                    revision_id = ''
            else:
                # XXX: If there's no branch, what should we do?
                revision_id = ''
            bench_history.write("--date %s %s\n" % (time.time(), revision_id))
        self._bench_history = bench_history
        self.ui = ui.ui_factory
        self.num_tests = 0
        self.error_count = 0
        self.failure_count = 0
        self.known_failure_count = 0
        self.skip_count = 0
        self.not_applicable_count = 0
        self.unsupported = {}
        self.count = 0
        self._overall_start_time = time.time()
        self._strict = strict

    def done(self):
        # nb: called stopTestRun in the version of this that Python merged
        # upstream, according to lifeless 20090803
        if self._strict:
            ok = self.wasStrictlySuccessful()
        else:
            ok = self.wasSuccessful()
        if ok:
            self.stream.write('tests passed\n')
        else:
            self.stream.write('tests failed\n')
        if TestCase._first_thread_leaker_id:
            self.stream.write(
                '%s is leaking threads among %d leaking tests.\n' % (
                TestCase._first_thread_leaker_id,
                TestCase._leaking_threads_tests))

    def _extractBenchmarkTime(self, testCase):
        """Add a benchmark time for the current test case."""
        return getattr(testCase, "_benchtime", None)

    def _elapsedTestTimeString(self):
        """Return a time string for the overall time the current test has taken."""
        return self._formatTime(time.time() - self._start_time)

    def _testTimeString(self, testCase):
        benchmark_time = self._extractBenchmarkTime(testCase)
        if benchmark_time is not None:
            return self._formatTime(benchmark_time) + "*"
        else:
            return self._elapsedTestTimeString()

    def _formatTime(self, seconds):
        """Format seconds as milliseconds with leading spaces."""
        # some benchmarks can take thousands of seconds to run, so we need 8
        # places
        return "%8dms" % (1000 * seconds)

    def _shortened_test_description(self, test):
        what = test.id()
        what = re.sub(r'^bzrlib\.(tests|benchmarks)\.', '', what)
        return what

    def startTest(self, test):
        unittest.TestResult.startTest(self, test)
        if self.count == 0:
            self.startTests()
        self.report_test_start(test)
        test.number = self.count
        self._recordTestStartTime()

    def startTests(self):
        self.stream.write(
            'testing: %s\n' % (osutils.realpath(sys.argv[0]),))
        self.stream.write(
            '   %s (%s python%s)\n' % (
                    bzrlib.__path__[0],
                    bzrlib.version_string,
                    bzrlib._format_version_tuple(sys.version_info),
                    ))
        self.stream.write('\n')

    def _recordTestStartTime(self):
        """Record that a test has started."""
        self._start_time = time.time()

    def _cleanupLogFile(self, test):
        # We can only do this if we have one of our TestCases, not if
        # we have a doctest.
        setKeepLogfile = getattr(test, 'setKeepLogfile', None)
        if setKeepLogfile is not None:
            setKeepLogfile()

    def addError(self, test, err):
        """Tell result that test finished with an error.

        Called from the TestCase run() method when the test
        fails with an unexpected error.
        """
        self._testConcluded(test)
        if isinstance(err[1], TestNotApplicable):
            return self._addNotApplicable(test, err)
        elif isinstance(err[1], UnavailableFeature):
            return self.addNotSupported(test, err[1].args[0])
        else:
            unittest.TestResult.addError(self, test, err)
            self.error_count += 1
            self.report_error(test, err)
            if self.stop_early:
                self.stop()
            self._cleanupLogFile(test)

    def addFailure(self, test, err):
        """Tell result that test failed.

        Called from the TestCase run() method when the test
        fails because e.g. an assert() method failed.
        """
        self._testConcluded(test)
        if isinstance(err[1], KnownFailure):
            return self._addKnownFailure(test, err)
        else:
            unittest.TestResult.addFailure(self, test, err)
            self.failure_count += 1
            self.report_failure(test, err)
            if self.stop_early:
                self.stop()
            self._cleanupLogFile(test)

    def addSuccess(self, test):
        """Tell result that test completed successfully.

        Called from the TestCase run()
        """
        self._testConcluded(test)
        if self._bench_history is not None:
            benchmark_time = self._extractBenchmarkTime(test)
            if benchmark_time is not None:
                self._bench_history.write("%s %s\n" % (
                    self._formatTime(benchmark_time),
                    test.id()))
        self.report_success(test)
        self._cleanupLogFile(test)
        unittest.TestResult.addSuccess(self, test)
        test._log_contents = ''

    def _testConcluded(self, test):
        """Common code when a test has finished.

        Called regardless of whether it succeded, failed, etc.
        """
        pass

    def _addKnownFailure(self, test, err):
        self.known_failure_count += 1
        self.report_known_failure(test, err)

    def addNotSupported(self, test, feature):
        """The test will not be run because of a missing feature.
        """
        # this can be called in two different ways: it may be that the
        # test started running, and then raised (through addError)
        # UnavailableFeature.  Alternatively this method can be called
        # while probing for features before running the tests; in that
        # case we will see startTest and stopTest, but the test will never
        # actually run.
        self.unsupported.setdefault(str(feature), 0)
        self.unsupported[str(feature)] += 1
        self.report_unsupported(test, feature)

    def addSkip(self, test, reason):
        """A test has not run for 'reason'."""
        self.skip_count += 1
        self.report_skip(test, reason)

    def _addNotApplicable(self, test, skip_excinfo):
        if isinstance(skip_excinfo[1], TestNotApplicable):
            self.not_applicable_count += 1
            self.report_not_applicable(test, skip_excinfo)
        try:
            test.tearDown()
        except KeyboardInterrupt:
            raise
        except:
            self.addError(test, test.exc_info())
        else:
            # seems best to treat this as success from point-of-view of unittest
            # -- it actually does nothing so it barely matters :)
            unittest.TestResult.addSuccess(self, test)
            test._log_contents = ''

    def printErrorList(self, flavour, errors):
        for test, err in errors:
            self.stream.writeln(self.separator1)
            self.stream.write("%s: " % flavour)
            self.stream.writeln(self.getDescription(test))
            if getattr(test, '_get_log', None) is not None:
                log_contents = test._get_log()
                if log_contents:
                    self.stream.write('\n')
                    self.stream.write(
                            ('vvvv[log from %s]' % test.id()).ljust(78,'-'))
                    self.stream.write('\n')
                    self.stream.write(log_contents)
                    self.stream.write('\n')
                    self.stream.write(
                            ('^^^^[log from %s]' % test.id()).ljust(78,'-'))
                    self.stream.write('\n')
            self.stream.writeln(self.separator2)
            self.stream.writeln("%s" % err)

    def progress(self, offset, whence):
        """The test is adjusting the count of tests to run."""
        if whence == SUBUNIT_SEEK_SET:
            self.num_tests = offset
        elif whence == SUBUNIT_SEEK_CUR:
            self.num_tests += offset
        else:
            raise errors.BzrError("Unknown whence %r" % whence)

    def finished(self):
        pass

    def report_cleaning_up(self):
        pass

    def report_success(self, test):
        pass

    def wasStrictlySuccessful(self):
        if self.unsupported or self.known_failure_count:
            return False
        return self.wasSuccessful()


class TextTestResult(ExtendedTestResult):
    """Displays progress and results of tests in text form"""

    def __init__(self, stream, descriptions, verbosity,
                 bench_history=None,
                 pb=None,
                 strict=None,
                 ):
        ExtendedTestResult.__init__(self, stream, descriptions, verbosity,
            bench_history, strict)
        # We no longer pass them around, but just rely on the UIFactory stack
        # for state
        if pb is not None:
            warnings.warn("Passing pb to TextTestResult is deprecated")
        self.pb = self.ui.nested_progress_bar()
        self.pb.show_pct = False
        self.pb.show_spinner = False
        self.pb.show_eta = False,
        self.pb.show_count = False
        self.pb.show_bar = False
        self.pb.update_latency = 0
        self.pb.show_transport_activity = False

    def done(self):
        # called when the tests that are going to run have run
        self.pb.clear()
        super(TextTestResult, self).done()

    def finished(self):
        self.pb.finished()

    def report_starting(self):
        self.pb.update('[test 0/%d] Starting' % (self.num_tests))

    def printErrors(self):
        # clear the pb to make room for the error listing
        self.pb.clear()
        super(TextTestResult, self).printErrors()

    def _progress_prefix_text(self):
        # the longer this text, the less space we have to show the test
        # name...
        a = '[%d' % self.count              # total that have been run
        # tests skipped as known not to be relevant are not important enough
        # to show here
        ## if self.skip_count:
        ##     a += ', %d skip' % self.skip_count
        ## if self.known_failure_count:
        ##     a += '+%dX' % self.known_failure_count
        if self.num_tests:
            a +='/%d' % self.num_tests
        a += ' in '
        runtime = time.time() - self._overall_start_time
        if runtime >= 60:
            a += '%dm%ds' % (runtime / 60, runtime % 60)
        else:
            a += '%ds' % runtime
        if self.error_count:
            a += ', %d err' % self.error_count
        if self.failure_count:
            a += ', %d fail' % self.failure_count
        if self.unsupported:
            a += ', %d missing' % len(self.unsupported)
        a += ']'
        return a

    def report_test_start(self, test):
        self.count += 1
        self.pb.update(
                self._progress_prefix_text()
                + ' '
                + self._shortened_test_description(test))

    def _test_description(self, test):
        return self._shortened_test_description(test)

    def report_error(self, test, err):
        self.pb.note('ERROR: %s\n    %s\n',
            self._test_description(test),
            err[1],
            )

    def report_failure(self, test, err):
        self.pb.note('FAIL: %s\n    %s\n',
            self._test_description(test),
            err[1],
            )

    def report_known_failure(self, test, err):
        self.pb.note('XFAIL: %s\n%s\n',
            self._test_description(test), err[1])

    def report_skip(self, test, reason):
        pass

    def report_not_applicable(self, test, skip_excinfo):
        pass

    def report_unsupported(self, test, feature):
        """test cannot be run because feature is missing."""

    def report_cleaning_up(self):
        self.pb.update('Cleaning up')


class VerboseTestResult(ExtendedTestResult):
    """Produce long output, with one line per test run plus times"""

    def _ellipsize_to_right(self, a_string, final_width):
        """Truncate and pad a string, keeping the right hand side"""
        if len(a_string) > final_width:
            result = '...' + a_string[3-final_width:]
        else:
            result = a_string
        return result.ljust(final_width)

    def report_starting(self):
        self.stream.write('running %d tests...\n' % self.num_tests)

    def report_test_start(self, test):
        self.count += 1
        name = self._shortened_test_description(test)
        # width needs space for 6 char status, plus 1 for slash, plus an
        # 11-char time string, plus a trailing blank
        # when NUMBERED_DIRS: plus 5 chars on test number, plus 1 char on space
        self.stream.write(self._ellipsize_to_right(name,
                          osutils.terminal_width()-18))
        self.stream.flush()

    def _error_summary(self, err):
        indent = ' ' * 4
        return '%s%s' % (indent, err[1])

    def report_error(self, test, err):
        self.stream.writeln('ERROR %s\n%s'
                % (self._testTimeString(test),
                   self._error_summary(err)))

    def report_failure(self, test, err):
        self.stream.writeln(' FAIL %s\n%s'
                % (self._testTimeString(test),
                   self._error_summary(err)))

    def report_known_failure(self, test, err):
        self.stream.writeln('XFAIL %s\n%s'
                % (self._testTimeString(test),
                   self._error_summary(err)))

    def report_success(self, test):
        self.stream.writeln('   OK %s' % self._testTimeString(test))
        for bench_called, stats in getattr(test, '_benchcalls', []):
            self.stream.writeln('LSProf output for %s(%s, %s)' % bench_called)
            stats.pprint(file=self.stream)
        # flush the stream so that we get smooth output. This verbose mode is
        # used to show the output in PQM.
        self.stream.flush()

    def report_skip(self, test, reason):
        self.stream.writeln(' SKIP %s\n%s'
                % (self._testTimeString(test), reason))

    def report_not_applicable(self, test, skip_excinfo):
        self.stream.writeln('  N/A %s\n%s'
                % (self._testTimeString(test),
                   self._error_summary(skip_excinfo)))

    def report_unsupported(self, test, feature):
        """test cannot be run because feature is missing."""
        self.stream.writeln("NODEP %s\n    The feature '%s' is not available."
                %(self._testTimeString(test), feature))


class TextTestRunner(object):
    stop_on_failure = False

    def __init__(self,
                 stream=sys.stderr,
                 descriptions=0,
                 verbosity=1,
                 bench_history=None,
                 list_only=False,
                 strict=False,
                 ):
        self.stream = unittest._WritelnDecorator(stream)
        self.descriptions = descriptions
        self.verbosity = verbosity
        self._bench_history = bench_history
        self.list_only = list_only
        self._strict = strict

    def run(self, test):
        "Run the given test case or test suite."
        startTime = time.time()
        if self.verbosity == 1:
            result_class = TextTestResult
        elif self.verbosity >= 2:
            result_class = VerboseTestResult
        result = result_class(self.stream,
                              self.descriptions,
                              self.verbosity,
                              bench_history=self._bench_history,
                              strict=self._strict,
                              )
        result.stop_early = self.stop_on_failure
        result.report_starting()
        if self.list_only:
            if self.verbosity >= 2:
                self.stream.writeln("Listing tests only ...\n")
            run = 0
            for t in iter_suite_tests(test):
                self.stream.writeln("%s" % (t.id()))
                run += 1
            return None
        else:
            try:
                import testtools
            except ImportError:
                test.run(result)
            else:
                if isinstance(test, testtools.ConcurrentTestSuite):
                    # We need to catch bzr specific behaviors
                    test.run(BZRTransformingResult(result))
                else:
                    test.run(result)
            run = result.testsRun
            actionTaken = "Ran"
        stopTime = time.time()
        timeTaken = stopTime - startTime
        result.printErrors()
        self.stream.writeln(result.separator2)
        self.stream.writeln("%s %d test%s in %.3fs" % (actionTaken,
                            run, run != 1 and "s" or "", timeTaken))
        self.stream.writeln()
        if not result.wasSuccessful():
            self.stream.write("FAILED (")
            failed, errored = map(len, (result.failures, result.errors))
            if failed:
                self.stream.write("failures=%d" % failed)
            if errored:
                if failed: self.stream.write(", ")
                self.stream.write("errors=%d" % errored)
            if result.known_failure_count:
                if failed or errored: self.stream.write(", ")
                self.stream.write("known_failure_count=%d" %
                    result.known_failure_count)
            self.stream.writeln(")")
        else:
            if result.known_failure_count:
                self.stream.writeln("OK (known_failures=%d)" %
                    result.known_failure_count)
            else:
                self.stream.writeln("OK")
        if result.skip_count > 0:
            skipped = result.skip_count
            self.stream.writeln('%d test%s skipped' %
                                (skipped, skipped != 1 and "s" or ""))
        if result.unsupported:
            for feature, count in sorted(result.unsupported.items()):
                self.stream.writeln("Missing feature '%s' skipped %d tests." %
                    (feature, count))
        result.finished()
        return result


def iter_suite_tests(suite):
    """Return all tests in a suite, recursing through nested suites"""
    if isinstance(suite, unittest.TestCase):
        yield suite
    elif isinstance(suite, unittest.TestSuite):
        for item in suite:
            for r in iter_suite_tests(item):
                yield r
    else:
        raise Exception('unknown type %r for object %r'
                        % (type(suite), suite))


class TestSkipped(Exception):
    """Indicates that a test was intentionally skipped, rather than failing."""


class TestNotApplicable(TestSkipped):
    """A test is not applicable to the situation where it was run.

    This is only normally raised by parameterized tests, if they find that
    the instance they're constructed upon does not support one aspect
    of its interface.
    """


class KnownFailure(AssertionError):
    """Indicates that a test failed in a precisely expected manner.

    Such failures dont block the whole test suite from passing because they are
    indicators of partially completed code or of future work. We have an
    explicit error for them so that we can ensure that they are always visible:
    KnownFailures are always shown in the output of bzr selftest.
    """


class UnavailableFeature(Exception):
    """A feature required for this test was not available.

    The feature should be used to construct the exception.
    """


class CommandFailed(Exception):
    pass


class StringIOWrapper(object):
    """A wrapper around cStringIO which just adds an encoding attribute.

    Internally we can check sys.stdout to see what the output encoding
    should be. However, cStringIO has no encoding attribute that we can
    set. So we wrap it instead.
    """
    encoding='ascii'
    _cstring = None

    def __init__(self, s=None):
        if s is not None:
            self.__dict__['_cstring'] = StringIO(s)
        else:
            self.__dict__['_cstring'] = StringIO()

    def __getattr__(self, name, getattr=getattr):
        return getattr(self.__dict__['_cstring'], name)

    def __setattr__(self, name, val):
        if name == 'encoding':
            self.__dict__['encoding'] = val
        else:
            return setattr(self._cstring, name, val)


class TestUIFactory(TextUIFactory):
    """A UI Factory for testing.

    Hide the progress bar but emit note()s.
    Redirect stdin.
    Allows get_password to be tested without real tty attached.

    See also CannedInputUIFactory which lets you provide programmatic input in
    a structured way.
    """
<<<<<<< HEAD
    # TODO: Capture progress events at the model level and allow them to be
    # observed by tests that care.
=======
    # XXX: Should probably unify more with CannedInputUIFactory or a
    # particular configuration of TextUIFactory, or otherwise have a clearer
    # idea of how they're supposed to be different.
    # See https://bugs.edge.launchpad.net/bzr/+bug/408213
>>>>>>> 428d08ef

    def __init__(self, stdout=None, stderr=None, stdin=None):
        if stdin is not None:
            # We use a StringIOWrapper to be able to test various
            # encodings, but the user is still responsible to
            # encode the string and to set the encoding attribute
            # of StringIOWrapper.
            stdin = StringIOWrapper(stdin)
        super(TestUIFactory, self).__init__(stdin, stdout, stderr)

    def make_progress_view(self):
        return NullProgressView()

    def update(self, message, count=None, total=None):
        """See progress.ProgressBar.update()."""

    def get_non_echoed_password(self):
        """Get password from stdin without trying to handle the echo mode"""
        password = self.stdin.readline()
        if not password:
            raise EOFError
        if password[-1] == '\n':
            password = password[:-1]
        return password


class TestCase(unittest.TestCase):
    """Base class for bzr unit tests.

    Tests that need access to disk resources should subclass
    TestCaseInTempDir not TestCase.

    Error and debug log messages are redirected from their usual
    location into a temporary file, the contents of which can be
    retrieved by _get_log().  We use a real OS file, not an in-memory object,
    so that it can also capture file IO.  When the test completes this file
    is read into memory and removed from disk.

    There are also convenience functions to invoke bzr's command-line
    routine, and to build and check bzr trees.

    In addition to the usual method of overriding tearDown(), this class also
    allows subclasses to register functions into the _cleanups list, which is
    run in order as the object is torn down.  It's less likely this will be
    accidentally overlooked.
    """

    _active_threads = None
    _leaking_threads_tests = 0
    _first_thread_leaker_id = None
    _log_file_name = None
    _log_contents = ''
    _keep_log_file = False
    # record lsprof data when performing benchmark calls.
    _gather_lsprof_in_benchmarks = False
    attrs_to_keep = ('id', '_testMethodName', '_testMethodDoc',
                     '_log_contents', '_log_file_name', '_benchtime',
                     '_TestCase__testMethodName', '_TestCase__testMethodDoc',)

    def __init__(self, methodName='testMethod'):
        super(TestCase, self).__init__(methodName)
        self._cleanups = []
        self._bzr_test_setUp_run = False
        self._bzr_test_tearDown_run = False

    def setUp(self):
        unittest.TestCase.setUp(self)
        self._bzr_test_setUp_run = True
        self._cleanEnvironment()
        self._silenceUI()
        self._startLogFile()
        self._benchcalls = []
        self._benchtime = None
        self._clear_hooks()
        # Track locks - needs to be called before _clear_debug_flags.
        self._track_locks()
        self._clear_debug_flags()
        TestCase._active_threads = threading.activeCount()
        self.addCleanup(self._check_leaked_threads)

    def debug(self):
        # debug a frame up.
        import pdb
        pdb.Pdb().set_trace(sys._getframe().f_back)

    def _check_leaked_threads(self):
        active = threading.activeCount()
        leaked_threads = active - TestCase._active_threads
        TestCase._active_threads = active
        if leaked_threads:
            TestCase._leaking_threads_tests += 1
            if TestCase._first_thread_leaker_id is None:
                TestCase._first_thread_leaker_id = self.id()

    def _clear_debug_flags(self):
        """Prevent externally set debug flags affecting tests.

        Tests that want to use debug flags can just set them in the
        debug_flags set during setup/teardown.
        """
        self._preserved_debug_flags = set(debug.debug_flags)
        if 'allow_debug' not in selftest_debug_flags:
            debug.debug_flags.clear()
        self.addCleanup(self._restore_debug_flags)

    def _clear_hooks(self):
        # prevent hooks affecting tests
        self._preserved_hooks = {}
        for key, factory in hooks.known_hooks.items():
            parent, name = hooks.known_hooks_key_to_parent_and_attribute(key)
            current_hooks = hooks.known_hooks_key_to_object(key)
            self._preserved_hooks[parent] = (name, current_hooks)
        self.addCleanup(self._restoreHooks)
        for key, factory in hooks.known_hooks.items():
            parent, name = hooks.known_hooks_key_to_parent_and_attribute(key)
            setattr(parent, name, factory())
        # this hook should always be installed
        request._install_hook()

    def _silenceUI(self):
        """Turn off UI for duration of test"""
        # by default the UI is off; tests can turn it on if they want it.
        saved = ui.ui_factory
        def _restore():
            ui.ui_factory = saved
        ui.ui_factory = ui.SilentUIFactory()
        self.addCleanup(_restore)

    def _check_locks(self):
        """Check that all lock take/release actions have been paired."""
        # once we have fixed all the current lock problems, we can change the
        # following code to always check for mismatched locks, but only do
        # traceback showing with -Dlock (self._lock_check_thorough is True).
        # For now, because the test suite will fail, we only assert that lock
        # matching has occured with -Dlock.
        # unhook:
        acquired_locks = [lock for action, lock in self._lock_actions
                          if action == 'acquired']
        released_locks = [lock for action, lock in self._lock_actions
                          if action == 'released']
        broken_locks = [lock for action, lock in self._lock_actions
                        if action == 'broken']
        # trivially, given the tests for lock acquistion and release, if we
        # have as many in each list, it should be ok. Some lock tests also
        # break some locks on purpose and should be taken into account by
        # considering that breaking a lock is just a dirty way of releasing it.
        if len(acquired_locks) != (len(released_locks) + len(broken_locks)):
            message = ('Different number of acquired and '
                       'released or broken locks. (%s, %s + %s)' %
                       (acquired_locks, released_locks, broken_locks))
            if not self._lock_check_thorough:
                # Rather than fail, just warn
                print "Broken test %s: %s" % (self, message)
                return
            self.fail(message)

    def _track_locks(self):
        """Track lock activity during tests."""
        self._lock_actions = []
        self._lock_check_thorough = 'lock' not in debug.debug_flags
        self.addCleanup(self._check_locks)
        _mod_lock.Lock.hooks.install_named_hook('lock_acquired',
                                                self._lock_acquired, None)
        _mod_lock.Lock.hooks.install_named_hook('lock_released',
                                                self._lock_released, None)
        _mod_lock.Lock.hooks.install_named_hook('lock_broken',
                                                self._lock_broken, None)

    def _lock_acquired(self, result):
        self._lock_actions.append(('acquired', result))

    def _lock_released(self, result):
        self._lock_actions.append(('released', result))

    def _lock_broken(self, result):
        self._lock_actions.append(('broken', result))

    def _ndiff_strings(self, a, b):
        """Return ndiff between two strings containing lines.

        A trailing newline is added if missing to make the strings
        print properly."""
        if b and b[-1] != '\n':
            b += '\n'
        if a and a[-1] != '\n':
            a += '\n'
        difflines = difflib.ndiff(a.splitlines(True),
                                  b.splitlines(True),
                                  linejunk=lambda x: False,
                                  charjunk=lambda x: False)
        return ''.join(difflines)

    def assertEqual(self, a, b, message=''):
        try:
            if a == b:
                return
        except UnicodeError, e:
            # If we can't compare without getting a UnicodeError, then
            # obviously they are different
            mutter('UnicodeError: %s', e)
        if message:
            message += '\n'
        raise AssertionError("%snot equal:\na = %s\nb = %s\n"
            % (message,
               pformat(a), pformat(b)))

    assertEquals = assertEqual

    def assertEqualDiff(self, a, b, message=None):
        """Assert two texts are equal, if not raise an exception.

        This is intended for use with multi-line strings where it can
        be hard to find the differences by eye.
        """
        # TODO: perhaps override assertEquals to call this for strings?
        if a == b:
            return
        if message is None:
            message = "texts not equal:\n"
        if a == b + '\n':
            message = 'first string is missing a final newline.\n'
        if a + '\n' == b:
            message = 'second string is missing a final newline.\n'
        raise AssertionError(message +
                             self._ndiff_strings(a, b))

    def assertEqualMode(self, mode, mode_test):
        self.assertEqual(mode, mode_test,
                         'mode mismatch %o != %o' % (mode, mode_test))

    def assertEqualStat(self, expected, actual):
        """assert that expected and actual are the same stat result.

        :param expected: A stat result.
        :param actual: A stat result.
        :raises AssertionError: If the expected and actual stat values differ
            other than by atime.
        """
        self.assertEqual(expected.st_size, actual.st_size)
        self.assertEqual(expected.st_mtime, actual.st_mtime)
        self.assertEqual(expected.st_ctime, actual.st_ctime)
        self.assertEqual(expected.st_dev, actual.st_dev)
        self.assertEqual(expected.st_ino, actual.st_ino)
        self.assertEqual(expected.st_mode, actual.st_mode)

    def assertLength(self, length, obj_with_len):
        """Assert that obj_with_len is of length length."""
        if len(obj_with_len) != length:
            self.fail("Incorrect length: wanted %d, got %d for %r" % (
                length, len(obj_with_len), obj_with_len))

    def assertPositive(self, val):
        """Assert that val is greater than 0."""
        self.assertTrue(val > 0, 'expected a positive value, but got %s' % val)

    def assertNegative(self, val):
        """Assert that val is less than 0."""
        self.assertTrue(val < 0, 'expected a negative value, but got %s' % val)

    def assertStartsWith(self, s, prefix):
        if not s.startswith(prefix):
            raise AssertionError('string %r does not start with %r' % (s, prefix))

    def assertEndsWith(self, s, suffix):
        """Asserts that s ends with suffix."""
        if not s.endswith(suffix):
            raise AssertionError('string %r does not end with %r' % (s, suffix))

    def assertContainsRe(self, haystack, needle_re, flags=0):
        """Assert that a contains something matching a regular expression."""
        if not re.search(needle_re, haystack, flags):
            if '\n' in haystack or len(haystack) > 60:
                # a long string, format it in a more readable way
                raise AssertionError(
                        'pattern "%s" not found in\n"""\\\n%s"""\n'
                        % (needle_re, haystack))
            else:
                raise AssertionError('pattern "%s" not found in "%s"'
                        % (needle_re, haystack))

    def assertNotContainsRe(self, haystack, needle_re, flags=0):
        """Assert that a does not match a regular expression"""
        if re.search(needle_re, haystack, flags):
            raise AssertionError('pattern "%s" found in "%s"'
                    % (needle_re, haystack))

    def assertSubset(self, sublist, superlist):
        """Assert that every entry in sublist is present in superlist."""
        missing = set(sublist) - set(superlist)
        if len(missing) > 0:
            raise AssertionError("value(s) %r not present in container %r" %
                                 (missing, superlist))

    def assertListRaises(self, excClass, func, *args, **kwargs):
        """Fail unless excClass is raised when the iterator from func is used.

        Many functions can return generators this makes sure
        to wrap them in a list() call to make sure the whole generator
        is run, and that the proper exception is raised.
        """
        try:
            list(func(*args, **kwargs))
        except excClass, e:
            return e
        else:
            if getattr(excClass,'__name__', None) is not None:
                excName = excClass.__name__
            else:
                excName = str(excClass)
            raise self.failureException, "%s not raised" % excName

    def assertRaises(self, excClass, callableObj, *args, **kwargs):
        """Assert that a callable raises a particular exception.

        :param excClass: As for the except statement, this may be either an
            exception class, or a tuple of classes.
        :param callableObj: A callable, will be passed ``*args`` and
            ``**kwargs``.

        Returns the exception so that you can examine it.
        """
        try:
            callableObj(*args, **kwargs)
        except excClass, e:
            return e
        else:
            if getattr(excClass,'__name__', None) is not None:
                excName = excClass.__name__
            else:
                # probably a tuple
                excName = str(excClass)
            raise self.failureException, "%s not raised" % excName

    def assertIs(self, left, right, message=None):
        if not (left is right):
            if message is not None:
                raise AssertionError(message)
            else:
                raise AssertionError("%r is not %r." % (left, right))

    def assertIsNot(self, left, right, message=None):
        if (left is right):
            if message is not None:
                raise AssertionError(message)
            else:
                raise AssertionError("%r is %r." % (left, right))

    def assertTransportMode(self, transport, path, mode):
        """Fail if a path does not have mode "mode".

        If modes are not supported on this transport, the assertion is ignored.
        """
        if not transport._can_roundtrip_unix_modebits():
            return
        path_stat = transport.stat(path)
        actual_mode = stat.S_IMODE(path_stat.st_mode)
        self.assertEqual(mode, actual_mode,
                         'mode of %r incorrect (%s != %s)'
                         % (path, oct(mode), oct(actual_mode)))

    def assertIsSameRealPath(self, path1, path2):
        """Fail if path1 and path2 points to different files"""
        self.assertEqual(osutils.realpath(path1),
                         osutils.realpath(path2),
                         "apparent paths:\na = %s\nb = %s\n," % (path1, path2))

    def assertIsInstance(self, obj, kls, msg=None):
        """Fail if obj is not an instance of kls
        
        :param msg: Supplementary message to show if the assertion fails.
        """
        if not isinstance(obj, kls):
            m = "%r is an instance of %s rather than %s" % (
                obj, obj.__class__, kls)
            if msg:
                m += ": " + msg
            self.fail(m)

    def expectFailure(self, reason, assertion, *args, **kwargs):
        """Invoke a test, expecting it to fail for the given reason.

        This is for assertions that ought to succeed, but currently fail.
        (The failure is *expected* but not *wanted*.)  Please be very precise
        about the failure you're expecting.  If a new bug is introduced,
        AssertionError should be raised, not KnownFailure.

        Frequently, expectFailure should be followed by an opposite assertion.
        See example below.

        Intended to be used with a callable that raises AssertionError as the
        'assertion' parameter.  args and kwargs are passed to the 'assertion'.

        Raises KnownFailure if the test fails.  Raises AssertionError if the
        test succeeds.

        example usage::

          self.expectFailure('Math is broken', self.assertNotEqual, 54,
                             dynamic_val)
          self.assertEqual(42, dynamic_val)

          This means that a dynamic_val of 54 will cause the test to raise
          a KnownFailure.  Once math is fixed and the expectFailure is removed,
          only a dynamic_val of 42 will allow the test to pass.  Anything other
          than 54 or 42 will cause an AssertionError.
        """
        try:
            assertion(*args, **kwargs)
        except AssertionError:
            raise KnownFailure(reason)
        else:
            self.fail('Unexpected success.  Should have failed: %s' % reason)

    def assertFileEqual(self, content, path):
        """Fail if path does not contain 'content'."""
        self.failUnlessExists(path)
        f = file(path, 'rb')
        try:
            s = f.read()
        finally:
            f.close()
        self.assertEqualDiff(content, s)

    def failUnlessExists(self, path):
        """Fail unless path or paths, which may be abs or relative, exist."""
        if not isinstance(path, basestring):
            for p in path:
                self.failUnlessExists(p)
        else:
            self.failUnless(osutils.lexists(path),path+" does not exist")

    def failIfExists(self, path):
        """Fail if path or paths, which may be abs or relative, exist."""
        if not isinstance(path, basestring):
            for p in path:
                self.failIfExists(p)
        else:
            self.failIf(osutils.lexists(path),path+" exists")

    def _capture_deprecation_warnings(self, a_callable, *args, **kwargs):
        """A helper for callDeprecated and applyDeprecated.

        :param a_callable: A callable to call.
        :param args: The positional arguments for the callable
        :param kwargs: The keyword arguments for the callable
        :return: A tuple (warnings, result). result is the result of calling
            a_callable(``*args``, ``**kwargs``).
        """
        local_warnings = []
        def capture_warnings(msg, cls=None, stacklevel=None):
            # we've hooked into a deprecation specific callpath,
            # only deprecations should getting sent via it.
            self.assertEqual(cls, DeprecationWarning)
            local_warnings.append(msg)
        original_warning_method = symbol_versioning.warn
        symbol_versioning.set_warning_method(capture_warnings)
        try:
            result = a_callable(*args, **kwargs)
        finally:
            symbol_versioning.set_warning_method(original_warning_method)
        return (local_warnings, result)

    def applyDeprecated(self, deprecation_format, a_callable, *args, **kwargs):
        """Call a deprecated callable without warning the user.

        Note that this only captures warnings raised by symbol_versioning.warn,
        not other callers that go direct to the warning module.

        To test that a deprecated method raises an error, do something like
        this::

            self.assertRaises(errors.ReservedId,
                self.applyDeprecated,
                deprecated_in((1, 5, 0)),
                br.append_revision,
                'current:')

        :param deprecation_format: The deprecation format that the callable
            should have been deprecated with. This is the same type as the
            parameter to deprecated_method/deprecated_function. If the
            callable is not deprecated with this format, an assertion error
            will be raised.
        :param a_callable: A callable to call. This may be a bound method or
            a regular function. It will be called with ``*args`` and
            ``**kwargs``.
        :param args: The positional arguments for the callable
        :param kwargs: The keyword arguments for the callable
        :return: The result of a_callable(``*args``, ``**kwargs``)
        """
        call_warnings, result = self._capture_deprecation_warnings(a_callable,
            *args, **kwargs)
        expected_first_warning = symbol_versioning.deprecation_string(
            a_callable, deprecation_format)
        if len(call_warnings) == 0:
            self.fail("No deprecation warning generated by call to %s" %
                a_callable)
        self.assertEqual(expected_first_warning, call_warnings[0])
        return result

    def callCatchWarnings(self, fn, *args, **kw):
        """Call a callable that raises python warnings.

        The caller's responsible for examining the returned warnings.

        If the callable raises an exception, the exception is not
        caught and propagates up to the caller.  In that case, the list
        of warnings is not available.

        :returns: ([warning_object, ...], fn_result)
        """
        # XXX: This is not perfect, because it completely overrides the
        # warnings filters, and some code may depend on suppressing particular
        # warnings.  It's the easiest way to insulate ourselves from -Werror,
        # though.  -- Andrew, 20071062
        wlist = []
        def _catcher(message, category, filename, lineno, file=None, line=None):
            # despite the name, 'message' is normally(?) a Warning subclass
            # instance
            wlist.append(message)
        saved_showwarning = warnings.showwarning
        saved_filters = warnings.filters
        try:
            warnings.showwarning = _catcher
            warnings.filters = []
            result = fn(*args, **kw)
        finally:
            warnings.showwarning = saved_showwarning
            warnings.filters = saved_filters
        return wlist, result

    def callDeprecated(self, expected, callable, *args, **kwargs):
        """Assert that a callable is deprecated in a particular way.

        This is a very precise test for unusual requirements. The
        applyDeprecated helper function is probably more suited for most tests
        as it allows you to simply specify the deprecation format being used
        and will ensure that that is issued for the function being called.

        Note that this only captures warnings raised by symbol_versioning.warn,
        not other callers that go direct to the warning module.  To catch
        general warnings, use callCatchWarnings.

        :param expected: a list of the deprecation warnings expected, in order
        :param callable: The callable to call
        :param args: The positional arguments for the callable
        :param kwargs: The keyword arguments for the callable
        """
        call_warnings, result = self._capture_deprecation_warnings(callable,
            *args, **kwargs)
        self.assertEqual(expected, call_warnings)
        return result

    def _startLogFile(self):
        """Send bzr and test log messages to a temporary file.

        The file is removed as the test is torn down.
        """
        fileno, name = tempfile.mkstemp(suffix='.log', prefix='testbzr')
        self._log_file = os.fdopen(fileno, 'w+')
        self._log_memento = bzrlib.trace.push_log_file(self._log_file)
        self._log_file_name = name
        self.addCleanup(self._finishLogFile)

    def _finishLogFile(self):
        """Finished with the log file.

        Close the file and delete it, unless setKeepLogfile was called.
        """
        if self._log_file is None:
            return
        bzrlib.trace.pop_log_file(self._log_memento)
        self._log_file.close()
        self._log_file = None
        if not self._keep_log_file:
            os.remove(self._log_file_name)
            self._log_file_name = None

    def setKeepLogfile(self):
        """Make the logfile not be deleted when _finishLogFile is called."""
        self._keep_log_file = True

    def addCleanup(self, callable, *args, **kwargs):
        """Arrange to run a callable when this case is torn down.

        Callables are run in the reverse of the order they are registered,
        ie last-in first-out.
        """
        self._cleanups.append((callable, args, kwargs))

    def _cleanEnvironment(self):
        new_env = {
            'BZR_HOME': None, # Don't inherit BZR_HOME to all the tests.
            'HOME': os.getcwd(),
            # bzr now uses the Win32 API and doesn't rely on APPDATA, but the
            # tests do check our impls match APPDATA
            'BZR_EDITOR': None, # test_msgeditor manipulates this variable
            'VISUAL': None,
            'EDITOR': None,
            'BZR_EMAIL': None,
            'BZREMAIL': None, # may still be present in the environment
            'EMAIL': None,
            'BZR_PROGRESS_BAR': None,
            'BZR_LOG': None,
            'BZR_PLUGIN_PATH': None,
            # Make sure that any text ui tests are consistent regardless of
            # the environment the test case is run in; you may want tests that
            # test other combinations.  'dumb' is a reasonable guess for tests
            # going to a pipe or a StringIO.
            'TERM': 'dumb',
            'LINES': '25',
            'COLUMNS': '80',
            # SSH Agent
            'SSH_AUTH_SOCK': None,
            # Proxies
            'http_proxy': None,
            'HTTP_PROXY': None,
            'https_proxy': None,
            'HTTPS_PROXY': None,
            'no_proxy': None,
            'NO_PROXY': None,
            'all_proxy': None,
            'ALL_PROXY': None,
            # Nobody cares about ftp_proxy, FTP_PROXY AFAIK. So far at
            # least. If you do (care), please update this comment
            # -- vila 20080401
            'ftp_proxy': None,
            'FTP_PROXY': None,
            'BZR_REMOTE_PATH': None,
        }
        self.__old_env = {}
        self.addCleanup(self._restoreEnvironment)
        for name, value in new_env.iteritems():
            self._captureVar(name, value)

    def _captureVar(self, name, newvalue):
        """Set an environment variable, and reset it when finished."""
        self.__old_env[name] = osutils.set_or_unset_env(name, newvalue)

    def _restore_debug_flags(self):
        debug.debug_flags.clear()
        debug.debug_flags.update(self._preserved_debug_flags)

    def _restoreEnvironment(self):
        for name, value in self.__old_env.iteritems():
            osutils.set_or_unset_env(name, value)

    def _restoreHooks(self):
        for klass, (name, hooks) in self._preserved_hooks.items():
            setattr(klass, name, hooks)

    def knownFailure(self, reason):
        """This test has failed for some known reason."""
        raise KnownFailure(reason)

    def _do_skip(self, result, reason):
        addSkip = getattr(result, 'addSkip', None)
        if not callable(addSkip):
            result.addError(self, sys.exc_info())
        else:
            addSkip(self, reason)

    def run(self, result=None):
        if result is None: result = self.defaultTestResult()
        for feature in getattr(self, '_test_needs_features', []):
            if not feature.available():
                result.startTest(self)
                if getattr(result, 'addNotSupported', None):
                    result.addNotSupported(self, feature)
                else:
                    result.addSuccess(self)
                result.stopTest(self)
                return result
        try:
            try:
                result.startTest(self)
                absent_attr = object()
                # Python 2.5
                method_name = getattr(self, '_testMethodName', absent_attr)
                if method_name is absent_attr:
                    # Python 2.4
                    method_name = getattr(self, '_TestCase__testMethodName')
                testMethod = getattr(self, method_name)
                try:
                    try:
                        self.setUp()
                        if not self._bzr_test_setUp_run:
                            self.fail(
                                "test setUp did not invoke "
                                "bzrlib.tests.TestCase's setUp")
                    except KeyboardInterrupt:
                        self._runCleanups()
                        raise
                    except TestSkipped, e:
                        self._do_skip(result, e.args[0])
                        self.tearDown()
                        return result
                    except:
                        result.addError(self, sys.exc_info())
                        self._runCleanups()
                        return result

                    ok = False
                    try:
                        testMethod()
                        ok = True
                    except self.failureException:
                        result.addFailure(self, sys.exc_info())
                    except TestSkipped, e:
                        if not e.args:
                            reason = "No reason given."
                        else:
                            reason = e.args[0]
                        self._do_skip(result, reason)
                    except KeyboardInterrupt:
                        self._runCleanups()
                        raise
                    except:
                        result.addError(self, sys.exc_info())

                    try:
                        self.tearDown()
                        if not self._bzr_test_tearDown_run:
                            self.fail(
                                "test tearDown did not invoke "
                                "bzrlib.tests.TestCase's tearDown")
                    except KeyboardInterrupt:
                        self._runCleanups()
                        raise
                    except:
                        result.addError(self, sys.exc_info())
                        self._runCleanups()
                        ok = False
                    if ok: result.addSuccess(self)
                finally:
                    result.stopTest(self)
                return result
            except TestNotApplicable:
                # Not moved from the result [yet].
                self._runCleanups()
                raise
            except KeyboardInterrupt:
                self._runCleanups()
                raise
        finally:
            saved_attrs = {}
            for attr_name in self.attrs_to_keep:
                if attr_name in self.__dict__:
                    saved_attrs[attr_name] = self.__dict__[attr_name]
            self.__dict__ = saved_attrs

    def tearDown(self):
        self._runCleanups()
        self._log_contents = ''
        self._bzr_test_tearDown_run = True
        unittest.TestCase.tearDown(self)

    def time(self, callable, *args, **kwargs):
        """Run callable and accrue the time it takes to the benchmark time.

        If lsprofiling is enabled (i.e. by --lsprof-time to bzr selftest) then
        this will cause lsprofile statistics to be gathered and stored in
        self._benchcalls.
        """
        if self._benchtime is None:
            self._benchtime = 0
        start = time.time()
        try:
            if not self._gather_lsprof_in_benchmarks:
                return callable(*args, **kwargs)
            else:
                # record this benchmark
                ret, stats = bzrlib.lsprof.profile(callable, *args, **kwargs)
                stats.sort()
                self._benchcalls.append(((callable, args, kwargs), stats))
                return ret
        finally:
            self._benchtime += time.time() - start

    def _runCleanups(self):
        """Run registered cleanup functions.

        This should only be called from TestCase.tearDown.
        """
        # TODO: Perhaps this should keep running cleanups even if
        # one of them fails?

        # Actually pop the cleanups from the list so tearDown running
        # twice is safe (this happens for skipped tests).
        while self._cleanups:
            cleanup, args, kwargs = self._cleanups.pop()
            cleanup(*args, **kwargs)

    def log(self, *args):
        mutter(*args)

    def _get_log(self, keep_log_file=False):
        """Get the log from bzrlib.trace calls from this test.

        :param keep_log_file: When True, if the log is still a file on disk
            leave it as a file on disk. When False, if the log is still a file
            on disk, the log file is deleted and the log preserved as
            self._log_contents.
        :return: A string containing the log.
        """
        # flush the log file, to get all content
        import bzrlib.trace
        if bzrlib.trace._trace_file:
            bzrlib.trace._trace_file.flush()
        if self._log_contents:
            # XXX: this can hardly contain the content flushed above --vila
            # 20080128
            return self._log_contents
        if self._log_file_name is not None:
            logfile = open(self._log_file_name)
            try:
                log_contents = logfile.read()
            finally:
                logfile.close()
            if not keep_log_file:
                self._log_contents = log_contents
                try:
                    os.remove(self._log_file_name)
                except OSError, e:
                    if sys.platform == 'win32' and e.errno == errno.EACCES:
                        sys.stderr.write(('Unable to delete log file '
                                             ' %r\n' % self._log_file_name))
                    else:
                        raise
            return log_contents
        else:
            return "DELETED log file to reduce memory footprint"

    def requireFeature(self, feature):
        """This test requires a specific feature is available.

        :raises UnavailableFeature: When feature is not available.
        """
        if not feature.available():
            raise UnavailableFeature(feature)

    def _run_bzr_autosplit(self, args, retcode, encoding, stdin,
            working_dir):
        """Run bazaar command line, splitting up a string command line."""
        if isinstance(args, basestring):
            # shlex don't understand unicode strings,
            # so args should be plain string (bialix 20070906)
            args = list(shlex.split(str(args)))
        return self._run_bzr_core(args, retcode=retcode,
                encoding=encoding, stdin=stdin, working_dir=working_dir,
                )

    def _run_bzr_core(self, args, retcode, encoding, stdin,
            working_dir):
        if encoding is None:
            encoding = osutils.get_user_encoding()
        stdout = StringIOWrapper()
        stderr = StringIOWrapper()
        stdout.encoding = encoding
        stderr.encoding = encoding

        self.log('run bzr: %r', args)
        # FIXME: don't call into logging here
        handler = logging.StreamHandler(stderr)
        handler.setLevel(logging.INFO)
        logger = logging.getLogger('')
        logger.addHandler(handler)
        old_ui_factory = ui.ui_factory
        ui.ui_factory = TestUIFactory(stdin=stdin, stdout=stdout, stderr=stderr)

        cwd = None
        if working_dir is not None:
            cwd = osutils.getcwd()
            os.chdir(working_dir)

        try:
            result = self.apply_redirected(ui.ui_factory.stdin,
                stdout, stderr,
                bzrlib.commands.run_bzr_catch_user_errors,
                args)
        finally:
            logger.removeHandler(handler)
            ui.ui_factory = old_ui_factory
            if cwd is not None:
                os.chdir(cwd)

        out = stdout.getvalue()
        err = stderr.getvalue()
        if out:
            self.log('output:\n%r', out)
        if err:
            self.log('errors:\n%r', err)
        if retcode is not None:
            self.assertEquals(retcode, result,
                              message='Unexpected return code')
        return out, err

    def run_bzr(self, args, retcode=0, encoding=None, stdin=None,
                working_dir=None, error_regexes=[], output_encoding=None):
        """Invoke bzr, as if it were run from the command line.

        The argument list should not include the bzr program name - the
        first argument is normally the bzr command.  Arguments may be
        passed in three ways:

        1- A list of strings, eg ["commit", "a"].  This is recommended
        when the command contains whitespace or metacharacters, or
        is built up at run time.

        2- A single string, eg "add a".  This is the most convenient
        for hardcoded commands.

        This runs bzr through the interface that catches and reports
        errors, and with logging set to something approximating the
        default, so that error reporting can be checked.

        This should be the main method for tests that want to exercise the
        overall behavior of the bzr application (rather than a unit test
        or a functional test of the library.)

        This sends the stdout/stderr results into the test's log,
        where it may be useful for debugging.  See also run_captured.

        :keyword stdin: A string to be used as stdin for the command.
        :keyword retcode: The status code the command should return;
            default 0.
        :keyword working_dir: The directory to run the command in
        :keyword error_regexes: A list of expected error messages.  If
            specified they must be seen in the error output of the command.
        """
        out, err = self._run_bzr_autosplit(
            args=args,
            retcode=retcode,
            encoding=encoding,
            stdin=stdin,
            working_dir=working_dir,
            )
        self.assertIsInstance(error_regexes, (list, tuple))
        for regex in error_regexes:
            self.assertContainsRe(err, regex)
        return out, err

    def run_bzr_error(self, error_regexes, *args, **kwargs):
        """Run bzr, and check that stderr contains the supplied regexes

        :param error_regexes: Sequence of regular expressions which
            must each be found in the error output. The relative ordering
            is not enforced.
        :param args: command-line arguments for bzr
        :param kwargs: Keyword arguments which are interpreted by run_bzr
            This function changes the default value of retcode to be 3,
            since in most cases this is run when you expect bzr to fail.

        :return: (out, err) The actual output of running the command (in case
            you want to do more inspection)

        Examples of use::

            # Make sure that commit is failing because there is nothing to do
            self.run_bzr_error(['no changes to commit'],
                               ['commit', '-m', 'my commit comment'])
            # Make sure --strict is handling an unknown file, rather than
            # giving us the 'nothing to do' error
            self.build_tree(['unknown'])
            self.run_bzr_error(['Commit refused because there are unknown files'],
                               ['commit', --strict', '-m', 'my commit comment'])
        """
        kwargs.setdefault('retcode', 3)
        kwargs['error_regexes'] = error_regexes
        out, err = self.run_bzr(*args, **kwargs)
        return out, err

    def run_bzr_subprocess(self, *args, **kwargs):
        """Run bzr in a subprocess for testing.

        This starts a new Python interpreter and runs bzr in there.
        This should only be used for tests that have a justifiable need for
        this isolation: e.g. they are testing startup time, or signal
        handling, or early startup code, etc.  Subprocess code can't be
        profiled or debugged so easily.

        :keyword retcode: The status code that is expected.  Defaults to 0.  If
            None is supplied, the status code is not checked.
        :keyword env_changes: A dictionary which lists changes to environment
            variables. A value of None will unset the env variable.
            The values must be strings. The change will only occur in the
            child, so you don't need to fix the environment after running.
        :keyword universal_newlines: Convert CRLF => LF
        :keyword allow_plugins: By default the subprocess is run with
            --no-plugins to ensure test reproducibility. Also, it is possible
            for system-wide plugins to create unexpected output on stderr,
            which can cause unnecessary test failures.
        """
        env_changes = kwargs.get('env_changes', {})
        working_dir = kwargs.get('working_dir', None)
        allow_plugins = kwargs.get('allow_plugins', False)
        if len(args) == 1:
            if isinstance(args[0], list):
                args = args[0]
            elif isinstance(args[0], basestring):
                args = list(shlex.split(args[0]))
        else:
            raise ValueError("passing varargs to run_bzr_subprocess")
        process = self.start_bzr_subprocess(args, env_changes=env_changes,
                                            working_dir=working_dir,
                                            allow_plugins=allow_plugins)
        # We distinguish between retcode=None and retcode not passed.
        supplied_retcode = kwargs.get('retcode', 0)
        return self.finish_bzr_subprocess(process, retcode=supplied_retcode,
            universal_newlines=kwargs.get('universal_newlines', False),
            process_args=args)

    def start_bzr_subprocess(self, process_args, env_changes=None,
                             skip_if_plan_to_signal=False,
                             working_dir=None,
                             allow_plugins=False):
        """Start bzr in a subprocess for testing.

        This starts a new Python interpreter and runs bzr in there.
        This should only be used for tests that have a justifiable need for
        this isolation: e.g. they are testing startup time, or signal
        handling, or early startup code, etc.  Subprocess code can't be
        profiled or debugged so easily.

        :param process_args: a list of arguments to pass to the bzr executable,
            for example ``['--version']``.
        :param env_changes: A dictionary which lists changes to environment
            variables. A value of None will unset the env variable.
            The values must be strings. The change will only occur in the
            child, so you don't need to fix the environment after running.
        :param skip_if_plan_to_signal: raise TestSkipped when true and os.kill
            is not available.
        :param allow_plugins: If False (default) pass --no-plugins to bzr.

        :returns: Popen object for the started process.
        """
        if skip_if_plan_to_signal:
            if not getattr(os, 'kill', None):
                raise TestSkipped("os.kill not available.")

        if env_changes is None:
            env_changes = {}
        old_env = {}

        def cleanup_environment():
            for env_var, value in env_changes.iteritems():
                old_env[env_var] = osutils.set_or_unset_env(env_var, value)

        def restore_environment():
            for env_var, value in old_env.iteritems():
                osutils.set_or_unset_env(env_var, value)

        bzr_path = self.get_bzr_path()

        cwd = None
        if working_dir is not None:
            cwd = osutils.getcwd()
            os.chdir(working_dir)

        try:
            # win32 subprocess doesn't support preexec_fn
            # so we will avoid using it on all platforms, just to
            # make sure the code path is used, and we don't break on win32
            cleanup_environment()
            command = [sys.executable]
            # frozen executables don't need the path to bzr
            if getattr(sys, "frozen", None) is None:
                command.append(bzr_path)
            if not allow_plugins:
                command.append('--no-plugins')
            command.extend(process_args)
            process = self._popen(command, stdin=PIPE, stdout=PIPE, stderr=PIPE)
        finally:
            restore_environment()
            if cwd is not None:
                os.chdir(cwd)

        return process

    def _popen(self, *args, **kwargs):
        """Place a call to Popen.

        Allows tests to override this method to intercept the calls made to
        Popen for introspection.
        """
        return Popen(*args, **kwargs)

    def get_bzr_path(self):
        """Return the path of the 'bzr' executable for this test suite."""
        bzr_path = os.path.dirname(os.path.dirname(bzrlib.__file__))+'/bzr'
        if not os.path.isfile(bzr_path):
            # We are probably installed. Assume sys.argv is the right file
            bzr_path = sys.argv[0]
        return bzr_path

    def finish_bzr_subprocess(self, process, retcode=0, send_signal=None,
                              universal_newlines=False, process_args=None):
        """Finish the execution of process.

        :param process: the Popen object returned from start_bzr_subprocess.
        :param retcode: The status code that is expected.  Defaults to 0.  If
            None is supplied, the status code is not checked.
        :param send_signal: an optional signal to send to the process.
        :param universal_newlines: Convert CRLF => LF
        :returns: (stdout, stderr)
        """
        if send_signal is not None:
            os.kill(process.pid, send_signal)
        out, err = process.communicate()

        if universal_newlines:
            out = out.replace('\r\n', '\n')
            err = err.replace('\r\n', '\n')

        if retcode is not None and retcode != process.returncode:
            if process_args is None:
                process_args = "(unknown args)"
            mutter('Output of bzr %s:\n%s', process_args, out)
            mutter('Error for bzr %s:\n%s', process_args, err)
            self.fail('Command bzr %s failed with retcode %s != %s'
                      % (process_args, retcode, process.returncode))
        return [out, err]

    def check_inventory_shape(self, inv, shape):
        """Compare an inventory to a list of expected names.

        Fail if they are not precisely equal.
        """
        extras = []
        shape = list(shape)             # copy
        for path, ie in inv.entries():
            name = path.replace('\\', '/')
            if ie.kind == 'directory':
                name = name + '/'
            if name in shape:
                shape.remove(name)
            else:
                extras.append(name)
        if shape:
            self.fail("expected paths not found in inventory: %r" % shape)
        if extras:
            self.fail("unexpected paths found in inventory: %r" % extras)

    def apply_redirected(self, stdin=None, stdout=None, stderr=None,
                         a_callable=None, *args, **kwargs):
        """Call callable with redirected std io pipes.

        Returns the return code."""
        if not callable(a_callable):
            raise ValueError("a_callable must be callable.")
        if stdin is None:
            stdin = StringIO("")
        if stdout is None:
            if getattr(self, "_log_file", None) is not None:
                stdout = self._log_file
            else:
                stdout = StringIO()
        if stderr is None:
            if getattr(self, "_log_file", None is not None):
                stderr = self._log_file
            else:
                stderr = StringIO()
        real_stdin = sys.stdin
        real_stdout = sys.stdout
        real_stderr = sys.stderr
        try:
            sys.stdout = stdout
            sys.stderr = stderr
            sys.stdin = stdin
            return a_callable(*args, **kwargs)
        finally:
            sys.stdout = real_stdout
            sys.stderr = real_stderr
            sys.stdin = real_stdin

    def reduceLockdirTimeout(self):
        """Reduce the default lock timeout for the duration of the test, so that
        if LockContention occurs during a test, it does so quickly.

        Tests that expect to provoke LockContention errors should call this.
        """
        orig_timeout = bzrlib.lockdir._DEFAULT_TIMEOUT_SECONDS
        def resetTimeout():
            bzrlib.lockdir._DEFAULT_TIMEOUT_SECONDS = orig_timeout
        self.addCleanup(resetTimeout)
        bzrlib.lockdir._DEFAULT_TIMEOUT_SECONDS = 0

    def make_utf8_encoded_stringio(self, encoding_type=None):
        """Return a StringIOWrapper instance, that will encode Unicode
        input to UTF-8.
        """
        if encoding_type is None:
            encoding_type = 'strict'
        sio = StringIO()
        output_encoding = 'utf-8'
        sio = codecs.getwriter(output_encoding)(sio, errors=encoding_type)
        sio.encoding = output_encoding
        return sio


class CapturedCall(object):
    """A helper for capturing smart server calls for easy debug analysis."""

    def __init__(self, params, prefix_length):
        """Capture the call with params and skip prefix_length stack frames."""
        self.call = params
        import traceback
        # The last 5 frames are the __init__, the hook frame, and 3 smart
        # client frames. Beyond this we could get more clever, but this is good
        # enough for now.
        stack = traceback.extract_stack()[prefix_length:-5]
        self.stack = ''.join(traceback.format_list(stack))

    def __str__(self):
        return self.call.method

    def __repr__(self):
        return self.call.method

    def stack(self):
        return self.stack


class TestCaseWithMemoryTransport(TestCase):
    """Common test class for tests that do not need disk resources.

    Tests that need disk resources should derive from TestCaseWithTransport.

    TestCaseWithMemoryTransport sets the TEST_ROOT variable for all bzr tests.

    For TestCaseWithMemoryTransport the test_home_dir is set to the name of
    a directory which does not exist. This serves to help ensure test isolation
    is preserved. test_dir is set to the TEST_ROOT, as is cwd, because they
    must exist. However, TestCaseWithMemoryTransport does not offer local
    file defaults for the transport in tests, nor does it obey the command line
    override, so tests that accidentally write to the common directory should
    be rare.

    :cvar TEST_ROOT: Directory containing all temporary directories, plus
    a .bzr directory that stops us ascending higher into the filesystem.
    """

    TEST_ROOT = None
    _TEST_NAME = 'test'

    def __init__(self, methodName='runTest'):
        # allow test parameterization after test construction and before test
        # execution. Variables that the parameterizer sets need to be
        # ones that are not set by setUp, or setUp will trash them.
        super(TestCaseWithMemoryTransport, self).__init__(methodName)
        self.vfs_transport_factory = default_transport
        self.transport_server = None
        self.transport_readonly_server = None
        self.__vfs_server = None

    def get_transport(self, relpath=None):
        """Return a writeable transport.

        This transport is for the test scratch space relative to
        "self._test_root"

        :param relpath: a path relative to the base url.
        """
        t = get_transport(self.get_url(relpath))
        self.assertFalse(t.is_readonly())
        return t

    def get_readonly_transport(self, relpath=None):
        """Return a readonly transport for the test scratch space

        This can be used to test that operations which should only need
        readonly access in fact do not try to write.

        :param relpath: a path relative to the base url.
        """
        t = get_transport(self.get_readonly_url(relpath))
        self.assertTrue(t.is_readonly())
        return t

    def create_transport_readonly_server(self):
        """Create a transport server from class defined at init.

        This is mostly a hook for daughter classes.
        """
        return self.transport_readonly_server()

    def get_readonly_server(self):
        """Get the server instance for the readonly transport

        This is useful for some tests with specific servers to do diagnostics.
        """
        if self.__readonly_server is None:
            if self.transport_readonly_server is None:
                # readonly decorator requested
                # bring up the server
                self.__readonly_server = ReadonlyServer()
                self.__readonly_server.setUp(self.get_vfs_only_server())
            else:
                self.__readonly_server = self.create_transport_readonly_server()
                self.__readonly_server.setUp(self.get_vfs_only_server())
            self.addCleanup(self.__readonly_server.tearDown)
        return self.__readonly_server

    def get_readonly_url(self, relpath=None):
        """Get a URL for the readonly transport.

        This will either be backed by '.' or a decorator to the transport
        used by self.get_url()
        relpath provides for clients to get a path relative to the base url.
        These should only be downwards relative, not upwards.
        """
        base = self.get_readonly_server().get_url()
        return self._adjust_url(base, relpath)

    def get_vfs_only_server(self):
        """Get the vfs only read/write server instance.

        This is useful for some tests with specific servers that need
        diagnostics.

        For TestCaseWithMemoryTransport this is always a MemoryServer, and there
        is no means to override it.
        """
        if self.__vfs_server is None:
            self.__vfs_server = MemoryServer()
            self.__vfs_server.setUp()
            self.addCleanup(self.__vfs_server.tearDown)
        return self.__vfs_server

    def get_server(self):
        """Get the read/write server instance.

        This is useful for some tests with specific servers that need
        diagnostics.

        This is built from the self.transport_server factory. If that is None,
        then the self.get_vfs_server is returned.
        """
        if self.__server is None:
            if self.transport_server is None or self.transport_server is self.vfs_transport_factory:
                return self.get_vfs_only_server()
            else:
                # bring up a decorated means of access to the vfs only server.
                self.__server = self.transport_server()
                try:
                    self.__server.setUp(self.get_vfs_only_server())
                except TypeError, e:
                    # This should never happen; the try:Except here is to assist
                    # developers having to update code rather than seeing an
                    # uninformative TypeError.
                    raise Exception, "Old server API in use: %s, %s" % (self.__server, e)
            self.addCleanup(self.__server.tearDown)
        return self.__server

    def _adjust_url(self, base, relpath):
        """Get a URL (or maybe a path) for the readwrite transport.

        This will either be backed by '.' or to an equivalent non-file based
        facility.
        relpath provides for clients to get a path relative to the base url.
        These should only be downwards relative, not upwards.
        """
        if relpath is not None and relpath != '.':
            if not base.endswith('/'):
                base = base + '/'
            # XXX: Really base should be a url; we did after all call
            # get_url()!  But sometimes it's just a path (from
            # LocalAbspathServer), and it'd be wrong to append urlescaped data
            # to a non-escaped local path.
            if base.startswith('./') or base.startswith('/'):
                base += relpath
            else:
                base += urlutils.escape(relpath)
        return base

    def get_url(self, relpath=None):
        """Get a URL (or maybe a path) for the readwrite transport.

        This will either be backed by '.' or to an equivalent non-file based
        facility.
        relpath provides for clients to get a path relative to the base url.
        These should only be downwards relative, not upwards.
        """
        base = self.get_server().get_url()
        return self._adjust_url(base, relpath)

    def get_vfs_only_url(self, relpath=None):
        """Get a URL (or maybe a path for the plain old vfs transport.

        This will never be a smart protocol.  It always has all the
        capabilities of the local filesystem, but it might actually be a
        MemoryTransport or some other similar virtual filesystem.

        This is the backing transport (if any) of the server returned by
        get_url and get_readonly_url.

        :param relpath: provides for clients to get a path relative to the base
            url.  These should only be downwards relative, not upwards.
        :return: A URL
        """
        base = self.get_vfs_only_server().get_url()
        return self._adjust_url(base, relpath)

    def _create_safety_net(self):
        """Make a fake bzr directory.

        This prevents any tests propagating up onto the TEST_ROOT directory's
        real branch.
        """
        root = TestCaseWithMemoryTransport.TEST_ROOT
        bzrdir.BzrDir.create_standalone_workingtree(root)

    def _check_safety_net(self):
        """Check that the safety .bzr directory have not been touched.

        _make_test_root have created a .bzr directory to prevent tests from
        propagating. This method ensures than a test did not leaked.
        """
        root = TestCaseWithMemoryTransport.TEST_ROOT
        wt = workingtree.WorkingTree.open(root)
        last_rev = wt.last_revision()
        if last_rev != 'null:':
            # The current test have modified the /bzr directory, we need to
            # recreate a new one or all the followng tests will fail.
            # If you need to inspect its content uncomment the following line
            # import pdb; pdb.set_trace()
            _rmtree_temp_dir(root + '/.bzr')
            self._create_safety_net()
            raise AssertionError('%s/.bzr should not be modified' % root)

    def _make_test_root(self):
        if TestCaseWithMemoryTransport.TEST_ROOT is None:
            root = osutils.mkdtemp(prefix='testbzr-', suffix='.tmp')
            TestCaseWithMemoryTransport.TEST_ROOT = root

            self._create_safety_net()

            # The same directory is used by all tests, and we're not
            # specifically told when all tests are finished.  This will do.
            atexit.register(_rmtree_temp_dir, root)

        self.addCleanup(self._check_safety_net)

    def makeAndChdirToTestDir(self):
        """Create a temporary directories for this one test.

        This must set self.test_home_dir and self.test_dir and chdir to
        self.test_dir.

        For TestCaseWithMemoryTransport we chdir to the TEST_ROOT for this test.
        """
        os.chdir(TestCaseWithMemoryTransport.TEST_ROOT)
        self.test_dir = TestCaseWithMemoryTransport.TEST_ROOT
        self.test_home_dir = self.test_dir + "/MemoryTransportMissingHomeDir"

    def make_branch(self, relpath, format=None):
        """Create a branch on the transport at relpath."""
        repo = self.make_repository(relpath, format=format)
        return repo.bzrdir.create_branch()

    def make_bzrdir(self, relpath, format=None):
        try:
            # might be a relative or absolute path
            maybe_a_url = self.get_url(relpath)
            segments = maybe_a_url.rsplit('/', 1)
            t = get_transport(maybe_a_url)
            if len(segments) > 1 and segments[-1] not in ('', '.'):
                t.ensure_base()
            if format is None:
                format = 'default'
            if isinstance(format, basestring):
                format = bzrdir.format_registry.make_bzrdir(format)
            return format.initialize_on_transport(t)
        except errors.UninitializableFormat:
            raise TestSkipped("Format %s is not initializable." % format)

    def make_repository(self, relpath, shared=False, format=None):
        """Create a repository on our default transport at relpath.

        Note that relpath must be a relative path, not a full url.
        """
        # FIXME: If you create a remoterepository this returns the underlying
        # real format, which is incorrect.  Actually we should make sure that
        # RemoteBzrDir returns a RemoteRepository.
        # maybe  mbp 20070410
        made_control = self.make_bzrdir(relpath, format=format)
        return made_control.create_repository(shared=shared)

    def make_smart_server(self, path):
        smart_server = server.SmartTCPServer_for_testing()
        smart_server.setUp(self.get_server())
        remote_transport = get_transport(smart_server.get_url()).clone(path)
        self.addCleanup(smart_server.tearDown)
        return remote_transport

    def make_branch_and_memory_tree(self, relpath, format=None):
        """Create a branch on the default transport and a MemoryTree for it."""
        b = self.make_branch(relpath, format=format)
        return memorytree.MemoryTree.create_on_branch(b)

    def make_branch_builder(self, relpath, format=None):
        branch = self.make_branch(relpath, format=format)
        return branchbuilder.BranchBuilder(branch=branch)

    def overrideEnvironmentForTesting(self):
        os.environ['HOME'] = self.test_home_dir
        os.environ['BZR_HOME'] = self.test_home_dir

    def setUp(self):
        super(TestCaseWithMemoryTransport, self).setUp()
        self._make_test_root()
        _currentdir = os.getcwdu()
        def _leaveDirectory():
            os.chdir(_currentdir)
        self.addCleanup(_leaveDirectory)
        self.makeAndChdirToTestDir()
        self.overrideEnvironmentForTesting()
        self.__readonly_server = None
        self.__server = None
        self.reduceLockdirTimeout()

    def setup_smart_server_with_call_log(self):
        """Sets up a smart server as the transport server with a call log."""
        self.transport_server = server.SmartTCPServer_for_testing
        self.hpss_calls = []
        import traceback
        # Skip the current stack down to the caller of
        # setup_smart_server_with_call_log
        prefix_length = len(traceback.extract_stack()) - 2
        def capture_hpss_call(params):
            self.hpss_calls.append(
                CapturedCall(params, prefix_length))
        client._SmartClient.hooks.install_named_hook(
            'call', capture_hpss_call, None)

    def reset_smart_call_log(self):
        self.hpss_calls = []


class TestCaseInTempDir(TestCaseWithMemoryTransport):
    """Derived class that runs a test within a temporary directory.

    This is useful for tests that need to create a branch, etc.

    The directory is created in a slightly complex way: for each
    Python invocation, a new temporary top-level directory is created.
    All test cases create their own directory within that.  If the
    tests complete successfully, the directory is removed.

    :ivar test_base_dir: The path of the top-level directory for this
    test, which contains a home directory and a work directory.

    :ivar test_home_dir: An initially empty directory under test_base_dir
    which is used as $HOME for this test.

    :ivar test_dir: A directory under test_base_dir used as the current
    directory when the test proper is run.
    """

    OVERRIDE_PYTHON = 'python'

    def check_file_contents(self, filename, expect):
        self.log("check contents of file %s" % filename)
        contents = file(filename, 'r').read()
        if contents != expect:
            self.log("expected: %r" % expect)
            self.log("actually: %r" % contents)
            self.fail("contents of %s not as expected" % filename)

    def _getTestDirPrefix(self):
        # create a directory within the top level test directory
        if sys.platform == 'win32':
            name_prefix = re.sub('[<>*=+",:;_/\\-]', '_', self.id())
            # windows is likely to have path-length limits so use a short name
            name_prefix = name_prefix[-30:]
        else:
            name_prefix = re.sub('[/]', '_', self.id())
        return name_prefix

    def makeAndChdirToTestDir(self):
        """See TestCaseWithMemoryTransport.makeAndChdirToTestDir().

        For TestCaseInTempDir we create a temporary directory based on the test
        name and then create two subdirs - test and home under it.
        """
        name_prefix = osutils.pathjoin(TestCaseWithMemoryTransport.TEST_ROOT,
            self._getTestDirPrefix())
        name = name_prefix
        for i in range(100):
            if os.path.exists(name):
                name = name_prefix + '_' + str(i)
            else:
                os.mkdir(name)
                break
        # now create test and home directories within this dir
        self.test_base_dir = name
        self.test_home_dir = self.test_base_dir + '/home'
        os.mkdir(self.test_home_dir)
        self.test_dir = self.test_base_dir + '/work'
        os.mkdir(self.test_dir)
        os.chdir(self.test_dir)
        # put name of test inside
        f = file(self.test_base_dir + '/name', 'w')
        try:
            f.write(self.id())
        finally:
            f.close()
        self.addCleanup(self.deleteTestDir)

    def deleteTestDir(self):
        os.chdir(TestCaseWithMemoryTransport.TEST_ROOT)
        _rmtree_temp_dir(self.test_base_dir)

    def build_tree(self, shape, line_endings='binary', transport=None):
        """Build a test tree according to a pattern.

        shape is a sequence of file specifications.  If the final
        character is '/', a directory is created.

        This assumes that all the elements in the tree being built are new.

        This doesn't add anything to a branch.

        :type shape:    list or tuple.
        :param line_endings: Either 'binary' or 'native'
            in binary mode, exact contents are written in native mode, the
            line endings match the default platform endings.
        :param transport: A transport to write to, for building trees on VFS's.
            If the transport is readonly or None, "." is opened automatically.
        :return: None
        """
        if type(shape) not in (list, tuple):
            raise AssertionError("Parameter 'shape' should be "
                "a list or a tuple. Got %r instead" % (shape,))
        # It's OK to just create them using forward slashes on windows.
        if transport is None or transport.is_readonly():
            transport = get_transport(".")
        for name in shape:
            self.assertIsInstance(name, basestring)
            if name[-1] == '/':
                transport.mkdir(urlutils.escape(name[:-1]))
            else:
                if line_endings == 'binary':
                    end = '\n'
                elif line_endings == 'native':
                    end = os.linesep
                else:
                    raise errors.BzrError(
                        'Invalid line ending request %r' % line_endings)
                content = "contents of %s%s" % (name.encode('utf-8'), end)
                transport.put_bytes_non_atomic(urlutils.escape(name), content)

    def build_tree_contents(self, shape):
        build_tree_contents(shape)

    def assertInWorkingTree(self, path, root_path='.', tree=None):
        """Assert whether path or paths are in the WorkingTree"""
        if tree is None:
            tree = workingtree.WorkingTree.open(root_path)
        if not isinstance(path, basestring):
            for p in path:
                self.assertInWorkingTree(p, tree=tree)
        else:
            self.assertIsNot(tree.path2id(path), None,
                path+' not in working tree.')

    def assertNotInWorkingTree(self, path, root_path='.', tree=None):
        """Assert whether path or paths are not in the WorkingTree"""
        if tree is None:
            tree = workingtree.WorkingTree.open(root_path)
        if not isinstance(path, basestring):
            for p in path:
                self.assertNotInWorkingTree(p,tree=tree)
        else:
            self.assertIs(tree.path2id(path), None, path+' in working tree.')


class TestCaseWithTransport(TestCaseInTempDir):
    """A test case that provides get_url and get_readonly_url facilities.

    These back onto two transport servers, one for readonly access and one for
    read write access.

    If no explicit class is provided for readonly access, a
    ReadonlyTransportDecorator is used instead which allows the use of non disk
    based read write transports.

    If an explicit class is provided for readonly access, that server and the
    readwrite one must both define get_url() as resolving to os.getcwd().
    """

    def get_vfs_only_server(self):
        """See TestCaseWithMemoryTransport.

        This is useful for some tests with specific servers that need
        diagnostics.
        """
        if self.__vfs_server is None:
            self.__vfs_server = self.vfs_transport_factory()
            self.__vfs_server.setUp()
            self.addCleanup(self.__vfs_server.tearDown)
        return self.__vfs_server

    def make_branch_and_tree(self, relpath, format=None):
        """Create a branch on the transport and a tree locally.

        If the transport is not a LocalTransport, the Tree can't be created on
        the transport.  In that case if the vfs_transport_factory is
        LocalURLServer the working tree is created in the local
        directory backing the transport, and the returned tree's branch and
        repository will also be accessed locally. Otherwise a lightweight
        checkout is created and returned.

        :param format: The BzrDirFormat.
        :returns: the WorkingTree.
        """
        # TODO: always use the local disk path for the working tree,
        # this obviously requires a format that supports branch references
        # so check for that by checking bzrdir.BzrDirFormat.get_default_format()
        # RBC 20060208
        b = self.make_branch(relpath, format=format)
        try:
            return b.bzrdir.create_workingtree()
        except errors.NotLocalUrl:
            # We can only make working trees locally at the moment.  If the
            # transport can't support them, then we keep the non-disk-backed
            # branch and create a local checkout.
            if self.vfs_transport_factory is LocalURLServer:
                # the branch is colocated on disk, we cannot create a checkout.
                # hopefully callers will expect this.
                local_controldir= bzrdir.BzrDir.open(self.get_vfs_only_url(relpath))
                wt = local_controldir.create_workingtree()
                if wt.branch._format != b._format:
                    wt._branch = b
                    # Make sure that assigning to wt._branch fixes wt.branch,
                    # in case the implementation details of workingtree objects
                    # change.
                    self.assertIs(b, wt.branch)
                return wt
            else:
                return b.create_checkout(relpath, lightweight=True)

    def assertIsDirectory(self, relpath, transport):
        """Assert that relpath within transport is a directory.

        This may not be possible on all transports; in that case it propagates
        a TransportNotPossible.
        """
        try:
            mode = transport.stat(relpath).st_mode
        except errors.NoSuchFile:
            self.fail("path %s is not a directory; no such file"
                      % (relpath))
        if not stat.S_ISDIR(mode):
            self.fail("path %s is not a directory; has mode %#o"
                      % (relpath, mode))

    def assertTreesEqual(self, left, right):
        """Check that left and right have the same content and properties."""
        # we use a tree delta to check for equality of the content, and we
        # manually check for equality of other things such as the parents list.
        self.assertEqual(left.get_parent_ids(), right.get_parent_ids())
        differences = left.changes_from(right)
        self.assertFalse(differences.has_changed(),
            "Trees %r and %r are different: %r" % (left, right, differences))

    def setUp(self):
        super(TestCaseWithTransport, self).setUp()
        self.__vfs_server = None


class ChrootedTestCase(TestCaseWithTransport):
    """A support class that provides readonly urls outside the local namespace.

    This is done by checking if self.transport_server is a MemoryServer. if it
    is then we are chrooted already, if it is not then an HttpServer is used
    for readonly urls.

    TODO RBC 20060127: make this an option to TestCaseWithTransport so it can
                       be used without needed to redo it when a different
                       subclass is in use ?
    """

    def setUp(self):
        super(ChrootedTestCase, self).setUp()
        if not self.vfs_transport_factory == MemoryServer:
            self.transport_readonly_server = HttpServer


def condition_id_re(pattern):
    """Create a condition filter which performs a re check on a test's id.

    :param pattern: A regular expression string.
    :return: A callable that returns True if the re matches.
    """
    filter_re = osutils.re_compile_checked(pattern, 0,
        'test filter')
    def condition(test):
        test_id = test.id()
        return filter_re.search(test_id)
    return condition


def condition_isinstance(klass_or_klass_list):
    """Create a condition filter which returns isinstance(param, klass).

    :return: A callable which when called with one parameter obj return the
        result of isinstance(obj, klass_or_klass_list).
    """
    def condition(obj):
        return isinstance(obj, klass_or_klass_list)
    return condition


def condition_id_in_list(id_list):
    """Create a condition filter which verify that test's id in a list.

    :param id_list: A TestIdList object.
    :return: A callable that returns True if the test's id appears in the list.
    """
    def condition(test):
        return id_list.includes(test.id())
    return condition


def condition_id_startswith(starts):
    """Create a condition filter verifying that test's id starts with a string.

    :param starts: A list of string.
    :return: A callable that returns True if the test's id starts with one of
        the given strings.
    """
    def condition(test):
        for start in starts:
            if test.id().startswith(start):
                return True
        return False
    return condition


def exclude_tests_by_condition(suite, condition):
    """Create a test suite which excludes some tests from suite.

    :param suite: The suite to get tests from.
    :param condition: A callable whose result evaluates True when called with a
        test case which should be excluded from the result.
    :return: A suite which contains the tests found in suite that fail
        condition.
    """
    result = []
    for test in iter_suite_tests(suite):
        if not condition(test):
            result.append(test)
    return TestUtil.TestSuite(result)


def filter_suite_by_condition(suite, condition):
    """Create a test suite by filtering another one.

    :param suite: The source suite.
    :param condition: A callable whose result evaluates True when called with a
        test case which should be included in the result.
    :return: A suite which contains the tests found in suite that pass
        condition.
    """
    result = []
    for test in iter_suite_tests(suite):
        if condition(test):
            result.append(test)
    return TestUtil.TestSuite(result)


def filter_suite_by_re(suite, pattern):
    """Create a test suite by filtering another one.

    :param suite:           the source suite
    :param pattern:         pattern that names must match
    :returns: the newly created suite
    """
    condition = condition_id_re(pattern)
    result_suite = filter_suite_by_condition(suite, condition)
    return result_suite


def filter_suite_by_id_list(suite, test_id_list):
    """Create a test suite by filtering another one.

    :param suite: The source suite.
    :param test_id_list: A list of the test ids to keep as strings.
    :returns: the newly created suite
    """
    condition = condition_id_in_list(test_id_list)
    result_suite = filter_suite_by_condition(suite, condition)
    return result_suite


def filter_suite_by_id_startswith(suite, start):
    """Create a test suite by filtering another one.

    :param suite: The source suite.
    :param start: A list of string the test id must start with one of.
    :returns: the newly created suite
    """
    condition = condition_id_startswith(start)
    result_suite = filter_suite_by_condition(suite, condition)
    return result_suite


def exclude_tests_by_re(suite, pattern):
    """Create a test suite which excludes some tests from suite.

    :param suite: The suite to get tests from.
    :param pattern: A regular expression string. Test ids that match this
        pattern will be excluded from the result.
    :return: A TestSuite that contains all the tests from suite without the
        tests that matched pattern. The order of tests is the same as it was in
        suite.
    """
    return exclude_tests_by_condition(suite, condition_id_re(pattern))


def preserve_input(something):
    """A helper for performing test suite transformation chains.

    :param something: Anything you want to preserve.
    :return: Something.
    """
    return something


def randomize_suite(suite):
    """Return a new TestSuite with suite's tests in random order.

    The tests in the input suite are flattened into a single suite in order to
    accomplish this. Any nested TestSuites are removed to provide global
    randomness.
    """
    tests = list(iter_suite_tests(suite))
    random.shuffle(tests)
    return TestUtil.TestSuite(tests)


def split_suite_by_condition(suite, condition):
    """Split a test suite into two by a condition.

    :param suite: The suite to split.
    :param condition: The condition to match on. Tests that match this
        condition are returned in the first test suite, ones that do not match
        are in the second suite.
    :return: A tuple of two test suites, where the first contains tests from
        suite matching the condition, and the second contains the remainder
        from suite. The order within each output suite is the same as it was in
        suite.
    """
    matched = []
    did_not_match = []
    for test in iter_suite_tests(suite):
        if condition(test):
            matched.append(test)
        else:
            did_not_match.append(test)
    return TestUtil.TestSuite(matched), TestUtil.TestSuite(did_not_match)


def split_suite_by_re(suite, pattern):
    """Split a test suite into two by a regular expression.

    :param suite: The suite to split.
    :param pattern: A regular expression string. Test ids that match this
        pattern will be in the first test suite returned, and the others in the
        second test suite returned.
    :return: A tuple of two test suites, where the first contains tests from
        suite matching pattern, and the second contains the remainder from
        suite. The order within each output suite is the same as it was in
        suite.
    """
    return split_suite_by_condition(suite, condition_id_re(pattern))


def run_suite(suite, name='test', verbose=False, pattern=".*",
              stop_on_failure=False,
              transport=None, lsprof_timed=None, bench_history=None,
              matching_tests_first=None,
              list_only=False,
              random_seed=None,
              exclude_pattern=None,
              strict=False,
              runner_class=None,
              suite_decorators=None,
              stream=None):
    """Run a test suite for bzr selftest.

    :param runner_class: The class of runner to use. Must support the
        constructor arguments passed by run_suite which are more than standard
        python uses.
    :return: A boolean indicating success.
    """
    TestCase._gather_lsprof_in_benchmarks = lsprof_timed
    if verbose:
        verbosity = 2
    else:
        verbosity = 1
    if runner_class is None:
        runner_class = TextTestRunner
    if stream is None:
        stream = sys.stdout
    runner = runner_class(stream=stream,
                            descriptions=0,
                            verbosity=verbosity,
                            bench_history=bench_history,
                            list_only=list_only,
                            strict=strict,
                            )
    runner.stop_on_failure=stop_on_failure
    # built in decorator factories:
    decorators = [
        random_order(random_seed, runner),
        exclude_tests(exclude_pattern),
        ]
    if matching_tests_first:
        decorators.append(tests_first(pattern))
    else:
        decorators.append(filter_tests(pattern))
    if suite_decorators:
        decorators.extend(suite_decorators)
    # tell the result object how many tests will be running:
    decorators.append(CountingDecorator)
    for decorator in decorators:
        suite = decorator(suite)
    result = runner.run(suite)
    if list_only:
        return True
    result.done()
    if strict:
        return result.wasStrictlySuccessful()
    else:
        return result.wasSuccessful()


# A registry where get() returns a suite decorator.
parallel_registry = registry.Registry()


def fork_decorator(suite):
    concurrency = osutils.local_concurrency()
    if concurrency == 1:
        return suite
    from testtools import ConcurrentTestSuite
    return ConcurrentTestSuite(suite, fork_for_tests)
parallel_registry.register('fork', fork_decorator)


def subprocess_decorator(suite):
    concurrency = osutils.local_concurrency()
    if concurrency == 1:
        return suite
    from testtools import ConcurrentTestSuite
    return ConcurrentTestSuite(suite, reinvoke_for_tests)
parallel_registry.register('subprocess', subprocess_decorator)


def exclude_tests(exclude_pattern):
    """Return a test suite decorator that excludes tests."""
    if exclude_pattern is None:
        return identity_decorator
    def decorator(suite):
        return ExcludeDecorator(suite, exclude_pattern)
    return decorator


def filter_tests(pattern):
    if pattern == '.*':
        return identity_decorator
    def decorator(suite):
        return FilterTestsDecorator(suite, pattern)
    return decorator


def random_order(random_seed, runner):
    """Return a test suite decorator factory for randomising tests order.
    
    :param random_seed: now, a string which casts to a long, or a long.
    :param runner: A test runner with a stream attribute to report on.
    """
    if random_seed is None:
        return identity_decorator
    def decorator(suite):
        return RandomDecorator(suite, random_seed, runner.stream)
    return decorator


def tests_first(pattern):
    if pattern == '.*':
        return identity_decorator
    def decorator(suite):
        return TestFirstDecorator(suite, pattern)
    return decorator


def identity_decorator(suite):
    """Return suite."""
    return suite


class TestDecorator(TestSuite):
    """A decorator for TestCase/TestSuite objects.
    
    Usually, subclasses should override __iter__(used when flattening test
    suites), which we do to filter, reorder, parallelise and so on, run() and
    debug().
    """

    def __init__(self, suite):
        TestSuite.__init__(self)
        self.addTest(suite)

    def countTestCases(self):
        cases = 0
        for test in self:
            cases += test.countTestCases()
        return cases

    def debug(self):
        for test in self:
            test.debug()

    def run(self, result):
        # Use iteration on self, not self._tests, to allow subclasses to hook
        # into __iter__.
        for test in self:
            if result.shouldStop:
                break
            test.run(result)
        return result


class CountingDecorator(TestDecorator):
    """A decorator which calls result.progress(self.countTestCases)."""

    def run(self, result):
        progress_method = getattr(result, 'progress', None)
        if callable(progress_method):
            progress_method(self.countTestCases(), SUBUNIT_SEEK_SET)
        return super(CountingDecorator, self).run(result)


class ExcludeDecorator(TestDecorator):
    """A decorator which excludes test matching an exclude pattern."""

    def __init__(self, suite, exclude_pattern):
        TestDecorator.__init__(self, suite)
        self.exclude_pattern = exclude_pattern
        self.excluded = False

    def __iter__(self):
        if self.excluded:
            return iter(self._tests)
        self.excluded = True
        suite = exclude_tests_by_re(self, self.exclude_pattern)
        del self._tests[:]
        self.addTests(suite)
        return iter(self._tests)


class FilterTestsDecorator(TestDecorator):
    """A decorator which filters tests to those matching a pattern."""

    def __init__(self, suite, pattern):
        TestDecorator.__init__(self, suite)
        self.pattern = pattern
        self.filtered = False

    def __iter__(self):
        if self.filtered:
            return iter(self._tests)
        self.filtered = True
        suite = filter_suite_by_re(self, self.pattern)
        del self._tests[:]
        self.addTests(suite)
        return iter(self._tests)


class RandomDecorator(TestDecorator):
    """A decorator which randomises the order of its tests."""

    def __init__(self, suite, random_seed, stream):
        TestDecorator.__init__(self, suite)
        self.random_seed = random_seed
        self.randomised = False
        self.stream = stream

    def __iter__(self):
        if self.randomised:
            return iter(self._tests)
        self.randomised = True
        self.stream.writeln("Randomizing test order using seed %s\n" %
            (self.actual_seed()))
        # Initialise the random number generator.
        random.seed(self.actual_seed())
        suite = randomize_suite(self)
        del self._tests[:]
        self.addTests(suite)
        return iter(self._tests)

    def actual_seed(self):
        if self.random_seed == "now":
            # We convert the seed to a long to make it reuseable across
            # invocations (because the user can reenter it).
            self.random_seed = long(time.time())
        else:
            # Convert the seed to a long if we can
            try:
                self.random_seed = long(self.random_seed)
            except:
                pass
        return self.random_seed


class TestFirstDecorator(TestDecorator):
    """A decorator which moves named tests to the front."""

    def __init__(self, suite, pattern):
        TestDecorator.__init__(self, suite)
        self.pattern = pattern
        self.filtered = False

    def __iter__(self):
        if self.filtered:
            return iter(self._tests)
        self.filtered = True
        suites = split_suite_by_re(self, self.pattern)
        del self._tests[:]
        self.addTests(suites)
        return iter(self._tests)


def partition_tests(suite, count):
    """Partition suite into count lists of tests."""
    result = []
    tests = list(iter_suite_tests(suite))
    tests_per_process = int(math.ceil(float(len(tests)) / count))
    for block in range(count):
        low_test = block * tests_per_process
        high_test = low_test + tests_per_process
        process_tests = tests[low_test:high_test]
        result.append(process_tests)
    return result


def fork_for_tests(suite):
    """Take suite and start up one runner per CPU by forking()

    :return: An iterable of TestCase-like objects which can each have
        run(result) called on them to feed tests to result.
    """
    concurrency = osutils.local_concurrency()
    result = []
    from subunit import TestProtocolClient, ProtocolTestCase
    try:
        from subunit.test_results import AutoTimingTestResultDecorator
    except ImportError:
        AutoTimingTestResultDecorator = lambda x:x
    class TestInOtherProcess(ProtocolTestCase):
        # Should be in subunit, I think. RBC.
        def __init__(self, stream, pid):
            ProtocolTestCase.__init__(self, stream)
            self.pid = pid

        def run(self, result):
            try:
                ProtocolTestCase.run(self, result)
            finally:
                os.waitpid(self.pid, os.WNOHANG)

    test_blocks = partition_tests(suite, concurrency)
    for process_tests in test_blocks:
        process_suite = TestSuite()
        process_suite.addTests(process_tests)
        c2pread, c2pwrite = os.pipe()
        pid = os.fork()
        if pid == 0:
            try:
                os.close(c2pread)
                # Leave stderr and stdout open so we can see test noise
                # Close stdin so that the child goes away if it decides to
                # read from stdin (otherwise its a roulette to see what
                # child actually gets keystrokes for pdb etc).
                sys.stdin.close()
                sys.stdin = None
                stream = os.fdopen(c2pwrite, 'wb', 1)
                subunit_result = AutoTimingTestResultDecorator(
                    TestProtocolClient(stream))
                process_suite.run(subunit_result)
            finally:
                os._exit(0)
        else:
            os.close(c2pwrite)
            stream = os.fdopen(c2pread, 'rb', 1)
            test = TestInOtherProcess(stream, pid)
            result.append(test)
    return result


def reinvoke_for_tests(suite):
    """Take suite and start up one runner per CPU using subprocess().

    :return: An iterable of TestCase-like objects which can each have
        run(result) called on them to feed tests to result.
    """
    concurrency = osutils.local_concurrency()
    result = []
    from subunit import ProtocolTestCase
    class TestInSubprocess(ProtocolTestCase):
        def __init__(self, process, name):
            ProtocolTestCase.__init__(self, process.stdout)
            self.process = process
            self.process.stdin.close()
            self.name = name

        def run(self, result):
            try:
                ProtocolTestCase.run(self, result)
            finally:
                self.process.wait()
                os.unlink(self.name)
            # print "pid %d finished" % finished_process
    test_blocks = partition_tests(suite, concurrency)
    for process_tests in test_blocks:
        # ugly; currently reimplement rather than reuses TestCase methods.
        bzr_path = os.path.dirname(os.path.dirname(bzrlib.__file__))+'/bzr'
        if not os.path.isfile(bzr_path):
            # We are probably installed. Assume sys.argv is the right file
            bzr_path = sys.argv[0]
        fd, test_list_file_name = tempfile.mkstemp()
        test_list_file = os.fdopen(fd, 'wb', 1)
        for test in process_tests:
            test_list_file.write(test.id() + '\n')
        test_list_file.close()
        try:
            argv = [bzr_path, 'selftest', '--load-list', test_list_file_name,
                '--subunit']
            if '--no-plugins' in sys.argv:
                argv.append('--no-plugins')
            # stderr=STDOUT would be ideal, but until we prevent noise on
            # stderr it can interrupt the subunit protocol.
            process = Popen(argv, stdin=PIPE, stdout=PIPE, stderr=PIPE,
                bufsize=1)
            test = TestInSubprocess(process, test_list_file_name)
            result.append(test)
        except:
            os.unlink(test_list_file_name)
            raise
    return result


class BZRTransformingResult(unittest.TestResult):

    def __init__(self, target):
        unittest.TestResult.__init__(self)
        self.result = target

    def startTest(self, test):
        self.result.startTest(test)

    def stopTest(self, test):
        self.result.stopTest(test)

    def addError(self, test, err):
        feature = self._error_looks_like('UnavailableFeature: ', err)
        if feature is not None:
            self.result.addNotSupported(test, feature)
        else:
            self.result.addError(test, err)

    def addFailure(self, test, err):
        known = self._error_looks_like('KnownFailure: ', err)
        if known is not None:
            self.result._addKnownFailure(test, [KnownFailure,
                                                KnownFailure(known), None])
        else:
            self.result.addFailure(test, err)

    def addSkip(self, test, reason):
        self.result.addSkip(test, reason)

    def addSuccess(self, test):
        self.result.addSuccess(test)

    def _error_looks_like(self, prefix, err):
        """Deserialize exception and returns the stringify value."""
        import subunit
        value = None
        typ, exc, _ = err
        if isinstance(exc, subunit.RemoteException):
            # stringify the exception gives access to the remote traceback
            # We search the last line for 'prefix'
            lines = str(exc).split('\n')
            while lines and not lines[-1]:
                lines.pop(-1)
            if lines:
                if lines[-1].startswith(prefix):
                    value = lines[-1][len(prefix):]
        return value


# Controlled by "bzr selftest -E=..." option
selftest_debug_flags = set()


def selftest(verbose=False, pattern=".*", stop_on_failure=True,
             transport=None,
             test_suite_factory=None,
             lsprof_timed=None,
             bench_history=None,
             matching_tests_first=None,
             list_only=False,
             random_seed=None,
             exclude_pattern=None,
             strict=False,
             load_list=None,
             debug_flags=None,
             starting_with=None,
             runner_class=None,
             suite_decorators=None,
             ):
    """Run the whole test suite under the enhanced runner"""
    # XXX: Very ugly way to do this...
    # Disable warning about old formats because we don't want it to disturb
    # any blackbox tests.
    from bzrlib import repository
    repository._deprecation_warning_done = True

    global default_transport
    if transport is None:
        transport = default_transport
    old_transport = default_transport
    default_transport = transport
    global selftest_debug_flags
    old_debug_flags = selftest_debug_flags
    if debug_flags is not None:
        selftest_debug_flags = set(debug_flags)
    try:
        if load_list is None:
            keep_only = None
        else:
            keep_only = load_test_id_list(load_list)
        if test_suite_factory is None:
            suite = test_suite(keep_only, starting_with)
        else:
            suite = test_suite_factory()
        return run_suite(suite, 'testbzr', verbose=verbose, pattern=pattern,
                     stop_on_failure=stop_on_failure,
                     transport=transport,
                     lsprof_timed=lsprof_timed,
                     bench_history=bench_history,
                     matching_tests_first=matching_tests_first,
                     list_only=list_only,
                     random_seed=random_seed,
                     exclude_pattern=exclude_pattern,
                     strict=strict,
                     runner_class=runner_class,
                     suite_decorators=suite_decorators,
                     )
    finally:
        default_transport = old_transport
        selftest_debug_flags = old_debug_flags


def load_test_id_list(file_name):
    """Load a test id list from a text file.

    The format is one test id by line.  No special care is taken to impose
    strict rules, these test ids are used to filter the test suite so a test id
    that do not match an existing test will do no harm. This allows user to add
    comments, leave blank lines, etc.
    """
    test_list = []
    try:
        ftest = open(file_name, 'rt')
    except IOError, e:
        if e.errno != errno.ENOENT:
            raise
        else:
            raise errors.NoSuchFile(file_name)

    for test_name in ftest.readlines():
        test_list.append(test_name.strip())
    ftest.close()
    return test_list


def suite_matches_id_list(test_suite, id_list):
    """Warns about tests not appearing or appearing more than once.

    :param test_suite: A TestSuite object.
    :param test_id_list: The list of test ids that should be found in
         test_suite.

    :return: (absents, duplicates) absents is a list containing the test found
        in id_list but not in test_suite, duplicates is a list containing the
        test found multiple times in test_suite.

    When using a prefined test id list, it may occurs that some tests do not
    exist anymore or that some tests use the same id. This function warns the
    tester about potential problems in his workflow (test lists are volatile)
    or in the test suite itself (using the same id for several tests does not
    help to localize defects).
    """
    # Build a dict counting id occurrences
    tests = dict()
    for test in iter_suite_tests(test_suite):
        id = test.id()
        tests[id] = tests.get(id, 0) + 1

    not_found = []
    duplicates = []
    for id in id_list:
        occurs = tests.get(id, 0)
        if not occurs:
            not_found.append(id)
        elif occurs > 1:
            duplicates.append(id)

    return not_found, duplicates


class TestIdList(object):
    """Test id list to filter a test suite.

    Relying on the assumption that test ids are built as:
    <module>[.<class>.<method>][(<param>+)], <module> being in python dotted
    notation, this class offers methods to :
    - avoid building a test suite for modules not refered to in the test list,
    - keep only the tests listed from the module test suite.
    """

    def __init__(self, test_id_list):
        # When a test suite needs to be filtered against us we compare test ids
        # for equality, so a simple dict offers a quick and simple solution.
        self.tests = dict().fromkeys(test_id_list, True)

        # While unittest.TestCase have ids like:
        # <module>.<class>.<method>[(<param+)],
        # doctest.DocTestCase can have ids like:
        # <module>
        # <module>.<class>
        # <module>.<function>
        # <module>.<class>.<method>

        # Since we can't predict a test class from its name only, we settle on
        # a simple constraint: a test id always begins with its module name.

        modules = {}
        for test_id in test_id_list:
            parts = test_id.split('.')
            mod_name = parts.pop(0)
            modules[mod_name] = True
            for part in parts:
                mod_name += '.' + part
                modules[mod_name] = True
        self.modules = modules

    def refers_to(self, module_name):
        """Is there tests for the module or one of its sub modules."""
        return self.modules.has_key(module_name)

    def includes(self, test_id):
        return self.tests.has_key(test_id)


class TestPrefixAliasRegistry(registry.Registry):
    """A registry for test prefix aliases.

    This helps implement shorcuts for the --starting-with selftest
    option. Overriding existing prefixes is not allowed but not fatal (a
    warning will be emitted).
    """

    def register(self, key, obj, help=None, info=None,
                 override_existing=False):
        """See Registry.register.

        Trying to override an existing alias causes a warning to be emitted,
        not a fatal execption.
        """
        try:
            super(TestPrefixAliasRegistry, self).register(
                key, obj, help=help, info=info, override_existing=False)
        except KeyError:
            actual = self.get(key)
            note('Test prefix alias %s is already used for %s, ignoring %s'
                 % (key, actual, obj))

    def resolve_alias(self, id_start):
        """Replace the alias by the prefix in the given string.

        Using an unknown prefix is an error to help catching typos.
        """
        parts = id_start.split('.')
        try:
            parts[0] = self.get(parts[0])
        except KeyError:
            raise errors.BzrCommandError(
                '%s is not a known test prefix alias' % parts[0])
        return '.'.join(parts)


test_prefix_alias_registry = TestPrefixAliasRegistry()
"""Registry of test prefix aliases."""


# This alias allows to detect typos ('bzrlin.') by making all valid test ids
# appear prefixed ('bzrlib.' is "replaced" by 'bzrlib.').
test_prefix_alias_registry.register('bzrlib', 'bzrlib')

# Obvious higest levels prefixes, feel free to add your own via a plugin
test_prefix_alias_registry.register('bd', 'bzrlib.doc')
test_prefix_alias_registry.register('bu', 'bzrlib.utils')
test_prefix_alias_registry.register('bt', 'bzrlib.tests')
test_prefix_alias_registry.register('bb', 'bzrlib.tests.blackbox')
test_prefix_alias_registry.register('bp', 'bzrlib.plugins')


def test_suite(keep_only=None, starting_with=None):
    """Build and return TestSuite for the whole of bzrlib.

    :param keep_only: A list of test ids limiting the suite returned.

    :param starting_with: An id limiting the suite returned to the tests
         starting with it.

    This function can be replaced if you need to change the default test
    suite on a global basis, but it is not encouraged.
    """
    testmod_names = [
                   'bzrlib.doc',
                   'bzrlib.tests.blackbox',
                   'bzrlib.tests.commands',
                   'bzrlib.tests.per_branch',
                   'bzrlib.tests.per_bzrdir',
                   'bzrlib.tests.per_interrepository',
                   'bzrlib.tests.per_intertree',
                   'bzrlib.tests.per_inventory',
                   'bzrlib.tests.per_interbranch',
                   'bzrlib.tests.per_lock',
                   'bzrlib.tests.per_transport',
                   'bzrlib.tests.per_tree',
                   'bzrlib.tests.per_repository',
                   'bzrlib.tests.per_repository_chk',
                   'bzrlib.tests.per_repository_reference',
                   'bzrlib.tests.per_workingtree',
                   'bzrlib.tests.test__annotator',
                   'bzrlib.tests.test__chk_map',
                   'bzrlib.tests.test__dirstate_helpers',
                   'bzrlib.tests.test__groupcompress',
                   'bzrlib.tests.test__known_graph',
                   'bzrlib.tests.test__rio',
                   'bzrlib.tests.test__walkdirs_win32',
                   'bzrlib.tests.test_ancestry',
                   'bzrlib.tests.test_annotate',
                   'bzrlib.tests.test_api',
                   'bzrlib.tests.test_atomicfile',
                   'bzrlib.tests.test_bad_files',
                   'bzrlib.tests.test_bencode',
                   'bzrlib.tests.test_bisect_multi',
                   'bzrlib.tests.test_branch',
                   'bzrlib.tests.test_branchbuilder',
                   'bzrlib.tests.test_btree_index',
                   'bzrlib.tests.test_bugtracker',
                   'bzrlib.tests.test_bundle',
                   'bzrlib.tests.test_bzrdir',
                   'bzrlib.tests.test__chunks_to_lines',
                   'bzrlib.tests.test_cache_utf8',
                   'bzrlib.tests.test_chk_map',
                   'bzrlib.tests.test_chk_serializer',
                   'bzrlib.tests.test_chunk_writer',
                   'bzrlib.tests.test_clean_tree',
                   'bzrlib.tests.test_commands',
                   'bzrlib.tests.test_commit',
                   'bzrlib.tests.test_commit_merge',
                   'bzrlib.tests.test_config',
                   'bzrlib.tests.test_conflicts',
                   'bzrlib.tests.test_counted_lock',
                   'bzrlib.tests.test_decorators',
                   'bzrlib.tests.test_delta',
                   'bzrlib.tests.test_debug',
                   'bzrlib.tests.test_deprecated_graph',
                   'bzrlib.tests.test_diff',
                   'bzrlib.tests.test_directory_service',
                   'bzrlib.tests.test_dirstate',
                   'bzrlib.tests.test_email_message',
                   'bzrlib.tests.test_eol_filters',
                   'bzrlib.tests.test_errors',
                   'bzrlib.tests.test_export',
                   'bzrlib.tests.test_extract',
                   'bzrlib.tests.test_fetch',
                   'bzrlib.tests.test_fifo_cache',
                   'bzrlib.tests.test_filters',
                   'bzrlib.tests.test_ftp_transport',
                   'bzrlib.tests.test_foreign',
                   'bzrlib.tests.test_generate_docs',
                   'bzrlib.tests.test_generate_ids',
                   'bzrlib.tests.test_globbing',
                   'bzrlib.tests.test_gpg',
                   'bzrlib.tests.test_graph',
                   'bzrlib.tests.test_groupcompress',
                   'bzrlib.tests.test_hashcache',
                   'bzrlib.tests.test_help',
                   'bzrlib.tests.test_hooks',
                   'bzrlib.tests.test_http',
                   'bzrlib.tests.test_http_response',
                   'bzrlib.tests.test_https_ca_bundle',
                   'bzrlib.tests.test_identitymap',
                   'bzrlib.tests.test_ignores',
                   'bzrlib.tests.test_index',
                   'bzrlib.tests.test_info',
                   'bzrlib.tests.test_inv',
                   'bzrlib.tests.test_inventory_delta',
                   'bzrlib.tests.test_knit',
                   'bzrlib.tests.test_lazy_import',
                   'bzrlib.tests.test_lazy_regex',
                   'bzrlib.tests.test_lockable_files',
                   'bzrlib.tests.test_lockdir',
                   'bzrlib.tests.test_log',
                   'bzrlib.tests.test_lru_cache',
                   'bzrlib.tests.test_lsprof',
                   'bzrlib.tests.test_mail_client',
                   'bzrlib.tests.test_memorytree',
                   'bzrlib.tests.test_merge',
                   'bzrlib.tests.test_merge3',
                   'bzrlib.tests.test_merge_core',
                   'bzrlib.tests.test_merge_directive',
                   'bzrlib.tests.test_missing',
                   'bzrlib.tests.test_msgeditor',
                   'bzrlib.tests.test_multiparent',
                   'bzrlib.tests.test_mutabletree',
                   'bzrlib.tests.test_nonascii',
                   'bzrlib.tests.test_options',
                   'bzrlib.tests.test_osutils',
                   'bzrlib.tests.test_osutils_encodings',
                   'bzrlib.tests.test_pack',
                   'bzrlib.tests.test_pack_repository',
                   'bzrlib.tests.test_patch',
                   'bzrlib.tests.test_patches',
                   'bzrlib.tests.test_permissions',
                   'bzrlib.tests.test_plugins',
                   'bzrlib.tests.test_progress',
                   'bzrlib.tests.test_read_bundle',
                   'bzrlib.tests.test_reconcile',
                   'bzrlib.tests.test_reconfigure',
                   'bzrlib.tests.test_registry',
                   'bzrlib.tests.test_remote',
                   'bzrlib.tests.test_rename_map',
                   'bzrlib.tests.test_repository',
                   'bzrlib.tests.test_revert',
                   'bzrlib.tests.test_revision',
                   'bzrlib.tests.test_revisionspec',
                   'bzrlib.tests.test_revisiontree',
                   'bzrlib.tests.test_rio',
                   'bzrlib.tests.test_rules',
                   'bzrlib.tests.test_sampler',
                   'bzrlib.tests.test_selftest',
                   'bzrlib.tests.test_serializer',
                   'bzrlib.tests.test_setup',
                   'bzrlib.tests.test_sftp_transport',
                   'bzrlib.tests.test_shelf',
                   'bzrlib.tests.test_shelf_ui',
                   'bzrlib.tests.test_smart',
                   'bzrlib.tests.test_smart_add',
                   'bzrlib.tests.test_smart_request',
                   'bzrlib.tests.test_smart_transport',
                   'bzrlib.tests.test_smtp_connection',
                   'bzrlib.tests.test_source',
                   'bzrlib.tests.test_ssh_transport',
                   'bzrlib.tests.test_status',
                   'bzrlib.tests.test_store',
                   'bzrlib.tests.test_strace',
                   'bzrlib.tests.test_subsume',
                   'bzrlib.tests.test_switch',
                   'bzrlib.tests.test_symbol_versioning',
                   'bzrlib.tests.test_tag',
                   'bzrlib.tests.test_testament',
                   'bzrlib.tests.test_textfile',
                   'bzrlib.tests.test_textmerge',
                   'bzrlib.tests.test_timestamp',
                   'bzrlib.tests.test_trace',
                   'bzrlib.tests.test_transactions',
                   'bzrlib.tests.test_transform',
                   'bzrlib.tests.test_transport',
                   'bzrlib.tests.test_transport_log',
                   'bzrlib.tests.test_tree',
                   'bzrlib.tests.test_treebuilder',
                   'bzrlib.tests.test_tsort',
                   'bzrlib.tests.test_tuned_gzip',
                   'bzrlib.tests.test_ui',
                   'bzrlib.tests.test_uncommit',
                   'bzrlib.tests.test_upgrade',
                   'bzrlib.tests.test_upgrade_stacked',
                   'bzrlib.tests.test_urlutils',
                   'bzrlib.tests.test_version',
                   'bzrlib.tests.test_version_info',
                   'bzrlib.tests.test_versionedfile',
                   'bzrlib.tests.test_weave',
                   'bzrlib.tests.test_whitebox',
                   'bzrlib.tests.test_win32utils',
                   'bzrlib.tests.test_workingtree',
                   'bzrlib.tests.test_workingtree_4',
                   'bzrlib.tests.test_wsgi',
                   'bzrlib.tests.test_xml',
                   ]

    loader = TestUtil.TestLoader()

    if keep_only is not None:
        id_filter = TestIdList(keep_only)
    if starting_with:
        starting_with = [test_prefix_alias_registry.resolve_alias(start)
                         for start in starting_with]
        # We take precedence over keep_only because *at loading time* using
        # both options means we will load less tests for the same final result.
        def interesting_module(name):
            for start in starting_with:
                if (
                    # Either the module name starts with the specified string
                    name.startswith(start)
                    # or it may contain tests starting with the specified string
                    or start.startswith(name)
                    ):
                    return True
            return False
        loader = TestUtil.FilteredByModuleTestLoader(interesting_module)

    elif keep_only is not None:
        loader = TestUtil.FilteredByModuleTestLoader(id_filter.refers_to)
        def interesting_module(name):
            return id_filter.refers_to(name)

    else:
        loader = TestUtil.TestLoader()
        def interesting_module(name):
            # No filtering, all modules are interesting
            return True

    suite = loader.suiteClass()

    # modules building their suite with loadTestsFromModuleNames
    suite.addTest(loader.loadTestsFromModuleNames(testmod_names))

    modules_to_doctest = [
        'bzrlib',
        'bzrlib.branchbuilder',
        'bzrlib.export',
        'bzrlib.inventory',
        'bzrlib.iterablefile',
        'bzrlib.lockdir',
        'bzrlib.merge3',
        'bzrlib.option',
        'bzrlib.symbol_versioning',
        'bzrlib.tests',
        'bzrlib.timestamp',
        'bzrlib.version_info_formats.format_custom',
        ]

    for mod in modules_to_doctest:
        if not interesting_module(mod):
            # No tests to keep here, move along
            continue
        try:
            # note that this really does mean "report only" -- doctest
            # still runs the rest of the examples
            doc_suite = doctest.DocTestSuite(mod,
                optionflags=doctest.REPORT_ONLY_FIRST_FAILURE)
        except ValueError, e:
            print '**failed to get doctest for: %s\n%s' % (mod, e)
            raise
        if len(doc_suite._tests) == 0:
            raise errors.BzrError("no doctests found in %s" % (mod,))
        suite.addTest(doc_suite)

    default_encoding = sys.getdefaultencoding()
    for name, plugin in bzrlib.plugin.plugins().items():
        if not interesting_module(plugin.module.__name__):
            continue
        plugin_suite = plugin.test_suite()
        # We used to catch ImportError here and turn it into just a warning,
        # but really if you don't have --no-plugins this should be a failure.
        # mbp 20080213 - see http://bugs.launchpad.net/bugs/189771
        if plugin_suite is None:
            plugin_suite = plugin.load_plugin_tests(loader)
        if plugin_suite is not None:
            suite.addTest(plugin_suite)
        if default_encoding != sys.getdefaultencoding():
            bzrlib.trace.warning(
                'Plugin "%s" tried to reset default encoding to: %s', name,
                sys.getdefaultencoding())
            reload(sys)
            sys.setdefaultencoding(default_encoding)

    if starting_with:
        suite = filter_suite_by_id_startswith(suite, starting_with)

    if keep_only is not None:
        # Now that the referred modules have loaded their tests, keep only the
        # requested ones.
        suite = filter_suite_by_id_list(suite, id_filter)
        # Do some sanity checks on the id_list filtering
        not_found, duplicates = suite_matches_id_list(suite, keep_only)
        if starting_with:
            # The tester has used both keep_only and starting_with, so he is
            # already aware that some tests are excluded from the list, there
            # is no need to tell him which.
            pass
        else:
            # Some tests mentioned in the list are not in the test suite. The
            # list may be out of date, report to the tester.
            for id in not_found:
                bzrlib.trace.warning('"%s" not found in the test suite', id)
        for id in duplicates:
            bzrlib.trace.warning('"%s" is used as an id by several tests', id)

    return suite


def multiply_scenarios(scenarios_left, scenarios_right):
    """Multiply two sets of scenarios.

    :returns: the cartesian product of the two sets of scenarios, that is
        a scenario for every possible combination of a left scenario and a
        right scenario.
    """
    return [
        ('%s,%s' % (left_name, right_name),
         dict(left_dict.items() + right_dict.items()))
        for left_name, left_dict in scenarios_left
        for right_name, right_dict in scenarios_right]


def multiply_tests(tests, scenarios, result):
    """Multiply tests_list by scenarios into result.

    This is the core workhorse for test parameterisation.

    Typically the load_tests() method for a per-implementation test suite will
    call multiply_tests and return the result.

    :param tests: The tests to parameterise.
    :param scenarios: The scenarios to apply: pairs of (scenario_name,
        scenario_param_dict).
    :param result: A TestSuite to add created tests to.

    This returns the passed in result TestSuite with the cross product of all
    the tests repeated once for each scenario.  Each test is adapted by adding
    the scenario name at the end of its id(), and updating the test object's
    __dict__ with the scenario_param_dict.

    >>> import bzrlib.tests.test_sampler
    >>> r = multiply_tests(
    ...     bzrlib.tests.test_sampler.DemoTest('test_nothing'),
    ...     [('one', dict(param=1)),
    ...      ('two', dict(param=2))],
    ...     TestSuite())
    >>> tests = list(iter_suite_tests(r))
    >>> len(tests)
    2
    >>> tests[0].id()
    'bzrlib.tests.test_sampler.DemoTest.test_nothing(one)'
    >>> tests[0].param
    1
    >>> tests[1].param
    2
    """
    for test in iter_suite_tests(tests):
        apply_scenarios(test, scenarios, result)
    return result


def apply_scenarios(test, scenarios, result):
    """Apply the scenarios in scenarios to test and add to result.

    :param test: The test to apply scenarios to.
    :param scenarios: An iterable of scenarios to apply to test.
    :return: result
    :seealso: apply_scenario
    """
    for scenario in scenarios:
        result.addTest(apply_scenario(test, scenario))
    return result


def apply_scenario(test, scenario):
    """Copy test and apply scenario to it.

    :param test: A test to adapt.
    :param scenario: A tuple describing the scenarion.
        The first element of the tuple is the new test id.
        The second element is a dict containing attributes to set on the
        test.
    :return: The adapted test.
    """
    new_id = "%s(%s)" % (test.id(), scenario[0])
    new_test = clone_test(test, new_id)
    for name, value in scenario[1].items():
        setattr(new_test, name, value)
    return new_test


def clone_test(test, new_id):
    """Clone a test giving it a new id.

    :param test: The test to clone.
    :param new_id: The id to assign to it.
    :return: The new test.
    """
    from copy import deepcopy
    new_test = deepcopy(test)
    new_test.id = lambda: new_id
    return new_test


def _rmtree_temp_dir(dirname):
    # If LANG=C we probably have created some bogus paths
    # which rmtree(unicode) will fail to delete
    # so make sure we are using rmtree(str) to delete everything
    # except on win32, where rmtree(str) will fail
    # since it doesn't have the property of byte-stream paths
    # (they are either ascii or mbcs)
    if sys.platform == 'win32':
        # make sure we are using the unicode win32 api
        dirname = unicode(dirname)
    else:
        dirname = dirname.encode(sys.getfilesystemencoding())
    try:
        osutils.rmtree(dirname)
    except OSError, e:
        if sys.platform == 'win32' and e.errno == errno.EACCES:
            sys.stderr.write('Permission denied: '
                             'unable to remove testing dir '
                             '%s\n%s'
                             % (os.path.basename(dirname), e))
        else:
            raise


class Feature(object):
    """An operating system Feature."""

    def __init__(self):
        self._available = None

    def available(self):
        """Is the feature available?

        :return: True if the feature is available.
        """
        if self._available is None:
            self._available = self._probe()
        return self._available

    def _probe(self):
        """Implement this method in concrete features.

        :return: True if the feature is available.
        """
        raise NotImplementedError

    def __str__(self):
        if getattr(self, 'feature_name', None):
            return self.feature_name()
        return self.__class__.__name__


class _SymlinkFeature(Feature):

    def _probe(self):
        return osutils.has_symlinks()

    def feature_name(self):
        return 'symlinks'

SymlinkFeature = _SymlinkFeature()


class _HardlinkFeature(Feature):

    def _probe(self):
        return osutils.has_hardlinks()

    def feature_name(self):
        return 'hardlinks'

HardlinkFeature = _HardlinkFeature()


class _OsFifoFeature(Feature):

    def _probe(self):
        return getattr(os, 'mkfifo', None)

    def feature_name(self):
        return 'filesystem fifos'

OsFifoFeature = _OsFifoFeature()


class _UnicodeFilenameFeature(Feature):
    """Does the filesystem support Unicode filenames?"""

    def _probe(self):
        try:
            # Check for character combinations unlikely to be covered by any
            # single non-unicode encoding. We use the characters
            # - greek small letter alpha (U+03B1) and
            # - braille pattern dots-123456 (U+283F).
            os.stat(u'\u03b1\u283f')
        except UnicodeEncodeError:
            return False
        except (IOError, OSError):
            # The filesystem allows the Unicode filename but the file doesn't
            # exist.
            return True
        else:
            # The filesystem allows the Unicode filename and the file exists,
            # for some reason.
            return True

UnicodeFilenameFeature = _UnicodeFilenameFeature()


def probe_unicode_in_user_encoding():
    """Try to encode several unicode strings to use in unicode-aware tests.
    Return first successfull match.

    :return:  (unicode value, encoded plain string value) or (None, None)
    """
    possible_vals = [u'm\xb5', u'\xe1', u'\u0410']
    for uni_val in possible_vals:
        try:
            str_val = uni_val.encode(osutils.get_user_encoding())
        except UnicodeEncodeError:
            # Try a different character
            pass
        else:
            return uni_val, str_val
    return None, None


def probe_bad_non_ascii(encoding):
    """Try to find [bad] character with code [128..255]
    that cannot be decoded to unicode in some encoding.
    Return None if all non-ascii characters is valid
    for given encoding.
    """
    for i in xrange(128, 256):
        char = chr(i)
        try:
            char.decode(encoding)
        except UnicodeDecodeError:
            return char
    return None


class _HTTPSServerFeature(Feature):
    """Some tests want an https Server, check if one is available.

    Right now, the only way this is available is under python2.6 which provides
    an ssl module.
    """

    def _probe(self):
        try:
            import ssl
            return True
        except ImportError:
            return False

    def feature_name(self):
        return 'HTTPSServer'


HTTPSServerFeature = _HTTPSServerFeature()


class _UnicodeFilename(Feature):
    """Does the filesystem support Unicode filenames?"""

    def _probe(self):
        try:
            os.stat(u'\u03b1')
        except UnicodeEncodeError:
            return False
        except (IOError, OSError):
            # The filesystem allows the Unicode filename but the file doesn't
            # exist.
            return True
        else:
            # The filesystem allows the Unicode filename and the file exists,
            # for some reason.
            return True

UnicodeFilename = _UnicodeFilename()


class _UTF8Filesystem(Feature):
    """Is the filesystem UTF-8?"""

    def _probe(self):
        if osutils._fs_enc.upper() in ('UTF-8', 'UTF8'):
            return True
        return False

UTF8Filesystem = _UTF8Filesystem()


class _CaseInsCasePresFilenameFeature(Feature):
    """Is the file-system case insensitive, but case-preserving?"""

    def _probe(self):
        fileno, name = tempfile.mkstemp(prefix='MixedCase')
        try:
            # first check truly case-preserving for created files, then check
            # case insensitive when opening existing files.
            name = osutils.normpath(name)
            base, rel = osutils.split(name)
            found_rel = osutils.canonical_relpath(base, name)
            return (found_rel == rel
                    and os.path.isfile(name.upper())
                    and os.path.isfile(name.lower()))
        finally:
            os.close(fileno)
            os.remove(name)

    def feature_name(self):
        return "case-insensitive case-preserving filesystem"

CaseInsCasePresFilenameFeature = _CaseInsCasePresFilenameFeature()


class _CaseInsensitiveFilesystemFeature(Feature):
    """Check if underlying filesystem is case-insensitive but *not* case
    preserving.
    """
    # Note that on Windows, Cygwin, MacOS etc, the file-systems are far
    # more likely to be case preserving, so this case is rare.

    def _probe(self):
        if CaseInsCasePresFilenameFeature.available():
            return False

        if TestCaseWithMemoryTransport.TEST_ROOT is None:
            root = osutils.mkdtemp(prefix='testbzr-', suffix='.tmp')
            TestCaseWithMemoryTransport.TEST_ROOT = root
        else:
            root = TestCaseWithMemoryTransport.TEST_ROOT
        tdir = osutils.mkdtemp(prefix='case-sensitive-probe-', suffix='',
            dir=root)
        name_a = osutils.pathjoin(tdir, 'a')
        name_A = osutils.pathjoin(tdir, 'A')
        os.mkdir(name_a)
        result = osutils.isdir(name_A)
        _rmtree_temp_dir(tdir)
        return result

    def feature_name(self):
        return 'case-insensitive filesystem'

CaseInsensitiveFilesystemFeature = _CaseInsensitiveFilesystemFeature()


class _SubUnitFeature(Feature):
    """Check if subunit is available."""

    def _probe(self):
        try:
            import subunit
            return True
        except ImportError:
            return False

    def feature_name(self):
        return 'subunit'

SubUnitFeature = _SubUnitFeature()
# Only define SubUnitBzrRunner if subunit is available.
try:
    from subunit import TestProtocolClient
    try:
        from subunit.test_results import AutoTimingTestResultDecorator
    except ImportError:
        AutoTimingTestResultDecorator = lambda x:x
    class SubUnitBzrRunner(TextTestRunner):
        def run(self, test):
            result = AutoTimingTestResultDecorator(
                TestProtocolClient(self.stream))
            test.run(result)
            return result
except ImportError:
    pass<|MERGE_RESOLUTION|>--- conflicted
+++ resolved
@@ -736,15 +736,13 @@
     See also CannedInputUIFactory which lets you provide programmatic input in
     a structured way.
     """
-<<<<<<< HEAD
     # TODO: Capture progress events at the model level and allow them to be
     # observed by tests that care.
-=======
+    #
     # XXX: Should probably unify more with CannedInputUIFactory or a
     # particular configuration of TextUIFactory, or otherwise have a clearer
     # idea of how they're supposed to be different.
     # See https://bugs.edge.launchpad.net/bzr/+bug/408213
->>>>>>> 428d08ef
 
     def __init__(self, stdout=None, stderr=None, stdin=None):
         if stdin is not None:
