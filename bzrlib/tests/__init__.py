# Copyright (C) 2005, 2006 Canonical Ltd
#
# This program is free software; you can redistribute it and/or modify
# it under the terms of the GNU General Public License as published by
# the Free Software Foundation; either version 2 of the License, or
# (at your option) any later version.
#
# This program is distributed in the hope that it will be useful,
# but WITHOUT ANY WARRANTY; without even the implied warranty of
# MERCHANTABILITY or FITNESS FOR A PARTICULAR PURPOSE.  See the
# GNU General Public License for more details.
#
# You should have received a copy of the GNU General Public License
# along with this program; if not, write to the Free Software
# Foundation, Inc., 59 Temple Place, Suite 330, Boston, MA  02111-1307  USA


# TODO: Perhaps there should be an API to find out if bzr running under the
# test suite -- some plugins might want to avoid making intrusive changes if
# this is the case.  However, we want behaviour under to test to diverge as
# little as possible, so this should be used rarely if it's added at all.
# (Suggestion from j-a-meinel, 2005-11-24)

# NOTE: Some classes in here use camelCaseNaming() rather than
# underscore_naming().  That's for consistency with unittest; it's not the
# general style of bzrlib.  Please continue that consistency when adding e.g.
# new assertFoo() methods.

import codecs
from cStringIO import StringIO
import difflib
import doctest
import errno
import logging
import os
import re
import shlex
import stat
from subprocess import Popen, PIPE
import sys
import tempfile
import unittest
import time


from bzrlib import memorytree
import bzrlib.branch
import bzrlib.bzrdir as bzrdir
import bzrlib.commands
import bzrlib.bundle.serializer
import bzrlib.errors as errors
import bzrlib.export
import bzrlib.inventory
import bzrlib.iterablefile
import bzrlib.lockdir
try:
    import bzrlib.lsprof
except ImportError:
    # lsprof not available
    pass
from bzrlib.merge import merge_inner
import bzrlib.merge3
import bzrlib.osutils
import bzrlib.osutils as osutils
import bzrlib.plugin
import bzrlib.progress as progress
from bzrlib.revision import common_ancestor
import bzrlib.store
from bzrlib import symbol_versioning
import bzrlib.trace
from bzrlib.transport import get_transport
import bzrlib.transport
from bzrlib.transport.local import LocalURLServer
from bzrlib.transport.memory import MemoryServer
from bzrlib.transport.readonly import ReadonlyServer
from bzrlib.trace import mutter
from bzrlib.tests import TestUtil
from bzrlib.tests.TestUtil import (
                          TestSuite,
                          TestLoader,
                          )
from bzrlib.tests.treeshape import build_tree_contents
import bzrlib.urlutils as urlutils
from bzrlib.workingtree import WorkingTree, WorkingTreeFormat2

default_transport = LocalURLServer

MODULES_TO_TEST = []
MODULES_TO_DOCTEST = [
                      bzrlib.bundle.serializer,
                      bzrlib.errors,
                      bzrlib.export,
                      bzrlib.inventory,
                      bzrlib.iterablefile,
                      bzrlib.lockdir,
                      bzrlib.merge3,
                      bzrlib.option,
                      bzrlib.store,
                      ]


def packages_to_test():
    """Return a list of packages to test.

    The packages are not globally imported so that import failures are
    triggered when running selftest, not when importing the command.
    """
    import bzrlib.doc
    import bzrlib.tests.blackbox
    import bzrlib.tests.branch_implementations
    import bzrlib.tests.bzrdir_implementations
    import bzrlib.tests.interrepository_implementations
    import bzrlib.tests.interversionedfile_implementations
    import bzrlib.tests.intertree_implementations
    import bzrlib.tests.repository_implementations
    import bzrlib.tests.revisionstore_implementations
    import bzrlib.tests.tree_implementations
    import bzrlib.tests.workingtree_implementations
    return [
            bzrlib.doc,
            bzrlib.tests.blackbox,
            bzrlib.tests.branch_implementations,
            bzrlib.tests.bzrdir_implementations,
            bzrlib.tests.interrepository_implementations,
            bzrlib.tests.interversionedfile_implementations,
            bzrlib.tests.intertree_implementations,
            bzrlib.tests.repository_implementations,
            bzrlib.tests.revisionstore_implementations,
            bzrlib.tests.tree_implementations,
            bzrlib.tests.workingtree_implementations,
            ]


class _MyResult(unittest._TextTestResult):
    """Custom TestResult.

    Shows output in a different format, including displaying runtime for tests.
    """
    stop_early = False
    
    def __init__(self, stream, descriptions, verbosity, pb=None,
                 bench_history=None):
        """Construct new TestResult.

        :param bench_history: Optionally, a writable file object to accumulate
            benchmark results.
        """
        unittest._TextTestResult.__init__(self, stream, descriptions, verbosity)
        self.pb = pb
        if bench_history is not None:
            from bzrlib.version import _get_bzr_source_tree
            src_tree = _get_bzr_source_tree()
            if src_tree:
                try:
                    revision_id = src_tree.get_parent_ids()[0]
                except IndexError:
                    # XXX: if this is a brand new tree, do the same as if there
                    # is no branch.
                    revision_id = ''
            else:
                # XXX: If there's no branch, what should we do?
                revision_id = ''
            bench_history.write("--date %s %s\n" % (time.time(), revision_id))
        self._bench_history = bench_history
    
    def extractBenchmarkTime(self, testCase):
        """Add a benchmark time for the current test case."""
        self._benchmarkTime = getattr(testCase, "_benchtime", None)
    
    def _elapsedTestTimeString(self):
        """Return a time string for the overall time the current test has taken."""
        return self._formatTime(time.time() - self._start_time)

    def _testTimeString(self):
        if self._benchmarkTime is not None:
            return "%s/%s" % (
                self._formatTime(self._benchmarkTime),
                self._elapsedTestTimeString())
        else:
            return "      %s" % self._elapsedTestTimeString()

    def _formatTime(self, seconds):
        """Format seconds as milliseconds with leading spaces."""
        return "%5dms" % (1000 * seconds)

    def _ellipsise_unimportant_words(self, a_string, final_width,
                                   keep_start=False):
        """Add ellipses (sp?) for overly long strings.
        
        :param keep_start: If true preserve the start of a_string rather
                           than the end of it.
        """
        if keep_start:
            if len(a_string) > final_width:
                result = a_string[:final_width-3] + '...'
            else:
                result = a_string
        else:
            if len(a_string) > final_width:
                result = '...' + a_string[3-final_width:]
            else:
                result = a_string
        return result.ljust(final_width)

    def startTest(self, test):
        unittest.TestResult.startTest(self, test)
        # In a short description, the important words are in
        # the beginning, but in an id, the important words are
        # at the end
        SHOW_DESCRIPTIONS = False

        if not self.showAll and self.dots and self.pb is not None:
            final_width = 13
        else:
            final_width = osutils.terminal_width()
            final_width = final_width - 15 - 8
        what = None
        if SHOW_DESCRIPTIONS:
            what = test.shortDescription()
            if what:
                what = self._ellipsise_unimportant_words(what, final_width, keep_start=True)
        if what is None:
            what = test.id()
            if what.startswith('bzrlib.tests.'):
                what = what[13:]
            what = self._ellipsise_unimportant_words(what, final_width)
        if self.showAll:
            self.stream.write(what)
        elif self.dots and self.pb is not None:
            self.pb.update(what, self.testsRun - 1, None)
        self.stream.flush()
        self._recordTestStartTime()

    def _recordTestStartTime(self):
        """Record that a test has started."""
        self._start_time = time.time()

    def addError(self, test, err):
        if isinstance(err[1], TestSkipped):
            return self.addSkipped(test, err)    
        unittest.TestResult.addError(self, test, err)
        # We can only do this if we have one of our TestCases, not if
        # we have a doctest.
        setKeepLogfile = getattr(test, 'setKeepLogfile', None)
        if setKeepLogfile is not None:
            setKeepLogfile()
        self.extractBenchmarkTime(test)
        if self.showAll:
            self.stream.writeln("ERROR %s" % self._testTimeString())
        elif self.dots and self.pb is None:
            self.stream.write('E')
        elif self.dots:
            self.pb.update(self._ellipsise_unimportant_words('ERROR', 13), self.testsRun, None)
            self.pb.note(self._ellipsise_unimportant_words(
                            test.id() + ': ERROR',
                            osutils.terminal_width()))
        self.stream.flush()
        if self.stop_early:
            self.stop()

    def addFailure(self, test, err):
        unittest.TestResult.addFailure(self, test, err)
        # We can only do this if we have one of our TestCases, not if
        # we have a doctest.
        setKeepLogfile = getattr(test, 'setKeepLogfile', None)
        if setKeepLogfile is not None:
            setKeepLogfile()
        self.extractBenchmarkTime(test)
        if self.showAll:
            self.stream.writeln(" FAIL %s" % self._testTimeString())
        elif self.dots and self.pb is None:
            self.stream.write('F')
        elif self.dots:
            self.pb.update(self._ellipsise_unimportant_words('FAIL', 13), self.testsRun, None)
            self.pb.note(self._ellipsise_unimportant_words(
                            test.id() + ': FAIL',
                            osutils.terminal_width()))
        self.stream.flush()
        if self.stop_early:
            self.stop()

    def addSuccess(self, test):
        self.extractBenchmarkTime(test)
        if self._bench_history is not None:
            if self._benchmarkTime is not None:
                self._bench_history.write("%s %s\n" % (
                    self._formatTime(self._benchmarkTime),
                    test.id()))
        if self.showAll:
            self.stream.writeln('   OK %s' % self._testTimeString())
            for bench_called, stats in getattr(test, '_benchcalls', []):
                self.stream.writeln('LSProf output for %s(%s, %s)' % bench_called)
                stats.pprint(file=self.stream)
        elif self.dots and self.pb is None:
            self.stream.write('~')
        elif self.dots:
            self.pb.update(self._ellipsise_unimportant_words('OK', 13), self.testsRun, None)
        self.stream.flush()
        unittest.TestResult.addSuccess(self, test)

    def addSkipped(self, test, skip_excinfo):
        self.extractBenchmarkTime(test)
        if self.showAll:
            print >>self.stream, ' SKIP %s' % self._testTimeString()
            print >>self.stream, '     %s' % skip_excinfo[1]
        elif self.dots and self.pb is None:
            self.stream.write('S')
        elif self.dots:
            self.pb.update(self._ellipsise_unimportant_words('SKIP', 13), self.testsRun, None)
        self.stream.flush()
        # seems best to treat this as success from point-of-view of unittest
        # -- it actually does nothing so it barely matters :)
        try:
            test.tearDown()
        except KeyboardInterrupt:
            raise
        except:
            self.addError(test, test.__exc_info())
        else:
            unittest.TestResult.addSuccess(self, test)

    def printErrorList(self, flavour, errors):
        for test, err in errors:
            self.stream.writeln(self.separator1)
            self.stream.writeln("%s: %s" % (flavour, self.getDescription(test)))
            if getattr(test, '_get_log', None) is not None:
                print >>self.stream
                print >>self.stream, \
                        ('vvvv[log from %s]' % test.id()).ljust(78,'-')
                print >>self.stream, test._get_log()
                print >>self.stream, \
                        ('^^^^[log from %s]' % test.id()).ljust(78,'-')
            self.stream.writeln(self.separator2)
            self.stream.writeln("%s" % err)


class TextTestRunner(object):
    stop_on_failure = False

    def __init__(self,
                 stream=sys.stderr,
                 descriptions=0,
                 verbosity=1,
                 keep_output=False,
                 pb=None,
                 bench_history=None):
        self.stream = unittest._WritelnDecorator(stream)
        self.descriptions = descriptions
        self.verbosity = verbosity
        self.keep_output = keep_output
        self.pb = pb
        self._bench_history = bench_history

    def _makeResult(self):
        result = _MyResult(self.stream,
                           self.descriptions,
                           self.verbosity,
                           pb=self.pb,
                           bench_history=self._bench_history)
        result.stop_early = self.stop_on_failure
        return result

    def run(self, test):
        "Run the given test case or test suite."
        result = self._makeResult()
        startTime = time.time()
        if self.pb is not None:
            self.pb.update('Running tests', 0, test.countTestCases())
        test.run(result)
        stopTime = time.time()
        timeTaken = stopTime - startTime
        result.printErrors()
        self.stream.writeln(result.separator2)
        run = result.testsRun
        self.stream.writeln("Ran %d test%s in %.3fs" %
                            (run, run != 1 and "s" or "", timeTaken))
        self.stream.writeln()
        if not result.wasSuccessful():
            self.stream.write("FAILED (")
            failed, errored = map(len, (result.failures, result.errors))
            if failed:
                self.stream.write("failures=%d" % failed)
            if errored:
                if failed: self.stream.write(", ")
                self.stream.write("errors=%d" % errored)
            self.stream.writeln(")")
        else:
            self.stream.writeln("OK")
        if self.pb is not None:
            self.pb.update('Cleaning up', 0, 1)
        # This is still a little bogus, 
        # but only a little. Folk not using our testrunner will
        # have to delete their temp directories themselves.
        test_root = TestCaseWithMemoryTransport.TEST_ROOT
        if result.wasSuccessful() or not self.keep_output:
            if test_root is not None:
                # If LANG=C we probably have created some bogus paths
                # which rmtree(unicode) will fail to delete
                # so make sure we are using rmtree(str) to delete everything
                # except on win32, where rmtree(str) will fail
                # since it doesn't have the property of byte-stream paths
                # (they are either ascii or mbcs)
                if sys.platform == 'win32':
                    # make sure we are using the unicode win32 api
                    test_root = unicode(test_root)
                else:
                    test_root = test_root.encode(
                        sys.getfilesystemencoding())
                osutils.rmtree(test_root)
        else:
            if self.pb is not None:
                self.pb.note("Failed tests working directories are in '%s'\n",
                             test_root)
            else:
                self.stream.writeln(
                    "Failed tests working directories are in '%s'\n" %
                    test_root)
        TestCaseWithMemoryTransport.TEST_ROOT = None
        if self.pb is not None:
            self.pb.clear()
        return result


def iter_suite_tests(suite):
    """Return all tests in a suite, recursing through nested suites"""
    for item in suite._tests:
        if isinstance(item, unittest.TestCase):
            yield item
        elif isinstance(item, unittest.TestSuite):
            for r in iter_suite_tests(item):
                yield r
        else:
            raise Exception('unknown object %r inside test suite %r'
                            % (item, suite))


class TestSkipped(Exception):
    """Indicates that a test was intentionally skipped, rather than failing."""


class CommandFailed(Exception):
    pass


class StringIOWrapper(object):
    """A wrapper around cStringIO which just adds an encoding attribute.
    
    Internally we can check sys.stdout to see what the output encoding
    should be. However, cStringIO has no encoding attribute that we can
    set. So we wrap it instead.
    """
    encoding='ascii'
    _cstring = None

    def __init__(self, s=None):
        if s is not None:
            self.__dict__['_cstring'] = StringIO(s)
        else:
            self.__dict__['_cstring'] = StringIO()

    def __getattr__(self, name, getattr=getattr):
        return getattr(self.__dict__['_cstring'], name)

    def __setattr__(self, name, val):
        if name == 'encoding':
            self.__dict__['encoding'] = val
        else:
            return setattr(self._cstring, name, val)


class TestCase(unittest.TestCase):
    """Base class for bzr unit tests.
    
    Tests that need access to disk resources should subclass 
    TestCaseInTempDir not TestCase.

    Error and debug log messages are redirected from their usual
    location into a temporary file, the contents of which can be
    retrieved by _get_log().  We use a real OS file, not an in-memory object,
    so that it can also capture file IO.  When the test completes this file
    is read into memory and removed from disk.
       
    There are also convenience functions to invoke bzr's command-line
    routine, and to build and check bzr trees.
   
    In addition to the usual method of overriding tearDown(), this class also
    allows subclasses to register functions into the _cleanups list, which is
    run in order as the object is torn down.  It's less likely this will be
    accidentally overlooked.
    """

    _log_file_name = None
    _log_contents = ''
    _keep_log_file = False
    # record lsprof data when performing benchmark calls.
    _gather_lsprof_in_benchmarks = False

    def __init__(self, methodName='testMethod'):
        super(TestCase, self).__init__(methodName)
        self._cleanups = []

    def setUp(self):
        unittest.TestCase.setUp(self)
        self._cleanEnvironment()
        bzrlib.trace.disable_default_logging()
        self._startLogFile()
        self._benchcalls = []
        self._benchtime = None

    def _ndiff_strings(self, a, b):
        """Return ndiff between two strings containing lines.
        
        A trailing newline is added if missing to make the strings
        print properly."""
        if b and b[-1] != '\n':
            b += '\n'
        if a and a[-1] != '\n':
            a += '\n'
        difflines = difflib.ndiff(a.splitlines(True),
                                  b.splitlines(True),
                                  linejunk=lambda x: False,
                                  charjunk=lambda x: False)
        return ''.join(difflines)

    def assertEqualDiff(self, a, b, message=None):
        """Assert two texts are equal, if not raise an exception.
        
        This is intended for use with multi-line strings where it can 
        be hard to find the differences by eye.
        """
        # TODO: perhaps override assertEquals to call this for strings?
        if a == b:
            return
        if message is None:
            message = "texts not equal:\n"
        raise AssertionError(message + 
                             self._ndiff_strings(a, b))      
        
    def assertEqualMode(self, mode, mode_test):
        self.assertEqual(mode, mode_test,
                         'mode mismatch %o != %o' % (mode, mode_test))

    def assertStartsWith(self, s, prefix):
        if not s.startswith(prefix):
            raise AssertionError('string %r does not start with %r' % (s, prefix))

    def assertEndsWith(self, s, suffix):
        """Asserts that s ends with suffix."""
        if not s.endswith(suffix):
            raise AssertionError('string %r does not end with %r' % (s, suffix))

    def assertContainsRe(self, haystack, needle_re):
        """Assert that a contains something matching a regular expression."""
        if not re.search(needle_re, haystack):
            raise AssertionError('pattern "%s" not found in "%s"'
                    % (needle_re, haystack))

    def assertNotContainsRe(self, haystack, needle_re):
        """Assert that a does not match a regular expression"""
        if re.search(needle_re, haystack):
            raise AssertionError('pattern "%s" found in "%s"'
                    % (needle_re, haystack))

    def assertSubset(self, sublist, superlist):
        """Assert that every entry in sublist is present in superlist."""
        missing = []
        for entry in sublist:
            if entry not in superlist:
                missing.append(entry)
        if len(missing) > 0:
            raise AssertionError("value(s) %r not present in container %r" % 
                                 (missing, superlist))

    def assertIs(self, left, right):
        if not (left is right):
            raise AssertionError("%r is not %r." % (left, right))

    def assertTransportMode(self, transport, path, mode):
        """Fail if a path does not have mode mode.
        
        If modes are not supported on this transport, the assertion is ignored.
        """
        if not transport._can_roundtrip_unix_modebits():
            return
        path_stat = transport.stat(path)
        actual_mode = stat.S_IMODE(path_stat.st_mode)
        self.assertEqual(mode, actual_mode,
            'mode of %r incorrect (%o != %o)' % (path, mode, actual_mode))

    def assertIsInstance(self, obj, kls):
        """Fail if obj is not an instance of kls"""
        if not isinstance(obj, kls):
            self.fail("%r is an instance of %s rather than %s" % (
                obj, obj.__class__, kls))

    def _capture_warnings(self, a_callable, *args, **kwargs):
        """A helper for callDeprecated and applyDeprecated.

        :param a_callable: A callable to call.
        :param args: The positional arguments for the callable
        :param kwargs: The keyword arguments for the callable
        :return: A tuple (warnings, result). result is the result of calling
            a_callable(*args, **kwargs).
        """
        local_warnings = []
        def capture_warnings(msg, cls, stacklevel=None):
            # we've hooked into a deprecation specific callpath,
            # only deprecations should getting sent via it.
            self.assertEqual(cls, DeprecationWarning)
            local_warnings.append(msg)
        original_warning_method = symbol_versioning.warn
        symbol_versioning.set_warning_method(capture_warnings)
        try:
            result = a_callable(*args, **kwargs)
        finally:
            symbol_versioning.set_warning_method(original_warning_method)
        return (local_warnings, result)

    def applyDeprecated(self, deprecation_format, a_callable, *args, **kwargs):
        """Call a deprecated callable without warning the user.

        :param deprecation_format: The deprecation format that the callable
            should have been deprecated with. This is the same type as the 
            parameter to deprecated_method/deprecated_function. If the 
            callable is not deprecated with this format, an assertion error
            will be raised.
        :param a_callable: A callable to call. This may be a bound method or
            a regular function. It will be called with *args and **kwargs.
        :param args: The positional arguments for the callable
        :param kwargs: The keyword arguments for the callable
        :return: The result of a_callable(*args, **kwargs)
        """
        call_warnings, result = self._capture_warnings(a_callable,
            *args, **kwargs)
        expected_first_warning = symbol_versioning.deprecation_string(
            a_callable, deprecation_format)
        if len(call_warnings) == 0:
            self.fail("No assertion generated by call to %s" %
                a_callable)
        self.assertEqual(expected_first_warning, call_warnings[0])
        return result

    def callDeprecated(self, expected, callable, *args, **kwargs):
        """Assert that a callable is deprecated in a particular way.

        This is a very precise test for unusual requirements. The 
        applyDeprecated helper function is probably more suited for most tests
        as it allows you to simply specify the deprecation format being used
        and will ensure that that is issued for the function being called.

        :param expected: a list of the deprecation warnings expected, in order
        :param callable: The callable to call
        :param args: The positional arguments for the callable
        :param kwargs: The keyword arguments for the callable
        """
        call_warnings, result = self._capture_warnings(callable,
            *args, **kwargs)
        self.assertEqual(expected, call_warnings)
        return result

    def _startLogFile(self):
        """Send bzr and test log messages to a temporary file.

        The file is removed as the test is torn down.
        """
        fileno, name = tempfile.mkstemp(suffix='.log', prefix='testbzr')
        self._log_file = os.fdopen(fileno, 'w+')
        self._log_nonce = bzrlib.trace.enable_test_log(self._log_file)
        self._log_file_name = name
        self.addCleanup(self._finishLogFile)

    def _finishLogFile(self):
        """Finished with the log file.

        Close the file and delete it, unless setKeepLogfile was called.
        """
        if self._log_file is None:
            return
        bzrlib.trace.disable_test_log(self._log_nonce)
        self._log_file.close()
        self._log_file = None
        if not self._keep_log_file:
            os.remove(self._log_file_name)
            self._log_file_name = None

    def setKeepLogfile(self):
        """Make the logfile not be deleted when _finishLogFile is called."""
        self._keep_log_file = True

    def addCleanup(self, callable):
        """Arrange to run a callable when this case is torn down.

        Callables are run in the reverse of the order they are registered, 
        ie last-in first-out.
        """
        if callable in self._cleanups:
            raise ValueError("cleanup function %r already registered on %s" 
                    % (callable, self))
        self._cleanups.append(callable)

    def _cleanEnvironment(self):
        new_env = {
            'BZR_HOME': None, # Don't inherit BZR_HOME to all the tests.
            'HOME': os.getcwd(),
            'APPDATA': os.getcwd(),
            'BZR_EMAIL': None,
            'BZREMAIL': None, # may still be present in the environment
            'EMAIL': None,
            'BZR_PROGRESS_BAR': None,
        }
        self.__old_env = {}
        self.addCleanup(self._restoreEnvironment)
        for name, value in new_env.iteritems():
            self._captureVar(name, value)

    def _captureVar(self, name, newvalue):
        """Set an environment variable, and reset it when finished."""
        self.__old_env[name] = osutils.set_or_unset_env(name, newvalue)

    def _restoreEnvironment(self):
        for name, value in self.__old_env.iteritems():
            osutils.set_or_unset_env(name, value)

    def tearDown(self):
        self._runCleanups()
        unittest.TestCase.tearDown(self)

    def time(self, callable, *args, **kwargs):
        """Run callable and accrue the time it takes to the benchmark time.
        
        If lsprofiling is enabled (i.e. by --lsprof-time to bzr selftest) then
        this will cause lsprofile statistics to be gathered and stored in
        self._benchcalls.
        """
        if self._benchtime is None:
            self._benchtime = 0
        start = time.time()
        try:
            if not self._gather_lsprof_in_benchmarks:
                return callable(*args, **kwargs)
            else:
                # record this benchmark
                ret, stats = bzrlib.lsprof.profile(callable, *args, **kwargs)
                stats.sort()
                self._benchcalls.append(((callable, args, kwargs), stats))
                return ret
        finally:
            self._benchtime += time.time() - start

    def _runCleanups(self):
        """Run registered cleanup functions. 

        This should only be called from TestCase.tearDown.
        """
        # TODO: Perhaps this should keep running cleanups even if 
        # one of them fails?
        for cleanup_fn in reversed(self._cleanups):
            cleanup_fn()

    def log(self, *args):
        mutter(*args)

    def _get_log(self, keep_log_file=False):
        """Return as a string the log for this test. If the file is still
        on disk and keep_log_file=False, delete the log file and store the
        content in self._log_contents."""
        # flush the log file, to get all content
        import bzrlib.trace
        bzrlib.trace._trace_file.flush()
        if self._log_contents:
            return self._log_contents
        if self._log_file_name is not None:
            logfile = open(self._log_file_name)
            try:
                log_contents = logfile.read()
            finally:
                logfile.close()
            if not keep_log_file:
                self._log_contents = log_contents
                os.remove(self._log_file_name)
            return log_contents
        else:
            return "DELETED log file to reduce memory footprint"

    def capture(self, cmd, retcode=0):
        """Shortcut that splits cmd into words, runs, and returns stdout"""
        return self.run_bzr_captured(cmd.split(), retcode=retcode)[0]

    def run_bzr_captured(self, argv, retcode=0, encoding=None, stdin=None,
                         working_dir=None):
        """Invoke bzr and return (stdout, stderr).

        Useful for code that wants to check the contents of the
        output, the way error messages are presented, etc.

        This should be the main method for tests that want to exercise the
        overall behavior of the bzr application (rather than a unit test
        or a functional test of the library.)

        Much of the old code runs bzr by forking a new copy of Python, but
        that is slower, harder to debug, and generally not necessary.

        This runs bzr through the interface that catches and reports
        errors, and with logging set to something approximating the
        default, so that error reporting can be checked.

        :param argv: arguments to invoke bzr
        :param retcode: expected return code, or None for don't-care.
        :param encoding: encoding for sys.stdout and sys.stderr
        :param stdin: A string to be used as stdin for the command.
        :param working_dir: Change to this directory before running
        """
        if encoding is None:
            encoding = bzrlib.user_encoding
        if stdin is not None:
            stdin = StringIO(stdin)
        stdout = StringIOWrapper()
        stderr = StringIOWrapper()
        stdout.encoding = encoding
        stderr.encoding = encoding

        self.log('run bzr: %r', argv)
        # FIXME: don't call into logging here
        handler = logging.StreamHandler(stderr)
        handler.setLevel(logging.INFO)
        logger = logging.getLogger('')
        logger.addHandler(handler)
        old_ui_factory = bzrlib.ui.ui_factory
        bzrlib.ui.ui_factory = bzrlib.tests.blackbox.TestUIFactory(
            stdout=stdout,
            stderr=stderr)
        bzrlib.ui.ui_factory.stdin = stdin

        cwd = None
        if working_dir is not None:
            cwd = osutils.getcwd()
            os.chdir(working_dir)

        try:
            result = self.apply_redirected(stdin, stdout, stderr,
                                           bzrlib.commands.run_bzr_catch_errors,
                                           argv)
        finally:
            logger.removeHandler(handler)
            bzrlib.ui.ui_factory = old_ui_factory
            if cwd is not None:
                os.chdir(cwd)

        out = stdout.getvalue()
        err = stderr.getvalue()
        if out:
            self.log('output:\n%r', out)
        if err:
            self.log('errors:\n%r', err)
        if retcode is not None:
            self.assertEquals(retcode, result)
        return out, err

    def run_bzr(self, *args, **kwargs):
        """Invoke bzr, as if it were run from the command line.

        This should be the main method for tests that want to exercise the
        overall behavior of the bzr application (rather than a unit test
        or a functional test of the library.)

        This sends the stdout/stderr results into the test's log,
        where it may be useful for debugging.  See also run_captured.

        :param stdin: A string to be used as stdin for the command.
        """
        retcode = kwargs.pop('retcode', 0)
        encoding = kwargs.pop('encoding', None)
        stdin = kwargs.pop('stdin', None)
        working_dir = kwargs.pop('working_dir', None)
        return self.run_bzr_captured(args, retcode=retcode, encoding=encoding,
                                     stdin=stdin, working_dir=working_dir)

    def run_bzr_decode(self, *args, **kwargs):
        if 'encoding' in kwargs:
            encoding = kwargs['encoding']
        else:
            encoding = bzrlib.user_encoding
        return self.run_bzr(*args, **kwargs)[0].decode(encoding)

    def run_bzr_error(self, error_regexes, *args, **kwargs):
        """Run bzr, and check that stderr contains the supplied regexes
        
        :param error_regexes: Sequence of regular expressions which 
            must each be found in the error output. The relative ordering
            is not enforced.
        :param args: command-line arguments for bzr
        :param kwargs: Keyword arguments which are interpreted by run_bzr
            This function changes the default value of retcode to be 3,
            since in most cases this is run when you expect bzr to fail.
        :return: (out, err) The actual output of running the command (in case you
                 want to do more inspection)

        Examples of use:
            # Make sure that commit is failing because there is nothing to do
            self.run_bzr_error(['no changes to commit'],
                               'commit', '-m', 'my commit comment')
            # Make sure --strict is handling an unknown file, rather than
            # giving us the 'nothing to do' error
            self.build_tree(['unknown'])
            self.run_bzr_error(['Commit refused because there are unknown files'],
                               'commit', '--strict', '-m', 'my commit comment')
        """
        kwargs.setdefault('retcode', 3)
        out, err = self.run_bzr(*args, **kwargs)
        for regex in error_regexes:
            self.assertContainsRe(err, regex)
        return out, err

    def run_bzr_subprocess(self, *args, **kwargs):
        """Run bzr in a subprocess for testing.

        This starts a new Python interpreter and runs bzr in there. 
        This should only be used for tests that have a justifiable need for
        this isolation: e.g. they are testing startup time, or signal
        handling, or early startup code, etc.  Subprocess code can't be 
        profiled or debugged so easily.

        :param retcode: The status code that is expected.  Defaults to 0.  If
            None is supplied, the status code is not checked.
        :param env_changes: A dictionary which lists changes to environment
            variables. A value of None will unset the env variable.
            The values must be strings. The change will only occur in the
            child, so you don't need to fix the environment after running.
        :param universal_newlines: Convert CRLF => LF
        :param allow_plugins: By default the subprocess is run with
            --no-plugins to ensure test reproducibility. Also, it is possible
            for system-wide plugins to create unexpected output on stderr,
            which can cause unnecessary test failures.
        """
        env_changes = kwargs.get('env_changes', {})
        working_dir = kwargs.get('working_dir', None)
        allow_plugins = kwargs.get('allow_plugins', False)
        process = self.start_bzr_subprocess(args, env_changes=env_changes,
                                            working_dir=working_dir,
                                            allow_plugins=allow_plugins)
        # We distinguish between retcode=None and retcode not passed.
        supplied_retcode = kwargs.get('retcode', 0)
        return self.finish_bzr_subprocess(process, retcode=supplied_retcode,
            universal_newlines=kwargs.get('universal_newlines', False),
            process_args=args)

    def start_bzr_subprocess(self, process_args, env_changes=None,
                             skip_if_plan_to_signal=False,
                             working_dir=None,
                             allow_plugins=False):
        """Start bzr in a subprocess for testing.

        This starts a new Python interpreter and runs bzr in there.
        This should only be used for tests that have a justifiable need for
        this isolation: e.g. they are testing startup time, or signal
        handling, or early startup code, etc.  Subprocess code can't be
        profiled or debugged so easily.

        :param process_args: a list of arguments to pass to the bzr executable,
            for example `['--version']`.
        :param env_changes: A dictionary which lists changes to environment
            variables. A value of None will unset the env variable.
            The values must be strings. The change will only occur in the
            child, so you don't need to fix the environment after running.
        :param skip_if_plan_to_signal: raise TestSkipped when true and os.kill
            is not available.
        :param allow_plugins: If False (default) pass --no-plugins to bzr.

        :returns: Popen object for the started process.
        """
        if skip_if_plan_to_signal:
            if not getattr(os, 'kill', None):
                raise TestSkipped("os.kill not available.")

        if env_changes is None:
            env_changes = {}
        old_env = {}

        def cleanup_environment():
            for env_var, value in env_changes.iteritems():
                old_env[env_var] = osutils.set_or_unset_env(env_var, value)

        def restore_environment():
            for env_var, value in old_env.iteritems():
                osutils.set_or_unset_env(env_var, value)

        bzr_path = self.get_bzr_path()

        cwd = None
        if working_dir is not None:
            cwd = osutils.getcwd()
            os.chdir(working_dir)

        try:
            # win32 subprocess doesn't support preexec_fn
            # so we will avoid using it on all platforms, just to
            # make sure the code path is used, and we don't break on win32
            cleanup_environment()
            command = [sys.executable, bzr_path]
            if not allow_plugins:
                command.append('--no-plugins')
            command.extend(process_args)
            process = self._popen(command, stdin=PIPE, stdout=PIPE, stderr=PIPE)
        finally:
            restore_environment()
            if cwd is not None:
                os.chdir(cwd)

        return process

    def _popen(self, *args, **kwargs):
        """Place a call to Popen.

        Allows tests to override this method to intercept the calls made to
        Popen for introspection.
        """
        return Popen(*args, **kwargs)

    def get_bzr_path(self):
        """Return the path of the 'bzr' executable for this test suite."""
        bzr_path = os.path.dirname(os.path.dirname(bzrlib.__file__))+'/bzr'
        if not os.path.isfile(bzr_path):
            # We are probably installed. Assume sys.argv is the right file
            bzr_path = sys.argv[0]
        return bzr_path

    def finish_bzr_subprocess(self, process, retcode=0, send_signal=None,
                              universal_newlines=False, process_args=None):
        """Finish the execution of process.

        :param process: the Popen object returned from start_bzr_subprocess.
        :param retcode: The status code that is expected.  Defaults to 0.  If
            None is supplied, the status code is not checked.
        :param send_signal: an optional signal to send to the process.
        :param universal_newlines: Convert CRLF => LF
        :returns: (stdout, stderr)
        """
        if send_signal is not None:
            os.kill(process.pid, send_signal)
        out, err = process.communicate()

        if universal_newlines:
            out = out.replace('\r\n', '\n')
            err = err.replace('\r\n', '\n')

        if retcode is not None and retcode != process.returncode:
            if process_args is None:
                process_args = "(unknown args)"
            mutter('Output of bzr %s:\n%s', process_args, out)
            mutter('Error for bzr %s:\n%s', process_args, err)
            self.fail('Command bzr %s failed with retcode %s != %s'
                      % (process_args, retcode, process.returncode))
        return [out, err]

    def check_inventory_shape(self, inv, shape):
        """Compare an inventory to a list of expected names.

        Fail if they are not precisely equal.
        """
        extras = []
        shape = list(shape)             # copy
        for path, ie in inv.entries():
            name = path.replace('\\', '/')
            if ie.kind == 'dir':
                name = name + '/'
            if name in shape:
                shape.remove(name)
            else:
                extras.append(name)
        if shape:
            self.fail("expected paths not found in inventory: %r" % shape)
        if extras:
            self.fail("unexpected paths found in inventory: %r" % extras)

    def apply_redirected(self, stdin=None, stdout=None, stderr=None,
                         a_callable=None, *args, **kwargs):
        """Call callable with redirected std io pipes.

        Returns the return code."""
        if not callable(a_callable):
            raise ValueError("a_callable must be callable.")
        if stdin is None:
            stdin = StringIO("")
        if stdout is None:
            if getattr(self, "_log_file", None) is not None:
                stdout = self._log_file
            else:
                stdout = StringIO()
        if stderr is None:
            if getattr(self, "_log_file", None is not None):
                stderr = self._log_file
            else:
                stderr = StringIO()
        real_stdin = sys.stdin
        real_stdout = sys.stdout
        real_stderr = sys.stderr
        try:
            sys.stdout = stdout
            sys.stderr = stderr
            sys.stdin = stdin
            return a_callable(*args, **kwargs)
        finally:
            sys.stdout = real_stdout
            sys.stderr = real_stderr
            sys.stdin = real_stdin

    @symbol_versioning.deprecated_method(symbol_versioning.zero_eleven)
    def merge(self, branch_from, wt_to):
        """A helper for tests to do a ui-less merge.

        This should move to the main library when someone has time to integrate
        it in.
        """
        # minimal ui-less merge.
        wt_to.branch.fetch(branch_from)
        base_rev = common_ancestor(branch_from.last_revision(),
                                   wt_to.branch.last_revision(),
                                   wt_to.branch.repository)
        merge_inner(wt_to.branch, branch_from.basis_tree(),
                    wt_to.branch.repository.revision_tree(base_rev),
                    this_tree=wt_to)
        wt_to.add_parent_tree_id(branch_from.last_revision())


BzrTestBase = TestCase


class TestCaseWithMemoryTransport(TestCase):
    """Common test class for tests that do not need disk resources.

    Tests that need disk resources should derive from TestCaseWithTransport.

    TestCaseWithMemoryTransport sets the TEST_ROOT variable for all bzr tests.

    For TestCaseWithMemoryTransport the test_home_dir is set to the name of
    a directory which does not exist. This serves to help ensure test isolation
    is preserved. test_dir is set to the TEST_ROOT, as is cwd, because they
    must exist. However, TestCaseWithMemoryTransport does not offer local
    file defaults for the transport in tests, nor does it obey the command line
    override, so tests that accidentally write to the common directory should
    be rare.
    """

    TEST_ROOT = None
    _TEST_NAME = 'test'


    def __init__(self, methodName='runTest'):
        # allow test parameterisation after test construction and before test
        # execution. Variables that the parameteriser sets need to be 
        # ones that are not set by setUp, or setUp will trash them.
        super(TestCaseWithMemoryTransport, self).__init__(methodName)
        self.transport_server = default_transport
        self.transport_readonly_server = None

    def failUnlessExists(self, path):
        """Fail unless path, which may be abs or relative, exists."""
        self.failUnless(osutils.lexists(path))

    def failIfExists(self, path):
        """Fail if path, which may be abs or relative, exists."""
        self.failIf(osutils.lexists(path))
        
    def get_transport(self):
        """Return a writeable transport for the test scratch space"""
        t = get_transport(self.get_url())
        self.assertFalse(t.is_readonly())
        return t

    def get_readonly_transport(self):
        """Return a readonly transport for the test scratch space
        
        This can be used to test that operations which should only need
        readonly access in fact do not try to write.
        """
        t = get_transport(self.get_readonly_url())
        self.assertTrue(t.is_readonly())
        return t

    def get_readonly_server(self):
        """Get the server instance for the readonly transport

        This is useful for some tests with specific servers to do diagnostics.
        """
        if self.__readonly_server is None:
            if self.transport_readonly_server is None:
                # readonly decorator requested
                # bring up the server
                self.get_url()
                self.__readonly_server = ReadonlyServer()
                self.__readonly_server.setUp(self.__server)
            else:
                self.__readonly_server = self.transport_readonly_server()
                self.__readonly_server.setUp()
            self.addCleanup(self.__readonly_server.tearDown)
        return self.__readonly_server

    def get_readonly_url(self, relpath=None):
        """Get a URL for the readonly transport.

        This will either be backed by '.' or a decorator to the transport 
        used by self.get_url()
        relpath provides for clients to get a path relative to the base url.
        These should only be downwards relative, not upwards.
        """
        base = self.get_readonly_server().get_url()
        if relpath is not None:
            if not base.endswith('/'):
                base = base + '/'
            base = base + relpath
        return base

    def get_server(self):
        """Get the read/write server instance.

        This is useful for some tests with specific servers that need
        diagnostics.

        For TestCaseWithMemoryTransport this is always a MemoryServer, and there
        is no means to override it.
        """
        if self.__server is None:
            self.__server = MemoryServer()
            self.__server.setUp()
            self.addCleanup(self.__server.tearDown)
        return self.__server

    def get_url(self, relpath=None):
        """Get a URL (or maybe a path) for the readwrite transport.

        This will either be backed by '.' or to an equivalent non-file based
        facility.
        relpath provides for clients to get a path relative to the base url.
        These should only be downwards relative, not upwards.
        """
        base = self.get_server().get_url()
        if relpath is not None and relpath != '.':
            if not base.endswith('/'):
                base = base + '/'
            # XXX: Really base should be a url; we did after all call
            # get_url()!  But sometimes it's just a path (from
            # LocalAbspathServer), and it'd be wrong to append urlescaped data
            # to a non-escaped local path.
            if base.startswith('./') or base.startswith('/'):
                base += relpath
            else:
                base += urlutils.escape(relpath)
        return base

    def _make_test_root(self):
        if TestCaseWithMemoryTransport.TEST_ROOT is not None:
            return
        i = 0
        while True:
            root = u'test%04d.tmp' % i
            try:
                os.mkdir(root)
            except OSError, e:
                if e.errno == errno.EEXIST:
                    i += 1
                    continue
                else:
                    raise
            # successfully created
            TestCaseWithMemoryTransport.TEST_ROOT = osutils.abspath(root)
            break
        # make a fake bzr directory there to prevent any tests propagating
        # up onto the source directory's real branch
        bzrdir.BzrDir.create_standalone_workingtree(
            TestCaseWithMemoryTransport.TEST_ROOT)

    def makeAndChdirToTestDir(self):
        """Create a temporary directories for this one test.
        
        This must set self.test_home_dir and self.test_dir and chdir to
        self.test_dir.
        
        For TestCaseWithMemoryTransport we chdir to the TEST_ROOT for this test.
        """
        os.chdir(TestCaseWithMemoryTransport.TEST_ROOT)
        self.test_dir = TestCaseWithMemoryTransport.TEST_ROOT
        self.test_home_dir = self.test_dir + "/MemoryTransportMissingHomeDir"
        
    def make_branch(self, relpath, format=None):
        """Create a branch on the transport at relpath."""
        repo = self.make_repository(relpath, format=format)
        return repo.bzrdir.create_branch()

    def make_bzrdir(self, relpath, format=None):
        try:
            # might be a relative or absolute path
            maybe_a_url = self.get_url(relpath)
            segments = maybe_a_url.rsplit('/', 1)
            t = get_transport(maybe_a_url)
            if len(segments) > 1 and segments[-1] not in ('', '.'):
                try:
                    t.mkdir('.')
                except errors.FileExists:
                    pass
            if format is None:
                format = bzrlib.bzrdir.BzrDirFormat.get_default_format()
            return format.initialize_on_transport(t)
        except errors.UninitializableFormat:
            raise TestSkipped("Format %s is not initializable." % format)

    def make_repository(self, relpath, shared=False, format=None):
        """Create a repository on our default transport at relpath."""
        made_control = self.make_bzrdir(relpath, format=format)
        return made_control.create_repository(shared=shared)

    def make_branch_and_memory_tree(self, relpath, format=None):
        """Create a branch on the default transport and a MemoryTree for it."""
        b = self.make_branch(relpath, format=format)
        return memorytree.MemoryTree.create_on_branch(b)

    def overrideEnvironmentForTesting(self):
        os.environ['HOME'] = self.test_home_dir
        os.environ['APPDATA'] = self.test_home_dir
        
    def setUp(self):
        super(TestCaseWithMemoryTransport, self).setUp()
        self._make_test_root()
        _currentdir = os.getcwdu()
        def _leaveDirectory():
            os.chdir(_currentdir)
        self.addCleanup(_leaveDirectory)
        self.makeAndChdirToTestDir()
        self.overrideEnvironmentForTesting()
        self.__readonly_server = None
        self.__server = None

     
class TestCaseInTempDir(TestCaseWithMemoryTransport):
    """Derived class that runs a test within a temporary directory.

    This is useful for tests that need to create a branch, etc.

    The directory is created in a slightly complex way: for each
    Python invocation, a new temporary top-level directory is created.
    All test cases create their own directory within that.  If the
    tests complete successfully, the directory is removed.

    InTempDir is an old alias for FunctionalTestCase.
    """

    OVERRIDE_PYTHON = 'python'

    def check_file_contents(self, filename, expect):
        self.log("check contents of file %s" % filename)
        contents = file(filename, 'r').read()
        if contents != expect:
            self.log("expected: %r" % expect)
            self.log("actually: %r" % contents)
            self.fail("contents of %s not as expected" % filename)

    def makeAndChdirToTestDir(self):
        """See TestCaseWithMemoryTransport.makeAndChdirToTestDir().
        
        For TestCaseInTempDir we create a temporary directory based on the test
        name and then create two subdirs - test and home under it.
        """
        # shorten the name, to avoid test failures due to path length
        short_id = self.id().replace('bzrlib.tests.', '') \
                   .replace('__main__.', '')[-100:]
        # it's possible the same test class is run several times for
        # parameterized tests, so make sure the names don't collide.  
        i = 0
        while True:
            if i > 0:
                candidate_dir = '%s/%s.%d' % (self.TEST_ROOT, short_id, i)
            else:
                candidate_dir = '%s/%s' % (self.TEST_ROOT, short_id)
            if os.path.exists(candidate_dir):
                i = i + 1
                continue
            else:
                os.mkdir(candidate_dir)
                self.test_home_dir = candidate_dir + '/home'
                os.mkdir(self.test_home_dir)
                self.test_dir = candidate_dir + '/work'
                os.mkdir(self.test_dir)
                os.chdir(self.test_dir)
                break

    def build_tree(self, shape, line_endings='native', transport=None):
        """Build a test tree according to a pattern.

        shape is a sequence of file specifications.  If the final
        character is '/', a directory is created.

        This assumes that all the elements in the tree being built are new.

        This doesn't add anything to a branch.
        :param line_endings: Either 'binary' or 'native'
                             in binary mode, exact contents are written
                             in native mode, the line endings match the
                             default platform endings.

        :param transport: A transport to write to, for building trees on 
                          VFS's. If the transport is readonly or None,
                          "." is opened automatically.
        """
        # It's OK to just create them using forward slashes on windows.
        if transport is None or transport.is_readonly():
            transport = get_transport(".")
        for name in shape:
            self.assert_(isinstance(name, basestring))
            if name[-1] == '/':
                transport.mkdir(urlutils.escape(name[:-1]))
            else:
                if line_endings == 'binary':
                    end = '\n'
                elif line_endings == 'native':
                    end = os.linesep
                else:
                    raise errors.BzrError('Invalid line ending request %r' % (line_endings,))
                content = "contents of %s%s" % (name.encode('utf-8'), end)
                # Technically 'put()' is the right command. However, put
                # uses an AtomicFile, which requires an extra rename into place
                # As long as the files didn't exist in the past, append() will
                # do the same thing as put()
                # On jam's machine, make_kernel_like_tree is:
                #   put:    4.5-7.5s (averaging 6s)
                #   append: 2.9-4.5s
                #   put_non_atomic: 2.9-4.5s
                transport.put_bytes_non_atomic(urlutils.escape(name), content)

    def build_tree_contents(self, shape):
        build_tree_contents(shape)

    def assertFileEqual(self, content, path):
        """Fail if path does not contain 'content'."""
        self.failUnless(osutils.lexists(path))
        # TODO: jam 20060427 Shouldn't this be 'rb'?
        self.assertEqualDiff(content, open(path, 'r').read())


class TestCaseWithTransport(TestCaseInTempDir):
    """A test case that provides get_url and get_readonly_url facilities.

    These back onto two transport servers, one for readonly access and one for
    read write access.

    If no explicit class is provided for readonly access, a
    ReadonlyTransportDecorator is used instead which allows the use of non disk
    based read write transports.

    If an explicit class is provided for readonly access, that server and the 
    readwrite one must both define get_url() as resolving to os.getcwd().
    """

    def get_server(self):
        """See TestCaseWithMemoryTransport.

        This is useful for some tests with specific servers that need
        diagnostics.
        """
        if self.__server is None:
            self.__server = self.transport_server()
            self.__server.setUp()
            self.addCleanup(self.__server.tearDown)
        return self.__server

    def make_branch_and_tree(self, relpath, format=None):
        """Create a branch on the transport and a tree locally.

        If the transport is not a LocalTransport, the Tree can't be created on
        the transport.  In that case the working tree is created in the local
        directory, and the returned tree's branch and repository will also be
        accessed locally.

        This will fail if the original default transport for this test
        case wasn't backed by the working directory, as the branch won't
        be on disk for us to open it.  

        :param format: The BzrDirFormat.
        :returns: the WorkingTree.
        """
        # TODO: always use the local disk path for the working tree,
        # this obviously requires a format that supports branch references
        # so check for that by checking bzrdir.BzrDirFormat.get_default_format()
        # RBC 20060208
        b = self.make_branch(relpath, format=format)
        try:
            return b.bzrdir.create_workingtree()
        except errors.NotLocalUrl:
            # We can only make working trees locally at the moment.  If the
            # transport can't support them, then reopen the branch on a local
            # transport, and create the working tree there.  
            #
            # Possibly we should instead keep
            # the non-disk-backed branch and create a local checkout?
            bd = bzrdir.BzrDir.open(relpath)
            return bd.create_workingtree()

    def assertIsDirectory(self, relpath, transport):
        """Assert that relpath within transport is a directory.

        This may not be possible on all transports; in that case it propagates
        a TransportNotPossible.
        """
        try:
            mode = transport.stat(relpath).st_mode
        except errors.NoSuchFile:
            self.fail("path %s is not a directory; no such file"
                      % (relpath))
        if not stat.S_ISDIR(mode):
            self.fail("path %s is not a directory; has mode %#o"
                      % (relpath, mode))

    def setUp(self):
        super(TestCaseWithTransport, self).setUp()
        self.__server = None
        self.transport_server = default_transport


class ChrootedTestCase(TestCaseWithTransport):
    """A support class that provides readonly urls outside the local namespace.

    This is done by checking if self.transport_server is a MemoryServer. if it
    is then we are chrooted already, if it is not then an HttpServer is used
    for readonly urls.

    TODO RBC 20060127: make this an option to TestCaseWithTransport so it can
                       be used without needed to redo it when a different 
                       subclass is in use ?
    """

    def setUp(self):
        super(ChrootedTestCase, self).setUp()
        if not self.transport_server == bzrlib.transport.memory.MemoryServer:
            self.transport_readonly_server = bzrlib.transport.http.HttpServer


def filter_suite_by_re(suite, pattern):
    result = TestUtil.TestSuite()
    filter_re = re.compile(pattern)
    for test in iter_suite_tests(suite):
        if filter_re.search(test.id()):
            result.addTest(test)
    return result


def run_suite(suite, name='test', verbose=False, pattern=".*",
              stop_on_failure=False, keep_output=False,
              transport=None, lsprof_timed=None, bench_history=None):
    TestCase._gather_lsprof_in_benchmarks = lsprof_timed
    if verbose:
        verbosity = 2
        pb = None
    else:
        verbosity = 1
        pb = progress.ProgressBar()
    runner = TextTestRunner(stream=sys.stdout,
                            descriptions=0,
                            verbosity=verbosity,
                            keep_output=keep_output,
                            pb=pb,
                            bench_history=bench_history)
    runner.stop_on_failure=stop_on_failure
    if pattern != '.*':
        suite = filter_suite_by_re(suite, pattern)
    result = runner.run(suite)
    return result.wasSuccessful()


def selftest(verbose=False, pattern=".*", stop_on_failure=True,
             keep_output=False,
             transport=None,
             test_suite_factory=None,
             lsprof_timed=None,
             bench_history=None):
    """Run the whole test suite under the enhanced runner"""
    # XXX: Very ugly way to do this...
    # Disable warning about old formats because we don't want it to disturb
    # any blackbox tests.
    from bzrlib import repository
    repository._deprecation_warning_done = True

    global default_transport
    if transport is None:
        transport = default_transport
    old_transport = default_transport
    default_transport = transport
    try:
        if test_suite_factory is None:
            suite = test_suite()
        else:
            suite = test_suite_factory()
        return run_suite(suite, 'testbzr', verbose=verbose, pattern=pattern,
                     stop_on_failure=stop_on_failure, keep_output=keep_output,
                     transport=transport,
                     lsprof_timed=lsprof_timed,
                     bench_history=bench_history)
    finally:
        default_transport = old_transport


def test_suite():
    """Build and return TestSuite for the whole of bzrlib.
    
    This function can be replaced if you need to change the default test
    suite on a global basis, but it is not encouraged.
    """
    testmod_names = [
                   'bzrlib.tests.test_ancestry',
                   'bzrlib.tests.test_api',
                   'bzrlib.tests.test_atomicfile',
                   'bzrlib.tests.test_bad_files',
                   'bzrlib.tests.test_branch',
                   'bzrlib.tests.test_bundle',
                   'bzrlib.tests.test_bzrdir',
                   'bzrlib.tests.test_cache_utf8',
                   'bzrlib.tests.test_command',
                   'bzrlib.tests.test_commit',
                   'bzrlib.tests.test_commit_merge',
                   'bzrlib.tests.test_config',
                   'bzrlib.tests.test_conflicts',
                   'bzrlib.tests.test_decorators',
                   'bzrlib.tests.test_diff',
                   'bzrlib.tests.test_doc_generate',
                   'bzrlib.tests.test_errors',
                   'bzrlib.tests.test_escaped_store',
                   'bzrlib.tests.test_fetch',
                   'bzrlib.tests.test_ftp_transport',
                   'bzrlib.tests.test_gpg',
                   'bzrlib.tests.test_graph',
                   'bzrlib.tests.test_hashcache',
                   'bzrlib.tests.test_http',
                   'bzrlib.tests.test_http_response',
                   'bzrlib.tests.test_identitymap',
                   'bzrlib.tests.test_ignores',
                   'bzrlib.tests.test_inv',
                   'bzrlib.tests.test_knit',
                   'bzrlib.tests.test_lazy_import',
                   'bzrlib.tests.test_lazy_regex',
                   'bzrlib.tests.test_lockdir',
                   'bzrlib.tests.test_lockable_files',
                   'bzrlib.tests.test_log',
                   'bzrlib.tests.test_memorytree',
                   'bzrlib.tests.test_merge',
                   'bzrlib.tests.test_merge3',
                   'bzrlib.tests.test_merge_core',
                   'bzrlib.tests.test_missing',
                   'bzrlib.tests.test_msgeditor',
                   'bzrlib.tests.test_nonascii',
                   'bzrlib.tests.test_options',
                   'bzrlib.tests.test_osutils',
                   'bzrlib.tests.test_patch',
                   'bzrlib.tests.test_patches',
                   'bzrlib.tests.test_permissions',
                   'bzrlib.tests.test_plugins',
                   'bzrlib.tests.test_progress',
                   'bzrlib.tests.test_reconcile',
<<<<<<< HEAD
                   'bzrlib.tests.test_remote',
=======
                   'bzrlib.tests.test_registry',
>>>>>>> dffb8c6b
                   'bzrlib.tests.test_repository',
                   'bzrlib.tests.test_revert',
                   'bzrlib.tests.test_revision',
                   'bzrlib.tests.test_revisionnamespaces',
                   'bzrlib.tests.test_revisiontree',
                   'bzrlib.tests.test_rio',
                   'bzrlib.tests.test_sampler',
                   'bzrlib.tests.test_selftest',
                   'bzrlib.tests.test_setup',
                   'bzrlib.tests.test_sftp_transport',
                   'bzrlib.tests.test_smart_add',
                   'bzrlib.tests.test_smart_transport',
                   'bzrlib.tests.test_source',
                   'bzrlib.tests.test_status',
                   'bzrlib.tests.test_store',
                   'bzrlib.tests.test_symbol_versioning',
                   'bzrlib.tests.test_testament',
                   'bzrlib.tests.test_textfile',
                   'bzrlib.tests.test_textmerge',
                   'bzrlib.tests.test_trace',
                   'bzrlib.tests.test_transactions',
                   'bzrlib.tests.test_transform',
                   'bzrlib.tests.test_transport',
                   'bzrlib.tests.test_tree',
                   'bzrlib.tests.test_treebuilder',
                   'bzrlib.tests.test_tsort',
                   'bzrlib.tests.test_tuned_gzip',
                   'bzrlib.tests.test_ui',
                   'bzrlib.tests.test_upgrade',
                   'bzrlib.tests.test_urlutils',
                   'bzrlib.tests.test_versionedfile',
                   'bzrlib.tests.test_version',
                   'bzrlib.tests.test_version_info',
                   'bzrlib.tests.test_weave',
                   'bzrlib.tests.test_whitebox',
                   'bzrlib.tests.test_workingtree',
                   'bzrlib.tests.test_xml',
                   ]
    test_transport_implementations = [
        'bzrlib.tests.test_transport_implementations',
        'bzrlib.tests.test_read_bundle',
        ]
    suite = TestUtil.TestSuite()
    loader = TestUtil.TestLoader()
    suite.addTest(loader.loadTestsFromModuleNames(testmod_names))
    from bzrlib.transport import TransportTestProviderAdapter
    adapter = TransportTestProviderAdapter()
    adapt_modules(test_transport_implementations, adapter, loader, suite)
    for package in packages_to_test():
        suite.addTest(package.test_suite())
    for m in MODULES_TO_TEST:
        suite.addTest(loader.loadTestsFromModule(m))
    for m in MODULES_TO_DOCTEST:
        try:
            suite.addTest(doctest.DocTestSuite(m))
        except ValueError, e:
            print '**failed to get doctest for: %s\n%s' %(m,e)
            raise
    for name, plugin in bzrlib.plugin.all_plugins().items():
        if getattr(plugin, 'test_suite', None) is not None:
            suite.addTest(plugin.test_suite())
    return suite


def adapt_modules(mods_list, adapter, loader, suite):
    """Adapt the modules in mods_list using adapter and add to suite."""
    for test in iter_suite_tests(loader.loadTestsFromModuleNames(mods_list)):
        suite.addTests(adapter.adapt(test))<|MERGE_RESOLUTION|>--- conflicted
+++ resolved
@@ -1652,11 +1652,8 @@
                    'bzrlib.tests.test_plugins',
                    'bzrlib.tests.test_progress',
                    'bzrlib.tests.test_reconcile',
-<<<<<<< HEAD
+                   'bzrlib.tests.test_registry',
                    'bzrlib.tests.test_remote',
-=======
-                   'bzrlib.tests.test_registry',
->>>>>>> dffb8c6b
                    'bzrlib.tests.test_repository',
                    'bzrlib.tests.test_revert',
                    'bzrlib.tests.test_revision',
