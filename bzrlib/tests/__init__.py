--- conflicted
+++ resolved
@@ -97,11 +97,7 @@
                           TestLoader,
                           )
 from bzrlib.tests.treeshape import build_tree_contents
-<<<<<<< HEAD
-import bzrlib.urlutils as urlutils
-=======
 import bzrlib.version_info_formats.format_custom
->>>>>>> ebdefa04
 from bzrlib.workingtree import WorkingTree, WorkingTreeFormat2
 
 # Mark this python module as being part of the implementation
@@ -567,30 +563,9 @@
                     result.known_failure_count)
             self.stream.writeln(")")
         else:
-<<<<<<< HEAD
-            self.stream.writeln("OK")
-        if self.pb is not None:
-            self.pb.update('Cleaning up', 0, 1)
-        # This is still a little bogus, 
-        # but only a little. Folk not using our testrunner will
-        # have to delete their temp directories themselves.
-        test_root = TestCaseInTempDir.TEST_ROOT
-        if result.wasSuccessful() or not self.keep_output:
-            if test_root is not None:
-                # If LANG=C we probably have created some bogus paths
-                # which rmtree(unicode) will fail to delete
-                # so make sure we are using rmtree(str) to delete everything
-                osutils.rmtree(test_root.encode(
-                    sys.getfilesystemencoding()))
-        else:
-            if self.pb is not None:
-                self.pb.note("Failed tests working directories are in '%s'\n",
-                             test_root)
-=======
             if result.known_failure_count:
                 self.stream.writeln("OK (known_failures=%d)" %
                     result.known_failure_count)
->>>>>>> ebdefa04
             else:
                 self.stream.writeln("OK")
         if result.skip_count > 0:
@@ -678,8 +653,6 @@
             return setattr(self._cstring, name, val)
 
 
-<<<<<<< HEAD
-=======
 class TestUIFactory(ui.CLIUIFactory):
     """A UI Factory for testing.
 
@@ -751,7 +724,6 @@
                          TestCase._leaking_threads_tests)
 
 
->>>>>>> ebdefa04
 class TestCase(unittest.TestCase):
     """Base class for bzr unit tests.
     
@@ -1351,25 +1323,8 @@
     def log(self, *args):
         mutter(*args)
 
-<<<<<<< HEAD
-    def _get_log(self):
-        """Return as a string the log for this test"""
-        if self._log_file_name:
-            return open(self._log_file_name).read()
-        else:
-            return self._log_contents
-        # TODO: Delete the log after it's been read in
-
-    def capture(self, cmd, retcode=0):
-        """Shortcut that splits cmd into words, runs, and returns stdout"""
-        return self.run_bzr_captured(cmd.split(), retcode=retcode)[0]
-
-    def run_bzr_captured(self, argv, retcode=0, encoding=None, stdin=None):
-        """Invoke bzr and return (stdout, stderr).
-=======
     def _get_log(self, keep_log_file=False):
         """Get the log from bzrlib.trace calls from this test.
->>>>>>> ebdefa04
 
         :param keep_log_file: When True, if the log is still a file on disk
             leave it as a file on disk. When False, if the log is still a file
@@ -1407,17 +1362,6 @@
     def requireFeature(self, feature):
         """This test requires a specific feature is available.
 
-<<<<<<< HEAD
-        :param argv: arguments to invoke bzr
-        :param retcode: expected return code, or None for don't-care.
-        :param encoding: encoding for sys.stdout and sys.stderr
-        :param stdin: A string to be used as stdin for the command.
-        """
-        if encoding is None:
-            encoding = bzrlib.user_encoding
-        if stdin is not None:
-            stdin = StringIO(stdin)
-=======
         :raises UnavailableFeature: When feature is not available.
         """
         if not feature.available():
@@ -1438,17 +1382,12 @@
             working_dir):
         if encoding is None:
             encoding = bzrlib.user_encoding
->>>>>>> ebdefa04
         stdout = StringIOWrapper()
         stderr = StringIOWrapper()
         stdout.encoding = encoding
         stderr.encoding = encoding
 
-<<<<<<< HEAD
-        self.log('run bzr: %r', argv)
-=======
         self.log('run bzr: %r', args)
->>>>>>> ebdefa04
         # FIXME: don't call into logging here
         handler = logging.StreamHandler(stderr)
         handler.setLevel(logging.INFO)
@@ -1469,13 +1408,9 @@
                 args)
         finally:
             logger.removeHandler(handler)
-<<<<<<< HEAD
-            bzrlib.ui.ui_factory = old_ui_factory
-=======
             ui.ui_factory = old_ui_factory
             if cwd is not None:
                 os.chdir(cwd)
->>>>>>> ebdefa04
 
         out = stdout.getvalue()
         err = stderr.getvalue()
@@ -1484,12 +1419,8 @@
         if err:
             self.log('errors:\n%r', err)
         if retcode is not None:
-<<<<<<< HEAD
-            self.assertEquals(retcode, result)
-=======
             self.assertEquals(retcode, result,
                               message='Unexpected return code')
->>>>>>> ebdefa04
         return out, err
 
     def run_bzr(self, args, retcode=0, encoding=None, stdin=None,
@@ -1679,34 +1610,6 @@
         Allows tests to override this method to intercept the calls made to
         Popen for introspection.
         """
-<<<<<<< HEAD
-        retcode = kwargs.pop('retcode', 0)
-        encoding = kwargs.pop('encoding', None)
-        stdin = kwargs.pop('stdin', None)
-        return self.run_bzr_captured(args, retcode=retcode, encoding=encoding, stdin=stdin)
-
-    def run_bzr_decode(self, *args, **kwargs):
-        if kwargs.has_key('encoding'):
-            encoding = kwargs['encoding']
-        else:
-            encoding = bzrlib.user_encoding
-        return self.run_bzr(*args, **kwargs)[0].decode(encoding)
-
-    def run_bzr_external(self, *args, **kwargs):
-        bzr_path = os.path.dirname(os.path.dirname(bzrlib.__file__))+'/bzr'
-        if len(args) == 1:
-            args = shlex.split(args[0])
-        args = list(args)
-        process = Popen([bzr_path]+args, stdout=PIPE, stderr=PIPE)
-        out = process.stdout.read()
-        err = process.stderr.read()
-        retcode = process.wait()
-        supplied_retcode = kwargs.get('retcode')
-        if supplied_retcode is not None:
-            assert supplied_retcode == retcode
-        else:
-            assert retcode == 0
-=======
         return Popen(*args, **kwargs)
 
     def get_bzr_path(self):
@@ -1743,7 +1646,6 @@
             mutter('Error for bzr %s:\n%s', process_args, err)
             self.fail('Command bzr %s failed with retcode %s != %s'
                       % (process_args, retcode, process.returncode))
->>>>>>> ebdefa04
         return [out, err]
 
     def check_inventory_shape(self, inv, shape):
@@ -1863,64 +1765,15 @@
         
         :param relpath: a path relative to the base url.
         """
-<<<<<<< HEAD
-        # XXX: It's OK to just create them using forward slashes on windows?
-        if transport is None or transport.is_readonly():
-            transport = get_transport(".")
-        for name in shape:
-            self.assert_(isinstance(name, basestring))
-            if name[-1] == '/':
-                transport.mkdir(urlutils.escape(name[:-1]))
-            else:
-                if line_endings == 'binary':
-                    end = '\n'
-                elif line_endings == 'native':
-                    end = os.linesep
-                else:
-                    raise errors.BzrError('Invalid line ending request %r' % (line_endings,))
-                content = "contents of %s%s" % (name.encode('utf-8'), end)
-                transport.put(urlutils.escape(name), StringIO(content))
-
-    def build_tree_contents(self, shape):
-        build_tree_contents(shape)
-
-    def failUnlessExists(self, path):
-        """Fail unless path, which may be abs or relative, exists."""
-        self.failUnless(osutils.lexists(path))
-=======
         t = get_transport(self.get_url(relpath))
         self.assertFalse(t.is_readonly())
         return t
->>>>>>> ebdefa04
 
     def get_readonly_transport(self, relpath=None):
         """Return a readonly transport for the test scratch space
         
-<<<<<<< HEAD
-    def assertFileEqual(self, content, path):
-        """Fail if path does not contain 'content'."""
-        self.failUnless(osutils.lexists(path))
-        # TODO: jam 20060427 Shouldn't this be 'rb'?
-        self.assertEqualDiff(content, open(path, 'r').read())
-
-
-class TestCaseWithTransport(TestCaseInTempDir):
-    """A test case that provides get_url and get_readonly_url facilities.
-
-    These back onto two transport servers, one for readonly access and one for
-    read write access.
-
-    If no explicit class is provided for readonly access, a
-    ReadonlyTransportDecorator is used instead which allows the use of non disk
-    based read write transports.
-
-    If an explicit class is provided for readonly access, that server and the 
-    readwrite one must both define get_url() as resolving to os.getcwd().
-    """
-=======
         This can be used to test that operations which should only need
         readonly access in fact do not try to write.
->>>>>>> ebdefa04
 
         :param relpath: a path relative to the base url.
         """
@@ -2014,9 +1867,6 @@
         if relpath is not None and relpath != '.':
             if not base.endswith('/'):
                 base = base + '/'
-<<<<<<< HEAD
-            base = base + urlutils.escape(relpath)
-=======
             # XXX: Really base should be a url; we did after all call
             # get_url()!  But sometimes it's just a path (from
             # LocalAbspathServer), and it'd be wrong to append urlescaped data
@@ -2025,7 +1875,6 @@
                 base += relpath
             else:
                 base += urlutils.escape(relpath)
->>>>>>> ebdefa04
         return base
 
     def get_url(self, relpath=None):
@@ -2115,25 +1964,12 @@
 
     def make_bzrdir(self, relpath, format=None):
         try:
-<<<<<<< HEAD
-            url = self.get_url(relpath)
-            mutter('relpath %r => url %r', relpath, url)
-            segments = url.split('/')
-            if segments and segments[-1] not in ('', '.'):
-                parent = '/'.join(segments[:-1])
-                t = get_transport(parent)
-                try:
-                    t.mkdir(segments[-1])
-                except errors.FileExists:
-                    pass
-=======
             # might be a relative or absolute path
             maybe_a_url = self.get_url(relpath)
             segments = maybe_a_url.rsplit('/', 1)
             t = get_transport(maybe_a_url)
             if len(segments) > 1 and segments[-1] not in ('', '.'):
                 t.ensure_base()
->>>>>>> ebdefa04
             if format is None:
                 format = 'default'
             if isinstance(format, basestring):
@@ -2980,10 +2816,7 @@
                    'bzrlib.tests.test_ui',
                    'bzrlib.tests.test_uncommit',
                    'bzrlib.tests.test_upgrade',
-<<<<<<< HEAD
-=======
                    'bzrlib.tests.test_upgrade_stacked',
->>>>>>> ebdefa04
                    'bzrlib.tests.test_urlutils',
                    'bzrlib.tests.test_versionedfile',
                    'bzrlib.tests.test_version',
