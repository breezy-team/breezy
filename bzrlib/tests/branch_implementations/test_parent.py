--- conflicted
+++ resolved
@@ -17,15 +17,8 @@
 
 import sys
 
-<<<<<<< HEAD
-from bzrlib import urlutils
-from bzrlib.branch import Branch
-import bzrlib.errors
-from bzrlib.osutils import abspath, realpath, getcwd
-=======
 import bzrlib.errors
 from bzrlib.osutils import getcwd
->>>>>>> a46a2263
 from bzrlib.tests import TestCaseWithTransport
 from bzrlib import urlutils
 
