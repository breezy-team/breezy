--- conflicted
+++ resolved
@@ -91,8 +91,6 @@
         c = self.get_command([option.Option('foo', hidden=False)])
         self.assertContainsRe(c.get_help_text(), '--foo')
 
-<<<<<<< HEAD
-=======
     def test_no_help_init_failure(self):
         class cmd_foo(commands.Command):
             pass
@@ -102,8 +100,6 @@
         cmds = commands.builtin_command_names()
         self.assertTrue(len(cmds) > 0)
         self.assertTrue('diff' in cmds)
-
->>>>>>> 50dc1a2e
 
 class TestGetAlias(tests.TestCase):
 
