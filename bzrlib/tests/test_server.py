# Copyright (C) 2010 Canonical Ltd
#
# This program is free software; you can redistribute it and/or modify
# it under the terms of the GNU General Public License as published by
# the Free Software Foundation; either version 2 of the License, or
# (at your option) any later version.
#
# This program is distributed in the hope that it will be useful,
# but WITHOUT ANY WARRANTY; without even the implied warranty of
# MERCHANTABILITY or FITNESS FOR A PARTICULAR PURPOSE.  See the
# GNU General Public License for more details.
#
# You should have received a copy of the GNU General Public License
# along with this program; if not, write to the Free Software
# Foundation, Inc., 51 Franklin Street, Fifth Floor, Boston, MA 02110-1301 USA

import errno
import socket
import SocketServer
import select
import sys
import threading


from bzrlib import (
    osutils,
    transport,
    urlutils,
    )
from bzrlib.transport import (
    chroot,
    pathfilter,
    )
from bzrlib.smart import server


def debug_threads():
    # FIXME: There is a dependency loop between bzrlib.tests and
    # bzrlib.tests.test_server that needs to be fixed. In the mean time
    # defining this function is enough for our needs. -- vila 20100611
    from bzrlib import tests
    return 'threads' in tests.selftest_debug_flags


class TestServer(transport.Server):
    """A Transport Server dedicated to tests.

    The TestServer interface provides a server for a given transport. We use
    these servers as loopback testing tools. For any given transport the
    Servers it provides must either allow writing, or serve the contents
    of os.getcwdu() at the time start_server is called.

    Note that these are real servers - they must implement all the things
    that we want bzr transports to take advantage of.
    """

    def get_url(self):
        """Return a url for this server.

        If the transport does not represent a disk directory (i.e. it is
        a database like svn, or a memory only transport, it should return
        a connection to a newly established resource for this Server.
        Otherwise it should return a url that will provide access to the path
        that was os.getcwdu() when start_server() was called.

        Subsequent calls will return the same resource.
        """
        raise NotImplementedError

    def get_bogus_url(self):
        """Return a url for this protocol, that will fail to connect.

        This may raise NotImplementedError to indicate that this server cannot
        provide bogus urls.
        """
        raise NotImplementedError


class LocalURLServer(TestServer):
    """A pretend server for local transports, using file:// urls.

    Of course no actual server is required to access the local filesystem, so
    this just exists to tell the test code how to get to it.
    """

    def start_server(self):
        pass

    def get_url(self):
        """See Transport.Server.get_url."""
        return urlutils.local_path_to_url('')


class DecoratorServer(TestServer):
    """Server for the TransportDecorator for testing with.

    To use this when subclassing TransportDecorator, override override the
    get_decorator_class method.
    """

    def start_server(self, server=None):
        """See bzrlib.transport.Server.start_server.

        :server: decorate the urls given by server. If not provided a
        LocalServer is created.
        """
        if server is not None:
            self._made_server = False
            self._server = server
        else:
            self._made_server = True
            self._server = LocalURLServer()
            self._server.start_server()

    def stop_server(self):
        if self._made_server:
            self._server.stop_server()

    def get_decorator_class(self):
        """Return the class of the decorators we should be constructing."""
        raise NotImplementedError(self.get_decorator_class)

    def get_url_prefix(self):
        """What URL prefix does this decorator produce?"""
        return self.get_decorator_class()._get_url_prefix()

    def get_bogus_url(self):
        """See bzrlib.transport.Server.get_bogus_url."""
        return self.get_url_prefix() + self._server.get_bogus_url()

    def get_url(self):
        """See bzrlib.transport.Server.get_url."""
        return self.get_url_prefix() + self._server.get_url()


class BrokenRenameServer(DecoratorServer):
    """Server for the BrokenRenameTransportDecorator for testing with."""

    def get_decorator_class(self):
        from bzrlib.transport import brokenrename
        return brokenrename.BrokenRenameTransportDecorator


class FakeNFSServer(DecoratorServer):
    """Server for the FakeNFSTransportDecorator for testing with."""

    def get_decorator_class(self):
        from bzrlib.transport import fakenfs
        return fakenfs.FakeNFSTransportDecorator


class FakeVFATServer(DecoratorServer):
    """A server that suggests connections through FakeVFATTransportDecorator

    For use in testing.
    """

    def get_decorator_class(self):
        from bzrlib.transport import fakevfat
        return fakevfat.FakeVFATTransportDecorator


class LogDecoratorServer(DecoratorServer):
    """Server for testing."""

    def get_decorator_class(self):
        from bzrlib.transport import log
        return log.TransportLogDecorator


class NoSmartTransportServer(DecoratorServer):
    """Server for the NoSmartTransportDecorator for testing with."""

    def get_decorator_class(self):
        from bzrlib.transport import nosmart
        return nosmart.NoSmartTransportDecorator


class ReadonlyServer(DecoratorServer):
    """Server for the ReadonlyTransportDecorator for testing with."""

    def get_decorator_class(self):
        from bzrlib.transport import readonly
        return readonly.ReadonlyTransportDecorator


class TraceServer(DecoratorServer):
    """Server for the TransportTraceDecorator for testing with."""

    def get_decorator_class(self):
        from bzrlib.transport import trace
        return trace.TransportTraceDecorator


class UnlistableServer(DecoratorServer):
    """Server for the UnlistableTransportDecorator for testing with."""

    def get_decorator_class(self):
        from bzrlib.transport import unlistable
        return unlistable.UnlistableTransportDecorator


class TestingPathFilteringServer(pathfilter.PathFilteringServer):

    def __init__(self):
        """TestingPathFilteringServer is not usable until start_server
        is called."""

    def start_server(self, backing_server=None):
        """Setup the Chroot on backing_server."""
        if backing_server is not None:
            self.backing_transport = transport.get_transport(
                backing_server.get_url())
        else:
            self.backing_transport = transport.get_transport('.')
        self.backing_transport.clone('added-by-filter').ensure_base()
        self.filter_func = lambda x: 'added-by-filter/' + x
        super(TestingPathFilteringServer, self).start_server()

    def get_bogus_url(self):
        raise NotImplementedError


class TestingChrootServer(chroot.ChrootServer):

    def __init__(self):
        """TestingChrootServer is not usable until start_server is called."""
        super(TestingChrootServer, self).__init__(None)

    def start_server(self, backing_server=None):
        """Setup the Chroot on backing_server."""
        if backing_server is not None:
            self.backing_transport = transport.get_transport(
                backing_server.get_url())
        else:
            self.backing_transport = transport.get_transport('.')
        super(TestingChrootServer, self).start_server()

    def get_bogus_url(self):
        raise NotImplementedError


class ThreadWithException(threading.Thread):
    """A catching exception thread.

    If an exception occurs during the thread execution, it's caught and
    re-raised when the thread is joined().
    """

    def __init__(self, *args, **kwargs):
        # There are cases where the calling thread must wait, yet, if an
        # exception occurs, the event should be set so the caller is not
        # blocked. The main example is a calling thread that want to wait for
        # the called thread to be in a given state before continuing.
        try:
            event = kwargs.pop('event')
        except KeyError:
            # If the caller didn't pass a specific event, create our own
            event = threading.Event()
        super(ThreadWithException, self).__init__(*args, **kwargs)
        self.set_event(event)
        self.exception = None
        self.ignored_exceptions = None # see set_ignored_exceptions

    def set_event(self, event):
        self.ready = event

    def set_ignored_exceptions(self, ignored):
        """Declare which exceptions will be ignored.

        :param ignored: Can be either:
           - None: all exceptions will be raised,
           - an exception class: the instances of this class will be ignored,
           - a tuple of exception classes: the instances of any class of the
             list will be ignored,
           - a callable: that will be passed the exception object
             and should return True if the exception should be ignored
        """
        if ignored is None:
            self.ignored_exceptions = None
        elif isinstance(ignored, (Exception, tuple)):
            self.ignored_exceptions = lambda e: isinstance(e, ignored)
        else:
            self.ignored_exceptions = ignored

    def run(self):
        """Overrides Thread.run to capture any exception."""
        self.ready.clear()
        try:
            try:
                super(ThreadWithException, self).run()
            except:
                self.exception = sys.exc_info()
        finally:
            # Make sure the calling thread is released
            self.ready.set()


    def join(self, timeout=5):
        """Overrides Thread.join to raise any exception caught.


        Calling join(timeout=0) will raise the caught exception or return None
        if the thread is still alive.

        The default timeout is set to 5 and should expire only when a thread
        serving a client connection is hung.
        """
        super(ThreadWithException, self).join(timeout)
        if self.exception is not None:
            exc_class, exc_value, exc_tb = self.exception
            self.exception = None # The exception should be raised only once
            if (self.ignored_exceptions is None
                or not self.ignored_exceptions(exc_value)):
                # Raise non ignored exceptions
                raise exc_class, exc_value, exc_tb
        if timeout and self.isAlive():
            # The timeout expired without joining the thread, the thread is
            # therefore stucked and that's a failure as far as the test is
            # concerned. We used to hang here.
            raise AssertionError('thread %s hung' % (self.name,))

    def pending_exception(self):
        """Raise the caught exception.

        This does nothing if no exception occurred.
        """
        self.join(timeout=0)


class TestingTCPServerMixin:
    """Mixin to support running SocketServer.TCPServer in a thread.

    Tests are connecting from the main thread, the server has to be run in a
    separate thread.
    """

    # FIXME: sibling_class is a hack -- vila 20100604
    def __init__(self, sibling_class):
        self.sibling_class = sibling_class
        self.started = threading.Event()
        self.serving = threading.Event()
        self.stopped = threading.Event()
        # We collect the resources used by the clients so we can release them
        # when shutting down
        self.clients = []
        self.ignored_exceptions = None

    def server_bind(self):
        # We need to override the SocketServer bind, yet, we still want to use
        # it so we need to use the sibling class to call it explicitly
        self.sibling_class.server_bind(self)
        # The following has been fixed in 2.5 so we need to provide it for
        # older python versions.
        if sys.version < (2, 5):
            self.server_address = self.socket.getsockname()

    def serve(self):
        self.serving.set()
        self.stopped.clear()
        # We are listening and ready to accept connections
        self.started.set()
        try:
            while self.serving.isSet():
                # Really a connection but the python framework is generic and
                # call them requests
                self.handle_request()
            # Let's close the listening socket
            self.server_close()
        finally:
            self.stopped.set()

    def handle_request(self):
        """Handle one request.

        The python version swallows some socket exceptions and we don't use
        timeout, so we override it to better control the server behavior.
        """
        request, client_address = self.get_request()
        if self.verify_request(request, client_address):
            try:
                self.process_request(request, client_address)
            except:
                self.handle_error(request, client_address)
                self.close_request(request)

    def verify_request(self, request, client_address):
        """Verify the request.

        Return True if we should proceed with this request, False if we should
        not even touch a single byte in the socket ! This is useful when we
        stop the server with a dummy last connection.
        """
        return self.serving.isSet()

    def handle_error(self, request, client_address):
        # Stop serving and re-raise the last exception seen
        self.serving.clear()
#        self.sibling_class.handle_error(self, request, client_address)
        raise

    def ignored_exceptions_during_shutdown(self, e):
        if sys.platform == 'win32':
            accepted_errnos = [errno.EBADF, errno.WSAEBADF, errno.WSAENOTCONN,
                               errno.WSAECONNRESET, errno.WSAESHUTDOWN]
        else:
            accepted_errnos = [errno.EBADF, errno.ENOTCONN, errno.ECONNRESET]
        if isinstance(e, socket.error) and e[0] in accepted_errnos:
            return True
        return False

    # The following methods are called by the main thread

    def stop_client_connections(self):
        while self.clients:
            c = self.clients.pop()
            self.shutdown_client(c)

    def shutdown_socket(self, sock):
        """Properly shutdown a socket.

        This should be called only when no other thread is trying to use the
        socket.
        """
        try:
            sock.shutdown(socket.SHUT_RDWR)
            sock.close()
        except Exception, e:
            if self.ignored_exceptions(e):
                pass
            else:
                raise

    # The following methods are called by the main thread

    def set_ignored_exceptions(self, thread, ignored_exceptions):
        self.ignored_exceptions = ignored_exceptions
        thread.set_ignored_exceptions(self.ignored_exceptions)

    def _pending_exception(self, thread):
        """Raise server uncaught exception.

        Daughter classes can override this if they use daughter threads.
        """
        thread.pending_exception()


class TestingTCPServer(TestingTCPServerMixin, SocketServer.TCPServer):

    def __init__(self, server_address, request_handler_class):
        TestingTCPServerMixin.__init__(self, SocketServer.TCPServer)
        SocketServer.TCPServer.__init__(self, server_address,
                                        request_handler_class)

    def get_request(self):
        """Get the request and client address from the socket."""
        sock, addr = self.sibling_class.get_request(self)
        self.clients.append((sock, addr))
        return sock, addr

    # The following methods are called by the main thread

    def shutdown_client(self, client):
        sock, addr = client
        self.shutdown_socket(sock)


class TestingThreadingTCPServer(TestingTCPServerMixin,
                                SocketServer.ThreadingTCPServer):

    def __init__(self, server_address, request_handler_class):
        TestingTCPServerMixin.__init__(self, SocketServer.ThreadingTCPServer)
        SocketServer.TCPServer.__init__(self, server_address,
                                        request_handler_class)

    def get_request (self):
        """Get the request and client address from the socket."""
        sock, addr = self.sibling_class.get_request(self)
        # The thread is not create yet, it will be updated in process_request
        self.clients.append((sock, addr, None))
        return sock, addr

    def process_request_thread(self, started, stopped, request, client_address):
        started.set()
        SocketServer.ThreadingTCPServer.process_request_thread(
            self, request, client_address)
        self.close_request(request)
        stopped.set()

    def process_request(self, request, client_address):
        """Start a new thread to process the request."""
        started = threading.Event()
        stopped = threading.Event()
        t = ThreadWithException(
            event=stopped,
            name='%s -> %s' % (client_address, self.server_address),
            target = self.process_request_thread,
            args = (started, stopped, request, client_address))
        # Update the client description
        self.clients.pop()
        self.clients.append((request, client_address, t))
        # Propagate the exception handler since we must the same one for
        # connections running in their own threads than TestingTCPServer.
        t.set_ignored_exceptions(self.ignored_exceptions)
        t.start()
        started.wait()
        if debug_threads():
            print 'Client thread %s started' % (t.name,)
        # If an exception occured during the thread start, it will get raised.
        t.pending_exception()

    # The following methods are called by the main thread

    def shutdown_client(self, client):
        sock, addr, connection_thread = client
        self.shutdown_socket(sock)
        if connection_thread is not None:
            # The thread has been created only if the request is processed but
            # after the connection is inited. This could happen during server
            # shutdown. If an exception occurred in the thread it will be
            # re-raised
            if debug_threads():
                print 'Client thread %s will be joined' % (
                    connection_thread.name,)
            connection_thread.join()

    def set_ignored_exceptions(self, thread, ignored_exceptions):
        TestingTCPServerMixin.set_ignored_exceptions(self, thread,
                                                     ignored_exceptions)
        for sock, addr, connection_thread in self.clients:
            if connection_thread is not None:
                connection_thread.set_ignored_exceptions(
                    self.ignored_exceptions)

    def _pending_exception(self, thread):
        for sock, addr, connection_thread in self.clients:
            if connection_thread is not None:
                connection_thread.pending_exception()
        TestingTCPServerMixin._pending_exception(self, thread)


class TestingTCPServerInAThread(transport.Server):
    """A server in a thread that re-raise thread exceptions."""

    def __init__(self, server_address, server_class, request_handler_class):
        self.server_class = server_class
        self.request_handler_class = request_handler_class
        self.host, self.port = server_address
        self.server = None
        self._server_thread = None

    def __repr__(self):
        return "%s(%s:%s)" % (self.__class__.__name__, self.host, self.port)

    def create_server(self):
        return self.server_class((self.host, self.port),
                                 self.request_handler_class)

    def start_server(self):
        self.server = self.create_server()
        self._server_thread = ThreadWithException(
            event=self.server.started,
            name=self.server_address,
            target=self.run_server)
        self._server_thread.start()
        # Wait for the server thread to start (i.e release the lock)
        self.server.started.wait()
        if debug_threads():
            print 'Server thread %s started' % (self._server_thread.name,)
        # Get the real address, especially the port
<<<<<<< HEAD
        self.host, self.port = self.server.server_address
        self._server_thread.name = '(%s:%s)' % (self.host, self.port)
=======
        self.server_address = self.server.server_address
>>>>>>> 24491ba7
        # If an exception occured during the server start, it will get raised,
        # otherwise, the server is blocked on its accept() call.
        self._server_thread.pending_exception()
        # From now on, we'll use a different event to ensure the server can set
        # its exception
        self._server_thread.set_event(self.server.stopped)

    def run_server(self):
        self.server.serve()

    def stop_server(self):
        if self.server is None:
            return
        try:
            # The server has been started successfully, shut it down now.  As
            # soon as we stop serving, no more connection are accepted except
            # one to get out of the blocking listen.
            self.set_ignored_exceptions(
                self.server.ignored_exceptions_during_shutdown)
            self.server.serving.clear()
            if debug_threads():
                print 'Server thread %s will be joined' % (
                    self._server_thread.name,)
            # The server is listening for a last connection, let's give it:
            last_conn = None
            try:
                last_conn = osutils.connect_socket((self.host, self.port))
            except socket.error, e:
                # But ignore connection errors as the point is to unblock the
                # server thread, it may happen that it's not blocked or even
                # not started.
                pass
            # We start shutting down the client while the server itself is
            # shutting down.
            self.server.stop_client_connections()
            # Now we wait for the thread running self.server.serve() to finish
            self.server.stopped.wait()
            if last_conn is not None:
                # Close the last connection without trying to use it. The
                # server will not process a single byte on that socket to avoid
                # complications (SSL starts with a handshake for example).
                last_conn.close()
            # Check for any exception that could have occurred in the server
            # thread
            try:
                self._server_thread.join()
            except Exception, e:
                if self.server.ignored_exceptions(e):
                    pass
                else:
                    raise
        finally:
            # Make sure we can be called twice safely, note that this means
            # that we will raise a single exception even if several occurred in
            # the various threads involved.
            self.server = None

    def set_ignored_exceptions(self, ignored_exceptions):
        """Install an exception handler for the server."""
        self.server.set_ignored_exceptions(self._server_thread,
                                           ignored_exceptions)

    def pending_exception(self):
        """Raise uncaught exception in the server."""
        self.server._pending_exception(self._server_thread)


class SmartTCPServer_for_testing(server.SmartTCPServer):
    """Server suitable for use by transport tests.

    This server is backed by the process's cwd.
    """

    def __init__(self, thread_name_suffix=''):
        super(SmartTCPServer_for_testing, self).__init__(None)
        self.client_path_extra = None
        self.thread_name_suffix = thread_name_suffix
        # We collect the sockets/threads used by the clients so we can
        # close/join them when shutting down
        self.clients = []

    def get_backing_transport(self, backing_transport_server):
        """Get a backing transport from a server we are decorating."""
        return transport.get_transport(backing_transport_server.get_url())

    def start_server(self, backing_transport_server=None,
              client_path_extra='/extra/'):
        """Set up server for testing.

        :param backing_transport_server: backing server to use.  If not
            specified, a LocalURLServer at the current working directory will
            be used.
        :param client_path_extra: a path segment starting with '/' to append to
            the root URL for this server.  For instance, a value of '/foo/bar/'
            will mean the root of the backing transport will be published at a
            URL like `bzr://127.0.0.1:nnnn/foo/bar/`, rather than
            `bzr://127.0.0.1:nnnn/`.  Default value is `extra`, so that tests
            by default will fail unless they do the necessary path translation.
        """
        if not client_path_extra.startswith('/'):
            raise ValueError(client_path_extra)
        from bzrlib.transport.chroot import ChrootServer
        if backing_transport_server is None:
            backing_transport_server = LocalURLServer()
        self.chroot_server = ChrootServer(
            self.get_backing_transport(backing_transport_server))
        self.chroot_server.start_server()
        self.backing_transport = transport.get_transport(
            self.chroot_server.get_url())
        self.root_client_path = self.client_path_extra = client_path_extra
        self.start_background_thread(self.thread_name_suffix)

    def serve_conn(self, conn, thread_name_suffix):
        conn_thread = super(SmartTCPServer_for_testing, self).serve_conn(
            conn, thread_name_suffix)
        self.clients.append((conn, conn_thread))
        return conn_thread

    def shutdown_client(self, client_socket):
        """Properly shutdown a client socket.

        Under some circumstances (as in bug #383920), we need to force the
        shutdown as python delays it until gc occur otherwise and the client
        may hang.

        This should be called only when no other thread is trying to use the
        socket.
        """
        try:
            # The request process has been completed, the thread is about to
            # die, let's shutdown the socket if we can.
            client_socket.shutdown(socket.SHUT_RDWR)
        except (socket.error, select.error), e:
            if e[0] in (errno.EBADF, errno.ENOTCONN):
                # Right, the socket is already down
                pass
            else:
                raise

    def stop_server(self):
        self.stop_background_thread()
        # Let's close all our pending clients too
        for sock, thread in self.clients:
            self.shutdown_client(sock)
            thread.join()
            del thread
        self.clients = []
        self.chroot_server.stop_server()

    def get_url(self):
        url = super(SmartTCPServer_for_testing, self).get_url()
        return url[:-1] + self.client_path_extra

    def get_bogus_url(self):
        """Return a URL which will fail to connect"""
        return 'bzr://127.0.0.1:1/'


class ReadonlySmartTCPServer_for_testing(SmartTCPServer_for_testing):
    """Get a readonly server for testing."""

    def get_backing_transport(self, backing_transport_server):
        """Get a backing transport from a server we are decorating."""
        url = 'readonly+' + backing_transport_server.get_url()
        return transport.get_transport(url)


class SmartTCPServer_for_testing_v2_only(SmartTCPServer_for_testing):
    """A variation of SmartTCPServer_for_testing that limits the client to
    using RPCs in protocol v2 (i.e. bzr <= 1.5).
    """

    def get_url(self):
        url = super(SmartTCPServer_for_testing_v2_only, self).get_url()
        url = 'bzr-v2://' + url[len('bzr://'):]
        return url


class ReadonlySmartTCPServer_for_testing_v2_only(
    SmartTCPServer_for_testing_v2_only):
    """Get a readonly server for testing."""

    def get_backing_transport(self, backing_transport_server):
        """Get a backing transport from a server we are decorating."""
        url = 'readonly+' + backing_transport_server.get_url()
        return transport.get_transport(url)



<|MERGE_RESOLUTION|>--- conflicted
+++ resolved
@@ -560,7 +560,7 @@
         self.server = self.create_server()
         self._server_thread = ThreadWithException(
             event=self.server.started,
-            name=self.server_address,
+            name='(%s:%s)' % (self.host, self.port),
             target=self.run_server)
         self._server_thread.start()
         # Wait for the server thread to start (i.e release the lock)
@@ -568,12 +568,7 @@
         if debug_threads():
             print 'Server thread %s started' % (self._server_thread.name,)
         # Get the real address, especially the port
-<<<<<<< HEAD
         self.host, self.port = self.server.server_address
-        self._server_thread.name = '(%s:%s)' % (self.host, self.port)
-=======
-        self.server_address = self.server.server_address
->>>>>>> 24491ba7
         # If an exception occured during the server start, it will get raised,
         # otherwise, the server is blocked on its accept() call.
         self._server_thread.pending_exception()
