--- conflicted
+++ resolved
@@ -349,13 +349,7 @@
     separate thread.
     """
 
-<<<<<<< HEAD
-    # FIXME: sibling_class is a hack -- vila 20100604
-    def __init__(self, sibling_class):
-        self.sibling_class = sibling_class
-=======
     def __init__(self):
->>>>>>> e8a819a0
         self.started = threading.Event()
         self.serving = None
         self.stopped = threading.Event()
@@ -411,12 +405,8 @@
 
     def handle_error(self, request, client_address):
         # Stop serving and re-raise the last exception seen
-<<<<<<< HEAD
-        self.serving.clear()
+        self.serving = False
 #        self.sibling_class.handle_error(self, request, client_address)
-=======
-        self.serving = False
->>>>>>> e8a819a0
         raise
 
     def ignored_exceptions_during_shutdown(self, e):
