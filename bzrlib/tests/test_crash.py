--- conflicted
+++ resolved
@@ -77,11 +77,9 @@
         self.assertContainsRe(report, 'test_apport_report')
         # should also be in there
         self.assertContainsRe(report, '(?m)^CommandLine:')
-<<<<<<< HEAD
         self.assertContainsRe(
             report,
             'Failed to load plugin foo')
-=======
 
 
 class TestNonApportReporting(tests.TestCase):
@@ -123,5 +121,4 @@
     bug in Bazaar.  You can help us fix it by filing a bug report at
         https://bugs.launchpad.net/bzr/+filebug
     including this traceback and a description of the problem.
-""", flags=doctest.ELLIPSIS|doctest.REPORT_UDIFF))
->>>>>>> 5abdf167
+""", flags=doctest.ELLIPSIS|doctest.REPORT_UDIFF))