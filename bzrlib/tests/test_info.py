# Copyright (C) 2007 Canonical Ltd
#
# This program is free software; you can redistribute it and/or modify
# it under the terms of the GNU General Public License as published by
# the Free Software Foundation; either version 2 of the License, or
# (at your option) any later version.
#
# This program is distributed in the hope that it will be useful,
# but WITHOUT ANY WARRANTY; without even the implied warranty of
# MERCHANTABILITY or FITNESS FOR A PARTICULAR PURPOSE.  See the
# GNU General Public License for more details.
#
# You should have received a copy of the GNU General Public License
# along with this program; if not, write to the Free Software
# Foundation, Inc., 59 Temple Place, Suite 330, Boston, MA  02111-1307  USA

import sys
from urllib import quote

from bzrlib import (
    branch as _mod_branch,
    bzrdir,
    info,
    tests,
    workingtree,
    repository as _mod_repository,
    )


class TestInfo(tests.TestCaseWithTransport):

    def test_describe_standalone_layout(self):
        tree = self.make_branch_and_tree('tree')
        self.assertEqual('Empty control directory', info.describe_layout())
        self.assertEqual('Unshared repository with trees',
            info.describe_layout(tree.branch.repository))
        tree.branch.repository.set_make_working_trees(False)
        self.assertEqual('Unshared repository',
            info.describe_layout(tree.branch.repository))
        self.assertEqual('Standalone branch',
            info.describe_layout(tree.branch.repository, tree.branch))
        self.assertEqual('Standalone branchless tree',
            info.describe_layout(tree.branch.repository, None, tree))
        self.assertEqual('Standalone tree',
            info.describe_layout(tree.branch.repository, tree.branch, tree))
        tree.branch.bind(tree.branch)
        self.assertEqual('Bound branch',
            info.describe_layout(tree.branch.repository, tree.branch))
        self.assertEqual('Checkout',
            info.describe_layout(tree.branch.repository, tree.branch, tree))
        checkout = tree.branch.create_checkout('checkout', lightweight=True)
        self.assertEqual('Lightweight checkout',
            info.describe_layout(checkout.branch.repository, checkout.branch,
                                 checkout))

    def test_describe_repository_layout(self):
        repository = self.make_repository('.', shared=True)
        tree = bzrdir.BzrDir.create_branch_convenience('tree',
            force_new_tree=True).bzrdir.open_workingtree()
        self.assertEqual('Shared repository with trees',
            info.describe_layout(tree.branch.repository))
        repository.set_make_working_trees(False)
        self.assertEqual('Shared repository',
            info.describe_layout(tree.branch.repository))
        self.assertEqual('Repository branch',
            info.describe_layout(tree.branch.repository, tree.branch))
        self.assertEqual('Repository branchless tree',
            info.describe_layout(tree.branch.repository, None, tree))
        self.assertEqual('Repository tree',
            info.describe_layout(tree.branch.repository, tree.branch, tree))
        tree.branch.bind(tree.branch)
        self.assertEqual('Repository checkout',
            info.describe_layout(tree.branch.repository, tree.branch, tree))
        checkout = tree.branch.create_checkout('checkout', lightweight=True)
        self.assertEqual('Lightweight checkout',
            info.describe_layout(checkout.branch.repository, checkout.branch,
                                 checkout))

    def assertTreeDescription(self, format):
        """Assert a tree's format description matches expectations"""
        self.make_branch_and_tree('%s_tree' % format, format=format)
        tree = workingtree.WorkingTree.open('%s_tree' % format)
        self.assertEqual(format, info.describe_format(tree.bzrdir,
            tree.branch.repository, tree.branch, tree))

    def assertCheckoutDescription(self, format, expected=None):
        """Assert a checkout's format description matches expectations"""
        if expected is None:
            expected = format
        branch = self.make_branch('%s_cobranch' % format, format=format)
        # this ought to be easier...
        branch.create_checkout('%s_co' % format,
            lightweight=True).bzrdir.destroy_workingtree()
        control = bzrdir.BzrDir.open('%s_co' % format)
        old_format = control._format.workingtree_format
        try:
            control._format.workingtree_format = \
                bzrdir.format_registry.make_bzrdir(format).workingtree_format
            control.create_workingtree()
            tree = workingtree.WorkingTree.open('%s_co' % format)
            format_description = info.describe_format(tree.bzrdir,
                    tree.branch.repository, tree.branch, tree)
            self.assertEqual(expected, format_description,
                "checkout of format called %r was described as %r" %
                (expected, format_description))
        finally:
            control._format.workingtree_format = old_format

    def assertBranchDescription(self, format, expected=None):
        """Assert branch's format description matches expectations"""
        if expected is None:
            expected = format
        self.make_branch('%s_branch' % format, format=format)
        branch = _mod_branch.Branch.open('%s_branch' % format)
        self.assertEqual(expected, info.describe_format(branch.bzrdir,
            branch.repository, branch, None))

    def assertRepoDescription(self, format, expected=None):
        """Assert repository's format description matches expectations"""
        if expected is None:
            expected = format
        self.make_repository('%s_repo' % format, format=format)
        repo = _mod_repository.Repository.open('%s_repo' % format)
        self.assertEqual(expected, info.describe_format(repo.bzrdir,
            repo, None, None))

    def test_describe_tree_format(self):
        for key in bzrdir.format_registry.keys():
            if key == 'default':
                continue
            self.assertTreeDescription(key)

    def test_describe_checkout_format(self):
        for key in bzrdir.format_registry.keys():
            if key in ('default', 'weave', 'experimental'):
                continue
            if key.startswith('experimental-'):
                # these are typically hidden or aliases for other formats
                continue
            expected = None
            if key in ('dirstate', 'dirstate-tags', 'dirstate-with-subtree',
<<<<<<< HEAD
                'knitpack-experimental', 'knitpack-subtree-experimental',
                'rich-root', 'rich-root-pack'):
                expected = 'dirstate or dirstate-tags or'\
                    ' knitpack-experimental or rich-root or rich-root-pack'
=======
                'pack-0.92', 'pack-0.92-subtree', 'rich-root'):
                expected = 'dirstate or dirstate-tags or pack-0.92 or rich-root'
>>>>>>> d62b6a3e
            if key in ('knit', 'metaweave'):
                expected = 'knit or metaweave'
            self.assertCheckoutDescription(key, expected)

    def test_describe_branch_format(self):
        for key in bzrdir.format_registry.keys():
            if key == 'default':
                continue
            expected = None
            if key in ('dirstate', 'knit'):
                expected = 'dirstate or knit'
            self.assertBranchDescription(key, expected)

    def test_describe_repo_format(self):
        for key in bzrdir.format_registry.keys():
            if key == 'default':
                continue
            expected = None
            if key in ('dirstate', 'knit', 'dirstate-tags'):
                expected = 'dirstate or dirstate-tags or knit'
            self.assertRepoDescription(key, expected)

        format = bzrdir.format_registry.make_bzrdir('metaweave')
        format.set_branch_format(_mod_branch.BzrBranchFormat6())
        tree = self.make_branch_and_tree('unknown', format=format)
        self.assertEqual('unnamed', info.describe_format(tree.bzrdir,
            tree.branch.repository, tree.branch, tree))

    def test_gather_location_standalone(self):
        tree = self.make_branch_and_tree('tree')
        self.assertEqual([('branch root', tree.bzrdir.root_transport.base)],
            info.gather_location_info(tree.branch.repository, tree.branch,
                                      tree))
        self.assertEqual([('branch root', tree.bzrdir.root_transport.base)],
            info.gather_location_info(tree.branch.repository, tree.branch))
        return tree

    def test_gather_location_repo(self):
        srepo = self.make_repository('shared', shared=True)
        self.assertEqual([('shared repository',
                          srepo.bzrdir.root_transport.base)],
                          info.gather_location_info(srepo))
        urepo = self.make_repository('unshared')
        self.assertEqual([('repository',
                          urepo.bzrdir.root_transport.base)],
                          info.gather_location_info(urepo))

    def test_gather_location_repo_branch(self):
        srepo = self.make_repository('shared', shared=True)
        self.assertEqual([('shared repository',
                          srepo.bzrdir.root_transport.base)],
                          info.gather_location_info(srepo))
        tree = self.make_branch_and_tree('shared/tree')
        self.assertEqual([('shared repository',
                          srepo.bzrdir.root_transport.base),
                          ('repository branch', tree.branch.base)],
                          info.gather_location_info(srepo, tree.branch, tree))

    def test_gather_location_light_checkout(self):
        tree = self.make_branch_and_tree('tree')
        lcheckout = tree.branch.create_checkout('lcheckout', lightweight=True)
        self.assertEqual(
            [('light checkout root', lcheckout.bzrdir.root_transport.base),
             ('checkout of branch', tree.bzrdir.root_transport.base)],
            self.gather_tree_location_info(lcheckout))

    def test_gather_location_heavy_checkout(self):
        tree = self.make_branch_and_tree('tree')
        checkout = tree.branch.create_checkout('checkout')
        self.assertEqual(
            [('checkout root', checkout.bzrdir.root_transport.base),
             ('checkout of branch', tree.bzrdir.root_transport.base)],
            self.gather_tree_location_info(checkout))
        light_checkout = checkout.branch.create_checkout('light_checkout',
                                                         lightweight=True)
        self.assertEqual(
            [('light checkout root',
              light_checkout.bzrdir.root_transport.base),
             ('checkout root', checkout.bzrdir.root_transport.base),
             ('checkout of branch', tree.bzrdir.root_transport.base)],
             self.gather_tree_location_info(light_checkout)
             )

    def test_gather_location_shared_repo_checkout(self):
        tree = self.make_branch_and_tree('tree')
        srepo = self.make_repository('shared', shared=True)
        shared_checkout = tree.branch.create_checkout('shared/checkout')
        self.assertEqual(
            [('repository checkout root',
              shared_checkout.bzrdir.root_transport.base),
             ('checkout of branch', tree.bzrdir.root_transport.base),
             ('shared repository', srepo.bzrdir.root_transport.base)],
             self.gather_tree_location_info(shared_checkout))

    def gather_tree_location_info(self, tree):
        return info.gather_location_info(tree.branch.repository, tree.branch,
                                         tree)

    def test_gather_location_bound(self):
        branch = self.make_branch('branch')
        bound_branch = self.make_branch('bound_branch')
        bound_branch.bind(branch)
        self.assertEqual(
            [('branch root', bound_branch.bzrdir.root_transport.base),
             ('bound to branch', branch.bzrdir.root_transport.base)],
            info.gather_location_info(bound_branch.repository, bound_branch)
        )

    def test_location_list(self):
        if sys.platform == 'win32':
            raise tests.TestSkipped('Windows-unfriendly test')
        locs = info.LocationList('/home/foo')
        locs.add_url('a', 'file:///home/foo/')
        locs.add_url('b', 'file:///home/foo/bar/')
        locs.add_url('c', 'file:///home/bar/bar')
        locs.add_url('d', 'http://example.com/example/')
        locs.add_url('e', None)
        self.assertEqual(locs.locs, [('a', '.'),
                                     ('b', 'bar'),
                                     ('c', '/home/bar/bar'),
                                     ('d', 'http://example.com/example/')])
        self.assertEqualDiff('  a: .\n  b: bar\n  c: /home/bar/bar\n'
                             '  d: http://example.com/example/\n',
                             ''.join(locs.get_lines()))

    def test_gather_related_braches(self):
        branch = self.make_branch('.')
        branch.set_public_branch('baz')
        branch.set_push_location('bar')
        branch.set_parent('foo')
        branch.set_submit_branch('qux')
        self.assertEqual(
            [('public branch', 'baz'), ('push branch', 'bar'),
             ('parent branch', 'foo'), ('submit branch', 'qux')],
            info._gather_related_branches(branch).locs)<|MERGE_RESOLUTION|>--- conflicted
+++ resolved
@@ -139,15 +139,10 @@
                 continue
             expected = None
             if key in ('dirstate', 'dirstate-tags', 'dirstate-with-subtree',
-<<<<<<< HEAD
-                'knitpack-experimental', 'knitpack-subtree-experimental',
-                'rich-root', 'rich-root-pack'):
-                expected = 'dirstate or dirstate-tags or'\
-                    ' knitpack-experimental or rich-root or rich-root-pack'
-=======
-                'pack-0.92', 'pack-0.92-subtree', 'rich-root'):
-                expected = 'dirstate or dirstate-tags or pack-0.92 or rich-root'
->>>>>>> d62b6a3e
+                'pack-0.92', 'pack-0.92-subtree', 'rich-root',
+                'rich-root-pack'):
+                expected = 'dirstate or dirstate-tags or pack-0.92 or'\
+                    ' rich-root or rich-root-pack'
             if key in ('knit', 'metaweave'):
                 expected = 'knit or metaweave'
             self.assertCheckoutDescription(key, expected)
