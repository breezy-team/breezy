--- conflicted
+++ resolved
@@ -257,24 +257,16 @@
         self.addCleanup(creator.finalize)
         list(creator)
         creator.shelve_creation('foo-id')
-<<<<<<< HEAD
         shelf_file = open('shelf-file', 'w+b')
         try:
             creator.write_shelf(shelf_file)
             creator.transform()
             shelf_file.seek(0)
             unshelver = shelf.Unshelver.from_tree_and_shelf(tree, shelf_file)
-            unshelver.unshelve()
+            unshelver.make_merger().do_merge()
             self.assertFileEqual('bar', 'tree/foo')
         finally:
             shelf_file.close()
-=======
-        creator.transform()
-        filename = creator.write_shelf()
-        unshelver = shelf.Unshelver.from_tree_and_shelf(tree, filename)
-        unshelver.make_merger().do_merge()
-        self.assertFileEqual('bar', 'tree/foo')
->>>>>>> 96419bb1
 
     def test_unshelve_changed(self):
         tree = self.make_branch_and_tree('tree')
@@ -293,14 +285,9 @@
         creator.write_shelf(shelf_file)
         creator.transform()
         self.build_tree_contents([('tree/foo', 'z\na\nb\nc\n')])
-<<<<<<< HEAD
         shelf_file.seek(0)
         unshelver = shelf.Unshelver.from_tree_and_shelf(tree, shelf_file)
-        unshelver.unshelve()
-=======
-        unshelver = shelf.Unshelver.from_tree_and_shelf(tree, filename)
         unshelver.make_merger().do_merge()
->>>>>>> 96419bb1
         self.assertFileEqual('z\na\nb\nd\n', 'tree/foo')
 
     def test_unshelve_base(self):
