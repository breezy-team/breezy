--- conflicted
+++ resolved
@@ -1086,13 +1086,8 @@
         # being too low. If rpc_count increases, more network roundtrips have
         # become necessary for this use case. Please do not adjust this number
         # upwards without agreement from bzr's network support maintainers.
-<<<<<<< HEAD
         self.assertLength(11, self.hpss_calls)
-=======
-        self.assertLength(19, self.hpss_calls)
-        self.expectFailure("verbose log accesses inventories, which require VFS",
-            self.assertThat, self.hpss_calls, NoVfsCalls)
->>>>>>> 6836a3ff
+        self.assertThat(self.hpss_calls, NoVfsCalls)
 
     def test_per_file(self):
         self.setup_smart_server_with_call_log()
@@ -1107,10 +1102,5 @@
         # being too low. If rpc_count increases, more network roundtrips have
         # become necessary for this use case. Please do not adjust this number
         # upwards without agreement from bzr's network support maintainers.
-<<<<<<< HEAD
         self.assertLength(15, self.hpss_calls)
-=======
-        self.assertLength(21, self.hpss_calls)
-        self.expectFailure("per-file graph access requires VFS",
-            self.assertThat, self.hpss_calls, NoVfsCalls)
->>>>>>> 6836a3ff
+        self.assertThat(self.hpss_calls, NoVfsCalls)