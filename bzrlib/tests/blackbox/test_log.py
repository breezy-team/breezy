# Copyright (C) 2005, 2006, 2007 Canonical Ltd
# -*- coding: utf-8 -*-
#
# This program is free software; you can redistribute it and/or modify
# it under the terms of the GNU General Public License as published by
# the Free Software Foundation; either version 2 of the License, or
# (at your option) any later version.
#
# This program is distributed in the hope that it will be useful,
# but WITHOUT ANY WARRANTY; without even the implied warranty of
# MERCHANTABILITY or FITNESS FOR A PARTICULAR PURPOSE.  See the
# GNU General Public License for more details.
#
# You should have received a copy of the GNU General Public License
# along with this program; if not, write to the Free Software
# Foundation, Inc., 59 Temple Place, Suite 330, Boston, MA  02111-1307  USA


"""Black-box tests for bzr log."""

import os

import bzrlib
from bzrlib.tests.blackbox import ExternalBase
<<<<<<< HEAD
from bzrlib.tests import TestCaseInTempDir
=======
from bzrlib.tests import TestCaseInTempDir, TestCaseWithTransport
from bzrlib.tests.test_log import (
    normalize_log,
    )
from bzrlib.tests import test_log


class TestCaseWithoutPropsHandler(ExternalBase, test_log.TestCaseWithoutPropsHandler):
    pass
>>>>>>> ebdefa04


class TestLog(ExternalBase):

    def _prepare(self, path='.', format=None):
        tree = self.make_branch_and_tree(path, format=format)
        self.build_tree(
            [path + '/hello.txt', path + '/goodbye.txt', path + '/meep.txt'])
        tree.add('hello.txt')
        tree.commit(message='message1')
        tree.add('goodbye.txt')
        tree.commit(message='message2')
        tree.add('meep.txt')
        tree.commit(message='message3')
        self.full_log = self.run_bzr(["log", path])[0]
        return tree

    def test_log_null_end_revspec(self):
        self._prepare()
        self.assertTrue('revno: 1\n' in self.full_log)
        self.assertTrue('revno: 2\n' in self.full_log)
        self.assertTrue('revno: 3\n' in self.full_log)
        self.assertTrue('message:\n  message1\n' in self.full_log)
        self.assertTrue('message:\n  message2\n' in self.full_log)
        self.assertTrue('message:\n  message3\n' in self.full_log)

        log = self.run_bzr("log -r 1..")[0]
        self.assertEqualDiff(log, self.full_log)

    def test_log_null_begin_revspec(self):
        self._prepare()
        log = self.run_bzr("log -r ..3")[0]
        self.assertEqualDiff(self.full_log, log)

    def test_log_null_both_revspecs(self):
        self._prepare()
        log = self.run_bzr("log -r ..")[0]
        self.assertEqualDiff(self.full_log, log)

    def test_log_zero_revspec(self):
        self._prepare()
        self.run_bzr_error('bzr: ERROR: Logging revision 0 is invalid.',
                           ['log', '-r0'])

    def test_log_zero_begin_revspec(self):
        self._prepare()
        self.run_bzr_error('bzr: ERROR: Logging revision 0 is invalid.',
                           ['log', '-r0..2'])

    def test_log_zero_end_revspec(self):
        self._prepare()
        self.run_bzr_error('bzr: ERROR: Logging revision 0 is invalid.',
                           ['log', '-r-2..0'])

    def test_log_unsupported_timezone(self):
        self._prepare()
        self.run_bzr_error('bzr: ERROR: Unsupported timezone format "foo", '
                           'options are "utc", "original", "local".',
                           ['log', '--timezone', 'foo'])

    def test_log_negative_begin_revspec_full_log(self):
        self._prepare()
        log = self.run_bzr("log -r -3..")[0]
        self.assertEqualDiff(self.full_log, log)

    def test_log_negative_both_revspec_full_log(self):
        self._prepare()
        log = self.run_bzr("log -r -3..-1")[0]
        self.assertEqualDiff(self.full_log, log)

    def test_log_negative_both_revspec_partial(self):
        self._prepare()
        log = self.run_bzr("log -r -3..-2")[0]
        self.assertTrue('revno: 1\n' in log)
        self.assertTrue('revno: 2\n' in log)
        self.assertTrue('revno: 3\n' not in log)

    def test_log_negative_begin_revspec(self):
        self._prepare()
        log = self.run_bzr("log -r -2..")[0]
        self.assertTrue('revno: 1\n' not in log)
        self.assertTrue('revno: 2\n' in log)
        self.assertTrue('revno: 3\n' in log)

    def test_log_positive_revspecs(self):
        self._prepare()
        log = self.run_bzr("log -r 1..3")[0]
        self.assertEqualDiff(self.full_log, log)

    def test_log_reversed_revspecs(self):
        self._prepare()
        self.run_bzr_error(('bzr: ERROR: Start revision must be older than '
                            'the end revision.\n',),
                           ['log', '-r3..1'])

    def test_log_revno_n_path(self):
        self._prepare(path='branch1')
        self._prepare(path='branch2')
        log = self.run_bzr("log -r revno:2:branch1..revno:3:branch2",
                          retcode=3)[0]
        log = self.run_bzr("log -r revno:1:branch2..revno:3:branch2")[0]
        self.assertEqualDiff(self.full_log, log)
        log = self.run_bzr("log -r revno:1:branch2")[0]
        self.assertTrue('revno: 1\n' in log)
        self.assertTrue('revno: 2\n' not in log)
        self.assertTrue('branch nick: branch2\n' in log)
        self.assertTrue('branch nick: branch1\n' not in log)
        
    def test_log_nonexistent_file(self):
        # files that don't exist in either the basis tree or working tree
        # should give an error
        wt = self.make_branch_and_tree('.')
        out, err = self.run_bzr('log does-not-exist', retcode=3)
        self.assertContainsRe(
            err, 'Path does not have any revision history: does-not-exist')

    def test_log_with_tags(self):
        tree = self._prepare(format='dirstate-tags')
        branch = tree.branch
        branch.tags.set_tag('tag1', branch.get_rev_id(1))
        branch.tags.set_tag('tag1.1', branch.get_rev_id(1))
        branch.tags.set_tag('tag3', branch.last_revision()) 
        
        log = self.run_bzr("log -r-1")[0]
        self.assertTrue('tags: tag3' in log)

        log = self.run_bzr("log -r1")[0]
        # I guess that we can't know the order of tags in the output
        # since dicts are unordered, need to check both possibilities
        self.assertContainsRe(log, r'tags: (tag1, tag1\.1|tag1\.1, tag1)')

    def test_merged_log_with_tags(self):
        branch1_tree = self._prepare(path='branch1', format='dirstate-tags')
        branch1 = branch1_tree.branch
        branch2_tree = branch1_tree.bzrdir.sprout('branch2').open_workingtree()
        branch1_tree.commit(message='foobar', allow_pointless=True)
        branch1.tags.set_tag('tag1', branch1.last_revision())
        os.chdir('branch2')
        self.run_bzr('merge ../branch1') # tags don't propagate otherwise
        branch2_tree.commit(message='merge branch 1')
        log = self.run_bzr("log -r-1")[0]
        self.assertContainsRe(log, r'    tags: tag1')
        log = self.run_bzr("log -r3.1.1")[0]
        self.assertContainsRe(log, r'tags: tag1')

    def test_log_limit(self):
        self._prepare()
        log = self.run_bzr("log --limit 2")[0]
        self.assertNotContainsRe(log, r'revno: 1\n')
        self.assertContainsRe(log, r'revno: 2\n')
        self.assertContainsRe(log, r'revno: 3\n')

    def test_log_limit_short(self):
        self._prepare()
        log = self.run_bzr("log -l 2")[0]
        self.assertNotContainsRe(log, r'revno: 1\n')
        self.assertContainsRe(log, r'revno: 2\n')
        self.assertContainsRe(log, r'revno: 3\n')


class TestLogMerges(TestCaseWithoutPropsHandler):

    def _prepare(self):
        parent_tree = self.make_branch_and_tree('parent')
        parent_tree.commit(message='first post', allow_pointless=True)
        child_tree = parent_tree.bzrdir.sprout('child').open_workingtree()
        child_tree.commit(message='branch 1', allow_pointless=True)
        smaller_tree = \
                child_tree.bzrdir.sprout('smallerchild').open_workingtree()
        smaller_tree.commit(message='branch 2', allow_pointless=True)
        child_tree.merge_from_branch(smaller_tree.branch)
        child_tree.commit(message='merge branch 2')
        parent_tree.merge_from_branch(child_tree.branch)
        parent_tree.commit(message='merge branch 1')
        os.chdir('parent')

    def test_merges_are_indented_by_level(self):
        self._prepare()
        out,err = self.run_bzr('log')
<<<<<<< HEAD
        # the log will look something like:
#        self.assertEqual("""\
#------------------------------------------------------------
#revno: 2
#committer: Robert Collins <foo@example.com>
#branch nick: parent
#timestamp: Tue 2006-03-28 22:31:40 +1100
#message:
#  merge branch 1
#    ------------------------------------------------------------
#    merged: foo@example.com-20060328113140-91f43cfb46dc2863
#    committer: Robert Collins <foo@example.com>
#    branch nick: child
#    timestamp: Tue 2006-03-28 22:31:40 +1100
#    message:
#      merge branch 2
#        ------------------------------------------------------------
#        merged: foo@example.com-20060328113140-1ba24f850a0ef573
#        committer: Robert Collins <foo@example.com>
#        branch nick: smallerchild
#        timestamp: Tue 2006-03-28 22:31:40 +1100
#        message:
#          branch 2
#    ------------------------------------------------------------
#    merged: foo@example.com-20060328113140-5749a4757a8ac792
#    committer: Robert Collins <foo@example.com>
#    branch nick: child
#    timestamp: Tue 2006-03-28 22:31:40 +1100
#    message:
#      branch 1
#------------------------------------------------------------
#revno: 1
#committer: Robert Collins <foo@example.com>
#branch nick: parent
#timestamp: Tue 2006-03-28 22:31:39 +1100
#message:
#  first post
#""", out)
        # but we dont have a nice pattern matcher hooked up yet, so:
        # we check for the indenting of the commit message:
        self.assertTrue('  merge branch 1' in out)
        self.assertTrue('      merge branch 2' in out)
        self.assertTrue('          branch 2' in out)
        self.assertTrue('      branch 1' in out)
        self.assertTrue('  first post' in out)
        self.assertEqual('', err)


=======
        self.assertEqual('', err)
        log = normalize_log(out)
        self.assertEqualDiff(log, """\
------------------------------------------------------------
revno: 2
committer: Lorem Ipsum <test@example.com>
branch nick: parent
timestamp: Just now
message:
  merge branch 1
    ------------------------------------------------------------
    revno: 1.1.2
    committer: Lorem Ipsum <test@example.com>
    branch nick: child
    timestamp: Just now
    message:
      merge branch 2
        ------------------------------------------------------------
        revno: 1.2.1
        committer: Lorem Ipsum <test@example.com>
        branch nick: smallerchild
        timestamp: Just now
        message:
          branch 2
    ------------------------------------------------------------
    revno: 1.1.1
    committer: Lorem Ipsum <test@example.com>
    branch nick: child
    timestamp: Just now
    message:
      branch 1
------------------------------------------------------------
revno: 1
committer: Lorem Ipsum <test@example.com>
branch nick: parent
timestamp: Just now
message:
  first post
""")

    def test_merges_single_merge_rev(self):
        self._prepare()
        out,err = self.run_bzr('log -r1.1.2')
        self.assertEqual('', err)
        log = normalize_log(out)
        self.assertEqualDiff(log, """\
------------------------------------------------------------
revno: 1.1.2
committer: Lorem Ipsum <test@example.com>
branch nick: child
timestamp: Just now
message:
  merge branch 2
    ------------------------------------------------------------
    revno: 1.2.1
    committer: Lorem Ipsum <test@example.com>
    branch nick: smallerchild
    timestamp: Just now
    message:
      branch 2
""")

    def test_merges_partial_range(self):
        self._prepare()
        out,err = self.run_bzr('log -r1.1.1..1.1.2')
        self.assertEqual('', err)
        log = normalize_log(out)
        self.assertEqualDiff(log, """\
------------------------------------------------------------
revno: 1.1.2
committer: Lorem Ipsum <test@example.com>
branch nick: child
timestamp: Just now
message:
  merge branch 2
    ------------------------------------------------------------
    revno: 1.2.1
    committer: Lorem Ipsum <test@example.com>
    branch nick: smallerchild
    timestamp: Just now
    message:
      branch 2
------------------------------------------------------------
revno: 1.1.1
committer: Lorem Ipsum <test@example.com>
branch nick: child
timestamp: Just now
message:
  branch 1
""")

    def test_merges_nonsupporting_formatter(self):
        self._prepare()
        err_msg = 'Selected log formatter only supports mainline revisions.'
        # The single revision case is tested in the core tests
        # since all standard formatters support single merge revisions.
        out,err = self.run_bzr('log --short -r1..1.1.2', retcode=3)
        self.assertContainsRe(err, err_msg)
        out,err = self.run_bzr('log --short -r1.1.1..1.1.2', retcode=3)
        self.assertContainsRe(err, err_msg)

 
>>>>>>> ebdefa04
class TestLogEncodings(TestCaseInTempDir):

    _mu = u'\xb5'
    _message = u'Message with \xb5'

    # Encodings which can encode mu
    good_encodings = [
        'utf-8',
        'latin-1',
        'iso-8859-1',
        'cp437', # Common windows encoding
        'cp1251', # Alexander Belchenko's windows encoding
        'cp1258', # Common windows encoding
    ]
    # Encodings which cannot encode mu
    bad_encodings = [
        'ascii',
        'iso-8859-2',
        'koi8_r',
    ]

    def setUp(self):
        TestCaseInTempDir.setUp(self)
        self.user_encoding = bzrlib.user_encoding

    def tearDown(self):
        bzrlib.user_encoding = self.user_encoding
        TestCaseInTempDir.tearDown(self)

    def create_branch(self):
        bzr = self.run_bzr
        bzr('init')
        open('a', 'wb').write('some stuff\n')
<<<<<<< HEAD
        bzr('add', 'a')
        bzr('commit', '-m', self._message)
=======
        bzr('add a')
        bzr(['commit', '-m', self._message])
>>>>>>> ebdefa04

    def try_encoding(self, encoding, fail=False):
        bzr = self.run_bzr
        if fail:
            self.assertRaises(UnicodeEncodeError,
                self._mu.encode, encoding)
            encoded_msg = self._message.encode(encoding, 'replace')
        else:
            encoded_msg = self._message.encode(encoding)

        old_encoding = bzrlib.user_encoding
        # This test requires that 'run_bzr' uses the current
        # bzrlib, because we override user_encoding, and expect
        # it to be used
        try:
            bzrlib.user_encoding = 'ascii'
            # We should be able to handle any encoding
            out, err = bzr('log', encoding=encoding)
            if not fail:
                # Make sure we wrote mu as we expected it to exist
                self.assertNotEqual(-1, out.find(encoded_msg))
                out_unicode = out.decode(encoding)
                self.assertNotEqual(-1, out_unicode.find(self._message))
            else:
                self.assertNotEqual(-1, out.find('Message with ?'))
        finally:
            bzrlib.user_encoding = old_encoding

    def test_log_handles_encoding(self):
        self.create_branch()

        for encoding in self.good_encodings:
            self.try_encoding(encoding)

    def test_log_handles_bad_encoding(self):
        self.create_branch()

        for encoding in self.bad_encodings:
            self.try_encoding(encoding, fail=True)

    def test_stdout_encoding(self):
        bzr = self.run_bzr
        bzrlib.user_encoding = "cp1251"

        bzr('init')
        self.build_tree(['a'])
<<<<<<< HEAD
        bzr('add', 'a')
        bzr('commit', '-m', u'\u0422\u0435\u0441\u0442')
=======
        bzr('add a')
        bzr(['commit', '-m', u'\u0422\u0435\u0441\u0442'])
>>>>>>> ebdefa04
        stdout, stderr = self.run_bzr('log', encoding='cp866')

        message = stdout.splitlines()[-1]

        # explanation of the check:
        # u'\u0422\u0435\u0441\u0442' is word 'Test' in russian
        # in cp866  encoding this is string '\x92\xa5\xe1\xe2'
        # in cp1251 encoding this is string '\xd2\xe5\xf1\xf2'
        # This test should check that output of log command
        # encoded to sys.stdout.encoding
        test_in_cp866 = '\x92\xa5\xe1\xe2'
        test_in_cp1251 = '\xd2\xe5\xf1\xf2'
        # Make sure the log string is encoded in cp866
        self.assertEquals(test_in_cp866, message[2:])
        # Make sure the cp1251 string is not found anywhere
        self.assertEquals(-1, stdout.find(test_in_cp1251))
<<<<<<< HEAD
=======


class TestLogFile(TestCaseWithTransport):

    def test_log_local_branch_file(self):
        """We should be able to log files in local treeless branches"""
        tree = self.make_branch_and_tree('tree')
        self.build_tree(['tree/file'])
        tree.add('file')
        tree.commit('revision 1')
        tree.bzrdir.destroy_workingtree()
        self.run_bzr('log tree/file')

    def test_log_file(self):
        """The log for a particular file should only list revs for that file"""
        tree = self.make_branch_and_tree('parent')
        self.build_tree(['parent/file1', 'parent/file2', 'parent/file3'])
        tree.add('file1')
        tree.commit('add file1')
        tree.add('file2')
        tree.commit('add file2')
        tree.add('file3')
        tree.commit('add file3')
        child_tree = tree.bzrdir.sprout('child').open_workingtree()
        self.build_tree_contents([('child/file2', 'hello')])
        child_tree.commit(message='branch 1')
        tree.merge_from_branch(child_tree.branch)
        tree.commit(message='merge child branch')
        os.chdir('parent')
        log = self.run_bzr('log file1')[0]
        self.assertContainsRe(log, 'revno: 1\n')
        self.assertNotContainsRe(log, 'revno: 2\n')
        self.assertNotContainsRe(log, 'revno: 3\n')
        self.assertNotContainsRe(log, 'revno: 3.1.1\n')
        self.assertNotContainsRe(log, 'revno: 4\n')
        log = self.run_bzr('log file2')[0]
        self.assertNotContainsRe(log, 'revno: 1\n')
        self.assertContainsRe(log, 'revno: 2\n')
        self.assertNotContainsRe(log, 'revno: 3\n')
        self.assertContainsRe(log, 'revno: 3.1.1\n')
        self.assertContainsRe(log, 'revno: 4\n')
        log = self.run_bzr('log file3')[0]
        self.assertNotContainsRe(log, 'revno: 1\n')
        self.assertNotContainsRe(log, 'revno: 2\n')
        self.assertContainsRe(log, 'revno: 3\n')
        self.assertNotContainsRe(log, 'revno: 3.1.1\n')
        self.assertNotContainsRe(log, 'revno: 4\n')
        log = self.run_bzr('log -r3.1.1 file2')[0]
        self.assertNotContainsRe(log, 'revno: 1\n')
        self.assertNotContainsRe(log, 'revno: 2\n')
        self.assertNotContainsRe(log, 'revno: 3\n')
        self.assertContainsRe(log, 'revno: 3.1.1\n')
        self.assertNotContainsRe(log, 'revno: 4\n')
        log = self.run_bzr('log -r4 file2')[0]
        self.assertNotContainsRe(log, 'revno: 1\n')
        self.assertNotContainsRe(log, 'revno: 2\n')
        self.assertNotContainsRe(log, 'revno: 3\n')
        self.assertContainsRe(log, 'revno: 3.1.1\n')
        self.assertContainsRe(log, 'revno: 4\n')
        log = self.run_bzr('log -r3.. file2')[0]
        self.assertNotContainsRe(log, 'revno: 1\n')
        self.assertNotContainsRe(log, 'revno: 2\n')
        self.assertNotContainsRe(log, 'revno: 3\n')
        self.assertContainsRe(log, 'revno: 3.1.1\n')
        self.assertContainsRe(log, 'revno: 4\n')
        log = self.run_bzr('log -r..3 file2')[0]
        self.assertNotContainsRe(log, 'revno: 1\n')
        self.assertContainsRe(log, 'revno: 2\n')
        self.assertNotContainsRe(log, 'revno: 3\n')
        self.assertNotContainsRe(log, 'revno: 3.1.1\n')
        self.assertNotContainsRe(log, 'revno: 4\n')
>>>>>>> ebdefa04
<|MERGE_RESOLUTION|>--- conflicted
+++ resolved
@@ -22,9 +22,6 @@
 
 import bzrlib
 from bzrlib.tests.blackbox import ExternalBase
-<<<<<<< HEAD
-from bzrlib.tests import TestCaseInTempDir
-=======
 from bzrlib.tests import TestCaseInTempDir, TestCaseWithTransport
 from bzrlib.tests.test_log import (
     normalize_log,
@@ -34,7 +31,6 @@
 
 class TestCaseWithoutPropsHandler(ExternalBase, test_log.TestCaseWithoutPropsHandler):
     pass
->>>>>>> ebdefa04
 
 
 class TestLog(ExternalBase):
@@ -214,56 +210,6 @@
     def test_merges_are_indented_by_level(self):
         self._prepare()
         out,err = self.run_bzr('log')
-<<<<<<< HEAD
-        # the log will look something like:
-#        self.assertEqual("""\
-#------------------------------------------------------------
-#revno: 2
-#committer: Robert Collins <foo@example.com>
-#branch nick: parent
-#timestamp: Tue 2006-03-28 22:31:40 +1100
-#message:
-#  merge branch 1
-#    ------------------------------------------------------------
-#    merged: foo@example.com-20060328113140-91f43cfb46dc2863
-#    committer: Robert Collins <foo@example.com>
-#    branch nick: child
-#    timestamp: Tue 2006-03-28 22:31:40 +1100
-#    message:
-#      merge branch 2
-#        ------------------------------------------------------------
-#        merged: foo@example.com-20060328113140-1ba24f850a0ef573
-#        committer: Robert Collins <foo@example.com>
-#        branch nick: smallerchild
-#        timestamp: Tue 2006-03-28 22:31:40 +1100
-#        message:
-#          branch 2
-#    ------------------------------------------------------------
-#    merged: foo@example.com-20060328113140-5749a4757a8ac792
-#    committer: Robert Collins <foo@example.com>
-#    branch nick: child
-#    timestamp: Tue 2006-03-28 22:31:40 +1100
-#    message:
-#      branch 1
-#------------------------------------------------------------
-#revno: 1
-#committer: Robert Collins <foo@example.com>
-#branch nick: parent
-#timestamp: Tue 2006-03-28 22:31:39 +1100
-#message:
-#  first post
-#""", out)
-        # but we dont have a nice pattern matcher hooked up yet, so:
-        # we check for the indenting of the commit message:
-        self.assertTrue('  merge branch 1' in out)
-        self.assertTrue('      merge branch 2' in out)
-        self.assertTrue('          branch 2' in out)
-        self.assertTrue('      branch 1' in out)
-        self.assertTrue('  first post' in out)
-        self.assertEqual('', err)
-
-
-=======
         self.assertEqual('', err)
         log = normalize_log(out)
         self.assertEqualDiff(log, """\
@@ -366,7 +312,6 @@
         self.assertContainsRe(err, err_msg)
 
  
->>>>>>> ebdefa04
 class TestLogEncodings(TestCaseInTempDir):
 
     _mu = u'\xb5'
@@ -400,13 +345,8 @@
         bzr = self.run_bzr
         bzr('init')
         open('a', 'wb').write('some stuff\n')
-<<<<<<< HEAD
-        bzr('add', 'a')
-        bzr('commit', '-m', self._message)
-=======
         bzr('add a')
         bzr(['commit', '-m', self._message])
->>>>>>> ebdefa04
 
     def try_encoding(self, encoding, fail=False):
         bzr = self.run_bzr
@@ -453,13 +393,8 @@
 
         bzr('init')
         self.build_tree(['a'])
-<<<<<<< HEAD
-        bzr('add', 'a')
-        bzr('commit', '-m', u'\u0422\u0435\u0441\u0442')
-=======
         bzr('add a')
         bzr(['commit', '-m', u'\u0422\u0435\u0441\u0442'])
->>>>>>> ebdefa04
         stdout, stderr = self.run_bzr('log', encoding='cp866')
 
         message = stdout.splitlines()[-1]
@@ -476,8 +411,6 @@
         self.assertEquals(test_in_cp866, message[2:])
         # Make sure the cp1251 string is not found anywhere
         self.assertEquals(-1, stdout.find(test_in_cp1251))
-<<<<<<< HEAD
-=======
 
 
 class TestLogFile(TestCaseWithTransport):
@@ -548,5 +481,4 @@
         self.assertContainsRe(log, 'revno: 2\n')
         self.assertNotContainsRe(log, 'revno: 3\n')
         self.assertNotContainsRe(log, 'revno: 3.1.1\n')
-        self.assertNotContainsRe(log, 'revno: 4\n')
->>>>>>> ebdefa04
+        self.assertNotContainsRe(log, 'revno: 4\n')