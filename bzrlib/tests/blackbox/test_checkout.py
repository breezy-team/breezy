# Copyright (C) 2006, 2007, 2009, 2010 Canonical Ltd
#
# This program is free software; you can redistribute it and/or modify
# it under the terms of the GNU General Public License as published by
# the Free Software Foundation; either version 2 of the License, or
# (at your option) any later version.
#
# This program is distributed in the hope that it will be useful,
# but WITHOUT ANY WARRANTY; without even the implied warranty of
# MERCHANTABILITY or FITNESS FOR A PARTICULAR PURPOSE.  See the
# GNU General Public License for more details.
#
# You should have received a copy of the GNU General Public License
# along with this program; if not, write to the Free Software
# Foundation, Inc., 51 Franklin Street, Fifth Floor, Boston, MA 02110-1301 USA

"""Tests for the 'checkout' CLI command."""

import os

from bzrlib import (
    branch as _mod_branch,
    bzrdir,
    errors,
    workingtree,
    )
from bzrlib.tests import (
    TestCaseWithTransport,
    )
from bzrlib.tests.features import (
    HardlinkFeature,
    )


class TestCheckout(TestCaseWithTransport):

    def setUp(self):
        super(TestCheckout, self).setUp()
        tree = bzrdir.BzrDir.create_standalone_workingtree('branch')
        tree.commit('1', rev_id='1', allow_pointless=True)
        self.build_tree(['branch/added_in_2'])
        tree.add('added_in_2')
        tree.commit('2', rev_id='2')

    def test_checkout_makes_bound_branch(self):
        self.run_bzr('checkout branch checkout')
        # if we have a checkout, the branch base should be 'branch'
        source = bzrdir.BzrDir.open('branch')
        result = bzrdir.BzrDir.open('checkout')
        self.assertEqual(source.open_branch().bzrdir.root_transport.base,
                         result.open_branch().get_bound_location())

    def test_checkout_light_makes_checkout(self):
        self.run_bzr('checkout --lightweight branch checkout')
        # if we have a checkout, the branch base should be 'branch'
        source = bzrdir.BzrDir.open('branch')
        result = bzrdir.BzrDir.open('checkout')
        self.assertEqual(source.open_branch().bzrdir.root_transport.base,
                         result.open_branch().bzrdir.root_transport.base)

    def test_checkout_dash_r(self):
        out, err = self.run_bzr(['checkout', '-r', '-2', 'branch', 'checkout'])
        # the working tree should now be at revision '1' with the content
        # from 1.
        result = bzrdir.BzrDir.open('checkout')
        self.assertEqual(['1'], result.open_workingtree().get_parent_ids())
        self.assertPathDoesNotExist('checkout/added_in_2')

    def test_checkout_light_dash_r(self):
        out, err = self.run_bzr(['checkout','--lightweight', '-r', '-2',
            'branch', 'checkout'])
        # the working tree should now be at revision '1' with the content
        # from 1.
        result = bzrdir.BzrDir.open('checkout')
        self.assertEqual(['1'], result.open_workingtree().get_parent_ids())
        self.assertPathDoesNotExist('checkout/added_in_2')

    def test_checkout_reconstitutes_working_trees(self):
        # doing a 'bzr checkout' in the directory of a branch with no tree
        # or a 'bzr checkout path' with path the name of a directory with
        # a branch with no tree will reconsistute the tree.
        os.mkdir('treeless-branch')
        branch = bzrdir.BzrDir.create_branch_convenience(
            'treeless-branch',
            force_new_tree=False,
            format=bzrdir.BzrDirMetaFormat1())
        # check no tree was created
        self.assertRaises(errors.NoWorkingTree, branch.bzrdir.open_workingtree)
        out, err = self.run_bzr('checkout treeless-branch')
        # we should have a tree now
        branch.bzrdir.open_workingtree()
        # with no diff
        out, err = self.run_bzr('diff treeless-branch')

        # now test with no parameters
        branch = bzrdir.BzrDir.create_branch_convenience(
            '.',
            force_new_tree=False,
            format=bzrdir.BzrDirMetaFormat1())
        # check no tree was created
        self.assertRaises(errors.NoWorkingTree, branch.bzrdir.open_workingtree)
        out, err = self.run_bzr('checkout')
        # we should have a tree now
        branch.bzrdir.open_workingtree()
        # with no diff
        out, err = self.run_bzr('diff')

    def _test_checkout_existing_dir(self, lightweight):
        source = self.make_branch_and_tree('source')
        self.build_tree_contents([('source/file1', 'content1'),
                                  ('source/file2', 'content2'),])
        source.add(['file1', 'file2'])
        source.commit('added files')
        self.build_tree_contents([('target/', ''),
                                  ('target/file1', 'content1'),
                                  ('target/file2', 'content3'),])
        cmd = ['checkout', 'source', 'target']
        if lightweight:
            cmd.append('--lightweight')
        self.run_bzr('checkout source target')
        # files with unique content should be moved
        self.assertPathExists('target/file2.moved')
        # files with content matching tree should not be moved
        self.assertPathDoesNotExist('target/file1.moved')

    def test_checkout_existing_dir_heavy(self):
        self._test_checkout_existing_dir(False)

    def test_checkout_existing_dir_lightweight(self):
        self._test_checkout_existing_dir(True)

    def test_checkout_in_branch_with_r(self):
        branch = _mod_branch.Branch.open('branch')
        branch.bzrdir.destroy_workingtree()
        os.chdir('branch')
        self.run_bzr('checkout -r 1')
        tree = workingtree.WorkingTree.open('.')
        self.assertEqual('1', tree.last_revision())
        branch.bzrdir.destroy_workingtree()
        self.run_bzr('checkout -r 0')
        self.assertEqual('null:', tree.last_revision())

    def test_checkout_files_from(self):
        branch = _mod_branch.Branch.open('branch')
        self.run_bzr(['checkout', 'branch', 'branch2', '--files-from',
                      'branch'])

    def test_checkout_hardlink(self):
        self.requireFeature(HardlinkFeature)
        source = self.make_branch_and_tree('source')
        self.build_tree(['source/file1'])
        source.add('file1')
        source.commit('added file')
        out, err = self.run_bzr('checkout source target --hardlink')
        source_stat = os.stat('source/file1')
        target_stat = os.stat('target/file1')
        self.assertEqual(source_stat, target_stat)

    def test_checkout_hardlink_files_from(self):
        self.requireFeature(HardlinkFeature)
        source = self.make_branch_and_tree('source')
        self.build_tree(['source/file1'])
        source.add('file1')
        source.commit('added file')
        source.bzrdir.sprout('second')
        out, err = self.run_bzr('checkout source target --hardlink'
                                ' --files-from second')
        second_stat = os.stat('second/file1')
        target_stat = os.stat('target/file1')
        self.assertEqual(second_stat, target_stat)


class TestSmartServerCheckout(TestCaseWithTransport):

    def test_heavyweight_checkout(self):
        self.setup_smart_server_with_call_log()
        t = self.make_branch_and_tree('from')
        for count in range(9):
            t.commit(message='commit %d' % count)
        self.reset_smart_call_log()
        out, err = self.run_bzr(['checkout', self.get_url('from'),
            'target'])
        # This figure represent the amount of work to perform this use case. It
        # is entirely ok to reduce this number if a test fails due to rpc_count
        # being too low. If rpc_count increases, more network roundtrips have
        # become necessary for this use case. Please do not adjust this number
        # upwards without agreement from bzr's network support maintainers.
        self.assertLength(10, self.hpss_calls)

    def test_lightweight_checkout(self):
        self.setup_smart_server_with_call_log()
        t = self.make_branch_and_tree('from')
        for count in range(9):
            t.commit(message='commit %d' % count)
        self.reset_smart_call_log()
        out, err = self.run_bzr(['checkout', '--lightweight', self.get_url('from'),
            'target'])
        # This figure represent the amount of work to perform this use case. It
        # is entirely ok to reduce this number if a test fails due to rpc_count
        # being too low. If rpc_count increases, more network roundtrips have
        # become necessary for this use case. Please do not adjust this number
        # upwards without agreement from bzr's network support maintainers.
<<<<<<< HEAD
        self.assertLength(30, self.hpss_calls)
=======
        if len(self.hpss_calls) < 35 or len(self.hpss_calls) > 48:
            self.fail(
                "Incorrect length: wanted between 35 and 48, got %d for %r" % (
                    len(self.hpss_calls), self.hpss_calls))
>>>>>>> b8ae8a1a
<|MERGE_RESOLUTION|>--- conflicted
+++ resolved
@@ -200,11 +200,7 @@
         # being too low. If rpc_count increases, more network roundtrips have
         # become necessary for this use case. Please do not adjust this number
         # upwards without agreement from bzr's network support maintainers.
-<<<<<<< HEAD
-        self.assertLength(30, self.hpss_calls)
-=======
-        if len(self.hpss_calls) < 35 or len(self.hpss_calls) > 48:
+        if len(self.hpss_calls) < 28 or len(self.hpss_calls) > 40:
             self.fail(
-                "Incorrect length: wanted between 35 and 48, got %d for %r" % (
-                    len(self.hpss_calls), self.hpss_calls))
->>>>>>> b8ae8a1a
+                "Incorrect length: wanted between 28 and 40, got %d for %r" % (
+                    len(self.hpss_calls), self.hpss_calls))