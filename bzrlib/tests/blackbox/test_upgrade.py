# Copyright (C) 2006-2011 Canonical Ltd
#
# This program is free software; you can redistribute it and/or modify
# it under the terms of the GNU General Public License as published by
# the Free Software Foundation; either version 2 of the License, or
# (at your option) any later version.
#
# This program is distributed in the hope that it will be useful,
# but WITHOUT ANY WARRANTY; without even the implied warranty of
# MERCHANTABILITY or FITNESS FOR A PARTICULAR PURPOSE.  See the
# GNU General Public License for more details.
#
# You should have received a copy of the GNU General Public License
# along with this program; if not, write to the Free Software
# Foundation, Inc., 51 Franklin Street, Fifth Floor, Boston, MA 02110-1301 USA

"""Black box tests for the upgrade ui."""
import os
import stat

from bzrlib import (
    branch,
    bzrdir,
    controldir,
<<<<<<< HEAD
    lockable_files,
    ui,
    workingtree,
=======
>>>>>>> e1b038f7
    )
from bzrlib.tests import (
    features,
    TestCaseWithTransport,
    )
from bzrlib.tests.test_sftp_transport import TestCaseWithSFTPServer
from bzrlib.repofmt.groupcompress_repo import (
    RepositoryFormat2a,
    )


class OldBzrDir(bzrdir.BzrDirMeta1):
    """An test bzr dir implementation"""

    def needs_format_conversion(self, format):
        return not isinstance(format, self.__class__)


class ConvertOldTestToMeta(bzrdir.Converter):
    """A trivial converter, used for testing."""

    def convert(self, to_convert, pb):
        ui.ui_factory.note('starting upgrade from old test format to 2a')
        to_convert.control_transport.put_bytes(
            'branch-format',
            bzrdir.BzrDirMetaFormat1().get_format_string(),
            mode=to_convert._get_file_mode())
        return bzrdir.BzrDir.open(to_convert.user_url)


class OldBzrDirFormat(bzrdir.BzrDirMetaFormat1):

    _lock_class = lockable_files.TransportLock

    def get_converter(self, format=None):
        return ConvertOldTestToMeta()

    def get_format_string(self):
        return "Ancient Test Format"

    def _open(self, transport):
        return OldBzrDir(transport, self)


class TestWithUpgradableBranches(TestCaseWithTransport):

    def setUp(self):
        super(TestWithUpgradableBranches, self).setUp()
        old_format = OldBzrDirFormat()
        self.addCleanup(bzrdir.BzrDirFormat.unregister_format, old_format)
        bzrdir.BzrDirFormat.register_format(old_format)
        self.addCleanup(controldir.ControlDirFormat._set_default_format,
                        controldir.ControlDirFormat.get_default_format())

    def make_current_format_branch_and_checkout(self):
        current_tree = self.make_branch_and_tree('current_format_branch',
                                                 format='default')
        current_tree.branch.create_checkout(
            self.get_url('current_format_checkout'), lightweight=True)

    def make_old_format_branch(self):
        # setup an old format branch we can upgrade from.
        path = 'old_format_branch'
        self.make_branch_and_tree(path, format=OldBzrDirFormat())
        return path

    def test_readonly_url_error(self):
        path = self.make_old_format_branch()
        (out, err) = self.run_bzr(
            ['upgrade', self.get_readonly_url(path)], retcode=3)
        err_msg = 'Upgrade URL cannot work with readonly URLs.'
        self.assertEqualDiff('conversion error: %s\nbzr: ERROR: %s\n'
                             % (err_msg, err_msg),
                             err)

    def test_upgrade_up_to_date(self):
        self.make_current_format_branch_and_checkout()
        # when up to date we should get a message to that effect
        (out, err) = self.run_bzr('upgrade current_format_branch', retcode=3)
        err_msg = ('The branch format %s is already at the most recent format.'
                   % ('Meta directory format 1'))
        self.assertEqualDiff('conversion error: %s\nbzr: ERROR: %s\n'
                             % (err_msg, err_msg),
                             err)

    def test_upgrade_up_to_date_checkout_warns_branch_left_alone(self):
        self.make_current_format_branch_and_checkout()
        # when upgrading a checkout, the branch location and a suggestion
        # to upgrade it should be emitted even if the checkout is up to
        # date
        burl = self.get_transport('current_format_branch').base
        curl = self.get_transport('current_format_checkout').base
        (out, err) = self.run_bzr('upgrade current_format_checkout', retcode=3)
        self.assertEqual(
            'Upgrading branch %s ...\nThis is a checkout.'
            ' The branch (%s) needs to be upgraded separately.\n'
            % (curl, burl),
            out)
        msg = 'The branch format %s is already at the most recent format.' % (
            'Meta directory format 1')
        self.assertEqualDiff('conversion error: %s\nbzr: ERROR: %s\n'
                             % (msg, msg),
                             err)

    def test_upgrade_checkout(self):
        # upgrading a checkout should work
        pass

    def test_upgrade_repository_scans_branches(self):
        # we should get individual upgrade notes for each branch even the
        # anonymous branch
        pass

    def test_upgrade_branch_in_repo(self):
        # upgrading a branch in a repo should warn about not upgrading the repo
        pass

    def test_upgrade_explicit_format(self):
        # users can force an upgrade to specific format.
        path = self.make_old_format_branch()
        url = self.get_transport(path).base
        # check --format takes effect
        controldir.ControlDirFormat._set_default_format(OldBzrDirFormat())
        backup_dir = 'backup.bzr.~1~'
        (out, err) = self.run_bzr(
            ['upgrade', '--format=2a', url])
        self.assertEqualDiff("""Upgrading branch %s ...
starting upgrade of %s
making backup of %s.bzr
  to %s%s
starting upgrade from old test format to 2a
finished
""" % (url, url, url, url, backup_dir), out)
        self.assertEqualDiff("", err)
        self.assertTrue(isinstance(
            bzrdir.BzrDir.open(self.get_url(path))._format,
            bzrdir.BzrDirMetaFormat1))

    def test_upgrade_explicit_knit(self):
        # users can force an upgrade to knit format from a metadir pack 0.92
        # branch to a 2a branch.
        self.make_branch_and_tree('branch', format='pack-0.92')
        url = self.get_transport('branch').base
        # check --format takes effect
        controldir.ControlDirFormat._set_default_format(OldBzrDirFormat())
        backup_dir = 'backup.bzr.~1~'
        (out, err) = self.run_bzr(
            ['upgrade', '--format=2a', url])
        self.assertEqualDiff("""Upgrading branch %s ...
starting upgrade of %s
making backup of %s.bzr
  to %s%s
starting repository conversion
repository converted
finished
""" % (url, url, url, url, backup_dir),
                             out)
        self.assertEqualDiff("", err)
        converted_dir = bzrdir.BzrDir.open(self.get_url('branch'))
        self.assertTrue(isinstance(converted_dir._format,
                                   bzrdir.BzrDirMetaFormat1))
        self.assertTrue(isinstance(converted_dir.open_repository()._format,
                                   RepositoryFormat2a))

    def test_upgrade_repo(self):
        self.run_bzr('init-repository --format=pack-0.92 repo')
        self.run_bzr('upgrade --format=2a repo')

    def assertLegalOption(self, option_str):
        # Confirm that an option is legal. (Lower level tests are
        # expected to validate the actual functionality.)
        self.run_bzr('init --format=pack-0.92 branch-foo')
        self.run_bzr('upgrade --format=2a branch-foo %s' % (option_str,))

    def assertBranchFormat(self, dir, format):
        branch = bzrdir.BzrDir.open_tree_or_branch(self.get_url(dir))[1]
        branch_format = branch._format
        meta_format = bzrdir.format_registry.make_bzrdir(format)
        expected_format = meta_format.get_branch_format()
        self.assertEqual(expected_format, branch_format)

    def test_upgrade_clean_supported(self):
        self.assertLegalOption('--clean')
        self.assertBranchFormat('branch-foo', '2a')
        backup_bzr_dir = os.path.join("branch-foo", "backup.bzr.~1~")
        self.assertFalse(os.path.exists(backup_bzr_dir))

    def test_upgrade_dry_run_supported(self):
        self.assertLegalOption('--dry-run')
        self.assertBranchFormat('branch-foo', 'pack-0.92')

    def test_upgrade_permission_check(self):
        """'backup.bzr' should retain permissions of .bzr. Bug #262450"""
        self.requireFeature(features.posix_permissions_feature)
        old_perms = stat.S_IRUSR | stat.S_IWUSR | stat.S_IXUSR
        backup_dir = 'backup.bzr.~1~'
        self.run_bzr('init --format=1.6')
        os.chmod('.bzr', old_perms)
        self.run_bzr('upgrade')
        new_perms = os.stat(backup_dir).st_mode & 0777
        self.assertTrue(new_perms == old_perms)

    def test_upgrade_with_existing_backup_dir(self):
        path = self.make_old_format_branch()
        t = self.get_transport(path)
        url = t.base
        controldir.ControlDirFormat._set_default_format(OldBzrDirFormat())
        backup_dir1 = 'backup.bzr.~1~'
        backup_dir2 = 'backup.bzr.~2~'
        # explicitly create backup_dir1. bzr should create the .~2~ directory
        # as backup
        t.mkdir(backup_dir1)
        (out, err) = self.run_bzr(
            ['upgrade', '--format=2a', url])
        self.assertEqualDiff("""Upgrading branch %s ...
starting upgrade of %s
making backup of %s.bzr
  to %s%s
starting upgrade from old test format to 2a
finished
""" % (url, url, url, url, backup_dir2), out)
        self.assertEqualDiff("", err)
        self.assertTrue(isinstance(
            bzrdir.BzrDir.open(self.get_url(path))._format,
            bzrdir.BzrDirMetaFormat1))
        self.assertTrue(t.has(backup_dir2))


class SFTPTests(TestCaseWithSFTPServer):
    """Tests for upgrade over sftp."""

    def test_upgrade_url(self):
        self.run_bzr('init --format=pack-0.92')
        t = self.get_transport()
        url = t.base
        out, err = self.run_bzr(['upgrade', '--format=2a', url])
        backup_dir = 'backup.bzr.~1~'
        self.assertEqualDiff("""Upgrading branch %s ...
starting upgrade of %s
making backup of %s.bzr
  to %s%s
starting repository conversion
repository converted
finished
""" % (url, url, url, url,backup_dir), out)
        self.assertEqual('', err)


class UpgradeRecommendedTests(TestCaseWithTransport):

    def test_recommend_upgrade_wt4(self):
        # using a deprecated format gives a warning
        self.run_bzr('init --knit a')
        out, err = self.run_bzr('status a')
        self.assertContainsRe(err, 'bzr upgrade .*[/\\\\]a')

    def test_no_upgrade_recommendation_from_bzrdir(self):
        # we should only get a recommendation to upgrade when we're accessing
        # the actual workingtree, not when we only open a bzrdir that contains
        # an old workngtree
        self.run_bzr('init --knit a')
        out, err = self.run_bzr('revno a')
        if err.find('upgrade') > -1:
            self.fail("message shouldn't suggest upgrade:\n%s" % err)

    def test_upgrade_shared_repo(self):
        repo = self.make_repository('repo', format='2a', shared=True)
        branch = self.make_branch_and_tree('repo/branch', format="pack-0.92")
        self.get_transport('repo/branch/.bzr/repository').delete_tree('.')
        out, err = self.run_bzr(['upgrade'], working_dir='repo/branch')<|MERGE_RESOLUTION|>--- conflicted
+++ resolved
@@ -19,15 +19,10 @@
 import stat
 
 from bzrlib import (
-    branch,
     bzrdir,
     controldir,
-<<<<<<< HEAD
     lockable_files,
     ui,
-    workingtree,
-=======
->>>>>>> e1b038f7
     )
 from bzrlib.tests import (
     features,
