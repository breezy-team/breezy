# Copyright (C) 2006, 2007, 2009, 2010 Canonical Ltd
#
# This program is free software; you can redistribute it and/or modify
# it under the terms of the GNU General Public License as published by
# the Free Software Foundation; either version 2 of the License, or
# (at your option) any later version.
#
# This program is distributed in the hope that it will be useful,
# but WITHOUT ANY WARRANTY; without even the implied warranty of
# MERCHANTABILITY or FITNESS FOR A PARTICULAR PURPOSE.  See the
# GNU General Public License for more details.
#
# You should have received a copy of the GNU General Public License
# along with this program; if not, write to the Free Software
# Foundation, Inc., 51 Franklin Street, Fifth Floor, Boston, MA 02110-1301 USA

"""Tests for lock-breaking user interface"""

from bzrlib import (
    branch,
    bzrdir,
    config,
    errors,
    osutils,
    tests,
    )
<<<<<<< HEAD
from bzrlib.tests.matchers import NoVfsCalls
=======
from bzrlib.tests.matchers import ContainsNoVfsCalls
>>>>>>> e9963455
from bzrlib.tests.script import (
    run_script,
    )


class TestBreakLock(tests.TestCaseWithTransport):

    # General principal for break-lock: All the elements that might be locked
    # by a bzr operation on PATH, are candidates that break-lock may unlock.
    # so pathologically if we have a lightweight checkout A, of branch B, which
    # is bound to location C, the following things should be checked for locks
    # to break:
    # wt = WorkingTree(A)
    # wt.branch
    # wt.branch.repository
    # wt.branch.get_master_branch()
    # wt.branch.get_master_branch().repository
    # so for smoke tests all we need is a bound branch with a checkout of that
    # and we can then use different urls to test individual cases, for as much
    # granularity as needed.

    def setUp(self):
        super(TestBreakLock, self).setUp()
        self.build_tree(
            ['master-repo/',
             'master-repo/master-branch/',
             'repo/',
             'repo/branch/',
             'checkout/'])
        bzrdir.BzrDir.create('master-repo').create_repository()
        self.master_branch = bzrdir.BzrDir.create_branch_convenience(
            'master-repo/master-branch')
        bzrdir.BzrDir.create('repo').create_repository()
        local_branch = bzrdir.BzrDir.create_branch_convenience('repo/branch')
        local_branch.bind(self.master_branch)
        checkoutdir = bzrdir.BzrDir.create('checkout')
        branch.BranchReferenceFormat().initialize(
            checkoutdir, target_branch=local_branch)
        self.wt = checkoutdir.create_workingtree()

    def test_break_lock_help(self):
        out, err = self.run_bzr('break-lock --help')
        # shouldn't fail and should not produce error output
        self.assertEqual('', err)

    def test_break_lock_no_interaction(self):
        """With --force, the user isn't asked for confirmation"""
        self.master_branch.lock_write()
        run_script(self, """
        $ bzr break-lock --force master-repo/master-branch
        Broke lock ...master-branch/.bzr/...
        """)
        # lock should now be dead
        self.assertRaises(errors.LockBroken, self.master_branch.unlock)

    def test_break_lock_everything_locked(self):
        ### if everything is locked, we should be able to unlock the lot.
        # however, we dont test breaking the working tree because we
        # cannot accurately do so right now: the dirstate lock is held
        # by an os lock, and we need to spawn a separate process to lock it
        # then kill -9 it.
        # sketch of test:
        # lock most of the dir:
        self.wt.branch.lock_write()
        self.master_branch.lock_write()
        # run the break-lock
        # we need 5 yes's - wt, branch, repo, bound branch, bound repo.
        self.run_bzr('break-lock checkout', stdin="y\ny\ny\ny\n")
        # a new tree instance should be lockable
        br = branch.Branch.open('checkout')
        br.lock_write()
        br.unlock()
        # and a new instance of the master branch
        mb = br.get_master_branch()
        mb.lock_write()
        mb.unlock()
        self.assertRaises(errors.LockBroken, self.wt.unlock)
        self.assertRaises(errors.LockBroken, self.master_branch.unlock)


class TestConfigBreakLock(tests.TestCaseWithTransport):

    def setUp(self):
        super(TestConfigBreakLock, self).setUp()
        self.config_file_name = './my.conf'
        self.build_tree_contents([(self.config_file_name,
                                   '[DEFAULT]\none=1\n')])
        self.config = config.LockableConfig(file_name=self.config_file_name)
        self.config.lock_write()

    def test_create_pending_lock(self):
        self.addCleanup(self.config.unlock)
        self.assertTrue(self.config._lock.is_held)

    def test_break_lock(self):
        self.run_bzr('break-lock --config %s'
                     % osutils.dirname(self.config_file_name),
                     stdin="y\n")
        self.assertRaises(errors.LockBroken, self.config.unlock)


class TestSmartServerBreakLock(tests.TestCaseWithTransport):

    def test_simple_branch_break_lock(self):
        self.setup_smart_server_with_call_log()
        t = self.make_branch_and_tree('branch')
        t.branch.lock_write()
        self.reset_smart_call_log()
        out, err = self.run_bzr(['break-lock', '--force', self.get_url('branch')])
        # This figure represent the amount of work to perform this use case. It
        # is entirely ok to reduce this number if a test fails due to rpc_count
        # being too low. If rpc_count increases, more network roundtrips have
        # become necessary for this use case. Please do not adjust this number
        # upwards without agreement from bzr's network support maintainers.
<<<<<<< HEAD
        self.assertThat(self.hpss_calls, NoVfsCalls)
=======
        self.assertThat(self.hpss_calls, ContainsNoVfsCalls)
>>>>>>> e9963455
        self.assertLength(5, self.hpss_calls)<|MERGE_RESOLUTION|>--- conflicted
+++ resolved
@@ -24,11 +24,7 @@
     osutils,
     tests,
     )
-<<<<<<< HEAD
-from bzrlib.tests.matchers import NoVfsCalls
-=======
 from bzrlib.tests.matchers import ContainsNoVfsCalls
->>>>>>> e9963455
 from bzrlib.tests.script import (
     run_script,
     )
@@ -143,9 +139,5 @@
         # being too low. If rpc_count increases, more network roundtrips have
         # become necessary for this use case. Please do not adjust this number
         # upwards without agreement from bzr's network support maintainers.
-<<<<<<< HEAD
-        self.assertThat(self.hpss_calls, NoVfsCalls)
-=======
         self.assertThat(self.hpss_calls, ContainsNoVfsCalls)
->>>>>>> e9963455
         self.assertLength(5, self.hpss_calls)