--- conflicted
+++ resolved
@@ -283,12 +283,4 @@
         # favour of a new version of the file not identical to either the u1
         # version or the u2 version.
         self.build_tree_contents([('u1/hosts', 'merge resolution\n')])
-<<<<<<< HEAD
-        self.run_bzr('commit', '-m', 'checkin merge of the offline work from u1', 'u1')
-=======
-        os.chdir('u1')
-        try:
-            self.run_bzr('commit', '-m', 'checkin merge of the offline work from u1')
-        finally:
-            os.chdir('..')
->>>>>>> fe848943
+        self.run_bzr('commit', '-m', 'checkin merge of the offline work from u1', 'u1')