# Copyright (C) 2010 Canonical Ltd
#
# This program is free software; you can redistribute it and/or modify
# it under the terms of the GNU General Public License as published by
# the Free Software Foundation; either version 2 of the License, or
# (at your option) any later version.
#
# This program is distributed in the hope that it will be useful,
# but WITHOUT ANY WARRANTY; without even the implied warranty of
# MERCHANTABILITY or FITNESS FOR A PARTICULAR PURPOSE.  See the
# GNU General Public License for more details.
#
# You should have received a copy of the GNU General Public License
# along with this program; if not, write to the Free Software
# Foundation, Inc., 51 Franklin Street, Fifth Floor, Boston, MA 02110-1301 USA


"""Black-box tests for bzr rmbranch."""

from bzrlib import (
    bzrdir,
    )
from bzrlib.tests import (
    TestCaseWithTransport,
    )
from bzrlib.tests.matchers import ContainsNoVfsCalls


class TestRemoveBranch(TestCaseWithTransport):

<<<<<<< HEAD
    def example_branch(self, path='.', format=None):
=======
    def example_tree(self, path='.', format=None):
>>>>>>> 319f83a4
        tree = self.make_branch_and_tree(path, format=format)
        self.build_tree_contents([(path + '/hello', 'foo')])
        tree.add('hello')
        tree.commit(message='setup')
        self.build_tree_contents([(path + '/goodbye', 'baz')])
        tree.add('goodbye')
        tree.commit(message='setup')
        return tree

    def test_remove_local(self):
        # Remove a local branch.
        tree = self.example_tree('a')
        self.run_bzr_error(['Branch is active. Use --force to remove it.\n'],
            'rmbranch a')
        self.run_bzr('rmbranch --force a')
        dir = bzrdir.BzrDir.open('a')
        self.assertFalse(dir.has_branch())
        self.assertPathExists('a/hello')
        self.assertPathExists('a/goodbye')

    def test_no_branch(self):
        # No branch in the current directory.
        self.make_repository('a')
        self.run_bzr_error(['Not a branch'],
            'rmbranch a')

    def test_no_tree(self):
        # removing the active branch is possible if there is no tree
        tree = self.example_tree('a')
        tree.bzrdir.destroy_workingtree()
        self.run_bzr('rmbranch', working_dir='a')
        dir = bzrdir.BzrDir.open('a')
        self.assertFalse(dir.has_branch())

    def test_no_arg(self):
        # location argument defaults to current directory
        self.example_tree('a')
        self.run_bzr_error(['Branch is active. Use --force to remove it.\n'],
            'rmbranch a')
        self.run_bzr('rmbranch --force', working_dir='a')
        dir = bzrdir.BzrDir.open('a')
        self.assertFalse(dir.has_branch())

    def test_remove_colo(self):
        # Remove a colocated branch.
        tree = self.example_tree('a')
        tree.bzrdir.create_branch(name="otherbranch")
        self.assertTrue(tree.bzrdir.has_branch('otherbranch'))
        self.run_bzr('rmbranch %s,branch=otherbranch' % tree.bzrdir.user_url)
        dir = bzrdir.BzrDir.open('a')
        self.assertFalse(dir.has_branch('otherbranch'))
        self.assertTrue(dir.has_branch())

    def test_remove_colo_directory(self):
        # Remove a colocated branch.
        tree = self.example_tree('a')
        tree.bzrdir.create_branch(name="otherbranch")
        self.assertTrue(tree.bzrdir.has_branch('otherbranch'))
        self.run_bzr('rmbranch otherbranch -d %s' % tree.bzrdir.user_url)
        dir = bzrdir.BzrDir.open('a')
<<<<<<< HEAD
        self.assertFalse(dir.has_branch())

    def test_remove_colo(self):
        # Remove a colocated branch.
        tree = self.example_branch('a', format='development-colo')
        tree.bzrdir.create_branch(name="otherbranch")
        self.assertTrue(tree.bzrdir.has_branch('otherbranch'))
        self.run_bzr('rmbranch %s,branch=otherbranch' % tree.bzrdir.user_url)
        dir = bzrdir.BzrDir.open('a')
        self.assertFalse(dir.has_branch('otherbranch'))
        self.assertTrue(dir.has_branch())
=======
        self.assertFalse(dir.has_branch('otherbranch'))
        self.assertTrue(dir.has_branch())

    def test_remove_active_colo_branch(self):
        # Remove a colocated branch.
        dir = self.make_repository('a').bzrdir
        branch = dir.create_branch('otherbranch')
        branch.create_checkout('a')
        self.run_bzr_error(['Branch is active. Use --force to remove it.\n'],
            'rmbranch otherbranch -d %s' % branch.bzrdir.user_url)
        self.assertTrue(dir.has_branch('otherbranch'))
        self.run_bzr('rmbranch --force otherbranch -d %s' % branch.bzrdir.user_url)
        self.assertFalse(dir.has_branch('otherbranch'))
>>>>>>> 319f83a4


class TestSmartServerRemoveBranch(TestCaseWithTransport):

    def test_simple_remove_branch(self):
        self.setup_smart_server_with_call_log()
        self.make_branch('branch')
        self.reset_smart_call_log()
        out, err = self.run_bzr(['rmbranch', self.get_url('branch')])
        # This figure represent the amount of work to perform this use case. It
        # is entirely ok to reduce this number if a test fails due to rpc_count
        # being too low. If rpc_count increases, more network roundtrips have
        # become necessary for this use case. Please do not adjust this number
        # upwards without agreement from bzr's network support maintainers.
<<<<<<< HEAD
        self.assertLength(2, self.hpss_calls)
=======
        self.assertLength(5, self.hpss_calls)
>>>>>>> 319f83a4
        self.assertLength(1, self.hpss_connections)
        self.assertThat(self.hpss_calls, ContainsNoVfsCalls)<|MERGE_RESOLUTION|>--- conflicted
+++ resolved
@@ -28,11 +28,7 @@
 
 class TestRemoveBranch(TestCaseWithTransport):
 
-<<<<<<< HEAD
-    def example_branch(self, path='.', format=None):
-=======
     def example_tree(self, path='.', format=None):
->>>>>>> 319f83a4
         tree = self.make_branch_and_tree(path, format=format)
         self.build_tree_contents([(path + '/hello', 'foo')])
         tree.add('hello')
@@ -93,19 +89,6 @@
         self.assertTrue(tree.bzrdir.has_branch('otherbranch'))
         self.run_bzr('rmbranch otherbranch -d %s' % tree.bzrdir.user_url)
         dir = bzrdir.BzrDir.open('a')
-<<<<<<< HEAD
-        self.assertFalse(dir.has_branch())
-
-    def test_remove_colo(self):
-        # Remove a colocated branch.
-        tree = self.example_branch('a', format='development-colo')
-        tree.bzrdir.create_branch(name="otherbranch")
-        self.assertTrue(tree.bzrdir.has_branch('otherbranch'))
-        self.run_bzr('rmbranch %s,branch=otherbranch' % tree.bzrdir.user_url)
-        dir = bzrdir.BzrDir.open('a')
-        self.assertFalse(dir.has_branch('otherbranch'))
-        self.assertTrue(dir.has_branch())
-=======
         self.assertFalse(dir.has_branch('otherbranch'))
         self.assertTrue(dir.has_branch())
 
@@ -119,7 +102,6 @@
         self.assertTrue(dir.has_branch('otherbranch'))
         self.run_bzr('rmbranch --force otherbranch -d %s' % branch.bzrdir.user_url)
         self.assertFalse(dir.has_branch('otherbranch'))
->>>>>>> 319f83a4
 
 
 class TestSmartServerRemoveBranch(TestCaseWithTransport):
@@ -134,10 +116,6 @@
         # being too low. If rpc_count increases, more network roundtrips have
         # become necessary for this use case. Please do not adjust this number
         # upwards without agreement from bzr's network support maintainers.
-<<<<<<< HEAD
-        self.assertLength(2, self.hpss_calls)
-=======
         self.assertLength(5, self.hpss_calls)
->>>>>>> 319f83a4
         self.assertLength(1, self.hpss_connections)
         self.assertThat(self.hpss_calls, ContainsNoVfsCalls)