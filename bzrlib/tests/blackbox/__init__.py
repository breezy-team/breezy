# Copyright (C) 2005 by Canonical Ltd
# -*- coding: utf-8 -*-

# This program is free software; you can redistribute it and/or modify
# it under the terms of the GNU General Public License as published by
# the Free Software Foundation; either version 2 of the License, or
# (at your option) any later version.

# This program is distributed in the hope that it will be useful,
# but WITHOUT ANY WARRANTY; without even the implied warranty of
# MERCHANTABILITY or FITNESS FOR A PARTICULAR PURPOSE.  See the
# GNU General Public License for more details.

# You should have received a copy of the GNU General Public License
# along with this program; if not, write to the Free Software
# Foundation, Inc., 59 Temple Place, Suite 330, Boston, MA  02111-1307  USA


"""Black-box tests for bzr.

These check that it behaves properly when it's invoked through the regular
command-line interface. This doesn't actually run a new interpreter but 
rather starts again from the run_bzr function.
"""

from bzrlib.tests import TestLoader
from bzrlib.tests import TestCaseInTempDir, BzrTestBase

def test_suite():
    testmod_names = [
                     'bzrlib.tests.blackbox.test_cat',
<<<<<<< HEAD
                     'bzrlib.tests.blackbox.test_export',
                     'bzrlib.tests.blackbox.test_missing',
                     'bzrlib.tests.blackbox.test_pull',
                     'bzrlib.tests.blackbox.test_revno',
=======
                     'bzrlib.tests.blackbox.test_missing',
                     'bzrlib.tests.blackbox.test_pull',
                     'bzrlib.tests.blackbox.test_revno',
                     'bzrlib.tests.blackbox.test_revision_info',
>>>>>>> 81ebae69
                     'bzrlib.tests.blackbox.test_too_much',
                     'bzrlib.tests.blackbox.test_versioning',
                     ]
    return TestLoader().loadTestsFromNames(testmod_names)


class ExternalBase(TestCaseInTempDir):

    def runbzr(self, args, retcode=0, backtick=False):
        if isinstance(args, basestring):
            args = args.split()
        if backtick:
            return self.run_bzr_captured(args, retcode=retcode)[0]
        else:
            return self.run_bzr_captured(args, retcode=retcode)<|MERGE_RESOLUTION|>--- conflicted
+++ resolved
@@ -29,17 +29,11 @@
 def test_suite():
     testmod_names = [
                      'bzrlib.tests.blackbox.test_cat',
-<<<<<<< HEAD
                      'bzrlib.tests.blackbox.test_export',
                      'bzrlib.tests.blackbox.test_missing',
                      'bzrlib.tests.blackbox.test_pull',
                      'bzrlib.tests.blackbox.test_revno',
-=======
-                     'bzrlib.tests.blackbox.test_missing',
-                     'bzrlib.tests.blackbox.test_pull',
-                     'bzrlib.tests.blackbox.test_revno',
                      'bzrlib.tests.blackbox.test_revision_info',
->>>>>>> 81ebae69
                      'bzrlib.tests.blackbox.test_too_much',
                      'bzrlib.tests.blackbox.test_versioning',
                      ]
