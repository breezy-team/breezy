# Copyright (C) 2006-2010 Canonical Ltd
#
# This program is free software; you can redistribute it and/or modify
# it under the terms of the GNU General Public License as published by
# the Free Software Foundation; either version 2 of the License, or
# (at your option) any later version.
#
# This program is distributed in the hope that it will be useful,
# but WITHOUT ANY WARRANTY; without even the implied warranty of
# MERCHANTABILITY or FITNESS FOR A PARTICULAR PURPOSE.  See the
# GNU General Public License for more details.
#
# You should have received a copy of the GNU General Public License
# along with this program; if not, write to the Free Software
# Foundation, Inc., 51 Franklin Street, Fifth Floor, Boston, MA 02110-1301 USA

"""External tests of 'bzr ls'"""

import os

from bzrlib import ignores
from bzrlib.tests import TestCaseWithTransport
<<<<<<< HEAD
from bzrlib.tests.matchers import NoVfsCalls
=======
from bzrlib.tests.matchers import ContainsNoVfsCalls
>>>>>>> 15b78386


class TestLS(TestCaseWithTransport):

    def setUp(self):
        super(TestLS, self).setUp()

        # Create a simple branch that can be used in testing
        ignores._set_user_ignores(['user-ignore'])

        self.wt = self.make_branch_and_tree('.')
        self.build_tree_contents([
                                 ('.bzrignore', '*.pyo\n'),
                                 ('a', 'hello\n'),
                                 ])

    def ls_equals(self, value, args=None, recursive=True):
        command = 'ls'
        if args is not None:
            command += ' ' + args
        if recursive:
            command += ' -R'
        out, err = self.run_bzr(command)
        self.assertEqual('', err)
        self.assertEqualDiff(value, out)

    def test_ls_null_verbose(self):
        # Can't supply both
        self.run_bzr_error(['Cannot set both --verbose and --null'],
                           'ls --verbose --null')

    def test_ls_basic(self):
        """Test the abilities of 'bzr ls'"""
        self.ls_equals('.bzrignore\na\n')
        self.ls_equals('.bzrignore\na\n', './')
        self.ls_equals('?        .bzrignore\n'
                       '?        a\n',
                       '--verbose')
        self.ls_equals('.bzrignore\n'
                       'a\n',
                       '--unknown')
        self.ls_equals('', '--ignored')
        self.ls_equals('', '--versioned')
        self.ls_equals('', '-V')
        self.ls_equals('.bzrignore\n'
                       'a\n',
                       '--unknown --ignored --versioned')
        self.ls_equals('.bzrignore\n'
                       'a\n',
                       '--unknown --ignored -V')
        self.ls_equals('', '--ignored --versioned')
        self.ls_equals('', '--ignored -V')
        self.ls_equals('.bzrignore\0a\0', '--null')

    def test_ls_added(self):
        self.wt.add(['a'])
        self.ls_equals('?        .bzrignore\n'
                       'V        a\n',
                       '--verbose')
        self.wt.commit('add')

        self.build_tree(['subdir/'])
        self.ls_equals('?        .bzrignore\n'
                       'V        a\n'
                       '?        subdir/\n'
                       , '--verbose')
        self.build_tree(['subdir/b'])
        self.wt.add(['subdir/', 'subdir/b', '.bzrignore'])
        self.ls_equals('V        .bzrignore\n'
                       'V        a\n'
                       'V        subdir/\n'
                       'V        subdir/b\n'
                       , '--verbose')

    def test_show_ids(self):
        self.build_tree(['subdir/'])
        self.wt.add(['a', 'subdir'], ['a-id', 'subdir-id'])
        self.ls_equals(
            '.bzrignore                                         \n'
            'a                                                  a-id\n'
            'subdir/                                            subdir-id\n',
            '--show-ids')
        self.ls_equals(
            '?        .bzrignore\n'
            'V        a                                         a-id\n'
            'V        subdir/                                   subdir-id\n',
            '--show-ids --verbose')
        self.ls_equals('.bzrignore\0\0'
                       'a\0a-id\0'
                       'subdir\0subdir-id\0', '--show-ids --null')

    def test_ls_no_recursive(self):
        self.build_tree(['subdir/', 'subdir/b'])
        self.wt.add(['a', 'subdir/', 'subdir/b', '.bzrignore'])

        self.ls_equals('.bzrignore\n'
                       'a\n'
                       'subdir/\n'
                       , recursive=False)

        self.ls_equals('V        .bzrignore\n'
                       'V        a\n'
                       'V        subdir/\n'
                       , '--verbose', recursive=False)

        # Check what happens in a sub-directory
        os.chdir('subdir')
        self.ls_equals('b\n')
        self.ls_equals('b\0'
                  , '--null')
        self.ls_equals('subdir/b\n'
                       , '--from-root')
        self.ls_equals('subdir/b\0'
                       , '--from-root --null')
        self.ls_equals('subdir/b\n'
                       , '--from-root', recursive=False)

    def test_ls_path(self):
        """If a path is specified, files are listed with that prefix"""
        self.build_tree(['subdir/', 'subdir/b'])
        self.wt.add(['subdir', 'subdir/b'])
        self.ls_equals('subdir/b\n' ,
                       'subdir')
        os.chdir('subdir')
        self.ls_equals('../.bzrignore\n'
                       '../a\n'
                       '../subdir/\n'
                       '../subdir/b\n' ,
                       '..')
        self.ls_equals('../.bzrignore\0'
                       '../a\0'
                       '../subdir\0'
                       '../subdir/b\0' ,
                       '.. --null')
        self.ls_equals('?        ../.bzrignore\n'
                       '?        ../a\n'
                       'V        ../subdir/\n'
                       'V        ../subdir/b\n' ,
                       '.. --verbose')
        self.run_bzr_error(['cannot specify both --from-root and PATH'],
                           'ls --from-root ..')

    def test_ls_revision(self):
        self.wt.add(['a'])
        self.wt.commit('add')

        self.build_tree(['subdir/'])

        # Check what happens when we supply a specific revision
        self.ls_equals('a\n', '--revision 1')
        self.ls_equals('V        a\n'
                       , '--verbose --revision 1')

        os.chdir('subdir')
        self.ls_equals('', '--revision 1')

    def test_ls_branch(self):
        """If a branch is specified, files are listed from it"""
        self.build_tree(['subdir/', 'subdir/b'])
        self.wt.add(['subdir', 'subdir/b'])
        self.wt.commit('committing')
        branch = self.make_branch('branchdir')
        branch.pull(self.wt.branch)
        self.ls_equals('branchdir/subdir/\n'
                       'branchdir/subdir/b\n',
                       'branchdir')
        self.ls_equals('branchdir/subdir/\n'
                       'branchdir/subdir/b\n',
                       'branchdir --revision 1')

    def test_ls_ignored(self):
        # Now try to do ignored files.
        self.wt.add(['a', '.bzrignore'])

        self.build_tree(['blah.py', 'blah.pyo', 'user-ignore'])
        self.ls_equals('.bzrignore\n'
                       'a\n'
                       'blah.py\n'
                       'blah.pyo\n'
                       'user-ignore\n'
                       )
        self.ls_equals('V        .bzrignore\n'
                       'V        a\n'
                       '?        blah.py\n'
                       'I        blah.pyo\n'
                       'I        user-ignore\n'
                       , '--verbose')
        self.ls_equals('blah.pyo\n'
                       'user-ignore\n'
                       , '--ignored')
        self.ls_equals('blah.py\n'
                       , '--unknown')
        self.ls_equals('.bzrignore\n'
                       'a\n'
                       , '--versioned')
        self.ls_equals('.bzrignore\n'
                       'a\n'
                       , '-V')

    def test_kinds(self):
        self.build_tree(['subdir/'])
        self.ls_equals('.bzrignore\n'
                       'a\n',
                       '--kind=file')
        self.ls_equals('subdir/\n',
                       '--kind=directory')
        self.ls_equals('',
                       '--kind=symlink')
        self.run_bzr_error(['invalid kind specified'], 'ls --kind=pile')

    def test_ls_path_nonrecursive(self):
        self.ls_equals('%s/.bzrignore\n'
                       '%s/a\n'
                       % (self.test_dir, self.test_dir),
                       self.test_dir, recursive=False)

    def test_ls_directory(self):
        """Test --directory option"""
        self.wt = self.make_branch_and_tree('dir')
        self.build_tree(['dir/sub/', 'dir/sub/file'])
        self.wt.add(['sub', 'sub/file'])
        self.wt.commit('commit')
        self.ls_equals('sub/\nsub/file\n', '--directory=dir')
        self.ls_equals('sub/file\n', '-d dir sub')


class TestSmartServerLs(TestCaseWithTransport):

    def test_simple_ls(self):
        self.setup_smart_server_with_call_log()
        t = self.make_branch_and_tree('branch')
        self.build_tree_contents([('branch/foo', 'thecontents')])
        t.add("foo")
        t.commit("message")
        self.reset_smart_call_log()
        out, err = self.run_bzr(['ls', self.get_url('branch')])
        # This figure represent the amount of work to perform this use case. It
        # is entirely ok to reduce this number if a test fails due to rpc_count
        # being too low. If rpc_count increases, more network roundtrips have
        # become necessary for this use case. Please do not adjust this number
        # upwards without agreement from bzr's network support maintainers.
<<<<<<< HEAD
        self.assertLength(6, self.hpss_calls)
        self.assertThat(self.hpss_calls, NoVfsCalls)
=======
        self.assertLength(15, self.hpss_calls)
        self.expectFailure("inventories can only be accessed over VFS",
            self.assertThat, self.hpss_calls, ContainsNoVfsCalls)
>>>>>>> 15b78386
<|MERGE_RESOLUTION|>--- conflicted
+++ resolved
@@ -20,11 +20,7 @@
 
 from bzrlib import ignores
 from bzrlib.tests import TestCaseWithTransport
-<<<<<<< HEAD
-from bzrlib.tests.matchers import NoVfsCalls
-=======
 from bzrlib.tests.matchers import ContainsNoVfsCalls
->>>>>>> 15b78386
 
 
 class TestLS(TestCaseWithTransport):
@@ -266,11 +262,5 @@
         # being too low. If rpc_count increases, more network roundtrips have
         # become necessary for this use case. Please do not adjust this number
         # upwards without agreement from bzr's network support maintainers.
-<<<<<<< HEAD
         self.assertLength(6, self.hpss_calls)
-        self.assertThat(self.hpss_calls, NoVfsCalls)
-=======
-        self.assertLength(15, self.hpss_calls)
-        self.expectFailure("inventories can only be accessed over VFS",
-            self.assertThat, self.hpss_calls, ContainsNoVfsCalls)
->>>>>>> 15b78386
+        self.assertThat(self.hpss_calls, ContainsNoVfsCalls)