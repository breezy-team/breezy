--- conflicted
+++ resolved
@@ -196,8 +196,7 @@
                          'Updated to revision 2.\n', err)
 
         # The pending merges should still be there
-<<<<<<< HEAD
-        self.assertEqual(['o2'], checkout1.pending_merges())
+        self.assertEqual(['o2'], checkout1.get_parent_ids()[1:])
 
     def test_update_dash_r(self):
         # Test that 'bzr update' works correctly when you have
@@ -267,7 +266,4 @@
         out, err = self.run_bzr('update', '-r', 'revid:m2')
         self.assertEqual('', out)
         self.assertEqual('All changes applied successfully.\n'
-                         'Updated to revision 2.\n', err)
-=======
-        self.assertEqual(['o2'], checkout1.get_parent_ids()[1:])
->>>>>>> 73a2ddc3
+                         'Updated to revision 2.\n', err)