# Copyright (C) 2007-2010 Canonical Ltd
# -*- coding: utf-8 -*-
#
# This program is free software; you can redistribute it and/or modify
# it under the terms of the GNU General Public License as published by
# the Free Software Foundation; either version 2 of the License, or
# (at your option) any later version.
#
# This program is distributed in the hope that it will be useful,
# but WITHOUT ANY WARRANTY; without even the implied warranty of
# MERCHANTABILITY or FITNESS FOR A PARTICULAR PURPOSE.  See the
# GNU General Public License for more details.
#
# You should have received a copy of the GNU General Public License
# along with this program; if not, write to the Free Software
# Foundation, Inc., 51 Franklin Street, Fifth Floor, Boston, MA 02110-1301 USA


"""Tests for the switch command of bzr."""

import os

from bzrlib.bzrdir import BzrDir
from bzrlib import (
        osutils,
        urlutils,
        branch,
        )
from bzrlib.workingtree import WorkingTree
from bzrlib.tests import (
        TestCaseWithTransport,
        script,
        )
from bzrlib.tests.features import UnicodeFilenameFeature
from bzrlib.directory_service import directories

from bzrlib.tests.matchers import ContainsNoVfsCalls


class TestSwitch(TestCaseWithTransport):

    def _create_sample_tree(self):
        tree = self.make_branch_and_tree('branch-1')
        self.build_tree(['branch-1/file-1', 'branch-1/file-2'])
        tree.add('file-1')
        tree.commit('rev1')
        tree.add('file-2')
        tree.commit('rev2')
        return tree

    def test_switch_up_to_date_light_checkout(self):
        self.make_branch_and_tree('branch')
        self.run_bzr('branch branch branch2')
        self.run_bzr('checkout --lightweight branch checkout')
        os.chdir('checkout')
        out, err = self.run_bzr('switch ../branch2')
        self.assertContainsRe(err, 'Tree is up to date at revision 0.\n')
        self.assertContainsRe(err, 'Switched to branch: .*/branch2.\n')
        self.assertEqual('', out)

    def test_switch_out_of_date_light_checkout(self):
        self.make_branch_and_tree('branch')
        self.run_bzr('branch branch branch2')
        self.build_tree(['branch2/file'])
        self.run_bzr('add branch2/file')
        self.run_bzr('commit -m add-file branch2')
        self.run_bzr('checkout --lightweight branch checkout')
        os.chdir('checkout')
        out, err = self.run_bzr('switch ../branch2')
        #self.assertContainsRe(err, '\+N  file')
        self.assertContainsRe(err, 'Updated to revision 1.\n')
        self.assertContainsRe(err, 'Switched to branch: .*/branch2.\n')
        self.assertEqual('', out)

    def _test_switch_nick(self, lightweight):
        """Check that the nick gets switched too."""
        tree1 = self.make_branch_and_tree('branch1')
        tree2 = self.make_branch_and_tree('branch2')
        tree2.pull(tree1.branch)
        checkout =  tree1.branch.create_checkout('checkout',
            lightweight=lightweight)
        self.assertEqual(checkout.branch.nick, tree1.branch.nick)
        self.assertEqual(checkout.branch.get_config().has_explicit_nickname(),
            False)
        self.run_bzr('switch branch2', working_dir='checkout')

        # we need to get the tree again, otherwise we don't get the new branch
        checkout = WorkingTree.open('checkout')
        self.assertEqual(checkout.branch.nick, tree2.branch.nick)
        self.assertEqual(checkout.branch.get_config().has_explicit_nickname(),
            False)

    def test_switch_nick(self):
        self._test_switch_nick(lightweight=False)

    def test_switch_nick_lightweight(self):
        self._test_switch_nick(lightweight=True)

    def _test_switch_explicit_nick(self, lightweight):
        """Check that the nick gets switched too."""
        tree1 = self.make_branch_and_tree('branch1')
        tree2 = self.make_branch_and_tree('branch2')
        tree2.pull(tree1.branch)
        checkout =  tree1.branch.create_checkout('checkout',
            lightweight=lightweight)
        self.assertEqual(checkout.branch.nick, tree1.branch.nick)
        checkout.branch.nick = "explicit_nick"
        self.assertEqual(checkout.branch.nick, "explicit_nick")
        self.assertEqual(checkout.branch.get_config()._get_explicit_nickname(),
            "explicit_nick")
        self.run_bzr('switch branch2', working_dir='checkout')

        # we need to get the tree again, otherwise we don't get the new branch
        checkout = WorkingTree.open('checkout')
        self.assertEqual(checkout.branch.nick, tree2.branch.nick)
        self.assertEqual(checkout.branch.get_config()._get_explicit_nickname(),
            tree2.branch.nick)

    def test_switch_explicit_nick(self):
        self._test_switch_explicit_nick(lightweight=False)

    def test_switch_explicit_nick_lightweight(self):
        self._test_switch_explicit_nick(lightweight=True)

    def test_switch_finds_relative_branch(self):
        """Switch will find 'foo' relative to the branch the checkout is of."""
        self.build_tree(['repo/'])
        tree1 = self.make_branch_and_tree('repo/brancha')
        tree1.commit('foo')
        tree2 = self.make_branch_and_tree('repo/branchb')
        tree2.pull(tree1.branch)
        branchb_id = tree2.commit('bar')
        checkout =  tree1.branch.create_checkout('checkout', lightweight=True)
        self.run_bzr(['switch', 'branchb'], working_dir='checkout')
        self.assertEqual(branchb_id, checkout.last_revision())
        checkout = checkout.bzrdir.open_workingtree()
        self.assertEqual(tree2.branch.base, checkout.branch.base)

    def test_switch_finds_relative_bound_branch(self):
        """Using switch on a heavy checkout should find master sibling

        The behaviour of lighweight and heavy checkouts should be
        consistent when using the convenient "switch to sibling" feature
        Both should switch to a sibling of the branch
        they are bound to, and not a sibling of themself"""

        self.build_tree(['repo/',
                         'heavyco/'])
        tree1 = self.make_branch_and_tree('repo/brancha')
        tree1.commit('foo')
        tree2 = self.make_branch_and_tree('repo/branchb')
        tree2.pull(tree1.branch)
        branchb_id = tree2.commit('bar')
        checkout = tree1.branch.create_checkout('heavyco/a', lightweight=False)
        self.run_bzr(['switch', 'branchb'], working_dir='heavyco/a')
        self.assertEqual(branchb_id, checkout.last_revision())
        self.assertEqual(tree2.branch.base, checkout.branch.get_bound_location())

    def test_switch_finds_relative_unicode_branch(self):
        """Switch will find 'foo' relative to the branch the checkout is of."""
        self.requireFeature(UnicodeFilenameFeature)
        self.build_tree(['repo/'])
        tree1 = self.make_branch_and_tree('repo/brancha')
        tree1.commit('foo')
        tree2 = self.make_branch_and_tree(u'repo/branch\xe9')
        tree2.pull(tree1.branch)
        branchb_id = tree2.commit('bar')
        checkout =  tree1.branch.create_checkout('checkout', lightweight=True)
        self.run_bzr(['switch', u'branch\xe9'], working_dir='checkout')
        self.assertEqual(branchb_id, checkout.last_revision())
        checkout = checkout.bzrdir.open_workingtree()
        self.assertEqual(tree2.branch.base, checkout.branch.base)

    def test_switch_revision(self):
        tree = self._create_sample_tree()
        checkout = tree.branch.create_checkout('checkout', lightweight=True)
        self.run_bzr(['switch', 'branch-1', '-r1'], working_dir='checkout')
        self.assertPathExists('checkout/file-1')
        self.assertPathDoesNotExist('checkout/file-2')

    def test_switch_into_colocated(self):
        # Create a new colocated branch from an existing non-colocated branch.
        tree = self.make_branch_and_tree('.', format='development-colo')
        self.build_tree(['file-1', 'file-2'])
        tree.add('file-1')
        revid1 = tree.commit('rev1')
        tree.add('file-2')
        revid2 = tree.commit('rev2')
        self.run_bzr(['switch', '-b', 'anotherbranch'])
        self.assertEquals(
            set(['', 'anotherbranch']),
            set(tree.branch.bzrdir.get_branches().keys()))

    def test_switch_into_unrelated_colocated(self):
        # Create a new colocated branch from an existing non-colocated branch.
        tree = self.make_branch_and_tree('.', format='development-colo')
        self.build_tree(['file-1', 'file-2'])
        tree.add('file-1')
        revid1 = tree.commit('rev1')
        tree.add('file-2')
        revid2 = tree.commit('rev2')
        tree.bzrdir.create_branch(name='foo')
        self.run_bzr_error(['Cannot switch a branch, only a checkout.'],
            'switch foo')
        self.run_bzr(['switch', '--force', 'foo'])

    def test_switch_existing_colocated(self):
        # Create a branch branch-1 that initially is a checkout of 'foo'
        # Use switch to change it to 'anotherbranch'
        repo = self.make_repository('branch-1', format='development-colo')
        target_branch = repo.bzrdir.create_branch(name='foo')
        repo.bzrdir.set_branch_reference(target_branch)
        tree = repo.bzrdir.create_workingtree()
        self.build_tree(['branch-1/file-1', 'branch-1/file-2'])
        tree.add('file-1')
        revid1 = tree.commit('rev1')
        tree.add('file-2')
        revid2 = tree.commit('rev2')
        otherbranch = tree.bzrdir.create_branch(name='anotherbranch')
        otherbranch.generate_revision_history(revid1)
        self.run_bzr(['switch', 'anotherbranch'], working_dir='branch-1')
        tree = WorkingTree.open("branch-1")
        self.assertEquals(tree.last_revision(), revid1)
        self.assertEquals(tree.branch.control_url, otherbranch.control_url)

    def test_switch_new_colocated(self):
        # Create a branch branch-1 that initially is a checkout of 'foo'
        # Use switch to create 'anotherbranch' which derives from that
        repo = self.make_repository('branch-1', format='development-colo')
        target_branch = repo.bzrdir.create_branch(name='foo')
        repo.bzrdir.set_branch_reference(target_branch)
        tree = repo.bzrdir.create_workingtree()
        self.build_tree(['branch-1/file-1', 'branch-1/file-2'])
        tree.add('file-1')
        revid1 = tree.commit('rev1')
        self.run_bzr(['switch', '-b', 'anotherbranch'], working_dir='branch-1')
        bzrdir = BzrDir.open("branch-1")
        self.assertEquals(
            set([b.name for b in bzrdir.list_branches()]),
            set(["foo", "anotherbranch"]))
        self.assertEquals(bzrdir.open_branch().name, "anotherbranch")
        self.assertEquals(bzrdir.open_branch().last_revision(), revid1)

    def test_switch_new_colocated_unicode(self):
        # Create a branch branch-1 that initially is a checkout of 'foo'
        # Use switch to create 'branch\xe9' which derives from that
        self.requireFeature(UnicodeFilenameFeature)
        repo = self.make_repository('branch-1', format='development-colo')
        target_branch = repo.bzrdir.create_branch(name='foo')
        repo.bzrdir.set_branch_reference(target_branch)
        tree = repo.bzrdir.create_workingtree()
        self.build_tree(['branch-1/file-1', 'branch-1/file-2'])
        tree.add('file-1')
        revid1 = tree.commit('rev1')
        self.run_bzr(['switch', '-b', u'branch\xe9'], working_dir='branch-1')
        bzrdir = BzrDir.open("branch-1")
        self.assertEquals(
            set([b.name for b in bzrdir.list_branches()]),
            set(["foo", u"branch\xe9"]))
        self.assertEquals(bzrdir.open_branch().name, u"branch\xe9")
        self.assertEquals(bzrdir.open_branch().last_revision(), revid1)

    def test_switch_only_revision(self):
        tree = self._create_sample_tree()
        checkout = tree.branch.create_checkout('checkout', lightweight=True)
        self.assertPathExists('checkout/file-1')
        self.assertPathExists('checkout/file-2')
        self.run_bzr(['switch', '-r1'], working_dir='checkout')
        self.assertPathExists('checkout/file-1')
        self.assertPathDoesNotExist('checkout/file-2')
        # Check that we don't accept a range
        self.run_bzr_error(
            ['bzr switch --revision takes exactly one revision identifier'],
            ['switch', '-r0..2'], working_dir='checkout')

    def prepare_lightweight_switch(self):
        branch = self.make_branch('branch')
        branch.create_checkout('tree', lightweight=True)
        osutils.rename('branch', 'branch1')

    def test_switch_lightweight_after_branch_moved(self):
        self.prepare_lightweight_switch()
        self.run_bzr('switch --force ../branch1', working_dir='tree')
        branch_location = WorkingTree.open('tree').branch.base
        self.assertEndsWith(branch_location, 'branch1/')

    def test_switch_lightweight_after_branch_moved_relative(self):
        self.prepare_lightweight_switch()
        self.run_bzr('switch --force branch1', working_dir='tree')
        branch_location = WorkingTree.open('tree').branch.base
        self.assertEndsWith(branch_location, 'branch1/')

    def test_create_branch_no_branch(self):
        self.prepare_lightweight_switch()
        self.run_bzr_error(['cannot create branch without source branch'],
            'switch --create-branch ../branch2', working_dir='tree')

    def test_create_branch(self):
        branch = self.make_branch('branch')
        tree = branch.create_checkout('tree', lightweight=True)
        tree.commit('one', rev_id='rev-1')
        self.run_bzr('switch --create-branch ../branch2', working_dir='tree')
        tree = WorkingTree.open('tree')
        self.assertEndsWith(tree.branch.base, '/branch2/')

    def test_create_branch_local(self):
        branch = self.make_branch('branch')
        tree = branch.create_checkout('tree', lightweight=True)
        tree.commit('one', rev_id='rev-1')
        self.run_bzr('switch --create-branch branch2', working_dir='tree')
        tree = WorkingTree.open('tree')
        # The new branch should have been created at the same level as
        # 'branch', because we did not have a '/' segment
        self.assertEqual(branch.base[:-1] + '2/', tree.branch.base)

    def test_create_branch_short_name(self):
        branch = self.make_branch('branch')
        tree = branch.create_checkout('tree', lightweight=True)
        tree.commit('one', rev_id='rev-1')
        self.run_bzr('switch -b branch2', working_dir='tree')
        tree = WorkingTree.open('tree')
        # The new branch should have been created at the same level as
        # 'branch', because we did not have a '/' segment
        self.assertEqual(branch.base[:-1] + '2/', tree.branch.base)

    def test_create_branch_directory_services(self):
        branch = self.make_branch('branch')
        tree = branch.create_checkout('tree', lightweight=True)
        class FooLookup(object):
            def look_up(self, name, url):
                return 'foo-'+name
        directories.register('foo:', FooLookup, 'Create branches named foo-')
        self.addCleanup(directories.remove, 'foo:')
        self.run_bzr('switch -b foo:branch2', working_dir='tree')
        tree = WorkingTree.open('tree')
        self.assertEndsWith(tree.branch.base, 'foo-branch2/')

    def test_switch_with_post_switch_hook(self):
        from bzrlib import branch as _mod_branch
        calls = []
        _mod_branch.Branch.hooks.install_named_hook('post_switch',
            calls.append, None)
        self.make_branch_and_tree('branch')
        self.run_bzr('branch branch branch2')
        self.run_bzr('checkout branch checkout')
        os.chdir('checkout')
        self.assertLength(0, calls)
        out, err = self.run_bzr('switch ../branch2')
        self.assertLength(1, calls)

    def test_switch_lightweight_co_with_post_switch_hook(self):
        from bzrlib import branch as _mod_branch
        calls = []
        _mod_branch.Branch.hooks.install_named_hook('post_switch',
            calls.append, None)
        self.make_branch_and_tree('branch')
        self.run_bzr('branch branch branch2')
        self.run_bzr('checkout --lightweight branch checkout')
        os.chdir('checkout')
        self.assertLength(0, calls)
        out, err = self.run_bzr('switch ../branch2')
        self.assertLength(1, calls)

    def test_switch_lightweight_directory(self):
        """Test --directory option"""

        # create a source branch
        a_tree = self.make_branch_and_tree('a')
        self.build_tree_contents([('a/a', 'initial\n')])
        a_tree.add('a')
        a_tree.commit(message='initial')

        # clone and add a differing revision
        b_tree = a_tree.bzrdir.sprout('b').open_workingtree()
        self.build_tree_contents([('b/a', 'initial\nmore\n')])
        b_tree.commit(message='more')

        self.run_bzr('checkout --lightweight a checkout')
        self.run_bzr('switch --directory checkout b')
        self.assertFileEqual('initial\nmore\n', 'checkout/a')


class TestSwitchParentLocationBase(TestCaseWithTransport):

    def setUp(self):
        """Set up a repository and branch ready for testing."""
        super(TestSwitchParentLocationBase, self).setUp()
        self.script_runner = script.ScriptRunner()
        self.script_runner.run_script(self, '''
                $ bzr init-repo --no-trees repo
                Shared repository...
                Location:
                  shared repository: repo
                $ bzr init repo/trunk
                Created a repository branch...
                Using shared repository: ...
                ''')

    def assertParent(self, expected_parent, branch):
        """Verify that the parent is not None and is set correctly."""
        actual_parent = branch.get_parent()
        self.assertIsSameRealPath(urlutils.local_path_to_url(expected_parent),
                                  branch.get_parent())


class TestSwitchParentLocation(TestSwitchParentLocationBase):

    def _checkout_and_switch(self, option=''):
        self.script_runner.run_script(self, '''
                $ bzr checkout %(option)s repo/trunk checkout
                $ cd checkout
                $ bzr switch --create-branch switched
                2>Tree is up to date at revision 0.
                2>Switched to branch:...switched...
                $ cd ..
                ''' % locals())
        bound_branch = branch.Branch.open_containing('checkout')[0]
        master_branch = branch.Branch.open_containing('repo/switched')[0]
        return (bound_branch, master_branch)

    def test_switch_parent_lightweight(self):
        """Lightweight checkout using bzr switch."""
        bb, mb = self._checkout_and_switch(option='--lightweight')
        self.assertParent('repo/trunk', bb)
        self.assertParent('repo/trunk', mb)

    def test_switch_parent_heavyweight(self):
        """Heavyweight checkout using bzr switch."""
        bb, mb = self._checkout_and_switch()
        self.assertParent('repo/trunk', bb)
        self.assertParent('repo/trunk', mb)


class TestSwitchDoesntOpenMasterBranch(TestCaseWithTransport):
    # See https://bugs.launchpad.net/bzr/+bug/812285
    # "bzr switch --create-branch" can point the new branch's parent to the
    # master branch, but it doesn't have to open it to do so.

    def test_switch_create_doesnt_open_master_branch(self):
        master = self.make_branch_and_tree('master')
        master.commit('one')
        # Note: not a lightweight checkout
        checkout = master.branch.create_checkout('checkout')
        opened = []
        def open_hook(branch):
            # Just append the final directory of the branch
            name = branch.base.rstrip('/').rsplit('/', 1)[1]
            opened.append(name)
        branch.Branch.hooks.install_named_hook('open', open_hook,
                                               'open_hook_logger')
        self.run_bzr('switch --create-branch -d checkout feature')
        # We only open the master branch 1 time.
        # This test should be cleaner to write, but see bug:
        #  https://bugs.launchpad.net/bzr/+bug/812295
        self.assertEqual(1, opened.count('master'))


class TestSmartServerSwitch(TestCaseWithTransport):

    def test_switch_lightweight(self):
        self.setup_smart_server_with_call_log()
        t = self.make_branch_and_tree('from')
        for count in range(9):
            t.commit(message='commit %d' % count)
        out, err = self.run_bzr(['checkout', '--lightweight', self.get_url('from'),
            'target'])
        self.reset_smart_call_log()
        self.run_bzr(['switch', self.get_url('from')], working_dir='target')
        # This figure represent the amount of work to perform this use case. It
        # is entirely ok to reduce this number if a test fails due to rpc_count
        # being too low. If rpc_count increases, more network roundtrips have
        # become necessary for this use case. Please do not adjust this number
        # upwards without agreement from bzr's network support maintainers.
        self.assertLength(24, self.hpss_calls)
<<<<<<< HEAD
        self.assertLength(5, self.hpss_connections)
=======
        self.assertLength(4, self.hpss_connections)
>>>>>>> 319f83a4
        self.assertThat(self.hpss_calls, ContainsNoVfsCalls)<|MERGE_RESOLUTION|>--- conflicted
+++ resolved
@@ -472,9 +472,5 @@
         # become necessary for this use case. Please do not adjust this number
         # upwards without agreement from bzr's network support maintainers.
         self.assertLength(24, self.hpss_calls)
-<<<<<<< HEAD
-        self.assertLength(5, self.hpss_connections)
-=======
         self.assertLength(4, self.hpss_connections)
->>>>>>> 319f83a4
         self.assertThat(self.hpss_calls, ContainsNoVfsCalls)