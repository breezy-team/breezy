--- conflicted
+++ resolved
@@ -22,13 +22,9 @@
 
 from bzrlib import (
     bzrdir,
-<<<<<<< HEAD
+    errors,
     repository,
     trace,
-=======
-    errors,
-    repository,
->>>>>>> 3b31924b
     )
 
 from bzrlib.tests import TestCaseInTempDir, TestCase
@@ -39,21 +35,26 @@
 
     def test_report_exception(self):
         """When an error occurs, display bug report details to stderr"""
-<<<<<<< HEAD
         try:
             raise AssertionError("failed")
         except AssertionError, e:
             erf = StringIO()
             trace.report_exception(sys.exc_info(), erf)
         err = erf.getvalue()
-=======
-        out, err = self.run_bzr("assert-fail",
-                retcode=errors.EXIT_INTERNAL_ERROR)
->>>>>>> 3b31924b
         self.assertContainsRe(err,
             r'bzr: ERROR: exceptions\.AssertionError: failed\n')
         self.assertContainsRe(err,
             r'please send this report to')
+
+    def test_exception_exitcode(self):
+        # we must use a subprocess, because the normal in-memory mechanism
+        # allows errors to propagate up through the test suite
+        self.run_bzr_subprocess(['assert-fail'],
+            retcode=errors.EXIT_INTERNAL_ERROR)
+
+
+    # TODO: assert-fail doesn't need to always be present; we could just
+    # register (and unregister) it from tests that want to touch it.
     
 
 class TestDeprecationWarning(TestCaseInTempDir):
