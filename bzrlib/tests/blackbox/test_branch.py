# Copyright (C) 2005, 2006, 2008 Canonical Ltd
#
# This program is free software; you can redistribute it and/or modify
# it under the terms of the GNU General Public License as published by
# the Free Software Foundation; either version 2 of the License, or
# (at your option) any later version.
#
# This program is distributed in the hope that it will be useful,
# but WITHOUT ANY WARRANTY; without even the implied warranty of
# MERCHANTABILITY or FITNESS FOR A PARTICULAR PURPOSE.  See the
# GNU General Public License for more details.
#
# You should have received a copy of the GNU General Public License
# along with this program; if not, write to the Free Software
# Foundation, Inc., 59 Temple Place, Suite 330, Boston, MA  02111-1307  USA


"""Black-box tests for bzr branch."""

import os

from bzrlib import branch, bzrdir
from bzrlib.repofmt.knitrepo import RepositoryFormatKnit1
from bzrlib.tests.blackbox import ExternalBase
from bzrlib.tests import HardlinkFeature
from bzrlib.tests.test_sftp_transport import TestCaseWithSFTPServer
from bzrlib.workingtree import WorkingTree


class TestBranch(ExternalBase):

    def example_branch(self, path='.'):
        tree = self.make_branch_and_tree(path)
        self.build_tree_contents([(path + '/hello', 'foo')])
        tree.add('hello')
        tree.commit(message='setup')
        self.build_tree_contents([(path + '/goodbye', 'baz')])
        tree.add('goodbye')
        tree.commit(message='setup')

    def test_branch(self):
        """Branch from one branch to another."""
        self.example_branch('a')
        self.run_bzr('branch a b')
        b = branch.Branch.open('b')
        self.run_bzr('branch a c -r 1')
        # previously was erroneously created by branching
        self.assertFalse(b._transport.has('branch-name'))
        b.bzrdir.open_workingtree().commit(message='foo', allow_pointless=True)

    def test_branch_only_copies_history(self):
        # Knit branches should only push the history for the current revision.
        format = bzrdir.BzrDirMetaFormat1()
        format.repository_format = RepositoryFormatKnit1()
        shared_repo = self.make_repository('repo', format=format, shared=True)
        shared_repo.set_make_working_trees(True)

        def make_shared_tree(path):
            shared_repo.bzrdir.root_transport.mkdir(path)
            shared_repo.bzrdir.create_branch_convenience('repo/' + path)
            return WorkingTree.open('repo/' + path)
        tree_a = make_shared_tree('a')
        self.build_tree(['repo/a/file'])
        tree_a.add('file')
        tree_a.commit('commit a-1', rev_id='a-1')
        f = open('repo/a/file', 'ab')
        f.write('more stuff\n')
        f.close()
        tree_a.commit('commit a-2', rev_id='a-2')

        tree_b = make_shared_tree('b')
        self.build_tree(['repo/b/file'])
        tree_b.add('file')
        tree_b.commit('commit b-1', rev_id='b-1')

        self.assertTrue(shared_repo.has_revision('a-1'))
        self.assertTrue(shared_repo.has_revision('a-2'))
        self.assertTrue(shared_repo.has_revision('b-1'))

        # Now that we have a repository with shared files, make sure
        # that things aren't copied out by a 'branch'
        self.run_bzr('branch repo/b branch-b')
        pushed_tree = WorkingTree.open('branch-b')
        pushed_repo = pushed_tree.branch.repository
        self.assertFalse(pushed_repo.has_revision('a-1'))
        self.assertFalse(pushed_repo.has_revision('a-2'))
        self.assertTrue(pushed_repo.has_revision('b-1'))

    def test_branch_hardlink(self):
        self.requireFeature(HardlinkFeature)
        source = self.make_branch_and_tree('source')
        self.build_tree(['source/file1'])
        source.add('file1')
        source.commit('added file')
        self.run_bzr(['branch', 'source', 'target', '--hardlink'])
        source_stat = os.stat('source/file1')
        target_stat = os.stat('target/file1')
        self.assertEqual(source_stat, target_stat)

    def assertShallow(self, branch_revid, stacked_on):
<<<<<<< HEAD
        """Assert that the branch 'published' has been published correctly."""
=======
        """Assert that the branch 'newbranch' has been published correctly."""
>>>>>>> 5c5181c2
        new_branch = branch.Branch.open('newbranch')
        # The branch refers to the mainline
        self.assertEqual(stacked_on, new_branch.get_stacked_on())
        # and the branch's work was pushed
        self.assertTrue(new_branch.repository.has_revision(branch_revid))
<<<<<<< HEAD
        # but the mainlines was not included
        repo = new_branch.bzrdir.open_repository()
        self.assertEqual(1, len(repo.all_revision_ids()))

    def test_branch_shallow_branch_also_shallow_same_reference(self):
=======
        # but the mainline's was not included
        repo = new_branch.bzrdir.open_repository()
        self.assertEqual(1, len(repo.all_revision_ids()))

    def test_branch_stacked_branch_also_stacked_same_reference(self):
>>>>>>> 5c5181c2
        # We have a mainline
        trunk_tree = self.make_branch_and_tree('target',
            format='development')
        trunk_tree.commit('mainline')
<<<<<<< HEAD
        # and a branch from it which is shallow
=======
        # and a branch from it which is stacked
>>>>>>> 5c5181c2
        branch_tree = self.make_branch_and_tree('branch',
            format='development')
        branch_tree.branch.set_stacked_on(trunk_tree.branch.base)
        # with some work on it
        branch_tree.commit('moar work plz')
        # branching our local branch gives us a new stacked branch pointing at
        # mainline.
        out, err = self.run_bzr(['branch', 'branch', 'newbranch'])
        self.assertEqual('', out)
<<<<<<< HEAD
        self.assertEqual('Created new shallow branch referring to %s.\n' %
=======
        self.assertEqual('Created new stacked branch referring to %s.\n' %
>>>>>>> 5c5181c2
            trunk_tree.branch.base, err)
        self.assertShallow(branch_tree.last_revision(),
            trunk_tree.branch.base)

<<<<<<< HEAD
    def test_branch_shallow(self):
=======
    def test_branch_stacked(self):
>>>>>>> 5c5181c2
        # We have a mainline
        trunk_tree = self.make_branch_and_tree('mainline',
            format='development')
        trunk_tree.commit('mainline')
<<<<<<< HEAD
        # and make branch from it which is shallow
        out, err = self.run_bzr(['branch', '--shallow', 'mainline', 'newbranch'])
        self.assertEqual('', out)
        self.assertEqual('Created new shallow branch referring to %s.\n' %
=======
        # and a branch from it which is stacked
        out, err = self.run_bzr(['branch', '--stacked', 'mainline',
            'newbranch'])
        self.assertEqual('', out)
        self.assertEqual('Created new stacked branch referring to %s.\n' %
>>>>>>> 5c5181c2
            trunk_tree.branch.base, err)
        new_tree = WorkingTree.open('newbranch')
        new_revid = new_tree.commit('new work')
        self.assertShallow(new_revid, trunk_tree.branch.base)


class TestRemoteBranch(TestCaseWithSFTPServer):

    def setUp(self):
        super(TestRemoteBranch, self).setUp()
        tree = self.make_branch_and_tree('branch')
        self.build_tree_contents([('branch/file', 'file content\n')])
        tree.add('file')
        tree.commit('file created')

    def test_branch_local_remote(self):
        self.run_bzr(['branch', 'branch', self.get_url('remote')])
        t = self.get_transport()
        # Ensure that no working tree what created remotely
        self.assertFalse(t.has('remote/file'))

    def test_branch_remote_remote(self):
        # Light cheat: we access the branch remotely
        self.run_bzr(['branch', self.get_url('branch'),
                      self.get_url('remote')])
        t = self.get_transport()
        # Ensure that no working tree what created remotely
        self.assertFalse(t.has('remote/file'))
<|MERGE_RESOLUTION|>--- conflicted
+++ resolved
@@ -98,38 +98,22 @@
         self.assertEqual(source_stat, target_stat)
 
     def assertShallow(self, branch_revid, stacked_on):
-<<<<<<< HEAD
-        """Assert that the branch 'published' has been published correctly."""
-=======
         """Assert that the branch 'newbranch' has been published correctly."""
->>>>>>> 5c5181c2
         new_branch = branch.Branch.open('newbranch')
         # The branch refers to the mainline
         self.assertEqual(stacked_on, new_branch.get_stacked_on())
         # and the branch's work was pushed
         self.assertTrue(new_branch.repository.has_revision(branch_revid))
-<<<<<<< HEAD
-        # but the mainlines was not included
-        repo = new_branch.bzrdir.open_repository()
-        self.assertEqual(1, len(repo.all_revision_ids()))
-
-    def test_branch_shallow_branch_also_shallow_same_reference(self):
-=======
         # but the mainline's was not included
         repo = new_branch.bzrdir.open_repository()
         self.assertEqual(1, len(repo.all_revision_ids()))
 
     def test_branch_stacked_branch_also_stacked_same_reference(self):
->>>>>>> 5c5181c2
         # We have a mainline
         trunk_tree = self.make_branch_and_tree('target',
             format='development')
         trunk_tree.commit('mainline')
-<<<<<<< HEAD
-        # and a branch from it which is shallow
-=======
         # and a branch from it which is stacked
->>>>>>> 5c5181c2
         branch_tree = self.make_branch_and_tree('branch',
             format='development')
         branch_tree.branch.set_stacked_on(trunk_tree.branch.base)
@@ -139,36 +123,21 @@
         # mainline.
         out, err = self.run_bzr(['branch', 'branch', 'newbranch'])
         self.assertEqual('', out)
-<<<<<<< HEAD
-        self.assertEqual('Created new shallow branch referring to %s.\n' %
-=======
         self.assertEqual('Created new stacked branch referring to %s.\n' %
->>>>>>> 5c5181c2
             trunk_tree.branch.base, err)
         self.assertShallow(branch_tree.last_revision(),
             trunk_tree.branch.base)
 
-<<<<<<< HEAD
-    def test_branch_shallow(self):
-=======
     def test_branch_stacked(self):
->>>>>>> 5c5181c2
         # We have a mainline
         trunk_tree = self.make_branch_and_tree('mainline',
             format='development')
         trunk_tree.commit('mainline')
-<<<<<<< HEAD
-        # and make branch from it which is shallow
-        out, err = self.run_bzr(['branch', '--shallow', 'mainline', 'newbranch'])
-        self.assertEqual('', out)
-        self.assertEqual('Created new shallow branch referring to %s.\n' %
-=======
         # and a branch from it which is stacked
         out, err = self.run_bzr(['branch', '--stacked', 'mainline',
             'newbranch'])
         self.assertEqual('', out)
         self.assertEqual('Created new stacked branch referring to %s.\n' %
->>>>>>> 5c5181c2
             trunk_tree.branch.base, err)
         new_tree = WorkingTree.open('newbranch')
         new_revid = new_tree.commit('new work')
