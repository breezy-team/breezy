--- conflicted
+++ resolved
@@ -551,54 +551,11 @@
         self.assertCheckoutStatusOutput('tree/lightcheckout', tree2, shared_repo=repo)
 
         # Create normal checkout
-<<<<<<< HEAD
         tree3 = bzrlib.bzrdir.BzrDir.create_checkout_convenience(
             'tree/checkout', branch1)
-        branch3 = tree3.branch
-        out, err = self.runbzr('info tree/checkout --verbose')
-        self.assertEqualDiff(
-"""Location:
-       checkout root: %s
-  checkout of branch: %s
-
-Format:
-       control: Meta directory format 1
-  working tree: Working tree format 3
-        branch: Branch format 5
-    repository: %s
-
-In the working tree:
-         0 unchanged
-         0 modified
-         0 added
-         0 removed
-         0 renamed
-         0 unknown
-         0 ignored
-         0 versioned subdirectories
-
-Branch history:
-         0 revisions
-         0 committers
-
-Revision store:
-         0 revisions
-         0 KiB
-""" % (branch3.bzrdir.root_transport.base,
-       branch1.bzrdir.root_transport.base,
-       repo._format.get_format_description(),
-       ), out)
-        self.assertEqual('', err)
-
-=======
-        branch3 = bzrlib.bzrdir.BzrDir.create_branch_convenience('tree/checkout')
-        branch3.bind(branch1)
-        tree3 = branch3.bzrdir.open_workingtree()
-        tree3.update()
         self.assertCheckoutStatusOutput('tree/checkout --verbose', tree3,
             verbose=True,
             light_checkout=False, repo_branch=branch1)
->>>>>>> 803984a6
         # Update lightweight checkout
         self.build_tree(['tree/lightcheckout/a'])
         tree2.add('a')
