# Copyright (C) 2006, 2007 Canonical Ltd
#
# This program is free software; you can redistribute it and/or modify
# it under the terms of the GNU General Public License as published by
# the Free Software Foundation; either version 2 of the License, or
# (at your option) any later version.
#
# This program is distributed in the hope that it will be useful,
# but WITHOUT ANY WARRANTY; without even the implied warranty of
# MERCHANTABILITY or FITNESS FOR A PARTICULAR PURPOSE.  See the
# GNU General Public License for more details.
#
# You should have received a copy of the GNU General Public License
# along with this program; if not, write to the Free Software
# Foundation, Inc., 59 Temple Place, Suite 330, Boston, MA  02111-1307  USA
#
# Author: Aaron Bentley <aaron.bentley@utoronto.ca>

"""Black-box tests for bzr merge.
"""

import os

from bzrlib import merge_directive
from bzrlib.branch import Branch
from bzrlib.bzrdir import BzrDir
from bzrlib.conflicts import ConflictList, ContentsConflict
from bzrlib.osutils import abspath, file_kind, pathjoin
from bzrlib.tests.blackbox import ExternalBase
import bzrlib.urlutils as urlutils
from bzrlib.workingtree import WorkingTree


class TestMerge(ExternalBase):

    def example_branch(self, path='.'):
        tree = self.make_branch_and_tree(path)
        self.build_tree_contents([
            (pathjoin(path, 'hello'), 'foo'),
            (pathjoin(path, 'goodbye'), 'baz')])
        tree.add('hello')
        tree.commit(message='setup')
        tree.add('goodbye')
        tree.commit(message='setup')
        return tree

    def test_merge_reprocess(self):
        d = BzrDir.create_standalone_workingtree('.')
        d.commit('h')
        self.run_bzr('merge . --reprocess --merge-type weave')

    def test_merge(self):
        from bzrlib.branch import Branch

        a_tree = self.example_branch('a')
        ancestor = a_tree.branch.revno()
        b_tree = a_tree.bzrdir.sprout('b').open_workingtree()
        self.build_tree_contents([('b/goodbye', 'quux')])
        b_tree.commit(message="more u's are always good")

        self.build_tree_contents([('a/hello', 'quuux')])
        # We can't merge when there are in-tree changes
        os.chdir('a')
        self.run_bzr('merge ../b', retcode=3)
        a = WorkingTree.open('.')
        a_tip = a.commit("Like an epidemic of u's")
        self.run_bzr('merge ../b -r last:1..last:1 --merge-type blooof',
                    retcode=3)
        self.run_bzr('merge ../b -r last:1..last:1 --merge-type merge3')
        a_tree.revert(backups=False)
        self.run_bzr('merge ../b -r last:1..last:1 --merge-type weave')
        a_tree.revert(backups=False)
        self.run_bzr_error(['Show-base is not supported for this merge type'],
                           'merge ../b -r last:1..last:1 --merge-type weave'
                           ' --show-base')
        a_tree.revert(backups=False)
        self.run_bzr('merge ../b -r last:1..last:1 --reprocess')
        a_tree.revert(backups=False)
        self.run_bzr('merge ../b -r last:1')
        self.check_file_contents('goodbye', 'quux')
        # Merging a branch pulls its revision into the tree
        b = Branch.open('../b')
        b_tip = b.last_revision()
        self.failUnless(a.branch.repository.has_revision(b_tip))
        self.assertEqual([a_tip, b_tip], a.get_parent_ids())
        a_tree.revert(backups=False)
        out, err = self.run_bzr('merge -r revno:1:./hello', retcode=3)
        self.assertTrue("Not a branch" in err)
        self.run_bzr('merge -r revno:%d:./..revno:%d:../b'
                    %(ancestor,b.revno()))
        self.assertEquals(a.get_parent_ids(), 
                          [a.branch.last_revision(), b.last_revision()])
        self.check_file_contents('goodbye', 'quux')
        a_tree.revert(backups=False)
        self.run_bzr('merge -r revno:%d:../b'%b.revno())
        self.assertEquals(a.get_parent_ids(),
                          [a.branch.last_revision(), b.last_revision()])
        a_tip = a.commit('merged')
        self.run_bzr('merge ../b -r last:1')
        self.assertEqual([a_tip], a.get_parent_ids())

    def test_merge_with_missing_file(self):
        """Merge handles missing file conflicts"""
        self.build_tree_contents([
            ('a/',),
            ('a/sub/',),
            ('a/sub/a.txt', 'hello\n'),
            ('a/b.txt', 'hello\n'),
            ('a/sub/c.txt', 'hello\n')])
        a_tree = self.make_branch_and_tree('a')
        a_tree.add(['sub', 'b.txt', 'sub/c.txt', 'sub/a.txt'])
        a_tree.commit(message='added a')
        b_tree = a_tree.bzrdir.sprout('b').open_workingtree()
        self.build_tree_contents([
            ('a/sub/a.txt', 'hello\nthere\n'),
            ('a/b.txt', 'hello\nthere\n'),
            ('a/sub/c.txt', 'hello\nthere\n')])
        a_tree.commit(message='Added there')
        os.remove('a/sub/a.txt')
        os.remove('a/sub/c.txt')
        os.rmdir('a/sub')
        os.remove('a/b.txt')
        a_tree.commit(message='Removed a.txt')
        self.build_tree_contents([
            ('b/sub/a.txt', 'hello\nsomething\n'),
            ('b/b.txt', 'hello\nsomething\n'),
            ('b/sub/c.txt', 'hello\nsomething\n')])
        b_tree.commit(message='Modified a.txt')
        os.chdir('b')
        self.run_bzr('merge ../a/', retcode=1)
        self.failUnlessExists('sub/a.txt.THIS')
        self.failUnlessExists('sub/a.txt.BASE')
        os.chdir('../a')
        self.run_bzr('merge ../b/', retcode=1)
        self.failUnlessExists('sub/a.txt.OTHER')
        self.failUnlessExists('sub/a.txt.BASE')

    def test_merge_remember(self):
        """Merge changes from one branch to another, test submit location."""
        tree_a = self.make_branch_and_tree('branch_a')
        branch_a = tree_a.branch
        self.build_tree(['branch_a/a'])
        tree_a.add('a')
        tree_a.commit('commit a')
        branch_b = branch_a.bzrdir.sprout('branch_b').open_branch()
        tree_b = branch_b.bzrdir.open_workingtree()
        branch_c = branch_a.bzrdir.sprout('branch_c').open_branch()
        tree_c = branch_c.bzrdir.open_workingtree()
        self.build_tree(['branch_a/b'])
        tree_a.add('b')
        tree_a.commit('commit b')
        self.build_tree(['branch_c/c'])
        tree_c.add('c')
        tree_c.commit('commit c')
        # reset parent
        parent = branch_b.get_parent()
        branch_b.set_parent(None)
        self.assertEqual(None, branch_b.get_parent())
        # test merge for failure without parent set
        os.chdir('branch_b')
        out = self.run_bzr('merge', retcode=3)
        self.assertEquals(out,
                ('','bzr: ERROR: No location specified or remembered\n'))
        # test implicit --remember when no parent set, this merge conflicts
        self.build_tree(['d'])
        tree_b.add('d')
        self.run_bzr_error(['Working tree ".*" has uncommitted changes'],
                           'merge ../branch_a')
        self.assertEquals(abspath(branch_b.get_submit_branch()),
                          abspath(parent))
        # test implicit --remember after resolving conflict
        tree_b.commit('commit d')
        out, err = self.run_bzr('merge')
        
        base = urlutils.local_path_from_url(branch_a.base)
        self.assertEquals(out,
                          'Merging from remembered location %s\n' % (base,))
        self.assertEquals(err, '+N  b\nAll changes applied successfully.\n')
        self.assertEquals(abspath(branch_b.get_submit_branch()),
                          abspath(parent))
        # re-open tree as external run_bzr modified it
        tree_b = branch_b.bzrdir.open_workingtree()
        tree_b.commit('merge branch_a')
        # test explicit --remember
        out, err = self.run_bzr('merge ../branch_c --remember')
        self.assertEquals(out, '')
        self.assertEquals(err, '+N  c\nAll changes applied successfully.\n')
        self.assertEquals(abspath(branch_b.get_submit_branch()),
                          abspath(branch_c.bzrdir.root_transport.base))
        # re-open tree as external run_bzr modified it
        tree_b = branch_b.bzrdir.open_workingtree()
        tree_b.commit('merge branch_c')

    def test_merge_bundle(self):
        from bzrlib.testament import Testament
        tree_a = self.make_branch_and_tree('branch_a')
        self.build_tree_contents([('branch_a/a', 'hello')])
        tree_a.add('a')
        tree_a.commit('message')

        tree_b = tree_a.bzrdir.sprout('branch_b').open_workingtree()
        self.build_tree_contents([('branch_a/a', 'hey there')])
        tree_a.commit('message')

        self.build_tree_contents([('branch_b/a', 'goodbye')])
        tree_b.commit('message')
        os.chdir('branch_b')
        self.run_bzr('bundle ../branch_a -o ../bundle')
        os.chdir('../branch_a')
        self.run_bzr('merge ../bundle', retcode=1)
        testament_a = Testament.from_revision(tree_a.branch.repository,
                                              tree_b.get_parent_ids()[0])
        testament_b = Testament.from_revision(tree_b.branch.repository,
                                              tree_b.get_parent_ids()[0])
        self.assertEqualDiff(testament_a.as_text(),
                         testament_b.as_text())
        tree_a.set_conflicts(ConflictList())
        tree_a.commit('message')
        # it is legal to attempt to merge an already-merged bundle
        output = self.run_bzr('merge ../bundle')[1]
        # but it does nothing
        self.assertFalse(tree_a.changes_from(tree_a.basis_tree()).has_changed())
        self.assertEqual('Nothing to do.\n', output)

    def test_merge_uncommitted(self):
        """Check that merge --uncommitted behaves properly"""
        tree_a = self.make_branch_and_tree('a')
        self.build_tree(['a/file_1', 'a/file_2'])
        tree_a.add(['file_1', 'file_2'])
        tree_a.commit('commit 1')
        tree_b = tree_a.bzrdir.sprout('b').open_workingtree()
        self.failUnlessExists('b/file_1')
        tree_a.rename_one('file_1', 'file_i')
        tree_a.commit('commit 2')
        tree_a.rename_one('file_2', 'file_ii')
        ## os.chdir('b')
        self.run_bzr('merge a --uncommitted -d b')
        self.failUnlessExists('b/file_1')
        self.failUnlessExists('b/file_ii')
        tree_b.revert()
        self.run_bzr_error(('Cannot use --uncommitted and --revision',),
                           'merge /a --uncommitted -r1 -d b')

    def test_merge_uncommitted_file(self):
        """It should be possible to merge changes from a single file."""
        tree_a = self.make_branch_and_tree('tree_a')
        tree_a.commit('initial commit')
        tree_a.bzrdir.sprout('tree_b')
        self.build_tree(['tree_a/file1', 'tree_a/file2'])
        tree_a.add(['file1', 'file2'])
        os.chdir('tree_b')
        self.run_bzr(['merge', '--uncommitted', '../tree_a/file1'])
        self.failUnlessExists('file1')
        self.failIfExists('file2')

    def pullable_branch(self):
        tree_a = self.make_branch_and_tree('a')
        self.build_tree(['a/file'])
        tree_a.add(['file'])
        self.id1 = tree_a.commit('commit 1')

        tree_b = self.make_branch_and_tree('b')
        tree_b.pull(tree_a.branch)
        file('b/file', 'wb').write('foo')
        self.id2 = tree_b.commit('commit 2')

    def test_merge_pull(self):
        self.pullable_branch()
        os.chdir('a')
        (out, err) = self.run_bzr('merge --pull ../b')
        self.assertContainsRe(out, 'Now on revision 2\\.')
        tree_a = WorkingTree.open('.')
        self.assertEqual([self.id2], tree_a.get_parent_ids())

    def test_merge_kind_change(self):
        tree_a = self.make_branch_and_tree('tree_a')
        self.build_tree_contents([('tree_a/file', 'content_1')])
        tree_a.add('file', 'file-id')
        tree_a.commit('added file')
        tree_b = tree_a.bzrdir.sprout('tree_b').open_workingtree()
        os.unlink('tree_a/file')
        self.build_tree(['tree_a/file/'])
        tree_a.commit('changed file to directory')
        os.chdir('tree_b')
        self.run_bzr('merge ../tree_a')
        self.assertEqual('directory', file_kind('file'))
        tree_b.revert()
        self.assertEqual('file', file_kind('file'))
        self.build_tree_contents([('file', 'content_2')])
        tree_b.commit('content change')
        self.run_bzr('merge ../tree_a', retcode=1)
        self.assertEqual(tree_b.conflicts(),
                         [ContentsConflict('file', file_id='file-id')])

    def test_directive_cherrypick(self):
        source = self.make_branch_and_tree('source')
        self.build_tree(['source/a'])
        source.add('a')
        source.commit('Added a', rev_id='rev1')
        self.build_tree(['source/b'])
        source.add('b')
        source.commit('Added b', rev_id='rev2')
        target = self.make_branch_and_tree('target')
        target.commit('empty commit')
        self.write_directive('directive', source.branch, 'target', 'rev2',
                             'rev1')
        out, err = self.run_bzr('merge -d target directive')
        self.failIfExists('target/a')
        self.failUnlessExists('target/b')
        self.assertContainsRe(err, 'Performing cherrypick')

    def write_directive(self, filename, source, target, revision_id,
                        base_revision_id=None, mangle_patch=False):
        md = merge_directive.MergeDirective2.from_objects(
            source.repository, revision_id, 0, 0, target,
            base_revision_id=base_revision_id)
        if mangle_patch:
            md.patch = 'asdf\n'
        self.build_tree_contents([(filename, ''.join(md.to_lines()))])

    def test_directive_verify_warning(self):
        source = self.make_branch_and_tree('source')
        self.build_tree(['source/a'])
        source.add('a')
        source.commit('Added a', rev_id='rev1')
        target = self.make_branch_and_tree('target')
        target.commit('empty commit')
        self.write_directive('directive', source.branch, 'target', 'rev1')
        err = self.run_bzr('merge -d target directive')[1]
        self.assertNotContainsRe(err, 'Preview patch does not match changes')
        target.revert()
        self.write_directive('directive', source.branch, 'target', 'rev1',
                             mangle_patch=True)
        err = self.run_bzr('merge -d target directive')[1]
        self.assertContainsRe(err, 'Preview patch does not match changes')

    def test_merge_arbitrary(self):
        target = self.make_branch_and_tree('target')
        target.commit('empty')
        # We need a revision that has no integer revno
        branch_a = target.bzrdir.sprout('branch_a').open_workingtree()
        self.build_tree(['branch_a/file1'])
        branch_a.add('file1')
        branch_a.commit('added file1', rev_id='rev2a')
        branch_b = target.bzrdir.sprout('branch_b').open_workingtree()
        self.build_tree(['branch_b/file2'])
        branch_b.add('file2')
        branch_b.commit('added file2', rev_id='rev2b')
        branch_b.merge_from_branch(branch_a.branch)
        self.failUnlessExists('branch_b/file1')
        branch_b.commit('merged branch_a', rev_id='rev3b')

        # It works if the revid has an interger revno
        self.run_bzr('merge -d target -r revid:rev2a branch_a')
        self.failUnlessExists('target/file1')
        self.failIfExists('target/file2')
        target.revert()

        # It should work if the revid has no integer revno
        self.run_bzr('merge -d target -r revid:rev2a branch_b')
        self.failUnlessExists('target/file1')
        self.failIfExists('target/file2')

    def assertDirectoryContent(self, directory, entries, message=''):
        """Assert whether entries (file or directories) exist in a directory.
        
        It also checks that there are no extra entries.
        """
        ondisk = os.listdir(directory)
        if set(ondisk) == set(entries):
            return
        if message:
            message += '\n'
        raise AssertionError(
            '%s"%s" directory content is different:\na = %s\nb = %s\n'
            % (message, directory, sorted(entries), sorted(ondisk)))

    def test_cherrypicking_merge(self):
        # make source branch
        source = self.make_branch_and_tree('source')
        for f in ('a', 'b', 'c', 'd'):
            self.build_tree(['source/'+f])
            source.add(f)
            source.commit('added '+f, rev_id='rev_'+f)
        # target branch
        target = source.bzrdir.sprout('target', 'rev_a').open_workingtree()
        self.assertDirectoryContent('target', ['.bzr', 'a'])
        # pick 1 revision
        self.run_bzr('merge -d target -r revid:rev_b..revid:rev_c source')
        self.assertDirectoryContent('target', ['.bzr', 'a', 'c'])
        target.revert()
        # pick 2 revisions
        self.run_bzr('merge -d target -r revid:rev_b..revid:rev_d source')
        self.assertDirectoryContent('target', ['.bzr', 'a', 'c', 'd'])
        target.revert()
        # pick 1 revision with option --changes
        self.run_bzr('merge -d target -c revid:rev_d source')
        self.assertDirectoryContent('target', ['.bzr', 'a', 'd'])

    def test_merge_criss_cross(self):
        tree_a = self.make_branch_and_tree('a')
        tree_a.commit('', rev_id='rev1')
        tree_b = tree_a.bzrdir.sprout('b').open_workingtree()
        tree_a.commit('', rev_id='rev2a')
        tree_b.commit('', rev_id='rev2b')
        tree_a.merge_from_branch(tree_b.branch)
        tree_b.merge_from_branch(tree_a.branch)
        tree_a.commit('', rev_id='rev3a')
        tree_b.commit('', rev_id='rev3b')
        graph = tree_a.branch.repository.get_graph(tree_b.branch.repository)
        out, err = self.run_bzr(['merge', '-d', 'a', 'b'])
        self.assertContainsRe(err, 'Warning: criss-cross merge encountered.')

<<<<<<< HEAD
    def test_merge_from_submit(self):
        tree_a = self.make_branch_and_tree('a')
        tree_b = tree_a.bzrdir.sprout('b').open_workingtree()
        tree_c = tree_a.bzrdir.sprout('c').open_workingtree()
        out, err = self.run_bzr(['merge', '-d', 'c'])
        self.assertContainsRe(out, 'Merging from remembered location .*a\/$')
        tree_c.branch.set_submit_branch(tree_b.bzrdir.root_transport.base)
        out, err = self.run_bzr(['merge', '-d', 'c'])
        self.assertContainsRe(out, 'Merging from remembered location .*b\/$')

    def test_remember_sets_submit(self):
        tree_a = self.make_branch_and_tree('a')
        tree_b = tree_a.bzrdir.sprout('b').open_workingtree()
        self.assertIs(tree_b.branch.get_submit_branch(), None)

        # Remember should not happen if using default from parent
        out, err = self.run_bzr(['merge', '-d', 'b'])
        self.assertIs(tree_b.branch.get_submit_branch(), None)

        # Remember should happen if user supplies location
        out, err = self.run_bzr(['merge', '-d', 'b', 'a'])
        self.assertEqual(tree_b.branch.get_submit_branch(),
                         tree_a.bzrdir.root_transport.base)
=======
    def test_weave_cherrypick(self):
        this_tree = self.make_branch_and_tree('this')
        self.build_tree_contents([('this/file', "a\n")])
        this_tree.add('file')
        this_tree.commit('rev1')
        other_tree = this_tree.bzrdir.sprout('other').open_workingtree()
        self.build_tree_contents([('other/file', "a\nb\n")])
        other_tree.commit('rev2b')
        self.build_tree_contents([('other/file', "c\na\nb\n")])
        other_tree.commit('rev3b')
        self.run_bzr('merge --weave -d this other -r -2..-1')
        self.assertFileEqual('c\na\n', 'this/file')
>>>>>>> 17be38dd
<|MERGE_RESOLUTION|>--- conflicted
+++ resolved
@@ -411,7 +411,6 @@
         out, err = self.run_bzr(['merge', '-d', 'a', 'b'])
         self.assertContainsRe(err, 'Warning: criss-cross merge encountered.')
 
-<<<<<<< HEAD
     def test_merge_from_submit(self):
         tree_a = self.make_branch_and_tree('a')
         tree_b = tree_a.bzrdir.sprout('b').open_workingtree()
@@ -435,7 +434,7 @@
         out, err = self.run_bzr(['merge', '-d', 'b', 'a'])
         self.assertEqual(tree_b.branch.get_submit_branch(),
                          tree_a.bzrdir.root_transport.base)
-=======
+
     def test_weave_cherrypick(self):
         this_tree = self.make_branch_and_tree('this')
         self.build_tree_contents([('this/file', "a\n")])
@@ -447,5 +446,4 @@
         self.build_tree_contents([('other/file', "c\na\nb\n")])
         other_tree.commit('rev3b')
         self.run_bzr('merge --weave -d this other -r -2..-1')
-        self.assertFileEqual('c\na\n', 'this/file')
->>>>>>> 17be38dd
+        self.assertFileEqual('c\na\n', 'this/file')