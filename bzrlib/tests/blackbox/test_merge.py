--- conflicted
+++ resolved
@@ -286,11 +286,7 @@
         self.build_tree(['branch_b/e'])
         tree_b.add('e')
         tree_b.commit('commit e')
-<<<<<<< HEAD
-        out, err = self.run_bzr('merge')
-=======
         out, err = self.run_bzr('merge', working_dir='branch_b')
->>>>>>> 8027c2c9
         self.assertStartsWith(
             err, 'Merging from remembered submit location %s\n' % (base,))
         # re-open tree as external run_bzr modified it
