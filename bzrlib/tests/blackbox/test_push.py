--- conflicted
+++ resolved
@@ -673,14 +673,9 @@
             error_regexes = self._default_errors
         else:
             error_regexes = []
-<<<<<<< HEAD
-        self.run_bzr(self._default_command + args,
-                     working_dir=self._default_wd, error_regexes=error_regexes)
-=======
         ret = self.run_bzr(self._default_command + args,
                            working_dir=self._default_wd,
                            error_regexes=error_regexes)
->>>>>>> 269efdcf
         if pushed_revid is None:
             pushed_revid = self._default_pushed_revid
         tree_to = workingtree.WorkingTree.open('to')
