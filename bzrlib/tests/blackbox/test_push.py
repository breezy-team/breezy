--- conflicted
+++ resolved
@@ -285,13 +285,9 @@
         # being too low. If rpc_count increases, more network roundtrips have
         # become necessary for this use case. Please do not adjust this number
         # upwards without agreement from bzr's network support maintainers.
-<<<<<<< HEAD
-        self.assertLength(13, self.hpss_calls)
+        self.assertLength(14, self.hpss_calls)
         self.assertLength(1, self.hpss_connections)
         self.assertThat(self.hpss_calls, ContainsNoVfsCalls)
-=======
-        self.assertLength(14, self.hpss_calls)
->>>>>>> d7128762
         remote = branch.Branch.open('public')
         self.assertEndsWith(remote.get_stacked_on_url(), '/parent')
 
