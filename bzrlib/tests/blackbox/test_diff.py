--- conflicted
+++ resolved
@@ -206,17 +206,9 @@
 
     def test_diff_to_working_tree(self):
         self.example_branch2()
-<<<<<<< HEAD
-        
-        print >> open('branch1/file1', 'wb'), 'new line'
-        output = self.run_bzr('diff -r 1.. branch1',
-                              retcode=1)
-        self.assertContainsRe(output[0], '\n\\-original line\n\\+new line\n')
-=======
         self.build_tree_contents([('branch1/file1', 'new line')])
         output = self.run_bzr('diff -r 1.. branch1', retcode=1)
-        self.assertTrue('\n-original line\n+new line\n' in output[0])
->>>>>>> af09dc6b
+        self.assertContainsRe(output[0], '\n\\-original line\n\\+new line\n')
 
     def test_diff_across_rename(self):
         """The working tree path should always be considered for diffing"""
