--- conflicted
+++ resolved
@@ -51,19 +51,11 @@
         self.runbzr('diff')
 
     def test_diff_branches(self):
-<<<<<<< HEAD
         self.build_tree(['branch1/', 'branch1/file'], line_endings='binary')
         self.capture('init branch1')
         self.capture('add branch1/file')
         self.run_bzr_captured(['commit', '-m', 'add file', 'branch1'])
         self.capture('branch branch1 branch2')
-=======
-        self.build_tree(['branch1/', 'branch1/file', 'branch2/'], line_endings='binary')
-        branch = Branch.initialize('branch1')
-        branch.working_tree().add(['file'])
-        branch.working_tree().commit('add file')
-        branch.clone('branch2')
->>>>>>> fe626c58
         print >> open('branch2/file', 'wb'), 'new content'
         self.run_bzr_captured(['commit', '-m', 'update file', 'branch2'])
         # should open branch1 and diff against branch2, 
