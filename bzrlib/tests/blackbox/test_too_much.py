--- conflicted
+++ resolved
@@ -116,21 +116,13 @@
         """Check output from version command and master option is reasonable"""
         # output is intentionally passed through to stdout so that we
         # can see the version being tested
-<<<<<<< HEAD
         output = self.run_bzr('version')[0]
-=======
-        output = self.run_bzr(['version'])[0]
->>>>>>> 404d6652
         self.log('bzr version output:')
         self.log(output)
         self.assert_(output.startswith('Bazaar (bzr) '))
         self.assertNotEqual(output.index('Canonical'), -1)
         # make sure --version is consistent
-<<<<<<< HEAD
         tmp_output = self.run_bzr('--version')[0]
-=======
-        tmp_output = self.run_bzr(['--version'])[0]
->>>>>>> 404d6652
         self.assertEquals(output, tmp_output)
 
     def example_branch(test):
@@ -213,12 +205,7 @@
         
     def test_unknown_command(self):
         """Handling of unknown command."""
-<<<<<<< HEAD
-        out, err = self.run_bzr(['fluffy-badger'], retcode=3)
-=======
-        out, err = self.run_bzr(['fluffy-badger'],
-                                         retcode=3)
->>>>>>> 404d6652
+        out, err = self.run_bzr('fluffy-badger', retcode=3)
         self.assertEquals(out, '')
         err.index('unknown command')
 
@@ -497,11 +484,7 @@
             self.run_bzr('add link1')
             self.assertEquals(self.run_bzr('unknowns')[0], '')
             self.run_bzr(['commit', '-m', '1: added symlink link1'])
-<<<<<<< HEAD
-
-=======
-    
->>>>>>> 404d6652
+
             mkdir('d1')
             self.run_bzr('add d1')
             self.assertEquals(self.run_bzr('unknowns')[0], '')
@@ -513,11 +496,7 @@
             os.symlink("NOWHERE3", "d1/link3")
             self.assertEquals(self.run_bzr('unknowns')[0], 'd1/link3\n')
             self.run_bzr(['commit', '-m', '2: added dir, symlink'])
-<<<<<<< HEAD
-
-=======
-    
->>>>>>> 404d6652
+
             self.run_bzr('rename d1 d2')
             self.run_bzr('move d2/link2 .')
             self.run_bzr('move link1 d2')
@@ -525,14 +504,9 @@
             self.assertEquals(os.readlink("d2/link1"), "NOWHERE1")
             self.run_bzr('add d2/link3')
             self.run_bzr('diff', retcode=1)
-<<<<<<< HEAD
             self.run_bzr(['commit', '-m',
                           '3: rename of dir, move symlinks, add link3'])
 
-=======
-            self.run_bzr(['commit', '-m', '3: rename of dir, move symlinks, add link3'])
-    
->>>>>>> 404d6652
             os.unlink("link2")
             os.symlink("TARGET 2", "link2")
             os.unlink("d2/link1")
@@ -540,11 +514,7 @@
             self.run_bzr('diff', retcode=1)
             self.assertEquals(self.run_bzr("relpath d2/link1")[0], "d2/link1\n")
             self.run_bzr(['commit', '-m', '4: retarget of two links'])
-<<<<<<< HEAD
-
-=======
-    
->>>>>>> 404d6652
+
             self.run_bzr('remove --keep d2/link1')
             self.assertEquals(self.run_bzr('unknowns')[0], 'd2/link1\n')
             self.run_bzr(['commit', '-m', '5: remove d2/link1'])
@@ -554,34 +524,21 @@
             self.run_bzr('rm --keep d2/link1')
             self.assertEquals(self.run_bzr('unknowns')[0], 'd2/link1\n')
             self.run_bzr(['commit', '-m', '7: remove d2/link1'])
-<<<<<<< HEAD
-
-=======
-    
->>>>>>> 404d6652
+
             os.mkdir("d1")
             self.run_bzr('add d1')
             self.run_bzr('rename d2/link3 d1/link3new')
             self.assertEquals(self.run_bzr('unknowns')[0], 'd2/link1\n')
-<<<<<<< HEAD
             self.run_bzr(['commit', '-m',
                           '8: remove d2/link1, move/rename link3'])
 
             self.run_bzr('check')
 
             self.run_bzr('export -r 1 exp1.tmp')
-=======
-            self.run_bzr(['commit', '-m', '8: remove d2/link1, move/rename link3'])
-            
-            self.run_bzr(['check'])
-            
-            self.run_bzr(['export', '-r', '1', 'exp1.tmp'])
->>>>>>> 404d6652
             chdir("exp1.tmp")
             self.assertEquals(listdir_sorted("."), [ "link1" ])
             self.assertEquals(os.readlink("link1"), "NOWHERE1")
             chdir("..")
-<<<<<<< HEAD
 
             self.run_bzr('export -r 2 exp2.tmp')
             chdir("exp2.tmp")
@@ -589,53 +546,29 @@
             chdir("..")
 
             self.run_bzr('export -r 3 exp3.tmp')
-=======
-            
-            self.run_bzr(['export', '-r', '2', 'exp2.tmp'])
-            chdir("exp2.tmp")
-            self.assertEquals(listdir_sorted("."), [ "d1", "link1" ])
-            chdir("..")
-            
-            self.run_bzr(['export', '-r', '3', 'exp3.tmp'])
->>>>>>> 404d6652
             chdir("exp3.tmp")
             self.assertEquals(listdir_sorted("."), [ "d2", "link2" ])
             self.assertEquals(listdir_sorted("d2"), [ "link1", "link3" ])
             self.assertEquals(os.readlink("d2/link1"), "NOWHERE1")
             self.assertEquals(os.readlink("link2")   , "NOWHERE2")
             chdir("..")
-<<<<<<< HEAD
 
             self.run_bzr('export -r 4 exp4.tmp')
-=======
-            
-            self.run_bzr(['export', '-r', '4', 'exp4.tmp'])
->>>>>>> 404d6652
             chdir("exp4.tmp")
             self.assertEquals(listdir_sorted("."), [ "d2", "link2" ])
             self.assertEquals(os.readlink("d2/link1"), "TARGET 1")
             self.assertEquals(os.readlink("link2")   , "TARGET 2")
             self.assertEquals(listdir_sorted("d2"), [ "link1", "link3" ])
             chdir("..")
-<<<<<<< HEAD
 
             self.run_bzr('export -r 5 exp5.tmp')
-=======
-            
-            self.run_bzr(['export', '-r', '5', 'exp5.tmp'])
->>>>>>> 404d6652
             chdir("exp5.tmp")
             self.assertEquals(listdir_sorted("."), [ "d2", "link2" ])
             self.assert_(os.path.islink("link2"))
             self.assert_(listdir_sorted("d2")== [ "link3" ])
             chdir("..")
-<<<<<<< HEAD
 
             self.run_bzr('export -r 8 exp6.tmp')
-=======
-            
-            self.run_bzr(['export', '-r', '8', 'exp6.tmp'])
->>>>>>> 404d6652
             chdir("exp6.tmp")
             self.assertEqual(listdir_sorted("."), [ "d1", "d2", "link2"])
             self.assertEquals(listdir_sorted("d1"), [ "link3new" ])
