--- conflicted
+++ resolved
@@ -103,7 +103,6 @@
         self.runbzr("--pants off", retcode=3)
         self.runbzr("diff --message foo", retcode=3)
 
-<<<<<<< HEAD
     def test_ignore_patterns(self):
         self.runbzr('init')
         self.assertEquals(self.capture('unknowns'), '')
@@ -130,7 +129,7 @@
         self.runbzr('ignore garh')
         self.assertEquals(self.capture('unknowns'), '')
         self.assertEquals(file('.bzrignore', 'rU').read(), '*.blah\ngarh\n')
-=======
+
     def test_revert(self):
         self.runbzr('init')
 
@@ -180,7 +179,6 @@
         os.chdir('revertdir')
         self.runbzr('revert')
         os.chdir('..')
->>>>>>> 375349de
 
     def test_mv_modes(self):
         """Test two modes of operation for mv"""
