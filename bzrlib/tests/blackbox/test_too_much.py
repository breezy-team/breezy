# Copyright (C) 2005 by Canonical Ltd
# -*- coding: utf-8 -*-

# This program is free software; you can redistribute it and/or modify
# it under the terms of the GNU General Public License as published by
# the Free Software Foundation; either version 2 of the License, or
# (at your option) any later version.

# This program is distributed in the hope that it will be useful,
# but WITHOUT ANY WARRANTY; without even the implied warranty of
# MERCHANTABILITY or FITNESS FOR A PARTICULAR PURPOSE.  See the
# GNU General Public License for more details.

# You should have received a copy of the GNU General Public License
# along with this program; if not, write to the Free Software
# Foundation, Inc., 59 Temple Place, Suite 330, Boston, MA  02111-1307  USA

# Mr. Smoketoomuch: I'm sorry?
# Mr. Bounder: You'd better cut down a little then.
# Mr. Smoketoomuch: Oh, I see! Smoke too much so I'd better cut down a little
#                   then!

"""Black-box tests for bzr.

These check that it behaves properly when it's invoked through the regular
command-line interface. This doesn't actually run a new interpreter but 
rather starts again from the run_bzr function.
"""


# XXXXXXXXXXXXXXXXXXXXXXXXXXXXXXXXXXXXXXXXXXXXXXXXXXXXXXXXXXXXXXXXXXXXXX
# Note: Please don't add new tests here, it's too big and bulky.  Instead add
# them into small suites in bzrlib.tests.blackbox.test_FOO for the particular
# UI command/aspect that is being tested.


from cStringIO import StringIO
import os
import re
import shutil
import sys

from bzrlib.branch import Branch
import bzrlib.bzrdir as bzrdir
from bzrlib.errors import BzrCommandError
from bzrlib.osutils import has_symlinks, pathjoin
from bzrlib.tests.HTTPTestUtil import TestCaseWithWebserver
from bzrlib.tests.test_sftp_transport import TestCaseWithSFTPServer
from bzrlib.tests.blackbox import ExternalBase
from bzrlib.workingtree import WorkingTree


class TestCommands(ExternalBase):

    def test_help_commands(self):
        self.runbzr('--help')
        self.runbzr('help')
        self.runbzr('help commands')
        self.runbzr('help help')
        self.runbzr('commit -h')

    def test_init_branch(self):
        self.runbzr(['init'])

        # Can it handle subdirectories as well?
        self.runbzr('init subdir1')
        self.assert_(os.path.exists('subdir1'))
        self.assert_(os.path.exists('subdir1/.bzr'))

        self.runbzr('init subdir2/nothere', retcode=3)
        
        os.mkdir('subdir2')
        self.runbzr('init subdir2')
        self.runbzr('init subdir2', retcode=3)

        self.runbzr('init subdir2/subsubdir1')
        self.assert_(os.path.exists('subdir2/subsubdir1/.bzr'))

    def test_whoami(self):
        # this should always identify something, if only "john@localhost"
        self.runbzr("whoami")
        self.runbzr("whoami --email")

        self.assertEquals(self.runbzr("whoami --email",
                                      backtick=True).count('@'), 1)
        
    def test_whoami_branch(self):
        """branch specific user identity works."""
        self.runbzr('init')
        f = file('.bzr/email', 'wt')
        f.write('Branch Identity <branch@identi.ty>')
        f.close()
        bzr_email = os.environ.get('BZREMAIL')
        if bzr_email is not None:
            del os.environ['BZREMAIL']
        whoami = self.runbzr("whoami",backtick=True)
        whoami_email = self.runbzr("whoami --email",backtick=True)
        self.assertTrue(whoami.startswith('Branch Identity <branch@identi.ty>'))
        self.assertTrue(whoami_email.startswith('branch@identi.ty'))
        # Verify that the environment variable overrides the value 
        # in the file
        os.environ['BZREMAIL'] = 'Different ID <other@environ.ment>'
        whoami = self.runbzr("whoami",backtick=True)
        whoami_email = self.runbzr("whoami --email",backtick=True)
        self.assertTrue(whoami.startswith('Different ID <other@environ.ment>'))
        self.assertTrue(whoami_email.startswith('other@environ.ment'))
        if bzr_email is not None:
            os.environ['BZREMAIL'] = bzr_email

    def test_nick_command(self):
        """bzr nick for viewing, setting nicknames"""
        os.mkdir('me.dev')
        os.chdir('me.dev')
        self.runbzr('init')
        nick = self.runbzr("nick",backtick=True)
        self.assertEqual(nick, 'me.dev\n')
        nick = self.runbzr("nick moo")
        nick = self.runbzr("nick",backtick=True)
        self.assertEqual(nick, 'moo\n')

    def test_invalid_commands(self):
        self.runbzr("pants", retcode=3)
        self.runbzr("--pants off", retcode=3)
        self.runbzr("diff --message foo", retcode=3)

    def test_remove_deleted(self):
        self.runbzr("init")
        self.build_tree(['a'])
        self.runbzr(['add', 'a'])
        self.runbzr(['commit', '-m', 'added a'])
        os.unlink('a')
        self.runbzr(['remove', 'a'])

    def test_ignore_patterns(self):
        self.runbzr('init')
        self.assertEquals(self.capture('unknowns'), '')

        file('foo.tmp', 'wt').write('tmp files are ignored')
        self.assertEquals(self.capture('unknowns'), '')

        file('foo.c', 'wt').write('int main() {}')
        self.assertEquals(self.capture('unknowns'), 'foo.c\n')

        self.runbzr(['add', 'foo.c'])
        self.assertEquals(self.capture('unknowns'), '')

        # 'ignore' works when creating the .bzignore file
        file('foo.blah', 'wt').write('blah')
        self.assertEquals(self.capture('unknowns'), 'foo.blah\n')
        self.runbzr('ignore *.blah')
        self.assertEquals(self.capture('unknowns'), '')
        self.assertEquals(file('.bzrignore', 'rU').read(), '*.blah\n')

        # 'ignore' works when then .bzrignore file already exists
        file('garh', 'wt').write('garh')
        self.assertEquals(self.capture('unknowns'), 'garh\n')
        self.runbzr('ignore garh')
        self.assertEquals(self.capture('unknowns'), '')
        self.assertEquals(file('.bzrignore', 'rU').read(), '*.blah\ngarh\n')

    def test_revert(self):
        self.runbzr('init')

        file('hello', 'wt').write('foo')
        self.runbzr('add hello')
        self.runbzr('commit -m setup hello')

        file('goodbye', 'wt').write('baz')
        self.runbzr('add goodbye')
        self.runbzr('commit -m setup goodbye')

        file('hello', 'wt').write('bar')
        file('goodbye', 'wt').write('qux')
        self.runbzr('revert hello')
        self.check_file_contents('hello', 'foo')
        self.check_file_contents('goodbye', 'qux')
        self.runbzr('revert')
        self.check_file_contents('goodbye', 'baz')

        os.mkdir('revertdir')
        self.runbzr('add revertdir')
        self.runbzr('commit -m f')
        os.rmdir('revertdir')
        self.runbzr('revert')

        if has_symlinks():
            os.symlink('/unlikely/to/exist', 'symlink')
            self.runbzr('add symlink')
            self.runbzr('commit -m f')
            os.unlink('symlink')
            self.runbzr('revert')
            self.failUnlessExists('symlink')
            os.unlink('symlink')
            os.symlink('a-different-path', 'symlink')
            self.runbzr('revert')
            self.assertEqual('/unlikely/to/exist',
                             os.readlink('symlink'))
        else:
            self.log("skipping revert symlink tests")
        
        file('hello', 'wt').write('xyz')
        self.runbzr('commit -m xyz hello')
        self.runbzr('revert -r 1 hello')
        self.check_file_contents('hello', 'foo')
        self.runbzr('revert hello')
        self.check_file_contents('hello', 'xyz')
        os.chdir('revertdir')
        self.runbzr('revert')
        os.chdir('..')

    def test_mv_modes(self):
        """Test two modes of operation for mv"""
        self.runbzr('init')
        self.build_tree(['a', 'c', 'subdir/'])
        self.run_bzr_captured(['add', self.test_dir])
        self.run_bzr_captured(['mv', 'a', 'b'])
        self.run_bzr_captured(['mv', 'b', 'subdir'])
        self.run_bzr_captured(['mv', 'subdir/b', 'a'])
        self.run_bzr_captured(['mv', 'a', 'c', 'subdir'])
        self.run_bzr_captured(['mv', 'subdir/a', 'subdir/newa'])

    def test_main_version(self):
        """Check output from version command and master option is reasonable"""
        # output is intentionally passed through to stdout so that we
        # can see the version being tested
        output = self.runbzr('version', backtick=1)
        self.log('bzr version output:')
        self.log(output)
        self.assert_(output.startswith('bzr (bazaar-ng) '))
        self.assertNotEqual(output.index('Canonical'), -1)
        # make sure --version is consistent
        tmp_output = self.runbzr('--version', backtick=1)
        self.log('bzr --version output:')
        self.log(tmp_output)
        self.assertEquals(output, tmp_output)

    def example_branch(test):
        test.runbzr('init')
        file('hello', 'wt').write('foo')
        test.runbzr('add hello')
        test.runbzr('commit -m setup hello')
        file('goodbye', 'wt').write('baz')
        test.runbzr('add goodbye')
        test.runbzr('commit -m setup goodbye')

    def test_export(self):
        os.mkdir('branch')
        os.chdir('branch')
        self.example_branch()
        self.runbzr('export ../latest')
        self.assertEqual(file('../latest/goodbye', 'rt').read(), 'baz')
        self.runbzr('export ../first -r 1')
        self.assert_(not os.path.exists('../first/goodbye'))
        self.assertEqual(file('../first/hello', 'rt').read(), 'foo')
        self.runbzr('export ../first.gz -r 1')
        self.assertEqual(file('../first.gz/hello', 'rt').read(), 'foo')
        self.runbzr('export ../first.bz2 -r 1')
        self.assertEqual(file('../first.bz2/hello', 'rt').read(), 'foo')

        from tarfile import TarFile
        self.runbzr('export ../first.tar -r 1')
        self.assert_(os.path.isfile('../first.tar'))
        tf = TarFile('../first.tar')
        self.assert_('first/hello' in tf.getnames(), tf.getnames())
        self.assertEqual(tf.extractfile('first/hello').read(), 'foo')
        self.runbzr('export ../first.tar.gz -r 1')
        self.assert_(os.path.isfile('../first.tar.gz'))
        self.runbzr('export ../first.tbz2 -r 1')
        self.assert_(os.path.isfile('../first.tbz2'))
        self.runbzr('export ../first.tar.bz2 -r 1')
        self.assert_(os.path.isfile('../first.tar.bz2'))
        self.runbzr('export ../first.tar.tbz2 -r 1')
        self.assert_(os.path.isfile('../first.tar.tbz2'))

        from bz2 import BZ2File
        tf = TarFile('../first.tar.tbz2', 
                     fileobj=BZ2File('../first.tar.tbz2', 'r'))
        self.assert_('first.tar/hello' in tf.getnames(), tf.getnames())
        self.assertEqual(tf.extractfile('first.tar/hello').read(), 'foo')
        self.runbzr('export ../first2.tar -r 1 --root pizza')
        tf = TarFile('../first2.tar')
        self.assert_('pizza/hello' in tf.getnames(), tf.getnames())

        from zipfile import ZipFile
        self.runbzr('export ../first.zip -r 1')
        self.failUnlessExists('../first.zip')
        zf = ZipFile('../first.zip')
        self.assert_('first/hello' in zf.namelist(), zf.namelist())
        self.assertEqual(zf.read('first/hello'), 'foo')

        self.runbzr('export ../first2.zip -r 1 --root pizza')
        zf = ZipFile('../first2.zip')
        self.assert_('pizza/hello' in zf.namelist(), zf.namelist())
        
        self.runbzr('export ../first-zip --format=zip -r 1')
        zf = ZipFile('../first-zip')
        self.assert_('first-zip/hello' in zf.namelist(), zf.namelist())

    def test_branch(self):
        """Branch from one branch to another."""
        os.mkdir('a')
        os.chdir('a')
        self.example_branch()
        os.chdir('..')
        self.runbzr('branch a b')
        self.assertFileEqual('b\n', 'b/.bzr/branch-name')
        self.runbzr('branch a c -r 1')
        os.chdir('b')
        self.runbzr('commit -m foo --unchanged')
        os.chdir('..')

    def test_branch_basis(self):
        # ensure that basis really does grab from the basis by having incomplete source
        tree = self.make_branch_and_tree('commit_tree')
        self.build_tree(['foo'], transport=tree.bzrdir.transport.clone('..'))
        tree.add('foo')
        tree.commit('revision 1', rev_id='1')
        source = self.make_branch_and_tree('source')
        # this gives us an incomplete repository
        tree.bzrdir.open_repository().copy_content_into(source.branch.repository)
        tree.commit('revision 2', rev_id='2', allow_pointless=True)
        tree.bzrdir.open_branch().copy_content_into(source.branch)
        tree.copy_content_into(source)
        self.assertFalse(source.branch.repository.has_revision('2'))
        dir = source.bzrdir
        self.runbzr('branch source target --basis commit_tree')
        target = bzrdir.BzrDir.open('target')
        self.assertEqual('2', target.open_branch().last_revision())
        self.assertEqual('2', target.open_workingtree().last_revision())
        self.assertTrue(target.open_branch().repository.has_revision('2'))

    def test_merge(self):
        from bzrlib.branch import Branch
        
        os.mkdir('a')
        os.chdir('a')
        self.example_branch()
        os.chdir('..')
        self.runbzr('branch a b')
        os.chdir('b')
        file('goodbye', 'wt').write('quux')
        self.runbzr(['commit',  '-m',  "more u's are always good"])

        os.chdir('../a')
        file('hello', 'wt').write('quuux')
        # We can't merge when there are in-tree changes
        self.runbzr('merge ../b', retcode=3)
        self.runbzr(['commit', '-m', "Like an epidemic of u's"])
        self.runbzr('merge ../b -r last:1..last:1 --merge-type blooof',
                    retcode=3)
        self.runbzr('merge ../b -r last:1..last:1 --merge-type merge3')
        self.runbzr('revert --no-backup')
        self.runbzr('merge ../b -r last:1..last:1 --merge-type weave')
        self.runbzr('revert --no-backup')
        self.runbzr('merge ../b -r last:1..last:1 --reprocess')
        self.runbzr('revert --no-backup')
        self.runbzr('merge ../b -r last:1')
        self.check_file_contents('goodbye', 'quux')
        # Merging a branch pulls its revision into the tree
        a = WorkingTree.open('.')
        b = Branch.open('../b')
        a.branch.repository.get_revision_xml(b.last_revision())
        self.log('pending merges: %s', a.pending_merges())
        self.assertEquals(a.pending_merges(),
                          [b.last_revision()])
        self.runbzr('commit -m merged')
        self.runbzr('merge ../b -r last:1')
        self.assertEqual(a.pending_merges(), [])

    def test_merge_with_missing_file(self):
        """Merge handles missing file conflicts"""
        os.mkdir('a')
        os.chdir('a')
        os.mkdir('sub')
        print >> file('sub/a.txt', 'wb'), "hello"
        print >> file('b.txt', 'wb'), "hello"
        print >> file('sub/c.txt', 'wb'), "hello"
        self.runbzr('init')
        self.runbzr('add')
        self.runbzr(('commit', '-m', 'added a'))
        self.runbzr('branch . ../b')
        print >> file('sub/a.txt', 'ab'), "there"
        print >> file('b.txt', 'ab'), "there"
        print >> file('sub/c.txt', 'ab'), "there"
        self.runbzr(('commit', '-m', 'Added there'))
        os.unlink('sub/a.txt')
        os.unlink('sub/c.txt')
        os.rmdir('sub')
        os.unlink('b.txt')
        self.runbzr(('commit', '-m', 'Removed a.txt'))
        os.chdir('../b')
        print >> file('sub/a.txt', 'ab'), "something"
        print >> file('b.txt', 'ab'), "something"
        print >> file('sub/c.txt', 'ab'), "something"
        self.runbzr(('commit', '-m', 'Modified a.txt'))
        self.runbzr('merge ../a/', retcode=1)
        self.assert_(os.path.exists('sub/a.txt.THIS'))
        self.assert_(os.path.exists('sub/a.txt.BASE'))
        os.chdir('../a')
        self.runbzr('merge ../b/', retcode=1)
        self.assert_(os.path.exists('sub/a.txt.OTHER'))
        self.assert_(os.path.exists('sub/a.txt.BASE'))

    def test_inventory(self):
        bzr = self.runbzr
        def output_equals(value, *args):
            out = self.runbzr(['inventory'] + list(args), backtick=True)
            self.assertEquals(out, value)

        bzr('init')
        open('a', 'wb').write('hello\n')
        os.mkdir('b')

        bzr('add a b')
        bzr('commit -m add')

        output_equals('a\n', '--kind', 'file')
        output_equals('b\n', '--kind', 'directory')        

    def test_ls(self):
        """Test the abilities of 'bzr ls'"""
        bzr = self.runbzr
        def bzrout(*args, **kwargs):
            kwargs['backtick'] = True
            return self.runbzr(*args, **kwargs)

        def ls_equals(value, *args):
            out = self.runbzr(['ls'] + list(args), backtick=True)
            self.assertEquals(out, value)

        bzr('init')
        open('a', 'wb').write('hello\n')

        # Can't supply both
        bzr('ls --verbose --null', retcode=3)

        ls_equals('a\n')
        ls_equals('?        a\n', '--verbose')
        ls_equals('a\n', '--unknown')
        ls_equals('', '--ignored')
        ls_equals('', '--versioned')
        ls_equals('a\n', '--unknown', '--ignored', '--versioned')
        ls_equals('', '--ignored', '--versioned')
        ls_equals('a\0', '--null')

        bzr('add a')
        ls_equals('V        a\n', '--verbose')
        bzr('commit -m add')
        
        os.mkdir('subdir')
        ls_equals('V        a\n'
                  '?        subdir/\n'
                  , '--verbose')
        open('subdir/b', 'wb').write('b\n')
        bzr('add')
        ls_equals('V        a\n'
                  'V        subdir/\n'
                  'V        subdir/b\n'
                  , '--verbose')
        bzr('commit -m subdir')

        ls_equals('a\n'
                  'subdir\n'
                  , '--non-recursive')

        ls_equals('V        a\n'
                  'V        subdir/\n'
                  , '--verbose', '--non-recursive')

        # Check what happens in a sub-directory
        os.chdir('subdir')
        ls_equals('b\n')
        ls_equals('b\0'
                  , '--null')
        ls_equals('a\n'
                  'subdir\n'
                  'subdir/b\n'
                  , '--from-root')
        ls_equals('a\0'
                  'subdir\0'
                  'subdir/b\0'
                  , '--from-root', '--null')
        ls_equals('a\n'
                  'subdir\n'
                  , '--from-root', '--non-recursive')

        os.chdir('..')

        # Check what happens when we supply a specific revision
        ls_equals('a\n', '--revision', '1')
        ls_equals('V        a\n'
                  , '--verbose', '--revision', '1')

        os.chdir('subdir')
        ls_equals('', '--revision', '1')

        # Now try to do ignored files.
        os.chdir('..')
        open('blah.py', 'wb').write('unknown\n')
        open('blah.pyo', 'wb').write('ignored\n')
        ls_equals('a\n'
                  'blah.py\n'
                  'blah.pyo\n'
                  'subdir\n'
                  'subdir/b\n')
        ls_equals('V        a\n'
                  '?        blah.py\n'
                  'I        blah.pyo\n'
                  'V        subdir/\n'
                  'V        subdir/b\n'
                  , '--verbose')
        ls_equals('blah.pyo\n'
                  , '--ignored')
        ls_equals('blah.py\n'
                  , '--unknown')
        ls_equals('a\n'
                  'subdir\n'
                  'subdir/b\n'
                  , '--versioned')

    def test_cat(self):
        self.runbzr('init')
        file("myfile", "wb").write("My contents\n")
        self.runbzr('add')
        self.runbzr('commit -m myfile')
        self.run_bzr_captured('cat -r 1 myfile'.split(' '))

    def test_pull_verbose(self):
        """Pull changes from one branch to another and watch the output."""

        os.mkdir('a')
        os.chdir('a')

        bzr = self.runbzr
        self.example_branch()

        os.chdir('..')
        bzr('branch a b')
        os.chdir('b')
        open('b', 'wb').write('else\n')
        bzr('add b')
        bzr(['commit', '-m', 'added b'])

        os.chdir('../a')
        out = bzr('pull --verbose ../b', backtick=True)
        self.failIfEqual(out.find('Added Revisions:'), -1)
        self.failIfEqual(out.find('message:\n  added b'), -1)
        self.failIfEqual(out.find('added b'), -1)

        # Check that --overwrite --verbose prints out the removed entries
        bzr('commit -m foo --unchanged')
        os.chdir('../b')
        bzr('commit -m baz --unchanged')
        bzr('pull ../a', retcode=3)
        out = bzr('pull --overwrite --verbose ../a', backtick=1)

        remove_loc = out.find('Removed Revisions:')
        self.failIfEqual(remove_loc, -1)
        added_loc = out.find('Added Revisions:')
        self.failIfEqual(added_loc, -1)

        removed_message = out.find('message:\n  baz')
        self.failIfEqual(removed_message, -1)
        self.failUnless(remove_loc < removed_message < added_loc)

        added_message = out.find('message:\n  foo')
        self.failIfEqual(added_message, -1)
        self.failUnless(added_loc < added_message)
        
    def test_locations(self):
        """Using and remembering different locations"""
        os.mkdir('a')
        os.chdir('a')
        self.runbzr('init')
        self.runbzr('commit -m unchanged --unchanged')
        self.runbzr('pull', retcode=3)
        self.runbzr('merge', retcode=3)
        self.runbzr('branch . ../b')
        os.chdir('../b')
        self.runbzr('pull')
        self.runbzr('branch . ../c')
        self.runbzr('pull ../c')
        self.runbzr('merge')
        os.chdir('../a')
        self.runbzr('pull ../b')
        self.runbzr('pull')
        self.runbzr('pull ../c')
        self.runbzr('branch ../c ../d')
        shutil.rmtree('../c')
        self.runbzr('pull')
        os.chdir('../b')
        self.runbzr('pull')
        os.chdir('../d')
        self.runbzr('pull', retcode=3)
        self.runbzr('pull ../a --remember')
        self.runbzr('pull')
        
    def test_add_reports(self):
        """add command prints the names of added files."""
        self.runbzr('init')
        self.build_tree(['top.txt', 'dir/', 'dir/sub.txt', 'CVS'])
        out = self.run_bzr_captured(['add'], retcode=0)[0]
        # the ordering is not defined at the moment
        results = sorted(out.rstrip('\n').split('\n'))
        self.assertEquals(['If you wish to add some of these files, please'\
                           ' add them by name.',
                           'added dir',
                           'added dir/sub.txt',
                           'added top.txt',
                           'ignored 1 file(s) matching "CVS"'],
                          results)
        out = self.run_bzr_captured(['add', '-v'], retcode=0)[0]
        results = sorted(out.rstrip('\n').split('\n'))
        self.assertEquals(['If you wish to add some of these files, please'\
                           ' add them by name.',
                           'ignored CVS matching "CVS"'],
                          results)

    def test_add_quiet_is(self):
        """add -q does not print the names of added files."""
        self.runbzr('init')
        self.build_tree(['top.txt', 'dir/', 'dir/sub.txt'])
        out = self.run_bzr_captured(['add', '-q'], retcode=0)[0]
        # the ordering is not defined at the moment
        results = sorted(out.rstrip('\n').split('\n'))
        self.assertEquals([''], results)

    def test_add_in_unversioned(self):
        """Try to add a file in an unversioned directory.

        "bzr add" should add the parent(s) as necessary.
        """
        self.runbzr('init')
        self.build_tree(['inertiatic/', 'inertiatic/esp'])
        self.assertEquals(self.capture('unknowns'), 'inertiatic\n')
        self.run_bzr('add', 'inertiatic/esp')
        self.assertEquals(self.capture('unknowns'), '')

        # Multiple unversioned parents
        self.build_tree(['veil/', 'veil/cerpin/', 'veil/cerpin/taxt'])
        self.assertEquals(self.capture('unknowns'), 'veil\n')
        self.run_bzr('add', 'veil/cerpin/taxt')
        self.assertEquals(self.capture('unknowns'), '')

        # Check whacky paths work
        self.build_tree(['cicatriz/', 'cicatriz/esp'])
        self.assertEquals(self.capture('unknowns'), 'cicatriz\n')
        self.run_bzr('add', 'inertiatic/../cicatriz/esp')
        self.assertEquals(self.capture('unknowns'), '')

    def test_add_in_versioned(self):
        """Try to add a file in a versioned directory.

        "bzr add" should do this happily.
        """
        self.runbzr('init')
        self.build_tree(['inertiatic/', 'inertiatic/esp'])
        self.assertEquals(self.capture('unknowns'), 'inertiatic\n')
        self.run_bzr('add', '--no-recurse', 'inertiatic')
        self.assertEquals(self.capture('unknowns'), 'inertiatic/esp\n')
        self.run_bzr('add', 'inertiatic/esp')
        self.assertEquals(self.capture('unknowns'), '')

    def test_subdir_add(self):
        """Add in subdirectory should add only things from there down"""
        from bzrlib.workingtree import WorkingTree
        
        eq = self.assertEqual
        ass = self.assert_
        chdir = os.chdir
        
        t = self.make_branch_and_tree('.')
        b = t.branch
        self.build_tree(['src/', 'README'])
        
        eq(sorted(t.unknowns()),
           ['README', 'src'])
        
        self.run_bzr('add', 'src')
        
        self.build_tree(['src/foo.c'])
        
        chdir('src')
        self.run_bzr('add')
        
        self.assertEquals(self.capture('unknowns'), 'README\n')
        eq(len(t.read_working_inventory()), 3)
                
        chdir('..')
        self.run_bzr('add')
        self.assertEquals(self.capture('unknowns'), '')
        self.run_bzr('check')

    def test_unknown_command(self):
        """Handling of unknown command."""
        out, err = self.run_bzr_captured(['fluffy-badger'],
                                         retcode=3)
        self.assertEquals(out, '')
        err.index('unknown command')

    def create_conflicts(self):
        """Create a conflicted tree"""
        os.mkdir('base')
        os.chdir('base')
        file('hello', 'wb').write("hi world")
        file('answer', 'wb').write("42")
        self.runbzr('init')
        self.runbzr('add')
        self.runbzr('commit -m base')
        self.runbzr('branch . ../other')
        self.runbzr('branch . ../this')
        os.chdir('../other')
        file('hello', 'wb').write("Hello.")
        file('answer', 'wb').write("Is anyone there?")
        self.runbzr('commit -m other')
        os.chdir('../this')
        file('hello', 'wb').write("Hello, world")
        self.runbzr('mv answer question')
        file('question', 'wb').write("What do you get when you multiply six"
                                   "times nine?")
        self.runbzr('commit -m this')

    def test_remerge(self):
        """Remerge command works as expected"""
        self.create_conflicts()
        self.runbzr('merge ../other --show-base', retcode=1)
        conflict_text = file('hello').read()
        assert '|||||||' in conflict_text
        assert 'hi world' in conflict_text
        self.runbzr('remerge', retcode=1)
        conflict_text = file('hello').read()
        assert '|||||||' not in conflict_text
        assert 'hi world' not in conflict_text
        os.unlink('hello.OTHER')
        self.runbzr('remerge hello --merge-type weave', retcode=1)
        assert os.path.exists('hello.OTHER')
        file_id = self.runbzr('file-id hello')
        file_id = self.runbzr('file-id hello.THIS', retcode=3)
        self.runbzr('remerge --merge-type weave', retcode=1)
        assert os.path.exists('hello.OTHER')
        assert not os.path.exists('hello.BASE')
        assert '|||||||' not in conflict_text
        assert 'hi world' not in conflict_text
        self.runbzr('remerge . --merge-type weave --show-base', retcode=3)
        self.runbzr('remerge . --merge-type weave --reprocess', retcode=3)
        self.runbzr('remerge . --show-base --reprocess', retcode=3)
        self.runbzr('remerge hello --show-base', retcode=1)
        self.runbzr('remerge hello --reprocess', retcode=1)
        self.runbzr('resolve --all')
        self.runbzr('commit -m done',)
        self.runbzr('remerge', retcode=3)

    def test_status(self):
        os.mkdir('branch1')
        os.chdir('branch1')
        self.runbzr('init')
        self.runbzr('commit --unchanged --message f')
        self.runbzr('branch . ../branch2')
        self.runbzr('branch . ../branch3')
        self.runbzr('commit --unchanged --message peter')
        os.chdir('../branch2')
        self.runbzr('merge ../branch1')
        self.runbzr('commit --unchanged --message pumpkin')
        os.chdir('../branch3')
        self.runbzr('merge ../branch2')
        message = self.capture('status')


    def test_conflicts(self):
        """Handling of merge conflicts"""
        self.create_conflicts()
        self.runbzr('merge ../other --show-base', retcode=1)
        conflict_text = file('hello').read()
        self.assert_('<<<<<<<' in conflict_text)
        self.assert_('>>>>>>>' in conflict_text)
        self.assert_('=======' in conflict_text)
        self.assert_('|||||||' in conflict_text)
        self.assert_('hi world' in conflict_text)
        self.runbzr('revert')
        self.runbzr('resolve --all')
        self.runbzr('merge ../other', retcode=1)
        conflict_text = file('hello').read()
        self.assert_('|||||||' not in conflict_text)
        self.assert_('hi world' not in conflict_text)
        result = self.runbzr('conflicts', backtick=1)
        self.assertEquals(result, "hello\nquestion\n")
        result = self.runbzr('status', backtick=1)
        self.assert_("conflicts:\n  hello\n  question\n" in result, result)
        self.runbzr('resolve hello')
        result = self.runbzr('conflicts', backtick=1)
        self.assertEquals(result, "question\n")
        self.runbzr('commit -m conflicts', retcode=3)
        self.runbzr('resolve --all')
        result = self.runbzr('conflicts', backtick=1)
        self.runbzr('commit -m conflicts')
        self.assertEquals(result, "")

<<<<<<< HEAD
=======
    def test_resign(self):
        """Test re signing of data."""
        import bzrlib.gpg
        oldstrategy = bzrlib.gpg.GPGStrategy
        wt = self.make_branch_and_tree('.')
        branch = wt.branch
        wt.commit("base", allow_pointless=True, rev_id='A')
        try:
            # monkey patch gpg signing mechanism
            from bzrlib.testament import Testament
            bzrlib.gpg.GPGStrategy = bzrlib.gpg.LoopbackGPGStrategy
            self.runbzr('re-sign -r revid:A')
            self.assertEqual(Testament.from_revision(branch.repository,
                             'A').as_short_text(),
                             branch.repository.revision_store.get('A', 
                             'sig').read())
        finally:
            bzrlib.gpg.GPGStrategy = oldstrategy
            
    def test_resign_range(self):
        import bzrlib.gpg
        oldstrategy = bzrlib.gpg.GPGStrategy
        wt = self.make_branch_and_tree('.')
        branch = wt.branch
        wt.commit("base", allow_pointless=True, rev_id='A')
        wt.commit("base", allow_pointless=True, rev_id='B')
        wt.commit("base", allow_pointless=True, rev_id='C')
        try:
            # monkey patch gpg signing mechanism
            from bzrlib.testament import Testament
            bzrlib.gpg.GPGStrategy = bzrlib.gpg.LoopbackGPGStrategy
            self.runbzr('re-sign -r 1..')
            self.assertEqual(
                Testament.from_revision(branch.repository,'A').as_short_text(),
                branch.repository.revision_store.get('A', 'sig').read())
            self.assertEqual(
                Testament.from_revision(branch.repository,'B').as_short_text(),
                branch.repository.revision_store.get('B', 'sig').read())
            self.assertEqual(Testament.from_revision(branch.repository,
                             'C').as_short_text(),
                             branch.repository.revision_store.get('C', 
                             'sig').read())
        finally:
            bzrlib.gpg.GPGStrategy = oldstrategy

>>>>>>> 7c8a097e
    def test_push(self):
        # create a source branch
        os.mkdir('my-branch')
        os.chdir('my-branch')
        self.example_branch()

        # with no push target, fail
        self.runbzr('push', retcode=3)
        # with an explicit target work
        self.runbzr('push ../output-branch')
        # with an implicit target work
        self.runbzr('push')
        # nothing missing
        self.runbzr('missing ../output-branch')
        # advance this branch
        self.runbzr('commit --unchanged -m unchanged')

        os.chdir('../output-branch')
        # There is no longer a difference as long as we have
        # access to the working tree
        self.runbzr('diff')

        # But we should be missing a revision
        self.runbzr('missing ../my-branch', retcode=1)

        # diverge the branches
        self.runbzr('commit --unchanged -m unchanged')
        os.chdir('../my-branch')
        # cannot push now
        self.runbzr('push', retcode=3)
        # and there are difference
        self.runbzr('missing ../output-branch', retcode=1)
        self.runbzr('missing --verbose ../output-branch', retcode=1)
        # but we can force a push
        self.runbzr('push --overwrite')
        # nothing missing
        self.runbzr('missing ../output-branch')
        
        # pushing to a new dir with no parent should fail
        self.runbzr('push ../missing/new-branch', retcode=3)
        # unless we provide --create-prefix
        self.runbzr('push --create-prefix ../missing/new-branch')
        # nothing missing
        self.runbzr('missing ../missing/new-branch')

    def test_external_command(self):
        """test that external commands can be run by setting the path"""
        cmd_name = 'test-command'
        output = 'Hello from test-command'
        if sys.platform == 'win32':
            cmd_name += '.bat'
            output += '\r\n'
        else:
            output += '\n'

        oldpath = os.environ.get('BZRPATH', None)

        bzr = self.capture

        try:
            if os.environ.has_key('BZRPATH'):
                del os.environ['BZRPATH']

            f = file(cmd_name, 'wb')
            if sys.platform == 'win32':
                f.write('@echo off\n')
            else:
                f.write('#!/bin/sh\n')
            f.write('echo Hello from test-command')
            f.close()
            os.chmod(cmd_name, 0755)

            # It should not find the command in the local 
            # directory by default, since it is not in my path
            bzr(cmd_name, retcode=3)

            # Now put it into my path
            os.environ['BZRPATH'] = '.'

            bzr(cmd_name)
            # The test suite does not capture stdout for external commands
            # this is because you have to have a real file object
            # to pass to Popen(stdout=FOO), and StringIO is not one of those.
            # (just replacing sys.stdout does not change a spawned objects stdout)
            #self.assertEquals(bzr(cmd_name), output)

            # Make sure empty path elements are ignored
            os.environ['BZRPATH'] = os.pathsep

            bzr(cmd_name, retcode=3)

        finally:
            if oldpath:
                os.environ['BZRPATH'] = oldpath


def listdir_sorted(dir):
    L = os.listdir(dir)
    L.sort()
    return L


class OldTests(ExternalBase):
    """old tests moved from ./testbzr."""

    def test_bzr(self):
        from os import chdir, mkdir
        from os.path import exists

        runbzr = self.runbzr
        capture = self.capture
        progress = self.log

        progress("basic branch creation")
        mkdir('branch1')
        chdir('branch1')
        runbzr('init')

        self.assertEquals(capture('root').rstrip(),
                          pathjoin(self.test_dir, 'branch1'))

        progress("status of new file")

        f = file('test.txt', 'wt')
        f.write('hello world!\n')
        f.close()

        self.assertEquals(capture('unknowns'), 'test.txt\n')

        out = capture("status")
        self.assertEquals(out, 'unknown:\n  test.txt\n')

        out = capture("status --all")
        self.assertEquals(out, "unknown:\n  test.txt\n")

        out = capture("status test.txt --all")
        self.assertEquals(out, "unknown:\n  test.txt\n")

        f = file('test2.txt', 'wt')
        f.write('goodbye cruel world...\n')
        f.close()

        out = capture("status test.txt")
        self.assertEquals(out, "unknown:\n  test.txt\n")

        out = capture("status")
        self.assertEquals(out, ("unknown:\n" "  test.txt\n" "  test2.txt\n"))

        os.unlink('test2.txt')

        progress("command aliases")
        out = capture("st --all")
        self.assertEquals(out, ("unknown:\n" "  test.txt\n"))

        out = capture("stat")
        self.assertEquals(out, ("unknown:\n" "  test.txt\n"))

        progress("command help")
        runbzr("help st")
        runbzr("help")
        runbzr("help commands")
        runbzr("help slartibartfast", 3)

        out = capture("help ci")
        out.index('aliases: ')

        progress("can't rename unversioned file")
        runbzr("rename test.txt new-test.txt", 3)

        progress("adding a file")

        runbzr("add test.txt")
        self.assertEquals(capture("unknowns"), '')
        self.assertEquals(capture("status --all"), ("added:\n" "  test.txt\n"))

        progress("rename newly-added file")
        runbzr("rename test.txt hello.txt")
        self.assert_(os.path.exists("hello.txt"))
        self.assert_(not os.path.exists("test.txt"))

        self.assertEquals(capture("revno"), '0\n')

        progress("add first revision")
        runbzr(['commit', '-m', 'add first revision'])

        progress("more complex renames")
        os.mkdir("sub1")
        runbzr("rename hello.txt sub1", 3)
        runbzr("rename hello.txt sub1/hello.txt", 3)
        runbzr("move hello.txt sub1", 3)

        runbzr("add sub1")
        runbzr("rename sub1 sub2")
        runbzr("move hello.txt sub2")
        self.assertEqual(capture("relpath sub2/hello.txt"),
                         pathjoin("sub2", "hello.txt\n"))

        self.assert_(exists("sub2"))
        self.assert_(exists("sub2/hello.txt"))
        self.assert_(not exists("sub1"))
        self.assert_(not exists("hello.txt"))

        runbzr(['commit', '-m', 'commit with some things moved to subdirs'])

        mkdir("sub1")
        runbzr('add sub1')
        runbzr('move sub2/hello.txt sub1')
        self.assert_(not exists('sub2/hello.txt'))
        self.assert_(exists('sub1/hello.txt'))
        runbzr('move sub2 sub1')
        self.assert_(not exists('sub2'))
        self.assert_(exists('sub1/sub2'))

        runbzr(['commit', '-m', 'rename nested subdirectories'])

        chdir('sub1/sub2')
        self.assertEquals(capture('root')[:-1],
                          pathjoin(self.test_dir, 'branch1'))
        runbzr('move ../hello.txt .')
        self.assert_(exists('./hello.txt'))
        self.assertEquals(capture('relpath hello.txt'),
                          pathjoin('sub1', 'sub2', 'hello.txt') + '\n')
        self.assertEquals(capture('relpath ../../sub1/sub2/hello.txt'), pathjoin('sub1', 'sub2', 'hello.txt\n'))
        runbzr(['commit', '-m', 'move to parent directory'])
        chdir('..')
        self.assertEquals(capture('relpath sub2/hello.txt'), pathjoin('sub1', 'sub2', 'hello.txt\n'))

        runbzr('move sub2/hello.txt .')
        self.assert_(exists('hello.txt'))

        f = file('hello.txt', 'wt')
        f.write('some nice new content\n')
        f.close()

        f = file('msg.tmp', 'wt')
        f.write('this is my new commit\nand it has multiple lines, for fun')
        f.close()

        runbzr('commit -F msg.tmp')

        self.assertEquals(capture('revno'), '5\n')
        runbzr('export -r 5 export-5.tmp')
        runbzr('export export.tmp')

        runbzr('log')
        runbzr('log -v')
        runbzr('log -v --forward')
        runbzr('log -m', retcode=3)
        log_out = capture('log -m commit')
        self.assert_("this is my new commit\n  and" in log_out)
        self.assert_("rename nested" not in log_out)
        self.assert_('revision-id' not in log_out)
        self.assert_('revision-id' in capture('log --show-ids -m commit'))

        log_out = capture('log --line')
        for line in log_out.splitlines():
            self.assert_(len(line) <= 79, len(line))
        self.assert_("this is my new commit and" in log_out)


        progress("file with spaces in name")
        mkdir('sub directory')
        file('sub directory/file with spaces ', 'wt').write('see how this works\n')
        runbzr('add .')
        runbzr('diff', retcode=1)
        runbzr('commit -m add-spaces')
        runbzr('check')

        runbzr('log')
        runbzr('log --forward')

        runbzr('info')

        if has_symlinks():
            progress("symlinks")
            mkdir('symlinks')
            chdir('symlinks')
            runbzr('init')
            os.symlink("NOWHERE1", "link1")
            runbzr('add link1')
            self.assertEquals(self.capture('unknowns'), '')
            runbzr(['commit', '-m', '1: added symlink link1'])
    
            mkdir('d1')
            runbzr('add d1')
            self.assertEquals(self.capture('unknowns'), '')
            os.symlink("NOWHERE2", "d1/link2")
            self.assertEquals(self.capture('unknowns'), 'd1/link2\n')
            # is d1/link2 found when adding d1
            runbzr('add d1')
            self.assertEquals(self.capture('unknowns'), '')
            os.symlink("NOWHERE3", "d1/link3")
            self.assertEquals(self.capture('unknowns'), 'd1/link3\n')
            runbzr(['commit', '-m', '2: added dir, symlink'])
    
            runbzr('rename d1 d2')
            runbzr('move d2/link2 .')
            runbzr('move link1 d2')
            self.assertEquals(os.readlink("./link2"), "NOWHERE2")
            self.assertEquals(os.readlink("d2/link1"), "NOWHERE1")
            runbzr('add d2/link3')
            runbzr('diff', retcode=1)
            runbzr(['commit', '-m', '3: rename of dir, move symlinks, add link3'])
    
            os.unlink("link2")
            os.symlink("TARGET 2", "link2")
            os.unlink("d2/link1")
            os.symlink("TARGET 1", "d2/link1")
            runbzr('diff', retcode=1)
            self.assertEquals(self.capture("relpath d2/link1"), "d2/link1\n")
            runbzr(['commit', '-m', '4: retarget of two links'])
    
            runbzr('remove d2/link1')
            self.assertEquals(self.capture('unknowns'), 'd2/link1\n')
            runbzr(['commit', '-m', '5: remove d2/link1'])
            # try with the rm alias
            runbzr('add d2/link1')
            runbzr(['commit', '-m', '6: add d2/link1'])
            runbzr('rm d2/link1')
            self.assertEquals(self.capture('unknowns'), 'd2/link1\n')
            runbzr(['commit', '-m', '7: remove d2/link1'])
    
            os.mkdir("d1")
            runbzr('add d1')
            runbzr('rename d2/link3 d1/link3new')
            self.assertEquals(self.capture('unknowns'), 'd2/link1\n')
            runbzr(['commit', '-m', '8: remove d2/link1, move/rename link3'])
            
            runbzr(['check'])
            
            runbzr(['export', '-r', '1', 'exp1.tmp'])
            chdir("exp1.tmp")
            self.assertEquals(listdir_sorted("."), [ "link1" ])
            self.assertEquals(os.readlink("link1"), "NOWHERE1")
            chdir("..")
            
            runbzr(['export', '-r', '2', 'exp2.tmp'])
            chdir("exp2.tmp")
            self.assertEquals(listdir_sorted("."), [ "d1", "link1" ])
            chdir("..")
            
            runbzr(['export', '-r', '3', 'exp3.tmp'])
            chdir("exp3.tmp")
            self.assertEquals(listdir_sorted("."), [ "d2", "link2" ])
            self.assertEquals(listdir_sorted("d2"), [ "link1", "link3" ])
            self.assertEquals(os.readlink("d2/link1"), "NOWHERE1")
            self.assertEquals(os.readlink("link2")   , "NOWHERE2")
            chdir("..")
            
            runbzr(['export', '-r', '4', 'exp4.tmp'])
            chdir("exp4.tmp")
            self.assertEquals(listdir_sorted("."), [ "d2", "link2" ])
            self.assertEquals(os.readlink("d2/link1"), "TARGET 1")
            self.assertEquals(os.readlink("link2")   , "TARGET 2")
            self.assertEquals(listdir_sorted("d2"), [ "link1", "link3" ])
            chdir("..")
            
            runbzr(['export', '-r', '5', 'exp5.tmp'])
            chdir("exp5.tmp")
            self.assertEquals(listdir_sorted("."), [ "d2", "link2" ])
            self.assert_(os.path.islink("link2"))
            self.assert_(listdir_sorted("d2")== [ "link3" ])
            chdir("..")
            
            runbzr(['export', '-r', '8', 'exp6.tmp'])
            chdir("exp6.tmp")
            self.assertEqual(listdir_sorted("."), [ "d1", "d2", "link2"])
            self.assertEquals(listdir_sorted("d1"), [ "link3new" ])
            self.assertEquals(listdir_sorted("d2"), [])
            self.assertEquals(os.readlink("d1/link3new"), "NOWHERE3")
            chdir("..")
        else:
            progress("skipping symlink tests")


class RemoteTests(object):
    """Test bzr ui commands against remote branches."""

    def test_branch(self):
        os.mkdir('from')
        wt = self.make_branch_and_tree('from')
        branch = wt.branch
        wt.commit('empty commit for nonsense', allow_pointless=True)
        url = self.get_readonly_url('from')
        self.run_bzr('branch', url, 'to')
        branch = Branch.open('to')
        self.assertEqual(1, len(branch.revision_history()))
        # the branch should be set in to to from
        self.assertEqual(url + '/', branch.get_parent())

    def test_log(self):
        self.build_tree(['branch/', 'branch/file'])
        self.capture('init branch')
        self.capture('add branch/file')
        self.capture('commit -m foo branch')
        url = self.get_readonly_url('branch/file')
        output = self.capture('log %s' % url)
        self.assertEqual(8, len(output.split('\n')))
        
    def test_check(self):
        self.build_tree(['branch/', 'branch/file'])
        self.capture('init branch')
        self.capture('add branch/file')
        self.capture('commit -m foo branch')
        url = self.get_readonly_url('branch/')
        self.run_bzr('check', url)
    
    
class HTTPTests(TestCaseWithWebserver, RemoteTests):
    """Test various commands against a HTTP server."""
    
    
class SFTPTestsAbsolute(TestCaseWithSFTPServer, RemoteTests):
    """Test various commands against a SFTP server using abs paths."""

    
class SFTPTestsAbsoluteSibling(TestCaseWithSFTPServer, RemoteTests):
    """Test various commands against a SFTP server using abs paths."""

    def setUp(self):
        super(SFTPTestsAbsoluteSibling, self).setUp()
        self._override_home = '/dev/noone/runs/tests/here'

    
class SFTPTestsRelative(TestCaseWithSFTPServer, RemoteTests):
    """Test various commands against a SFTP server using homedir rel paths."""

    def setUp(self):
        super(SFTPTestsRelative, self).setUp()
        self._get_remote_is_absolute = False<|MERGE_RESOLUTION|>--- conflicted
+++ resolved
@@ -795,54 +795,6 @@
         self.runbzr('commit -m conflicts')
         self.assertEquals(result, "")
 
-<<<<<<< HEAD
-=======
-    def test_resign(self):
-        """Test re signing of data."""
-        import bzrlib.gpg
-        oldstrategy = bzrlib.gpg.GPGStrategy
-        wt = self.make_branch_and_tree('.')
-        branch = wt.branch
-        wt.commit("base", allow_pointless=True, rev_id='A')
-        try:
-            # monkey patch gpg signing mechanism
-            from bzrlib.testament import Testament
-            bzrlib.gpg.GPGStrategy = bzrlib.gpg.LoopbackGPGStrategy
-            self.runbzr('re-sign -r revid:A')
-            self.assertEqual(Testament.from_revision(branch.repository,
-                             'A').as_short_text(),
-                             branch.repository.revision_store.get('A', 
-                             'sig').read())
-        finally:
-            bzrlib.gpg.GPGStrategy = oldstrategy
-            
-    def test_resign_range(self):
-        import bzrlib.gpg
-        oldstrategy = bzrlib.gpg.GPGStrategy
-        wt = self.make_branch_and_tree('.')
-        branch = wt.branch
-        wt.commit("base", allow_pointless=True, rev_id='A')
-        wt.commit("base", allow_pointless=True, rev_id='B')
-        wt.commit("base", allow_pointless=True, rev_id='C')
-        try:
-            # monkey patch gpg signing mechanism
-            from bzrlib.testament import Testament
-            bzrlib.gpg.GPGStrategy = bzrlib.gpg.LoopbackGPGStrategy
-            self.runbzr('re-sign -r 1..')
-            self.assertEqual(
-                Testament.from_revision(branch.repository,'A').as_short_text(),
-                branch.repository.revision_store.get('A', 'sig').read())
-            self.assertEqual(
-                Testament.from_revision(branch.repository,'B').as_short_text(),
-                branch.repository.revision_store.get('B', 'sig').read())
-            self.assertEqual(Testament.from_revision(branch.repository,
-                             'C').as_short_text(),
-                             branch.repository.revision_store.get('C', 
-                             'sig').read())
-        finally:
-            bzrlib.gpg.GPGStrategy = oldstrategy
-
->>>>>>> 7c8a097e
     def test_push(self):
         # create a source branch
         os.mkdir('my-branch')
