# Copyright (C) 2006 Canonical Ltd
#
# This program is free software; you can redistribute it and/or modify
# it under the terms of the GNU General Public License as published by
# the Free Software Foundation; either version 2 of the License, or
# (at your option) any later version.
#
# This program is distributed in the hope that it will be useful,
# but WITHOUT ANY WARRANTY; without even the implied warranty of
# MERCHANTABILITY or FITNESS FOR A PARTICULAR PURPOSE.  See the
# GNU General Public License for more details.
#
# You should have received a copy of the GNU General Public License
# along with this program; if not, write to the Free Software
# Foundation, Inc., 51 Franklin Street, Fifth Floor, Boston, MA 02110-1301 USA


"""Tests of the bzr serve command."""

import os
import os.path
import signal
import subprocess
import sys
import thread
import threading

from bzrlib import (
<<<<<<< HEAD
    builtins,
=======
    config,
>>>>>>> ab9cc466
    errors,
    osutils,
    revision as _mod_revision,
    )
from bzrlib.branch import Branch
from bzrlib.bzrdir import BzrDir
from bzrlib.errors import ParamikoNotPresent
from bzrlib.smart import client, medium
from bzrlib.smart.server import BzrServerFactory, SmartTCPServer
from bzrlib.tests import (
    TestCaseWithTransport,
    TestCaseWithMemoryTransport,
    TestSkipped,
    )
from bzrlib.trace import mutter
from bzrlib.transport import get_transport, remote


class TestBzrServe(TestCaseWithTransport):

    def setUp(self):
        super(TestBzrServe, self).setUp()
        self.disable_missing_extensions_warning()

    def assertInetServerShutsdownCleanly(self, process):
        """Shutdown the server process looking for errors."""
        # Shutdown the server: the server should shut down when it cannot read
        # from stdin anymore.
        process.stdin.close()
        # Hide stdin from the subprocess module, so it won't fail to close it.
        process.stdin = None
        result = self.finish_bzr_subprocess(process)
        self.assertEqual('', result[0])
        self.assertEqual('', result[1])

    def assertServerFinishesCleanly(self, process):
        """Shutdown the bzr serve instance process looking for errors."""
        # Shutdown the server
        result = self.finish_bzr_subprocess(process, retcode=3,
                                            send_signal=signal.SIGINT)
        self.assertEqual('', result[0])
        self.assertEqual('bzr: interrupted\n', result[1])

    def make_read_requests(self, branch):
        """Do some read only requests."""
        branch.lock_read()
        try:
            branch.repository.all_revision_ids()
            self.assertEqual(_mod_revision.NULL_REVISION,
                             _mod_revision.ensure_null(branch.last_revision()))
        finally:
            branch.unlock()

    def start_server_inet(self, extra_options=()):
        """Start a bzr server subprocess using the --inet option.

        :param extra_options: extra options to give the server.
        :return: a tuple with the bzr process handle for passing to
            finish_bzr_subprocess, a client for the server, and a transport.
        """
        # Serve from the current directory
        process = self.start_bzr_subprocess(['serve', '--inet'])

        # Connect to the server
        # We use this url because while this is no valid URL to connect to this
        # server instance, the transport needs a URL.
        url = 'bzr://localhost/'
        self.permit_url(url)
        client_medium = medium.SmartSimplePipesClientMedium(
            process.stdout, process.stdin, url)
        transport = remote.RemoteTransport(url, medium=client_medium)
        return process, transport

    def start_server_port(self, extra_options=()):
        """Start a bzr server subprocess.

        :param extra_options: extra options to give the server.
        :return: a tuple with the bzr process handle for passing to
            finish_bzr_subprocess, and the base url for the server.
        """
        # Serve from the current directory
        args = ['serve', '--port', 'localhost:0']
        args.extend(extra_options)
        process = self.start_bzr_subprocess(args, skip_if_plan_to_signal=True)
        port_line = process.stderr.readline()
        prefix = 'listening on port: '
        self.assertStartsWith(port_line, prefix)
        port = int(port_line[len(prefix):])
        url = 'bzr://localhost:%d/' % port
        self.permit_url(url)
        return process, url

    def test_bzr_serve_inet_readonly(self):
        """bzr server should provide a read only filesystem by default."""
        process, transport = self.start_server_inet()
        self.assertRaises(errors.TransportNotPossible, transport.mkdir, 'adir')
        self.assertInetServerShutsdownCleanly(process)

    def test_bzr_serve_inet_readwrite(self):
        # Make a branch
        self.make_branch('.')

        process, transport = self.start_server_inet(['--allow-writes'])

        # We get a working branch
        branch = BzrDir.open_from_transport(transport).open_branch()
        self.make_read_requests(branch)
        self.assertInetServerShutsdownCleanly(process)

    def test_bzr_serve_port_readonly(self):
        """bzr server should provide a read only filesystem by default."""
        process, url = self.start_server_port()
        transport = get_transport(url)
        self.assertRaises(errors.TransportNotPossible, transport.mkdir, 'adir')
        self.assertServerFinishesCleanly(process)

    def test_bzr_serve_port_readwrite(self):
        # Make a branch
        self.make_branch('.')

        process, url = self.start_server_port(['--allow-writes'])

        # Connect to the server
        branch = Branch.open(url)
        self.make_read_requests(branch)
        self.assertServerFinishesCleanly(process)

    def test_bzr_serve_supports_protocol(self):
        # Make a branch
        self.make_branch('.')

        process, url = self.start_server_port(['--allow-writes',
                                               '--protocol=bzr'])

        # Connect to the server
        branch = Branch.open(url)
        self.make_read_requests(branch)
        self.assertServerFinishesCleanly(process)

    def test_bzr_connect_to_bzr_ssh(self):
        """User acceptance that get_transport of a bzr+ssh:// behaves correctly.

        bzr+ssh:// should cause bzr to run a remote bzr smart server over SSH.
        """
        try:
            # SFTPFullAbsoluteServer has a get_url method, and doesn't
            # override the interface (doesn't change self._vendor).
            from bzrlib.transport.sftp import SFTPFullAbsoluteServer
        except ParamikoNotPresent:
            raise TestSkipped('Paramiko not installed')
        from bzrlib.tests.stub_sftp import StubServer

        # Make a branch
        self.make_branch('a_branch')

        # Start an SSH server
        self.command_executed = []
        # XXX: This is horrible -- we define a really dumb SSH server that
        # executes commands, and manage the hooking up of stdin/out/err to the
        # SSH channel ourselves.  Surely this has already been implemented
        # elsewhere?
        class StubSSHServer(StubServer):

            test = self

            def check_channel_exec_request(self, channel, command):
                self.test.command_executed.append(command)
                proc = subprocess.Popen(
                    command, shell=True, stdin=subprocess.PIPE,
                    stdout=subprocess.PIPE, stderr=subprocess.PIPE)

                # XXX: horribly inefficient, not to mention ugly.
                # Start a thread for each of stdin/out/err, and relay bytes from
                # the subprocess to channel and vice versa.
                def ferry_bytes(read, write, close):
                    while True:
                        bytes = read(1)
                        if bytes == '':
                            close()
                            break
                        write(bytes)

                file_functions = [
                    (channel.recv, proc.stdin.write, proc.stdin.close),
                    (proc.stdout.read, channel.sendall, channel.close),
                    (proc.stderr.read, channel.sendall_stderr, channel.close)]
                for read, write, close in file_functions:
                    t = threading.Thread(
                        target=ferry_bytes, args=(read, write, close))
                    t.start()

                return True

        ssh_server = SFTPFullAbsoluteServer(StubSSHServer)
        # XXX: We *don't* want to override the default SSH vendor, so we set
        # _vendor to what _get_ssh_vendor returns.
        self.start_server(ssh_server)
        port = ssh_server._listener.port

        # Access the branch via a bzr+ssh URL.  The BZR_REMOTE_PATH environment
        # variable is used to tell bzr what command to run on the remote end.
        path_to_branch = osutils.abspath('a_branch')

        orig_bzr_remote_path = os.environ.get('BZR_REMOTE_PATH')
        bzr_remote_path = self.get_bzr_path()
        if sys.platform == 'win32':
            bzr_remote_path = sys.executable + ' ' + self.get_bzr_path()
        os.environ['BZR_REMOTE_PATH'] = bzr_remote_path
        try:
            if sys.platform == 'win32':
                path_to_branch = os.path.splitdrive(path_to_branch)[1]
            url_suffix = '@localhost:%d%s' % (port, path_to_branch)
            self.permit_url('bzr+ssh://fred' + url_suffix)
            branch = Branch.open('bzr+ssh://fred:secret' + url_suffix)
            self.make_read_requests(branch)
            # Check we can perform write operations
            branch.bzrdir.root_transport.mkdir('foo')
        finally:
            # Restore the BZR_REMOTE_PATH environment variable back to its
            # original state.
            if orig_bzr_remote_path is None:
                del os.environ['BZR_REMOTE_PATH']
            else:
                os.environ['BZR_REMOTE_PATH'] = orig_bzr_remote_path

        self.assertEqual(
            ['%s serve --inet --directory=/ --allow-writes'
             % bzr_remote_path],
            self.command_executed)


class TestCmdServeChrooting(TestCaseWithTransport):

    def test_serve_tcp(self):
        """'bzr serve' wraps the given --directory in a ChrootServer.

        So requests that search up through the parent directories (like
        find_repositoryV3) will give "not found" responses, rather than
        InvalidURLJoin or jail break errors.
        """
        t = self.get_transport()
        t.mkdir('server-root')
        self.run_bzr_serve_then_func(
            ['--port', '127.0.0.1:0',
             '--directory', t.local_abspath('server-root'),
             '--allow-writes'],
            self.when_server_started)
        # The when_server_started method issued a find_repositoryV3 that should
        # fail with 'norepository' because there are no repositories inside the
        # --directory.
        self.assertEqual(('norepository',), self.client_resp)

    def run_bzr_serve_then_func(self, serve_args, func, *func_args,
            **func_kwargs):
        """Run 'bzr serve', and run the given func in a thread once the server
        has started.
        
        When 'func' terminates, the server will be terminated too.
        """
        # install hook
        def on_server_start(backing_urls, tcp_server):
            t = threading.Thread(
                target=on_server_start_thread, args=(tcp_server,))
            t.start()
        def on_server_start_thread(tcp_server):
            try:
                # Run func
                self.tcp_server = tcp_server
                try:
                    func(*func_args, **func_kwargs)
                except Exception, e:
                    # Log errors to make some test failures a little less
                    # mysterious.
                    mutter('func broke: %r', e)
            finally:
                # Then stop the server
                mutter('interrupting...')
                thread.interrupt_main()
        SmartTCPServer.hooks.install_named_hook(
            'server_started_ex', on_server_start,
            'run_bzr_serve_then_func hook')
        # start a TCP server
        try:
            self.run_bzr(['serve'] + list(serve_args))
        except KeyboardInterrupt:
            pass

    def when_server_started(self):
        # Connect to the TCP server and issue some requests and see what comes
        # back.
        client_medium = medium.SmartTCPClientMedium(
            '127.0.0.1', self.tcp_server.port,
            'bzr://localhost:%d/' % (self.tcp_server.port,))
        smart_client = client._SmartClient(client_medium)
        resp = smart_client.call('mkdir', 'foo', '')
        resp = smart_client.call('BzrDirFormat.initialize', 'foo/')
        try:
            resp = smart_client.call('BzrDir.find_repositoryV3', 'foo/')
        except errors.ErrorFromSmartServer, e:
            resp = e.error_tuple
        self.client_resp = resp
        client_medium.disconnect()


class TestUserdirExpansion(TestCaseWithMemoryTransport):

    def fake_expanduser(self, path):
        """A simple, environment-independent, function for the duration of this
        test.

        Paths starting with a path segment of '~user' will expand to start with
        '/home/user/'.  Every other path will be unchanged.
        """
        if path.split('/', 1)[0] == '~user':
            return '/home/user' + path[len('~user'):]
        return path

    def make_test_server(self, base_path='/'):
        """Make and setUp a BzrServerFactory, backed by a memory transport, and
        creat '/home/user' in that transport.
        """
        bzr_server = BzrServerFactory(
            self.fake_expanduser, lambda t: base_path)
        mem_transport = self.get_transport()
        mem_transport.mkdir_multi(['home', 'home/user'])
        bzr_server.set_up(mem_transport, None, None, inet=True)
        self.addCleanup(bzr_server.tear_down)
        return bzr_server

    def test_bzr_serve_expands_userdir(self):
        bzr_server = self.make_test_server()
        self.assertTrue(bzr_server.smart_server.backing_transport.has('~user'))

    def test_bzr_serve_does_not_expand_userdir_outside_base(self):
        bzr_server = self.make_test_server('/foo')
        self.assertFalse(bzr_server.smart_server.backing_transport.has('~user'))

    def test_get_base_path(self):
        """cmd_serve will turn the --directory option into a LocalTransport
        (optionally decorated with 'readonly+').  BzrServerFactory can
        determine the original --directory from that transport.
        """
        # Define a fake 'protocol' to capture the transport that cmd_serve
        # passes to serve_bzr.
        def capture_transport(transport, host, port, inet):
            self.bzr_serve_transport = transport
        cmd = builtins.cmd_serve()
        # Read-only
        cmd.run(directory='/a/b/c', protocol=capture_transport)
        server_maker = BzrServerFactory()
        self.assertEqual(
            'readonly+file:///a/b/c/', self.bzr_serve_transport.base)
        self.assertEqual(
            u'/a/b/c/', server_maker.get_base_path(self.bzr_serve_transport))
        # Read-write
        cmd.run(directory='/a/b/c', protocol=capture_transport,
            allow_writes=True)
        server_maker = BzrServerFactory()
        self.assertEqual('file:///a/b/c/', self.bzr_serve_transport.base)
        self.assertEqual(
            u'/a/b/c/', server_maker.get_base_path(self.bzr_serve_transport))
<|MERGE_RESOLUTION|>--- conflicted
+++ resolved
@@ -26,11 +26,7 @@
 import threading
 
 from bzrlib import (
-<<<<<<< HEAD
     builtins,
-=======
-    config,
->>>>>>> ab9cc466
     errors,
     osutils,
     revision as _mod_revision,
