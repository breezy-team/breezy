--- conflicted
+++ resolved
@@ -15,10 +15,7 @@
 # Foundation, Inc., 51 Franklin Street, Fifth Floor, Boston, MA 02110-1301 USA
 
 from cStringIO import StringIO
-<<<<<<< HEAD
-=======
 import ftplib
->>>>>>> d6de82d6
 import getpass
 import sys
 
@@ -30,11 +27,8 @@
     ui,
     )
 
-<<<<<<< HEAD
-=======
 from bzrlib.transport import ftp
 
->>>>>>> d6de82d6
 from bzrlib.tests import ftp_server
 
 
@@ -139,9 +133,6 @@
         t.has('whatever/not/existing')
         # stdin should be empty (the provided password have been consumed),
         # even if the password is empty, it's followed by a newline.
-<<<<<<< HEAD
-        ui.ui_factory.assert_all_input_consumed()
-=======
         ui.ui_factory.assert_all_input_consumed()
 
 
@@ -156,5 +147,4 @@
             raise ftplib.error_temp("Rename/move failure: Directory not empty")
         except Exception, e:
             e = self.assertRaises(errors.DirectoryNotEmpty,
-                t._translate_ftp_error, e, "/path")
->>>>>>> d6de82d6
+                t._translate_ftp_error, e, "/path")