--- conflicted
+++ resolved
@@ -591,13 +591,8 @@
                              sha1sum)
 
             # The dirblock has been updated
-<<<<<<< HEAD
-            self.assertEqual(7, entry[1][0][2])
+            self.assertEqual(st.st_size, entry[1][0][2])
             self.assertEqual(dirstate.DirState.IN_MEMORY_HASH_MODIFIED,
-=======
-            self.assertEqual(st.st_size, entry[1][0][2])
-            self.assertEqual(dirstate.DirState.IN_MEMORY_MODIFIED,
->>>>>>> a9d23981
                              state._dirblock_state)
 
             del entry
@@ -621,13 +616,6 @@
         state = self.create_updated_dirstate()
         try:
             entry = state._get_entry(0, path_utf8='a-file')
-<<<<<<< HEAD
-            sha1sum = dirstate.update_entry(state, entry, 'a-file',
-                os.lstat('a-file'))
-            # No sha - too new
-            self.assertEqual(None, sha1sum)
-            self.assertEqual(dirstate.DirState.IN_MEMORY_HASH_MODIFIED,
-=======
             # No cached sha1 yet.
             self.assertEqual('', entry[1][0][1])
             # Set the cutoff-time into the future, so things look cacheable
@@ -637,8 +625,7 @@
             sha1sum = dirstate.update_entry(state, entry, 'a-file', st)
             self.assertEqual('ecc5374e9ed82ad3ea3b4d452ea995a5fd3e70e3',
                              sha1sum)
-            self.assertEqual(dirstate.DirState.IN_MEMORY_MODIFIED,
->>>>>>> a9d23981
+            self.assertEqual(dirstate.DirState.IN_MEMORY_HASH_MODIFIED,
                              state._dirblock_state)
 
             # Now, before we try to save, grab another dirstate, and take out a
@@ -1360,19 +1347,21 @@
         return dirstate.update_entry(state, entry, os.path.abspath(path), stat)
 
     def test_worth_saving_limit_avoids_writing(self):
-        state = self.create_complex_dirstate()
-        state.save()
-        state.unlock()
+        tree = self.make_branch_and_tree('.')
         self.build_tree(['c', 'd'])
-        state = InstrumentedDirState.on_file('dirstate',
+        tree.lock_write()
+        tree.add(['c', 'd'], ['c-id', 'd-id'])
+        tree.commit('add c and d')
+        state = InstrumentedDirState.on_file(tree.current_dirstate()._filename,
                                              worth_saving_limit=2)
+        tree.unlock()
         state.lock_write()
         self.addCleanup(state.unlock)
         state._read_dirblocks_if_needed()
         state.adjust_time(+20) # Allow things to be cached
         self.assertEqual(dirstate.DirState.IN_MEMORY_UNMODIFIED,
                          state._dirblock_state)
-        f = open('dirstate', 'rb')
+        f = open(state._filename, 'rb')
         try:
             content = f.read()
         finally:
@@ -1386,7 +1375,7 @@
         # hash values haven't been written out.
         self.assertEqual(dirstate.DirState.IN_MEMORY_HASH_MODIFIED,
                          state._dirblock_state)
-        self.assertFileEqual(content, 'dirstate')
+        self.assertFileEqual(content, state._filename)
         self.assertEqual(dirstate.DirState.IN_MEMORY_HASH_MODIFIED,
                          state._dirblock_state)
         self.do_update_entry(state, 'd')
@@ -1395,6 +1384,7 @@
         self.assertEqual(dirstate.DirState.IN_MEMORY_UNMODIFIED,
                          state._dirblock_state)
         self.assertEqual(0, len(state._known_hash_changes))
+
 
 class TestGetLines(TestCaseWithDirState):
 
