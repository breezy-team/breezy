# Copyright (C) 2006, 2007 Canonical Ltd
#
# This program is free software; you can redistribute it and/or modify
# it under the terms of the GNU General Public License as published by
# the Free Software Foundation; either version 2 of the License, or
# (at your option) any later version.
#
# This program is distributed in the hope that it will be useful,
# but WITHOUT ANY WARRANTY; without even the implied warranty of
# MERCHANTABILITY or FITNESS FOR A PARTICULAR PURPOSE.  See the
# GNU General Public License for more details.
#
# You should have received a copy of the GNU General Public License
# along with this program; if not, write to the Free Software
# Foundation, Inc., 59 Temple Place, Suite 330, Boston, MA  02111-1307  USA

"""Tests for remote bzrdir/branch/repo/etc

These are proxy objects which act on remote objects by sending messages
through a smart client.  The proxies are to be created when attempting to open
the object given a transport that supports smartserver rpc operations. 

These tests correspond to tests.test_smart, which exercises the server side.
"""

import bz2
from cStringIO import StringIO

from bzrlib import (
    errors,
    graph,
    pack,
    remote,
    repository,
    tests,
    )
from bzrlib.branch import Branch
from bzrlib.bzrdir import BzrDir, BzrDirFormat
from bzrlib.remote import (
    RemoteBranch,
    RemoteBzrDir,
    RemoteBzrDirFormat,
    RemoteRepository,
    )
from bzrlib.revision import NULL_REVISION
from bzrlib.smart import server, medium
from bzrlib.smart.client import _SmartClient
from bzrlib.symbol_versioning import one_four
from bzrlib.transport import get_transport
from bzrlib.transport.memory import MemoryTransport
from bzrlib.transport.remote import RemoteTransport


class BasicRemoteObjectTests(tests.TestCaseWithTransport):

    def setUp(self):
        self.transport_server = server.SmartTCPServer_for_testing
        super(BasicRemoteObjectTests, self).setUp()
        self.transport = self.get_transport()
        # make a branch that can be opened over the smart transport
        self.local_wt = BzrDir.create_standalone_workingtree('.')

    def tearDown(self):
        self.transport.disconnect()
        tests.TestCaseWithTransport.tearDown(self)

    def test_create_remote_bzrdir(self):
        b = remote.RemoteBzrDir(self.transport)
        self.assertIsInstance(b, BzrDir)

    def test_open_remote_branch(self):
        # open a standalone branch in the working directory
        b = remote.RemoteBzrDir(self.transport)
        branch = b.open_branch()
        self.assertIsInstance(branch, Branch)

    def test_remote_repository(self):
        b = BzrDir.open_from_transport(self.transport)
        repo = b.open_repository()
        revid = u'\xc823123123'.encode('utf8')
        self.assertFalse(repo.has_revision(revid))
        self.local_wt.commit(message='test commit', rev_id=revid)
        self.assertTrue(repo.has_revision(revid))

    def test_remote_branch_revision_history(self):
        b = BzrDir.open_from_transport(self.transport).open_branch()
        self.assertEqual([], b.revision_history())
        r1 = self.local_wt.commit('1st commit')
        r2 = self.local_wt.commit('1st commit', rev_id=u'\xc8'.encode('utf8'))
        self.assertEqual([r1, r2], b.revision_history())

    def test_find_correct_format(self):
        """Should open a RemoteBzrDir over a RemoteTransport"""
        fmt = BzrDirFormat.find_format(self.transport)
        self.assertTrue(RemoteBzrDirFormat
                        in BzrDirFormat._control_server_formats)
        self.assertIsInstance(fmt, remote.RemoteBzrDirFormat)

    def test_open_detected_smart_format(self):
        fmt = BzrDirFormat.find_format(self.transport)
        d = fmt.open(self.transport)
        self.assertIsInstance(d, BzrDir)

    def test_remote_branch_repr(self):
        b = BzrDir.open_from_transport(self.transport).open_branch()
        self.assertStartsWith(str(b), 'RemoteBranch(')


class FakeProtocol(object):
    """Lookalike SmartClientRequestProtocolOne allowing body reading tests."""

    def __init__(self, body, fake_client):
        self.body = body
        self._body_buffer = None
        self._fake_client = fake_client

    def read_body_bytes(self, count=-1):
        if self._body_buffer is None:
            self._body_buffer = StringIO(self.body)
        bytes = self._body_buffer.read(count)
        if self._body_buffer.tell() == len(self._body_buffer.getvalue()):
            self._fake_client.expecting_body = False
        return bytes

    def cancel_read_body(self):
        self._fake_client.expecting_body = False

    def read_streamed_body(self):
        return self.body


class FakeClient(_SmartClient):
    """Lookalike for _SmartClient allowing testing."""
    
    def __init__(self, fake_medium_base='fake base'):
        """Create a FakeClient.

        :param responses: A list of response-tuple, body-data pairs to be sent
            back to callers.  A special case is if the response-tuple is
            'unknown verb', then a UnknownSmartMethod will be raised for that
            call, using the second element of the tuple as the verb in the
            exception.
        """
        self.responses = []
        self._calls = []
        self.expecting_body = False
        _SmartClient.__init__(self, FakeMedium(self._calls), fake_medium_base)

    def add_success_response(self, *args):
        self.responses.append(('success', args, None))

    def add_success_response_with_body(self, body, *args):
        self.responses.append(('success', args, body))

    def add_error_response(self, *args):
        self.responses.append(('error', args))

    def add_unknown_method_response(self, verb):
        self.responses.append(('unknown', verb))

    def _get_next_response(self):
        response_tuple = self.responses.pop(0)
        if response_tuple[0] == 'unknown':
            raise errors.UnknownSmartMethod(response_tuple[1])
        elif response_tuple[0] == 'error':
            raise errors.ErrorFromSmartServer(response_tuple[1])
        return response_tuple

    def call(self, method, *args):
        self._calls.append(('call', method, args))
        return self._get_next_response()[1]

    def call_expecting_body(self, method, *args):
        self._calls.append(('call_expecting_body', method, args))
        result = self._get_next_response()
        self.expecting_body = True
        return result[1], FakeProtocol(result[2], self)

    def call_with_body_bytes_expecting_body(self, method, args, body):
        self._calls.append(('call_with_body_bytes_expecting_body', method,
            args, body))
        result = self._get_next_response()
        self.expecting_body = True
        return result[1], FakeProtocol(result[2], self)


class FakeMedium(object):

    def __init__(self, client_calls):
        self._remote_is_at_least_1_2 = True
        self._client_calls = client_calls

    def disconnect(self):
        self._client_calls.append(('disconnect medium',))


class TestVfsHas(tests.TestCase):

    def test_unicode_path(self):
        client = FakeClient('/')
        client.add_success_response('yes',)
        transport = RemoteTransport('bzr://localhost/', _client=client)
        filename = u'/hell\u00d8'.encode('utf8')
        result = transport.has(filename)
        self.assertEqual(
            [('call', 'has', (filename,))],
            client._calls)
        self.assertTrue(result)


class Test_SmartClient_remote_path_from_transport(tests.TestCase):
    """Tests for the behaviour of _SmartClient.remote_path_from_transport."""

    def assertRemotePath(self, expected, client_base, transport_base):
        """Assert that the result of _SmartClient.remote_path_from_transport
        is the expected value for a given client_base and transport_base.
        """
        dummy_medium = 'dummy medium'
        client = _SmartClient(dummy_medium, client_base)
        transport = get_transport(transport_base)
        result = client.remote_path_from_transport(transport)
        self.assertEqual(expected, result)
        
    def test_remote_path_from_transport(self):
        """_SmartClient.remote_path_from_transport calculates a URL for the
        given transport relative to the root of the client base URL.
        """
        self.assertRemotePath('xyz/', 'bzr://host/path', 'bzr://host/xyz')
        self.assertRemotePath(
            'path/xyz/', 'bzr://host/path', 'bzr://host/path/xyz')

    def test_remote_path_from_transport_http(self):
        """Remote paths for HTTP transports are calculated differently to other
        transports.  They are just relative to the client base, not the root
        directory of the host.
        """
        for scheme in ['http:', 'https:', 'bzr+http:', 'bzr+https:']:
            self.assertRemotePath(
                '../xyz/', scheme + '//host/path', scheme + '//host/xyz')
            self.assertRemotePath(
                'xyz/', scheme + '//host/path', scheme + '//host/path/xyz')


class TestBzrDirOpenBranch(tests.TestCase):

    def test_branch_present(self):
        transport = MemoryTransport()
        transport.mkdir('quack')
        transport = transport.clone('quack')
        client = FakeClient(transport.base)
        client.add_success_response('ok', '')
        client.add_success_response('ok', '', 'no', 'no', 'no')
        bzrdir = RemoteBzrDir(transport, _client=client)
        result = bzrdir.open_branch()
        self.assertEqual(
            [('call', 'BzrDir.open_branch', ('quack/',)),
             ('call', 'BzrDir.find_repositoryV2', ('quack/',))],
            client._calls)
        self.assertIsInstance(result, RemoteBranch)
        self.assertEqual(bzrdir, result.bzrdir)

    def test_branch_missing(self):
        transport = MemoryTransport()
        transport.mkdir('quack')
        transport = transport.clone('quack')
        client = FakeClient(transport.base)
        client.add_error_response('nobranch')
        bzrdir = RemoteBzrDir(transport, _client=client)
        self.assertRaises(errors.NotBranchError, bzrdir.open_branch)
        self.assertEqual(
            [('call', 'BzrDir.open_branch', ('quack/',))],
            client._calls)

    def test__get_tree_branch(self):
        # _get_tree_branch is a form of open_branch, but it should only ask for
        # branch opening, not any other network requests.
        calls = []
        def open_branch():
            calls.append("Called")
            return "a-branch"
        transport = MemoryTransport()
        # no requests on the network - catches other api calls being made.
        client = FakeClient(transport.base)
        bzrdir = RemoteBzrDir(transport, _client=client)
        # patch the open_branch call to record that it was called.
        bzrdir.open_branch = open_branch
        self.assertEqual((None, "a-branch"), bzrdir._get_tree_branch())
        self.assertEqual(["Called"], calls)
        self.assertEqual([], client._calls)

    def test_url_quoting_of_path(self):
        # Relpaths on the wire should not be URL-escaped.  So "~" should be
        # transmitted as "~", not "%7E".
        transport = RemoteTransport('bzr://localhost/~hello/')
        client = FakeClient(transport.base)
        client.add_success_response('ok', '')
        client.add_success_response('ok', '', 'no', 'no', 'no')
        bzrdir = RemoteBzrDir(transport, _client=client)
        result = bzrdir.open_branch()
        self.assertEqual(
            [('call', 'BzrDir.open_branch', ('~hello/',)),
             ('call', 'BzrDir.find_repositoryV2', ('~hello/',))],
            client._calls)

    def check_open_repository(self, rich_root, subtrees, external_lookup='no'):
        transport = MemoryTransport()
        transport.mkdir('quack')
        transport = transport.clone('quack')
        if rich_root:
            rich_response = 'yes'
        else:
            rich_response = 'no'
        if subtrees:
            subtree_response = 'yes'
        else:
            subtree_response = 'no'
        client = FakeClient(transport.base)
        client.add_success_response(
            'ok', '', rich_response, subtree_response, external_lookup)
        bzrdir = RemoteBzrDir(transport, _client=client)
        result = bzrdir.open_repository()
        self.assertEqual(
            [('call', 'BzrDir.find_repositoryV2', ('quack/',))],
            client._calls)
        self.assertIsInstance(result, RemoteRepository)
        self.assertEqual(bzrdir, result.bzrdir)
        self.assertEqual(rich_root, result._format.rich_root_data)
        self.assertEqual(subtrees, result._format.supports_tree_reference)

    def test_open_repository_sets_format_attributes(self):
        self.check_open_repository(True, True)
        self.check_open_repository(False, True)
        self.check_open_repository(True, False)
        self.check_open_repository(False, False)
        self.check_open_repository(False, False, 'yes')

    def test_old_server(self):
        """RemoteBzrDirFormat should fail to probe if the server version is too
        old.
        """
        self.assertRaises(errors.NotBranchError,
            RemoteBzrDirFormat.probe_transport, OldServerTransport())


class TestBzrDirOpenRepository(tests.TestCase):

    def test_backwards_compat_1_2(self):
        transport = MemoryTransport()
        transport.mkdir('quack')
        transport = transport.clone('quack')
        client = FakeClient(transport.base)
        client.add_unknown_method_response('RemoteRepository.find_repositoryV2')
        client.add_success_response('ok', '', 'no', 'no')
        bzrdir = RemoteBzrDir(transport, _client=client)
        repo = bzrdir.open_repository()
        self.assertEqual(
            [('call', 'BzrDir.find_repositoryV2', ('quack/',)),
             ('call', 'BzrDir.find_repository', ('quack/',))],
            client._calls)


class OldSmartClient(object):
    """A fake smart client for test_old_version that just returns a version one
    response to the 'hello' (query version) command.
    """

    def get_request(self):
        input_file = StringIO('ok\x011\n')
        output_file = StringIO()
        client_medium = medium.SmartSimplePipesClientMedium(
            input_file, output_file)
        return medium.SmartClientStreamMediumRequest(client_medium)

    def protocol_version(self):
        return 1


class OldServerTransport(object):
    """A fake transport for test_old_server that reports it's smart server
    protocol version as version one.
    """

    def __init__(self):
        self.base = 'fake:'

    def get_smart_client(self):
        return OldSmartClient()


class TestBranchLastRevisionInfo(tests.TestCase):

    def test_empty_branch(self):
        # in an empty branch we decode the response properly
        transport = MemoryTransport()
        client = FakeClient(transport.base)
        client.add_success_response('ok', '0', 'null:')
        transport.mkdir('quack')
        transport = transport.clone('quack')
        # we do not want bzrdir to make any remote calls
        bzrdir = RemoteBzrDir(transport, _client=False)
        branch = RemoteBranch(bzrdir, None, _client=client)
        result = branch.last_revision_info()

        self.assertEqual(
            [('call', 'Branch.last_revision_info', ('quack/',))],
            client._calls)
        self.assertEqual((0, NULL_REVISION), result)

    def test_non_empty_branch(self):
        # in a non-empty branch we also decode the response properly
        revid = u'\xc8'.encode('utf8')
        transport = MemoryTransport()
        client = FakeClient(transport.base)
        client.add_success_response('ok', '2', revid)
        transport.mkdir('kwaak')
        transport = transport.clone('kwaak')
        # we do not want bzrdir to make any remote calls
        bzrdir = RemoteBzrDir(transport, _client=False)
        branch = RemoteBranch(bzrdir, None, _client=client)
        result = branch.last_revision_info()

        self.assertEqual(
            [('call', 'Branch.last_revision_info', ('kwaak/',))],
            client._calls)
        self.assertEqual((2, revid), result)


class TestBranchSetLastRevision(tests.TestCase):

    def test_set_empty(self):
        # set_revision_history([]) is translated to calling
        # Branch.set_last_revision(path, '') on the wire.
        transport = MemoryTransport()
        transport.mkdir('branch')
        transport = transport.clone('branch')

        client = FakeClient(transport.base)
        # lock_write
        client.add_success_response('ok', 'branch token', 'repo token')
        # set_last_revision
        client.add_success_response('ok')
        # unlock
        client.add_success_response('ok')
        bzrdir = RemoteBzrDir(transport, _client=False)
        branch = RemoteBranch(bzrdir, None, _client=client)
        # This is a hack to work around the problem that RemoteBranch currently
        # unnecessarily invokes _ensure_real upon a call to lock_write.
        branch._ensure_real = lambda: None
        branch.lock_write()
        client._calls = []
        result = branch.set_revision_history([])
        self.assertEqual(
            [('call', 'Branch.set_last_revision',
                ('branch/', 'branch token', 'repo token', 'null:'))],
            client._calls)
        branch.unlock()
        self.assertEqual(None, result)

    def test_set_nonempty(self):
        # set_revision_history([rev-id1, ..., rev-idN]) is translated to calling
        # Branch.set_last_revision(path, rev-idN) on the wire.
        transport = MemoryTransport()
        transport.mkdir('branch')
        transport = transport.clone('branch')

        client = FakeClient(transport.base)
        # lock_write
        client.add_success_response('ok', 'branch token', 'repo token')
        # set_last_revision
        client.add_success_response('ok')
        # unlock
        client.add_success_response('ok')
        bzrdir = RemoteBzrDir(transport, _client=False)
        branch = RemoteBranch(bzrdir, None, _client=client)
        # This is a hack to work around the problem that RemoteBranch currently
        # unnecessarily invokes _ensure_real upon a call to lock_write.
        branch._ensure_real = lambda: None
        # Lock the branch, reset the record of remote calls.
        branch.lock_write()
        client._calls = []

        result = branch.set_revision_history(['rev-id1', 'rev-id2'])
        self.assertEqual(
            [('call', 'Branch.set_last_revision',
                ('branch/', 'branch token', 'repo token', 'rev-id2'))],
            client._calls)
        branch.unlock()
        self.assertEqual(None, result)

    def test_no_such_revision(self):
        transport = MemoryTransport()
        transport.mkdir('branch')
        transport = transport.clone('branch')
        # A response of 'NoSuchRevision' is translated into an exception.
        client = FakeClient(transport.base)
        # lock_write
        client.add_success_response('ok', 'branch token', 'repo token')
        # set_last_revision
        client.add_error_response('NoSuchRevision', 'rev-id')
        # unlock
        client.add_success_response('ok')

        bzrdir = RemoteBzrDir(transport, _client=False)
        branch = RemoteBranch(bzrdir, None, _client=client)
        branch._ensure_real = lambda: None
        branch.lock_write()
        client._calls = []

        self.assertRaises(
            errors.NoSuchRevision, branch.set_revision_history, ['rev-id'])
        branch.unlock()


class TestBranchSetLastRevisionInfo(tests.TestCase):

    def test_set_last_revision_info(self):
        # set_last_revision_info(num, 'rev-id') is translated to calling
        # Branch.set_last_revision_info(num, 'rev-id') on the wire.
        transport = MemoryTransport()
        transport.mkdir('branch')
        transport = transport.clone('branch')
        client = FakeClient(transport.base)
        # lock_write
        client.add_success_response('ok', 'branch token', 'repo token')
        # set_last_revision
        client.add_success_response('ok')
        # unlock
        client.add_success_response('ok')

        bzrdir = RemoteBzrDir(transport, _client=False)
        branch = RemoteBranch(bzrdir, None, _client=client)
        # This is a hack to work around the problem that RemoteBranch currently
        # unnecessarily invokes _ensure_real upon a call to lock_write.
        branch._ensure_real = lambda: None
        # Lock the branch, reset the record of remote calls.
        branch.lock_write()
        client._calls = []
        result = branch.set_last_revision_info(1234, 'a-revision-id')
        self.assertEqual(
            [('call', 'Branch.set_last_revision_info',
                ('branch/', 'branch token', 'repo token',
                 '1234', 'a-revision-id'))],
            client._calls)
        self.assertEqual(None, result)

    def test_no_such_revision(self):
        # A response of 'NoSuchRevision' is translated into an exception.
        transport = MemoryTransport()
        transport.mkdir('branch')
        transport = transport.clone('branch')
        client = FakeClient(transport.base)
        # lock_write
        client.add_success_response('ok', 'branch token', 'repo token')
        # set_last_revision
        client.add_error_response('NoSuchRevision', 'revid')
        # unlock
        client.add_success_response('ok')

        bzrdir = RemoteBzrDir(transport, _client=False)
        branch = RemoteBranch(bzrdir, None, _client=client)
        # This is a hack to work around the problem that RemoteBranch currently
        # unnecessarily invokes _ensure_real upon a call to lock_write.
        branch._ensure_real = lambda: None
        # Lock the branch, reset the record of remote calls.
        branch.lock_write()
        client._calls = []

        self.assertRaises(
            errors.NoSuchRevision, branch.set_last_revision_info, 123, 'revid')
        branch.unlock()

    def lock_remote_branch(self, branch):
        """Trick a RemoteBranch into thinking it is locked."""
        branch._lock_mode = 'w'
        branch._lock_count = 2
        branch._lock_token = 'branch token'
        branch._repo_lock_token = 'repo token'

    def test_backwards_compatibility(self):
        """If the server does not support the Branch.set_last_revision_info
        verb (which is new in 1.4), then the client falls back to VFS methods.
        """
        # This test is a little messy.  Unlike most tests in this file, it
        # doesn't purely test what a Remote* object sends over the wire, and
        # how it reacts to responses from the wire.  It instead relies partly
        # on asserting that the RemoteBranch will call
        # self._real_branch.set_last_revision_info(...).

        # First, set up our RemoteBranch with a FakeClient that raises
        # UnknownSmartMethod, and a StubRealBranch that logs how it is called.
        transport = MemoryTransport()
        transport.mkdir('branch')
        transport = transport.clone('branch')
        client = FakeClient(transport.base)
        client.add_unknown_method_response('Branch.set_last_revision_info')
        bzrdir = RemoteBzrDir(transport, _client=False)
        branch = RemoteBranch(bzrdir, None, _client=client)
        class StubRealBranch(object):
            def __init__(self):
                self.calls = []
            def set_last_revision_info(self, revno, revision_id):
                self.calls.append(
                    ('set_last_revision_info', revno, revision_id))
        real_branch = StubRealBranch()
        branch._real_branch = real_branch
        self.lock_remote_branch(branch)

        # Call set_last_revision_info, and verify it behaved as expected.
        result = branch.set_last_revision_info(1234, 'a-revision-id')
        self.assertEqual(
            [('call', 'Branch.set_last_revision_info',
                ('branch/', 'branch token', 'repo token',
                 '1234', 'a-revision-id')),],
            client._calls)
        self.assertEqual(
            [('set_last_revision_info', 1234, 'a-revision-id')],
            real_branch.calls)


class TestBranchControlGetBranchConf(tests.TestCaseWithMemoryTransport):
    """Test branch.control_files api munging...

    We special case RemoteBranch.control_files.get('branch.conf') to
    call a specific API so that RemoteBranch's can intercept configuration
    file reading, allowing them to signal to the client about things like
    'email is configured for commits'.
    """

    def test_get_branch_conf(self):
        # in an empty branch we decode the response properly
        client = FakeClient(self.get_url())
        client.add_success_response_with_body('config file body', 'ok')
        # we need to make a real branch because the remote_branch.control_files
        # will trigger _ensure_real.
        branch = self.make_branch('quack')
        transport = branch.bzrdir.root_transport
        # we do not want bzrdir to make any remote calls
        bzrdir = RemoteBzrDir(transport, _client=False)
        branch = RemoteBranch(bzrdir, None, _client=client)
        result = branch.control_files.get('branch.conf')
        self.assertEqual(
            [('call_expecting_body', 'Branch.get_config_file', ('quack/',))],
            client._calls)
        self.assertEqual('config file body', result.read())


class TestBranchLockWrite(tests.TestCase):

    def test_lock_write_unlockable(self):
        transport = MemoryTransport()
        client = FakeClient(transport.base)
        client.add_error_response('UnlockableTransport')
        transport.mkdir('quack')
        transport = transport.clone('quack')
        # we do not want bzrdir to make any remote calls
        bzrdir = RemoteBzrDir(transport, _client=False)
        branch = RemoteBranch(bzrdir, None, _client=client)
        self.assertRaises(errors.UnlockableTransport, branch.lock_write)
        self.assertEqual(
            [('call', 'Branch.lock_write', ('quack/', '', ''))],
            client._calls)


class TestTransportIsReadonly(tests.TestCase):

    def test_true(self):
        client = FakeClient()
        client.add_success_response('yes')
        transport = RemoteTransport('bzr://example.com/', medium=False,
                                    _client=client)
        self.assertEqual(True, transport.is_readonly())
        self.assertEqual(
            [('call', 'Transport.is_readonly', ())],
            client._calls)

    def test_false(self):
        client = FakeClient()
        client.add_success_response('no')
        transport = RemoteTransport('bzr://example.com/', medium=False,
                                    _client=client)
        self.assertEqual(False, transport.is_readonly())
        self.assertEqual(
            [('call', 'Transport.is_readonly', ())],
            client._calls)

    def test_error_from_old_server(self):
        """bzr 0.15 and earlier servers don't recognise the is_readonly verb.
        
        Clients should treat it as a "no" response, because is_readonly is only
        advisory anyway (a transport could be read-write, but then the
        underlying filesystem could be readonly anyway).
        """
        client = FakeClient()
        client.add_unknown_method_response('Transport.is_readonly')
        transport = RemoteTransport('bzr://example.com/', medium=False,
                                    _client=client)
        self.assertEqual(False, transport.is_readonly())
        self.assertEqual(
            [('call', 'Transport.is_readonly', ())],
            client._calls)


class TestRemoteRepository(tests.TestCase):
    """Base for testing RemoteRepository protocol usage.
    
    These tests contain frozen requests and responses.  We want any changes to 
    what is sent or expected to be require a thoughtful update to these tests
    because they might break compatibility with different-versioned servers.
    """

    def setup_fake_client_and_repository(self, transport_path):
        """Create the fake client and repository for testing with.
        
        There's no real server here; we just have canned responses sent
        back one by one.
        
        :param transport_path: Path below the root of the MemoryTransport
            where the repository will be created.
        """
        transport = MemoryTransport()
        transport.mkdir(transport_path)
        client = FakeClient(transport.base)
        transport = transport.clone(transport_path)
        # we do not want bzrdir to make any remote calls
        bzrdir = RemoteBzrDir(transport, _client=False)
        repo = RemoteRepository(bzrdir, None, _client=client)
        return repo, client


class TestRepositoryGatherStats(TestRemoteRepository):

    def test_revid_none(self):
        # ('ok',), body with revisions and size
        transport_path = 'quack'
        repo, client = self.setup_fake_client_and_repository(transport_path)
        client.add_success_response_with_body(
            'revisions: 2\nsize: 18\n', 'ok')
        result = repo.gather_stats(None)
        self.assertEqual(
            [('call_expecting_body', 'Repository.gather_stats',
             ('quack/','','no'))],
            client._calls)
        self.assertEqual({'revisions': 2, 'size': 18}, result)

    def test_revid_no_committers(self):
        # ('ok',), body without committers
        body = ('firstrev: 123456.300 3600\n'
                'latestrev: 654231.400 0\n'
                'revisions: 2\n'
                'size: 18\n')
        transport_path = 'quick'
        revid = u'\xc8'.encode('utf8')
        repo, client = self.setup_fake_client_and_repository(transport_path)
        client.add_success_response_with_body(body, 'ok')
        result = repo.gather_stats(revid)
        self.assertEqual(
            [('call_expecting_body', 'Repository.gather_stats',
              ('quick/', revid, 'no'))],
            client._calls)
        self.assertEqual({'revisions': 2, 'size': 18,
                          'firstrev': (123456.300, 3600),
                          'latestrev': (654231.400, 0),},
                         result)

    def test_revid_with_committers(self):
        # ('ok',), body with committers
        body = ('committers: 128\n'
                'firstrev: 123456.300 3600\n'
                'latestrev: 654231.400 0\n'
                'revisions: 2\n'
                'size: 18\n')
        transport_path = 'buick'
        revid = u'\xc8'.encode('utf8')
        repo, client = self.setup_fake_client_and_repository(transport_path)
        client.add_success_response_with_body(body, 'ok')
        result = repo.gather_stats(revid, True)
        self.assertEqual(
            [('call_expecting_body', 'Repository.gather_stats',
              ('buick/', revid, 'yes'))],
            client._calls)
        self.assertEqual({'revisions': 2, 'size': 18,
                          'committers': 128,
                          'firstrev': (123456.300, 3600),
                          'latestrev': (654231.400, 0),},
                         result)


class TestRepositoryGetGraph(TestRemoteRepository):

    def test_get_graph(self):
        # get_graph returns a graph with the repository as the
        # parents_provider.
        transport_path = 'quack'
        repo, client = self.setup_fake_client_and_repository(transport_path)
        graph = repo.get_graph()
        self.assertEqual(graph._parents_provider, repo)


class TestRepositoryGetParentMap(TestRemoteRepository):

    def test_get_parent_map_caching(self):
        # get_parent_map returns from cache until unlock()
        # setup a reponse with two revisions
        r1 = u'\u0e33'.encode('utf8')
        r2 = u'\u0dab'.encode('utf8')
        lines = [' '.join([r2, r1]), r1]
        encoded_body = bz2.compress('\n'.join(lines))

        transport_path = 'quack'
        repo, client = self.setup_fake_client_and_repository(transport_path)
        client.add_success_response_with_body(encoded_body, 'ok')
        client.add_success_response_with_body(encoded_body, 'ok')
        repo.lock_read()
        graph = repo.get_graph()
        parents = graph.get_parent_map([r2])
        self.assertEqual({r2: (r1,)}, parents)
        # locking and unlocking deeper should not reset
        repo.lock_read()
        repo.unlock()
        parents = graph.get_parent_map([r1])
        self.assertEqual({r1: (NULL_REVISION,)}, parents)
        self.assertEqual(
            [('call_with_body_bytes_expecting_body',
              'Repository.get_parent_map', ('quack/', r2), '\n\n0')],
            client._calls)
        repo.unlock()
        # now we call again, and it should use the second response.
        repo.lock_read()
        graph = repo.get_graph()
        parents = graph.get_parent_map([r1])
        self.assertEqual({r1: (NULL_REVISION,)}, parents)
        self.assertEqual(
            [('call_with_body_bytes_expecting_body',
              'Repository.get_parent_map', ('quack/', r2), '\n\n0'),
             ('call_with_body_bytes_expecting_body',
              'Repository.get_parent_map', ('quack/', r1), '\n\n0'),
            ],
            client._calls)
        repo.unlock()

    def test_get_parent_map_reconnects_if_unknown_method(self):
        transport_path = 'quack'
<<<<<<< HEAD
        repo, client = self.setup_fake_client_and_repository(transport_path)
        client.add_unknown_method_response('Repository,get_parent_map')
        client.add_success_response_with_body('', 'ok')
=======
        repo, client = self.setup_fake_client_and_repository(
            responses, transport_path)
        self.assertTrue(client._medium._remote_is_at_least_1_2)
>>>>>>> 0fc68cb0
        rev_id = 'revision-id'
        expected_deprecations = [
            'bzrlib.remote.RemoteRepository.get_revision_graph was deprecated '
            'in version 1.4.']
        parents = self.callDeprecated(
            expected_deprecations, repo.get_parent_map, [rev_id])
        self.assertEqual(
            [('call_with_body_bytes_expecting_body',
              'Repository.get_parent_map', ('quack/', rev_id), '\n\n0'),
             ('disconnect medium',),
             ('call_expecting_body', 'Repository.get_revision_graph',
              ('quack/', ''))],
            client._calls)
        # The medium is now marked as being connected to an older server
        self.assertFalse(client._medium._remote_is_at_least_1_2)

    def test_get_parent_map_fallback_parentless_node(self):
        """get_parent_map falls back to get_revision_graph on old servers.  The
        results from get_revision_graph are tweaked to match the get_parent_map
        API.

        Specifically, a {key: ()} result from get_revision_graph means "no
        parents" for that key, which in get_parent_map results should be
        represented as {key: ('null:',)}.

        This is the test for https://bugs.launchpad.net/bzr/+bug/214894
        """
        rev_id = 'revision-id'
        responses = [(('ok',), rev_id)]
        transport_path = 'quack'
        repo, client = self.setup_fake_client_and_repository(
            responses, transport_path)
        client._medium._remote_is_at_least_1_2 = False
        expected_deprecations = [
            'bzrlib.remote.RemoteRepository.get_revision_graph was deprecated '
            'in version 1.4.']
        parents = self.callDeprecated(
            expected_deprecations, repo.get_parent_map, [rev_id])
        self.assertEqual(
            [('call_expecting_body', 'Repository.get_revision_graph',
             ('quack/', ''))],
            client._calls)
        self.assertEqual({rev_id: ('null:',)}, parents)

    def test_get_parent_map_unexpected_response(self):
        repo, client = self.setup_fake_client_and_repository('path')
        client.add_success_response('something unexpected!')
        self.assertRaises(
            errors.UnexpectedSmartServerResponse,
            repo.get_parent_map, ['a-revision-id'])


class TestRepositoryGetRevisionGraph(TestRemoteRepository):
    
    def test_null_revision(self):
        # a null revision has the predictable result {}, we should have no wire
        # traffic when calling it with this argument
        transport_path = 'empty'
        repo, client = self.setup_fake_client_and_repository(transport_path)
        client.add_success_response('notused')
        result = self.applyDeprecated(one_four, repo.get_revision_graph,
            NULL_REVISION)
        self.assertEqual([], client._calls)
        self.assertEqual({}, result)

    def test_none_revision(self):
        # with none we want the entire graph
        r1 = u'\u0e33'.encode('utf8')
        r2 = u'\u0dab'.encode('utf8')
        lines = [' '.join([r2, r1]), r1]
        encoded_body = '\n'.join(lines)

        transport_path = 'sinhala'
        repo, client = self.setup_fake_client_and_repository(transport_path)
        client.add_success_response_with_body(encoded_body, 'ok')
        result = self.applyDeprecated(one_four, repo.get_revision_graph)
        self.assertEqual(
            [('call_expecting_body', 'Repository.get_revision_graph',
             ('sinhala/', ''))],
            client._calls)
        self.assertEqual({r1: (), r2: (r1, )}, result)

    def test_specific_revision(self):
        # with a specific revision we want the graph for that
        # with none we want the entire graph
        r11 = u'\u0e33'.encode('utf8')
        r12 = u'\xc9'.encode('utf8')
        r2 = u'\u0dab'.encode('utf8')
        lines = [' '.join([r2, r11, r12]), r11, r12]
        encoded_body = '\n'.join(lines)

        transport_path = 'sinhala'
        repo, client = self.setup_fake_client_and_repository(transport_path)
        client.add_success_response_with_body(encoded_body, 'ok')
        result = self.applyDeprecated(one_four, repo.get_revision_graph, r2)
        self.assertEqual(
            [('call_expecting_body', 'Repository.get_revision_graph',
             ('sinhala/', r2))],
            client._calls)
        self.assertEqual({r11: (), r12: (), r2: (r11, r12), }, result)

    def test_no_such_revision(self):
        revid = '123'
        transport_path = 'sinhala'
        repo, client = self.setup_fake_client_and_repository(transport_path)
        client.add_error_response('nosuchrevision', revid)
        # also check that the right revision is reported in the error
        self.assertRaises(errors.NoSuchRevision,
            self.applyDeprecated, one_four, repo.get_revision_graph, revid)
        self.assertEqual(
            [('call_expecting_body', 'Repository.get_revision_graph',
             ('sinhala/', revid))],
            client._calls)

        
class TestRepositoryIsShared(TestRemoteRepository):

    def test_is_shared(self):
        # ('yes', ) for Repository.is_shared -> 'True'.
        transport_path = 'quack'
        repo, client = self.setup_fake_client_and_repository(transport_path)
        client.add_success_response('yes')
        result = repo.is_shared()
        self.assertEqual(
            [('call', 'Repository.is_shared', ('quack/',))],
            client._calls)
        self.assertEqual(True, result)

    def test_is_not_shared(self):
        # ('no', ) for Repository.is_shared -> 'False'.
        transport_path = 'qwack'
        repo, client = self.setup_fake_client_and_repository(transport_path)
        client.add_success_response('no')
        result = repo.is_shared()
        self.assertEqual(
            [('call', 'Repository.is_shared', ('qwack/',))],
            client._calls)
        self.assertEqual(False, result)


class TestRepositoryLockWrite(TestRemoteRepository):

    def test_lock_write(self):
        transport_path = 'quack'
        repo, client = self.setup_fake_client_and_repository(transport_path)
        client.add_success_response('ok', 'a token')
        result = repo.lock_write()
        self.assertEqual(
            [('call', 'Repository.lock_write', ('quack/', ''))],
            client._calls)
        self.assertEqual('a token', result)

    def test_lock_write_already_locked(self):
        transport_path = 'quack'
        repo, client = self.setup_fake_client_and_repository(transport_path)
        client.add_error_response('LockContention')
        self.assertRaises(errors.LockContention, repo.lock_write)
        self.assertEqual(
            [('call', 'Repository.lock_write', ('quack/', ''))],
            client._calls)

    def test_lock_write_unlockable(self):
        transport_path = 'quack'
        repo, client = self.setup_fake_client_and_repository(transport_path)
        client.add_error_response('UnlockableTransport')
        self.assertRaises(errors.UnlockableTransport, repo.lock_write)
        self.assertEqual(
            [('call', 'Repository.lock_write', ('quack/', ''))],
            client._calls)


class TestRepositoryUnlock(TestRemoteRepository):

    def test_unlock(self):
        transport_path = 'quack'
        repo, client = self.setup_fake_client_and_repository(transport_path)
        client.add_success_response('ok', 'a token')
        client.add_success_response('ok')
        repo.lock_write()
        repo.unlock()
        self.assertEqual(
            [('call', 'Repository.lock_write', ('quack/', '')),
             ('call', 'Repository.unlock', ('quack/', 'a token'))],
            client._calls)

    def test_unlock_wrong_token(self):
        # If somehow the token is wrong, unlock will raise TokenMismatch.
        transport_path = 'quack'
        repo, client = self.setup_fake_client_and_repository(transport_path)
        client.add_success_response('ok', 'a token')
        client.add_error_response('TokenMismatch')
        repo.lock_write()
        self.assertRaises(errors.TokenMismatch, repo.unlock)


class TestRepositoryHasRevision(TestRemoteRepository):

    def test_none(self):
        # repo.has_revision(None) should not cause any traffic.
        transport_path = 'quack'
        repo, client = self.setup_fake_client_and_repository(transport_path)

        # The null revision is always there, so has_revision(None) == True.
        self.assertEqual(True, repo.has_revision(NULL_REVISION))

        # The remote repo shouldn't be accessed.
        self.assertEqual([], client._calls)


class TestRepositoryTarball(TestRemoteRepository):

    # This is a canned tarball reponse we can validate against
    tarball_content = (
        'QlpoOTFBWSZTWdGkj3wAAWF/k8aQACBIB//A9+8cIX/v33AACEAYABAECEACNz'
        'JqsgJJFPTSnk1A3qh6mTQAAAANPUHkagkSTEkaA09QaNAAAGgAAAcwCYCZGAEY'
        'mJhMJghpiaYBUkKammSHqNMZQ0NABkNAeo0AGneAevnlwQoGzEzNVzaYxp/1Uk'
        'xXzA1CQX0BJMZZLcPBrluJir5SQyijWHYZ6ZUtVqqlYDdB2QoCwa9GyWwGYDMA'
        'OQYhkpLt/OKFnnlT8E0PmO8+ZNSo2WWqeCzGB5fBXZ3IvV7uNJVE7DYnWj6qwB'
        'k5DJDIrQ5OQHHIjkS9KqwG3mc3t+F1+iujb89ufyBNIKCgeZBWrl5cXxbMGoMs'
        'c9JuUkg5YsiVcaZJurc6KLi6yKOkgCUOlIlOpOoXyrTJjK8ZgbklReDdwGmFgt'
        'dkVsAIslSVCd4AtACSLbyhLHryfb14PKegrVDba+U8OL6KQtzdM5HLjAc8/p6n'
        '0lgaWU8skgO7xupPTkyuwheSckejFLK5T4ZOo0Gda9viaIhpD1Qn7JqqlKAJqC'
        'QplPKp2nqBWAfwBGaOwVrz3y1T+UZZNismXHsb2Jq18T+VaD9k4P8DqE3g70qV'
        'JLurpnDI6VS5oqDDPVbtVjMxMxMg4rzQVipn2Bv1fVNK0iq3Gl0hhnnHKm/egy'
        'nWQ7QH/F3JFOFCQ0aSPfA='
        ).decode('base64')

    def test_repository_tarball(self):
        # Test that Repository.tarball generates the right operations
        transport_path = 'repo'
        expected_calls = [('call_expecting_body', 'Repository.tarball',
                           ('repo/', 'bz2',),),
            ]
        repo, client = self.setup_fake_client_and_repository(transport_path)
        client.add_success_response_with_body(self.tarball_content, 'ok')
        # Now actually ask for the tarball
        tarball_file = repo._get_tarball('bz2')
        try:
            self.assertEqual(expected_calls, client._calls)
            self.assertEqual(self.tarball_content, tarball_file.read())
        finally:
            tarball_file.close()


class TestRemoteRepositoryCopyContent(tests.TestCaseWithTransport):
    """RemoteRepository.copy_content_into optimizations"""

    def test_copy_content_remote_to_local(self):
        self.transport_server = server.SmartTCPServer_for_testing
        src_repo = self.make_repository('repo1')
        src_repo = repository.Repository.open(self.get_url('repo1'))
        # At the moment the tarball-based copy_content_into can't write back
        # into a smart server.  It would be good if it could upload the
        # tarball; once that works we'd have to create repositories of
        # different formats. -- mbp 20070410
        dest_url = self.get_vfs_only_url('repo2')
        dest_bzrdir = BzrDir.create(dest_url)
        dest_repo = dest_bzrdir.create_repository()
        self.assertFalse(isinstance(dest_repo, RemoteRepository))
        self.assertTrue(isinstance(src_repo, RemoteRepository))
        src_repo.copy_content_into(dest_repo)


class TestRepositoryStreamKnitData(TestRemoteRepository):

    def make_pack_file(self, records):
        pack_file = StringIO()
        pack_writer = pack.ContainerWriter(pack_file.write)
        pack_writer.begin()
        for bytes, names in records:
            pack_writer.add_bytes_record(bytes, names)
        pack_writer.end()
        pack_file.seek(0)
        return pack_file

    def make_pack_stream(self, records):
        pack_serialiser = pack.ContainerSerialiser()
        yield pack_serialiser.begin()
        for bytes, names in records:
            yield pack_serialiser.bytes_record(bytes, names)
        yield pack_serialiser.end()

    def test_bad_pack_from_server(self):
        """A response with invalid data (e.g. it has a record with multiple
        names) triggers an exception.
        
        Not all possible errors will be caught at this stage, but obviously
        malformed data should be.
        """
        record = ('bytes', [('name1',), ('name2',)])
        pack_stream = self.make_pack_stream([record])
        transport_path = 'quack'
        repo, client = self.setup_fake_client_and_repository(transport_path)
        client.add_success_response_with_body(pack_stream, 'ok')
        search = graph.SearchResult(set(['revid']), set(), 1, set(['revid']))
        stream = repo.get_data_stream_for_search(search)
        self.assertRaises(errors.SmartProtocolError, list, stream)
    
    def test_backwards_compatibility(self):
        """If the server doesn't recognise this request, fallback to VFS."""
        repo, client = self.setup_fake_client_and_repository('path')
        client.add_unknown_method_response(
            'Repository.stream_revisions_chunked')
        self.mock_called = False
        repo._real_repository = MockRealRepository(self)
        search = graph.SearchResult(set(['revid']), set(), 1, set(['revid']))
        repo.get_data_stream_for_search(search)
        self.assertTrue(self.mock_called)
        self.failIf(client.expecting_body,
            "The protocol has been left in an unclean state that will cause "
            "TooManyConcurrentRequests errors.")


class MockRealRepository(object):
    """Helper class for TestRepositoryStreamKnitData.test_unknown_method."""

    def __init__(self, test):
        self.test = test

    def get_data_stream_for_search(self, search):
        self.test.assertEqual(set(['revid']), search.get_keys())
        self.test.mock_called = True

<|MERGE_RESOLUTION|>--- conflicted
+++ resolved
@@ -840,15 +840,10 @@
 
     def test_get_parent_map_reconnects_if_unknown_method(self):
         transport_path = 'quack'
-<<<<<<< HEAD
         repo, client = self.setup_fake_client_and_repository(transport_path)
         client.add_unknown_method_response('Repository,get_parent_map')
         client.add_success_response_with_body('', 'ok')
-=======
-        repo, client = self.setup_fake_client_and_repository(
-            responses, transport_path)
         self.assertTrue(client._medium._remote_is_at_least_1_2)
->>>>>>> 0fc68cb0
         rev_id = 'revision-id'
         expected_deprecations = [
             'bzrlib.remote.RemoteRepository.get_revision_graph was deprecated '
@@ -877,10 +872,9 @@
         This is the test for https://bugs.launchpad.net/bzr/+bug/214894
         """
         rev_id = 'revision-id'
-        responses = [(('ok',), rev_id)]
-        transport_path = 'quack'
-        repo, client = self.setup_fake_client_and_repository(
-            responses, transport_path)
+        transport_path = 'quack'
+        repo, client = self.setup_fake_client_and_repository(transport_path)
+        client.add_success_response_with_body(rev_id, 'ok')
         client._medium._remote_is_at_least_1_2 = False
         expected_deprecations = [
             'bzrlib.remote.RemoteRepository.get_revision_graph was deprecated '
