<<<<<<< HEAD
# Copyright (C) 2006, 2007, 2008, 2009 Canonical Ltd
=======
# Copyright (C) 2006-2010 Canonical Ltd
>>>>>>> d6de82d6
#
# This program is free software; you can redistribute it and/or modify
# it under the terms of the GNU General Public License as published by
# the Free Software Foundation; either version 2 of the License, or
# (at your option) any later version.
#
# This program is distributed in the hope that it will be useful,
# but WITHOUT ANY WARRANTY; without even the implied warranty of
# MERCHANTABILITY or FITNESS FOR A PARTICULAR PURPOSE.  See the
# GNU General Public License for more details.
#
# You should have received a copy of the GNU General Public License
# along with this program; if not, write to the Free Software
# Foundation, Inc., 51 Franklin Street, Fifth Floor, Boston, MA 02110-1301 USA

"""Tests for remote bzrdir/branch/repo/etc

These are proxy objects which act on remote objects by sending messages
through a smart client.  The proxies are to be created when attempting to open
the object given a transport that supports smartserver rpc operations.

These tests correspond to tests.test_smart, which exercises the server side.
"""

import bz2
from cStringIO import StringIO

from bzrlib import (
    branch,
    bzrdir,
    config,
    errors,
    graph,
    inventory,
    inventory_delta,
    pack,
    remote,
    repository,
    tests,
    treebuilder,
    urlutils,
    versionedfile,
    )
from bzrlib.branch import Branch
from bzrlib.bzrdir import BzrDir, BzrDirFormat
from bzrlib.remote import (
    RemoteBranch,
    RemoteBranchFormat,
    RemoteBzrDir,
    RemoteBzrDirFormat,
    RemoteRepository,
    RemoteRepositoryFormat,
    )
from bzrlib.repofmt import groupcompress_repo, pack_repo
from bzrlib.revision import NULL_REVISION
from bzrlib.smart import medium
from bzrlib.smart.client import _SmartClient
from bzrlib.smart.repository import SmartServerRepositoryGetParentMap
from bzrlib.tests import (
    condition_isinstance,
    split_suite_by_condition,
    multiply_tests,
<<<<<<< HEAD
=======
    test_server,
>>>>>>> d6de82d6
    )
from bzrlib.transport import get_transport
from bzrlib.transport.memory import MemoryTransport
from bzrlib.transport.remote import (
    RemoteTransport,
    RemoteSSHTransport,
    RemoteTCPTransport,
)

def load_tests(standard_tests, module, loader):
    to_adapt, result = split_suite_by_condition(
        standard_tests, condition_isinstance(BasicRemoteObjectTests))
    smart_server_version_scenarios = [
        ('HPSS-v2',
<<<<<<< HEAD
            {'transport_server': server.SmartTCPServer_for_testing_v2_only}),
        ('HPSS-v3',
            {'transport_server': server.SmartTCPServer_for_testing})]
=======
         {'transport_server': test_server.SmartTCPServer_for_testing_v2_only}),
        ('HPSS-v3',
         {'transport_server': test_server.SmartTCPServer_for_testing})]
>>>>>>> d6de82d6
    return multiply_tests(to_adapt, smart_server_version_scenarios, result)


class BasicRemoteObjectTests(tests.TestCaseWithTransport):

    def setUp(self):
        super(BasicRemoteObjectTests, self).setUp()
        self.transport = self.get_transport()
        # make a branch that can be opened over the smart transport
        self.local_wt = BzrDir.create_standalone_workingtree('.')

    def tearDown(self):
        self.transport.disconnect()
        tests.TestCaseWithTransport.tearDown(self)

    def test_create_remote_bzrdir(self):
        b = remote.RemoteBzrDir(self.transport, remote.RemoteBzrDirFormat())
        self.assertIsInstance(b, BzrDir)

    def test_open_remote_branch(self):
        # open a standalone branch in the working directory
        b = remote.RemoteBzrDir(self.transport, remote.RemoteBzrDirFormat())
        branch = b.open_branch()
        self.assertIsInstance(branch, Branch)

    def test_remote_repository(self):
        b = BzrDir.open_from_transport(self.transport)
        repo = b.open_repository()
        revid = u'\xc823123123'.encode('utf8')
        self.assertFalse(repo.has_revision(revid))
        self.local_wt.commit(message='test commit', rev_id=revid)
        self.assertTrue(repo.has_revision(revid))

    def test_remote_branch_revision_history(self):
        b = BzrDir.open_from_transport(self.transport).open_branch()
        self.assertEqual([], b.revision_history())
        r1 = self.local_wt.commit('1st commit')
        r2 = self.local_wt.commit('1st commit', rev_id=u'\xc8'.encode('utf8'))
        self.assertEqual([r1, r2], b.revision_history())

    def test_find_correct_format(self):
        """Should open a RemoteBzrDir over a RemoteTransport"""
        fmt = BzrDirFormat.find_format(self.transport)
        self.assertTrue(RemoteBzrDirFormat
                        in BzrDirFormat._control_server_formats)
        self.assertIsInstance(fmt, remote.RemoteBzrDirFormat)

    def test_open_detected_smart_format(self):
        fmt = BzrDirFormat.find_format(self.transport)
        d = fmt.open(self.transport)
        self.assertIsInstance(d, BzrDir)

    def test_remote_branch_repr(self):
        b = BzrDir.open_from_transport(self.transport).open_branch()
        self.assertStartsWith(str(b), 'RemoteBranch(')

    def test_remote_bzrdir_repr(self):
        b = BzrDir.open_from_transport(self.transport)
        self.assertStartsWith(str(b), 'RemoteBzrDir(')

    def test_remote_branch_format_supports_stacking(self):
        t = self.transport
        self.make_branch('unstackable', format='pack-0.92')
        b = BzrDir.open_from_transport(t.clone('unstackable')).open_branch()
        self.assertFalse(b._format.supports_stacking())
        self.make_branch('stackable', format='1.9')
        b = BzrDir.open_from_transport(t.clone('stackable')).open_branch()
        self.assertTrue(b._format.supports_stacking())

    def test_remote_repo_format_supports_external_references(self):
        t = self.transport
        bd = self.make_bzrdir('unstackable', format='pack-0.92')
        r = bd.create_repository()
        self.assertFalse(r._format.supports_external_lookups)
        r = BzrDir.open_from_transport(t.clone('unstackable')).open_repository()
        self.assertFalse(r._format.supports_external_lookups)
        bd = self.make_bzrdir('stackable', format='1.9')
        r = bd.create_repository()
        self.assertTrue(r._format.supports_external_lookups)
        r = BzrDir.open_from_transport(t.clone('stackable')).open_repository()
        self.assertTrue(r._format.supports_external_lookups)

    def test_remote_branch_set_append_revisions_only(self):
        # Make a format 1.9 branch, which supports append_revisions_only
        branch = self.make_branch('branch', format='1.9')
        config = branch.get_config()
        branch.set_append_revisions_only(True)
        self.assertEqual(
            'True', config.get_user_option('append_revisions_only'))
        branch.set_append_revisions_only(False)
        self.assertEqual(
            'False', config.get_user_option('append_revisions_only'))

    def test_remote_branch_set_append_revisions_only_upgrade_reqd(self):
        branch = self.make_branch('branch', format='knit')
        config = branch.get_config()
        self.assertRaises(
            errors.UpgradeRequired, branch.set_append_revisions_only, True)


class FakeProtocol(object):
    """Lookalike SmartClientRequestProtocolOne allowing body reading tests."""

    def __init__(self, body, fake_client):
        self.body = body
        self._body_buffer = None
        self._fake_client = fake_client

    def read_body_bytes(self, count=-1):
        if self._body_buffer is None:
            self._body_buffer = StringIO(self.body)
        bytes = self._body_buffer.read(count)
        if self._body_buffer.tell() == len(self._body_buffer.getvalue()):
            self._fake_client.expecting_body = False
        return bytes

    def cancel_read_body(self):
        self._fake_client.expecting_body = False

    def read_streamed_body(self):
        return self.body


class FakeClient(_SmartClient):
    """Lookalike for _SmartClient allowing testing."""

    def __init__(self, fake_medium_base='fake base'):
        """Create a FakeClient."""
        self.responses = []
        self._calls = []
        self.expecting_body = False
        # if non-None, this is the list of expected calls, with only the
        # method name and arguments included.  the body might be hard to
        # compute so is not included. If a call is None, that call can
        # be anything.
        self._expected_calls = None
        _SmartClient.__init__(self, FakeMedium(self._calls, fake_medium_base))

    def add_expected_call(self, call_name, call_args, response_type,
        response_args, response_body=None):
        if self._expected_calls is None:
            self._expected_calls = []
        self._expected_calls.append((call_name, call_args))
        self.responses.append((response_type, response_args, response_body))

    def add_success_response(self, *args):
        self.responses.append(('success', args, None))

    def add_success_response_with_body(self, body, *args):
        self.responses.append(('success', args, body))
        if self._expected_calls is not None:
            self._expected_calls.append(None)

    def add_error_response(self, *args):
        self.responses.append(('error', args))

    def add_unknown_method_response(self, verb):
        self.responses.append(('unknown', verb))

    def finished_test(self):
        if self._expected_calls:
            raise AssertionError("%r finished but was still expecting %r"
                % (self, self._expected_calls[0]))

    def _get_next_response(self):
        try:
            response_tuple = self.responses.pop(0)
        except IndexError, e:
            raise AssertionError("%r didn't expect any more calls"
                % (self,))
        if response_tuple[0] == 'unknown':
            raise errors.UnknownSmartMethod(response_tuple[1])
        elif response_tuple[0] == 'error':
            raise errors.ErrorFromSmartServer(response_tuple[1])
        return response_tuple

    def _check_call(self, method, args):
        if self._expected_calls is None:
            # the test should be updated to say what it expects
            return
        try:
            next_call = self._expected_calls.pop(0)
        except IndexError:
            raise AssertionError("%r didn't expect any more calls "
                "but got %r%r"
                % (self, method, args,))
        if next_call is None:
            return
        if method != next_call[0] or args != next_call[1]:
            raise AssertionError("%r expected %r%r "
                "but got %r%r"
                % (self, next_call[0], next_call[1], method, args,))

    def call(self, method, *args):
        self._check_call(method, args)
        self._calls.append(('call', method, args))
        return self._get_next_response()[1]

    def call_expecting_body(self, method, *args):
        self._check_call(method, args)
        self._calls.append(('call_expecting_body', method, args))
        result = self._get_next_response()
        self.expecting_body = True
        return result[1], FakeProtocol(result[2], self)

    def call_with_body_bytes(self, method, args, body):
        self._check_call(method, args)
        self._calls.append(('call_with_body_bytes', method, args, body))
        result = self._get_next_response()
        return result[1], FakeProtocol(result[2], self)

    def call_with_body_bytes_expecting_body(self, method, args, body):
        self._check_call(method, args)
        self._calls.append(('call_with_body_bytes_expecting_body', method,
            args, body))
        result = self._get_next_response()
        self.expecting_body = True
        return result[1], FakeProtocol(result[2], self)

    def call_with_body_stream(self, args, stream):
        # Explicitly consume the stream before checking for an error, because
        # that's what happens a real medium.
        stream = list(stream)
        self._check_call(args[0], args[1:])
        self._calls.append(('call_with_body_stream', args[0], args[1:], stream))
        result = self._get_next_response()
        # The second value returned from call_with_body_stream is supposed to
        # be a response_handler object, but so far no tests depend on that.
        response_handler = None 
        return result[1], response_handler


class FakeMedium(medium.SmartClientMedium):

    def __init__(self, client_calls, base):
        medium.SmartClientMedium.__init__(self, base)
        self._client_calls = client_calls

    def disconnect(self):
        self._client_calls.append(('disconnect medium',))


class TestVfsHas(tests.TestCase):

    def test_unicode_path(self):
        client = FakeClient('/')
        client.add_success_response('yes',)
        transport = RemoteTransport('bzr://localhost/', _client=client)
        filename = u'/hell\u00d8'.encode('utf8')
        result = transport.has(filename)
        self.assertEqual(
            [('call', 'has', (filename,))],
            client._calls)
        self.assertTrue(result)


class TestRemote(tests.TestCaseWithMemoryTransport):

    def get_branch_format(self):
        reference_bzrdir_format = bzrdir.format_registry.get('default')()
        return reference_bzrdir_format.get_branch_format()

    def get_repo_format(self):
        reference_bzrdir_format = bzrdir.format_registry.get('default')()
        return reference_bzrdir_format.repository_format

    def assertFinished(self, fake_client):
        """Assert that all of a FakeClient's expected calls have occurred."""
        fake_client.finished_test()


class Test_ClientMedium_remote_path_from_transport(tests.TestCase):
    """Tests for the behaviour of client_medium.remote_path_from_transport."""

    def assertRemotePath(self, expected, client_base, transport_base):
        """Assert that the result of
        SmartClientMedium.remote_path_from_transport is the expected value for
        a given client_base and transport_base.
        """
        client_medium = medium.SmartClientMedium(client_base)
        transport = get_transport(transport_base)
        result = client_medium.remote_path_from_transport(transport)
        self.assertEqual(expected, result)

    def test_remote_path_from_transport(self):
        """SmartClientMedium.remote_path_from_transport calculates a URL for
        the given transport relative to the root of the client base URL.
        """
        self.assertRemotePath('xyz/', 'bzr://host/path', 'bzr://host/xyz')
        self.assertRemotePath(
            'path/xyz/', 'bzr://host/path', 'bzr://host/path/xyz')

    def assertRemotePathHTTP(self, expected, transport_base, relpath):
        """Assert that the result of
        HttpTransportBase.remote_path_from_transport is the expected value for
        a given transport_base and relpath of that transport.  (Note that
        HttpTransportBase is a subclass of SmartClientMedium)
        """
        base_transport = get_transport(transport_base)
        client_medium = base_transport.get_smart_medium()
        cloned_transport = base_transport.clone(relpath)
        result = client_medium.remote_path_from_transport(cloned_transport)
        self.assertEqual(expected, result)

    def test_remote_path_from_transport_http(self):
        """Remote paths for HTTP transports are calculated differently to other
        transports.  They are just relative to the client base, not the root
        directory of the host.
        """
        for scheme in ['http:', 'https:', 'bzr+http:', 'bzr+https:']:
            self.assertRemotePathHTTP(
                '../xyz/', scheme + '//host/path', '../xyz/')
            self.assertRemotePathHTTP(
                'xyz/', scheme + '//host/path', 'xyz/')


class Test_ClientMedium_remote_is_at_least(tests.TestCase):
    """Tests for the behaviour of client_medium.remote_is_at_least."""

    def test_initially_unlimited(self):
        """A fresh medium assumes that the remote side supports all
        versions.
        """
        client_medium = medium.SmartClientMedium('dummy base')
        self.assertFalse(client_medium._is_remote_before((99, 99)))

    def test__remember_remote_is_before(self):
        """Calling _remember_remote_is_before ratchets down the known remote
        version.
        """
        client_medium = medium.SmartClientMedium('dummy base')
        # Mark the remote side as being less than 1.6.  The remote side may
        # still be 1.5.
        client_medium._remember_remote_is_before((1, 6))
        self.assertTrue(client_medium._is_remote_before((1, 6)))
        self.assertFalse(client_medium._is_remote_before((1, 5)))
        # Calling _remember_remote_is_before again with a lower value works.
        client_medium._remember_remote_is_before((1, 5))
        self.assertTrue(client_medium._is_remote_before((1, 5)))
        # You cannot call _remember_remote_is_before with a larger value.
        self.assertRaises(
            AssertionError, client_medium._remember_remote_is_before, (1, 9))


class TestBzrDirCloningMetaDir(TestRemote):

    def test_backwards_compat(self):
        self.setup_smart_server_with_call_log()
        a_dir = self.make_bzrdir('.')
        self.reset_smart_call_log()
        verb = 'BzrDir.cloning_metadir'
        self.disable_verb(verb)
        format = a_dir.cloning_metadir()
        call_count = len([call for call in self.hpss_calls if
            call.call.method == verb])
        self.assertEqual(1, call_count)

    def test_branch_reference(self):
        transport = self.get_transport('quack')
        referenced = self.make_branch('referenced')
        expected = referenced.bzrdir.cloning_metadir()
        client = FakeClient(transport.base)
        client.add_expected_call(
            'BzrDir.cloning_metadir', ('quack/', 'False'),
            'error', ('BranchReference',)),
        client.add_expected_call(
            'BzrDir.open_branchV3', ('quack/',),
            'success', ('ref', self.get_url('referenced'))),
        a_bzrdir = RemoteBzrDir(transport, remote.RemoteBzrDirFormat(),
            _client=client)
        result = a_bzrdir.cloning_metadir()
        # We should have got a control dir matching the referenced branch.
        self.assertEqual(bzrdir.BzrDirMetaFormat1, type(result))
        self.assertEqual(expected._repository_format, result._repository_format)
        self.assertEqual(expected._branch_format, result._branch_format)
        self.assertFinished(client)

    def test_current_server(self):
        transport = self.get_transport('.')
        transport = transport.clone('quack')
        self.make_bzrdir('quack')
        client = FakeClient(transport.base)
        reference_bzrdir_format = bzrdir.format_registry.get('default')()
        control_name = reference_bzrdir_format.network_name()
        client.add_expected_call(
            'BzrDir.cloning_metadir', ('quack/', 'False'),
            'success', (control_name, '', ('branch', ''))),
        a_bzrdir = RemoteBzrDir(transport, remote.RemoteBzrDirFormat(),
            _client=client)
        result = a_bzrdir.cloning_metadir()
        # We should have got a reference control dir with default branch and
        # repository formats.
        # This pokes a little, just to be sure.
        self.assertEqual(bzrdir.BzrDirMetaFormat1, type(result))
        self.assertEqual(None, result._repository_format)
        self.assertEqual(None, result._branch_format)
        self.assertFinished(client)


class TestBzrDirOpen(TestRemote):

    def make_fake_client_and_transport(self, path='quack'):
        transport = MemoryTransport()
        transport.mkdir(path)
        transport = transport.clone(path)
        client = FakeClient(transport.base)
        return client, transport

    def test_absent(self):
        client, transport = self.make_fake_client_and_transport()
        client.add_expected_call(
            'BzrDir.open_2.1', ('quack/',), 'success', ('no',))
        self.assertRaises(errors.NotBranchError, RemoteBzrDir, transport,
                remote.RemoteBzrDirFormat(), _client=client, _force_probe=True)
        self.assertFinished(client)

    def test_present_without_workingtree(self):
        client, transport = self.make_fake_client_and_transport()
        client.add_expected_call(
            'BzrDir.open_2.1', ('quack/',), 'success', ('yes', 'no'))
        bd = RemoteBzrDir(transport, remote.RemoteBzrDirFormat(),
            _client=client, _force_probe=True)
        self.assertIsInstance(bd, RemoteBzrDir)
        self.assertFalse(bd.has_workingtree())
        self.assertRaises(errors.NoWorkingTree, bd.open_workingtree)
        self.assertFinished(client)

    def test_present_with_workingtree(self):
        client, transport = self.make_fake_client_and_transport()
        client.add_expected_call(
            'BzrDir.open_2.1', ('quack/',), 'success', ('yes', 'yes'))
        bd = RemoteBzrDir(transport, remote.RemoteBzrDirFormat(),
            _client=client, _force_probe=True)
        self.assertIsInstance(bd, RemoteBzrDir)
        self.assertTrue(bd.has_workingtree())
        self.assertRaises(errors.NotLocalUrl, bd.open_workingtree)
        self.assertFinished(client)

    def test_backwards_compat(self):
        client, transport = self.make_fake_client_and_transport()
        client.add_expected_call(
            'BzrDir.open_2.1', ('quack/',), 'unknown', ('BzrDir.open_2.1',))
        client.add_expected_call(
            'BzrDir.open', ('quack/',), 'success', ('yes',))
        bd = RemoteBzrDir(transport, remote.RemoteBzrDirFormat(),
            _client=client, _force_probe=True)
        self.assertIsInstance(bd, RemoteBzrDir)
        self.assertFinished(client)


class TestBzrDirOpenBranch(TestRemote):

    def test_backwards_compat(self):
        self.setup_smart_server_with_call_log()
        self.make_branch('.')
        a_dir = BzrDir.open(self.get_url('.'))
        self.reset_smart_call_log()
        verb = 'BzrDir.open_branchV3'
        self.disable_verb(verb)
        format = a_dir.open_branch()
        call_count = len([call for call in self.hpss_calls if
            call.call.method == verb])
        self.assertEqual(1, call_count)

    def test_branch_present(self):
        reference_format = self.get_repo_format()
        network_name = reference_format.network_name()
        branch_network_name = self.get_branch_format().network_name()
        transport = MemoryTransport()
        transport.mkdir('quack')
        transport = transport.clone('quack')
        client = FakeClient(transport.base)
        client.add_expected_call(
            'BzrDir.open_branchV3', ('quack/',),
            'success', ('branch', branch_network_name))
        client.add_expected_call(
            'BzrDir.find_repositoryV3', ('quack/',),
            'success', ('ok', '', 'no', 'no', 'no', network_name))
        client.add_expected_call(
            'Branch.get_stacked_on_url', ('quack/',),
            'error', ('NotStacked',))
        bzrdir = RemoteBzrDir(transport, remote.RemoteBzrDirFormat(),
            _client=client)
        result = bzrdir.open_branch()
        self.assertIsInstance(result, RemoteBranch)
        self.assertEqual(bzrdir, result.bzrdir)
        self.assertFinished(client)

    def test_branch_missing(self):
        transport = MemoryTransport()
        transport.mkdir('quack')
        transport = transport.clone('quack')
        client = FakeClient(transport.base)
        client.add_error_response('nobranch')
        bzrdir = RemoteBzrDir(transport, remote.RemoteBzrDirFormat(),
            _client=client)
        self.assertRaises(errors.NotBranchError, bzrdir.open_branch)
        self.assertEqual(
            [('call', 'BzrDir.open_branchV3', ('quack/',))],
            client._calls)

    def test__get_tree_branch(self):
        # _get_tree_branch is a form of open_branch, but it should only ask for
        # branch opening, not any other network requests.
        calls = []
        def open_branch():
            calls.append("Called")
            return "a-branch"
        transport = MemoryTransport()
        # no requests on the network - catches other api calls being made.
        client = FakeClient(transport.base)
        bzrdir = RemoteBzrDir(transport, remote.RemoteBzrDirFormat(),
            _client=client)
        # patch the open_branch call to record that it was called.
        bzrdir.open_branch = open_branch
        self.assertEqual((None, "a-branch"), bzrdir._get_tree_branch())
        self.assertEqual(["Called"], calls)
        self.assertEqual([], client._calls)

    def test_url_quoting_of_path(self):
        # Relpaths on the wire should not be URL-escaped.  So "~" should be
        # transmitted as "~", not "%7E".
        transport = RemoteTCPTransport('bzr://localhost/~hello/')
        client = FakeClient(transport.base)
        reference_format = self.get_repo_format()
        network_name = reference_format.network_name()
        branch_network_name = self.get_branch_format().network_name()
        client.add_expected_call(
            'BzrDir.open_branchV3', ('~hello/',),
            'success', ('branch', branch_network_name))
        client.add_expected_call(
            'BzrDir.find_repositoryV3', ('~hello/',),
            'success', ('ok', '', 'no', 'no', 'no', network_name))
        client.add_expected_call(
            'Branch.get_stacked_on_url', ('~hello/',),
            'error', ('NotStacked',))
        bzrdir = RemoteBzrDir(transport, remote.RemoteBzrDirFormat(),
            _client=client)
        result = bzrdir.open_branch()
        self.assertFinished(client)

    def check_open_repository(self, rich_root, subtrees, external_lookup='no'):
        reference_format = self.get_repo_format()
        network_name = reference_format.network_name()
        transport = MemoryTransport()
        transport.mkdir('quack')
        transport = transport.clone('quack')
        if rich_root:
            rich_response = 'yes'
        else:
            rich_response = 'no'
        if subtrees:
            subtree_response = 'yes'
        else:
            subtree_response = 'no'
        client = FakeClient(transport.base)
        client.add_success_response(
            'ok', '', rich_response, subtree_response, external_lookup,
            network_name)
        bzrdir = RemoteBzrDir(transport, remote.RemoteBzrDirFormat(),
            _client=client)
        result = bzrdir.open_repository()
        self.assertEqual(
            [('call', 'BzrDir.find_repositoryV3', ('quack/',))],
            client._calls)
        self.assertIsInstance(result, RemoteRepository)
        self.assertEqual(bzrdir, result.bzrdir)
        self.assertEqual(rich_root, result._format.rich_root_data)
        self.assertEqual(subtrees, result._format.supports_tree_reference)

    def test_open_repository_sets_format_attributes(self):
        self.check_open_repository(True, True)
        self.check_open_repository(False, True)
        self.check_open_repository(True, False)
        self.check_open_repository(False, False)
        self.check_open_repository(False, False, 'yes')

    def test_old_server(self):
        """RemoteBzrDirFormat should fail to probe if the server version is too
        old.
        """
        self.assertRaises(errors.NotBranchError,
            RemoteBzrDirFormat.probe_transport, OldServerTransport())


class TestBzrDirCreateBranch(TestRemote):

    def test_backwards_compat(self):
        self.setup_smart_server_with_call_log()
        repo = self.make_repository('.')
        self.reset_smart_call_log()
        self.disable_verb('BzrDir.create_branch')
        branch = repo.bzrdir.create_branch()
        create_branch_call_count = len([call for call in self.hpss_calls if
            call.call.method == 'BzrDir.create_branch'])
        self.assertEqual(1, create_branch_call_count)

    def test_current_server(self):
        transport = self.get_transport('.')
        transport = transport.clone('quack')
        self.make_repository('quack')
        client = FakeClient(transport.base)
        reference_bzrdir_format = bzrdir.format_registry.get('default')()
        reference_format = reference_bzrdir_format.get_branch_format()
        network_name = reference_format.network_name()
        reference_repo_fmt = reference_bzrdir_format.repository_format
        reference_repo_name = reference_repo_fmt.network_name()
        client.add_expected_call(
            'BzrDir.create_branch', ('quack/', network_name),
            'success', ('ok', network_name, '', 'no', 'no', 'yes',
            reference_repo_name))
        a_bzrdir = RemoteBzrDir(transport, remote.RemoteBzrDirFormat(),
            _client=client)
        branch = a_bzrdir.create_branch()
        # We should have got a remote branch
        self.assertIsInstance(branch, remote.RemoteBranch)
        # its format should have the settings from the response
        format = branch._format
        self.assertEqual(network_name, format.network_name())


class TestBzrDirCreateRepository(TestRemote):

    def test_backwards_compat(self):
        self.setup_smart_server_with_call_log()
        bzrdir = self.make_bzrdir('.')
        self.reset_smart_call_log()
        self.disable_verb('BzrDir.create_repository')
        repo = bzrdir.create_repository()
        create_repo_call_count = len([call for call in self.hpss_calls if
            call.call.method == 'BzrDir.create_repository'])
        self.assertEqual(1, create_repo_call_count)

    def test_current_server(self):
        transport = self.get_transport('.')
        transport = transport.clone('quack')
        self.make_bzrdir('quack')
        client = FakeClient(transport.base)
        reference_bzrdir_format = bzrdir.format_registry.get('default')()
        reference_format = reference_bzrdir_format.repository_format
        network_name = reference_format.network_name()
        client.add_expected_call(
            'BzrDir.create_repository', ('quack/',
                'Bazaar repository format 2a (needs bzr 1.16 or later)\n',
                'False'),
            'success', ('ok', 'yes', 'yes', 'yes', network_name))
        a_bzrdir = RemoteBzrDir(transport, remote.RemoteBzrDirFormat(),
            _client=client)
        repo = a_bzrdir.create_repository()
        # We should have got a remote repository
        self.assertIsInstance(repo, remote.RemoteRepository)
        # its format should have the settings from the response
        format = repo._format
        self.assertTrue(format.rich_root_data)
        self.assertTrue(format.supports_tree_reference)
        self.assertTrue(format.supports_external_lookups)
        self.assertEqual(network_name, format.network_name())


class TestBzrDirOpenRepository(TestRemote):

    def test_backwards_compat_1_2_3(self):
        # fallback all the way to the first version.
        reference_format = self.get_repo_format()
        network_name = reference_format.network_name()
        server_url = 'bzr://example.com/'
        self.permit_url(server_url)
        client = FakeClient(server_url)
        client.add_unknown_method_response('BzrDir.find_repositoryV3')
        client.add_unknown_method_response('BzrDir.find_repositoryV2')
        client.add_success_response('ok', '', 'no', 'no')
        # A real repository instance will be created to determine the network
        # name.
        client.add_success_response_with_body(
            "Bazaar-NG meta directory, format 1\n", 'ok')
        client.add_success_response_with_body(
            reference_format.get_format_string(), 'ok')
        # PackRepository wants to do a stat
        client.add_success_response('stat', '0', '65535')
        remote_transport = RemoteTransport(server_url + 'quack/', medium=False,
            _client=client)
        bzrdir = RemoteBzrDir(remote_transport, remote.RemoteBzrDirFormat(),
            _client=client)
        repo = bzrdir.open_repository()
        self.assertEqual(
            [('call', 'BzrDir.find_repositoryV3', ('quack/',)),
             ('call', 'BzrDir.find_repositoryV2', ('quack/',)),
             ('call', 'BzrDir.find_repository', ('quack/',)),
             ('call_expecting_body', 'get', ('/quack/.bzr/branch-format',)),
             ('call_expecting_body', 'get', ('/quack/.bzr/repository/format',)),
             ('call', 'stat', ('/quack/.bzr/repository',)),
             ],
            client._calls)
        self.assertEqual(network_name, repo._format.network_name())

    def test_backwards_compat_2(self):
        # fallback to find_repositoryV2
        reference_format = self.get_repo_format()
        network_name = reference_format.network_name()
        server_url = 'bzr://example.com/'
        self.permit_url(server_url)
        client = FakeClient(server_url)
        client.add_unknown_method_response('BzrDir.find_repositoryV3')
        client.add_success_response('ok', '', 'no', 'no', 'no')
        # A real repository instance will be created to determine the network
        # name.
        client.add_success_response_with_body(
            "Bazaar-NG meta directory, format 1\n", 'ok')
        client.add_success_response_with_body(
            reference_format.get_format_string(), 'ok')
        # PackRepository wants to do a stat
        client.add_success_response('stat', '0', '65535')
        remote_transport = RemoteTransport(server_url + 'quack/', medium=False,
            _client=client)
        bzrdir = RemoteBzrDir(remote_transport, remote.RemoteBzrDirFormat(),
            _client=client)
        repo = bzrdir.open_repository()
        self.assertEqual(
            [('call', 'BzrDir.find_repositoryV3', ('quack/',)),
             ('call', 'BzrDir.find_repositoryV2', ('quack/',)),
             ('call_expecting_body', 'get', ('/quack/.bzr/branch-format',)),
             ('call_expecting_body', 'get', ('/quack/.bzr/repository/format',)),
             ('call', 'stat', ('/quack/.bzr/repository',)),
             ],
            client._calls)
        self.assertEqual(network_name, repo._format.network_name())

    def test_current_server(self):
        reference_format = self.get_repo_format()
        network_name = reference_format.network_name()
        transport = MemoryTransport()
        transport.mkdir('quack')
        transport = transport.clone('quack')
        client = FakeClient(transport.base)
        client.add_success_response('ok', '', 'no', 'no', 'no', network_name)
        bzrdir = RemoteBzrDir(transport, remote.RemoteBzrDirFormat(),
            _client=client)
        repo = bzrdir.open_repository()
        self.assertEqual(
            [('call', 'BzrDir.find_repositoryV3', ('quack/',))],
            client._calls)
        self.assertEqual(network_name, repo._format.network_name())


class TestBzrDirFormatInitializeEx(TestRemote):

    def test_success(self):
        """Simple test for typical successful call."""
        fmt = bzrdir.RemoteBzrDirFormat()
        default_format_name = BzrDirFormat.get_default_format().network_name()
        transport = self.get_transport()
        client = FakeClient(transport.base)
        client.add_expected_call(
            'BzrDirFormat.initialize_ex_1.16',
                (default_format_name, 'path', 'False', 'False', 'False', '',
                 '', '', '', 'False'),
            'success',
                ('.', 'no', 'no', 'yes', 'repo fmt', 'repo bzrdir fmt',
                 'bzrdir fmt', 'False', '', '', 'repo lock token'))
        # XXX: It would be better to call fmt.initialize_on_transport_ex, but
        # it's currently hard to test that without supplying a real remote
        # transport connected to a real server.
        result = fmt._initialize_on_transport_ex_rpc(client, 'path',
            transport, False, False, False, None, None, None, None, False)
        self.assertFinished(client)

    def test_error(self):
        """Error responses are translated, e.g. 'PermissionDenied' raises the
        corresponding error from the client.
        """
        fmt = bzrdir.RemoteBzrDirFormat()
        default_format_name = BzrDirFormat.get_default_format().network_name()
        transport = self.get_transport()
        client = FakeClient(transport.base)
        client.add_expected_call(
            'BzrDirFormat.initialize_ex_1.16',
                (default_format_name, 'path', 'False', 'False', 'False', '',
                 '', '', '', 'False'),
            'error',
                ('PermissionDenied', 'path', 'extra info'))
        # XXX: It would be better to call fmt.initialize_on_transport_ex, but
        # it's currently hard to test that without supplying a real remote
        # transport connected to a real server.
        err = self.assertRaises(errors.PermissionDenied,
            fmt._initialize_on_transport_ex_rpc, client, 'path', transport,
            False, False, False, None, None, None, None, False)
        self.assertEqual('path', err.path)
        self.assertEqual(': extra info', err.extra)
        self.assertFinished(client)

    def test_error_from_real_server(self):
        """Integration test for error translation."""
        transport = self.make_smart_server('foo')
        transport = transport.clone('no-such-path')
        fmt = bzrdir.RemoteBzrDirFormat()
        err = self.assertRaises(errors.NoSuchFile,
            fmt.initialize_on_transport_ex, transport, create_prefix=False)


class OldSmartClient(object):
    """A fake smart client for test_old_version that just returns a version one
    response to the 'hello' (query version) command.
    """

    def get_request(self):
        input_file = StringIO('ok\x011\n')
        output_file = StringIO()
        client_medium = medium.SmartSimplePipesClientMedium(
            input_file, output_file)
        return medium.SmartClientStreamMediumRequest(client_medium)

    def protocol_version(self):
        return 1


class OldServerTransport(object):
    """A fake transport for test_old_server that reports it's smart server
    protocol version as version one.
    """

    def __init__(self):
        self.base = 'fake:'

    def get_smart_client(self):
        return OldSmartClient()


class RemoteBzrDirTestCase(TestRemote):

    def make_remote_bzrdir(self, transport, client):
        """Make a RemotebzrDir using 'client' as the _client."""
        return RemoteBzrDir(transport, remote.RemoteBzrDirFormat(),
            _client=client)


class RemoteBranchTestCase(RemoteBzrDirTestCase):

    def lock_remote_branch(self, branch):
        """Trick a RemoteBranch into thinking it is locked."""
        branch._lock_mode = 'w'
        branch._lock_count = 2
        branch._lock_token = 'branch token'
        branch._repo_lock_token = 'repo token'
        branch.repository._lock_mode = 'w'
        branch.repository._lock_count = 2
        branch.repository._lock_token = 'repo token'

    def make_remote_branch(self, transport, client):
        """Make a RemoteBranch using 'client' as its _SmartClient.

        A RemoteBzrDir and RemoteRepository will also be created to fill out
        the RemoteBranch, albeit with stub values for some of their attributes.
        """
        # we do not want bzrdir to make any remote calls, so use False as its
        # _client.  If it tries to make a remote call, this will fail
        # immediately.
        bzrdir = self.make_remote_bzrdir(transport, False)
        repo = RemoteRepository(bzrdir, None, _client=client)
        branch_format = self.get_branch_format()
        format = RemoteBranchFormat(network_name=branch_format.network_name())
        return RemoteBranch(bzrdir, repo, _client=client, format=format)


class TestBranchGetParent(RemoteBranchTestCase):

    def test_no_parent(self):
        # in an empty branch we decode the response properly
        transport = MemoryTransport()
        client = FakeClient(transport.base)
        client.add_expected_call(
            'Branch.get_stacked_on_url', ('quack/',),
            'error', ('NotStacked',))
        client.add_expected_call(
            'Branch.get_parent', ('quack/',),
            'success', ('',))
        transport.mkdir('quack')
        transport = transport.clone('quack')
        branch = self.make_remote_branch(transport, client)
        result = branch.get_parent()
        self.assertFinished(client)
        self.assertEqual(None, result)

    def test_parent_relative(self):
        transport = MemoryTransport()
        client = FakeClient(transport.base)
        client.add_expected_call(
            'Branch.get_stacked_on_url', ('kwaak/',),
            'error', ('NotStacked',))
        client.add_expected_call(
            'Branch.get_parent', ('kwaak/',),
            'success', ('../foo/',))
        transport.mkdir('kwaak')
        transport = transport.clone('kwaak')
        branch = self.make_remote_branch(transport, client)
        result = branch.get_parent()
        self.assertEqual(transport.clone('../foo').base, result)

    def test_parent_absolute(self):
        transport = MemoryTransport()
        client = FakeClient(transport.base)
        client.add_expected_call(
            'Branch.get_stacked_on_url', ('kwaak/',),
            'error', ('NotStacked',))
        client.add_expected_call(
            'Branch.get_parent', ('kwaak/',),
            'success', ('http://foo/',))
        transport.mkdir('kwaak')
        transport = transport.clone('kwaak')
        branch = self.make_remote_branch(transport, client)
        result = branch.get_parent()
        self.assertEqual('http://foo/', result)
        self.assertFinished(client)


class TestBranchSetParentLocation(RemoteBranchTestCase):

    def test_no_parent(self):
        # We call the verb when setting parent to None
        transport = MemoryTransport()
        client = FakeClient(transport.base)
        client.add_expected_call(
            'Branch.get_stacked_on_url', ('quack/',),
            'error', ('NotStacked',))
        client.add_expected_call(
            'Branch.set_parent_location', ('quack/', 'b', 'r', ''),
            'success', ())
        transport.mkdir('quack')
        transport = transport.clone('quack')
        branch = self.make_remote_branch(transport, client)
        branch._lock_token = 'b'
        branch._repo_lock_token = 'r'
        branch._set_parent_location(None)
        self.assertFinished(client)

    def test_parent(self):
        transport = MemoryTransport()
        client = FakeClient(transport.base)
        client.add_expected_call(
            'Branch.get_stacked_on_url', ('kwaak/',),
            'error', ('NotStacked',))
        client.add_expected_call(
            'Branch.set_parent_location', ('kwaak/', 'b', 'r', 'foo'),
            'success', ())
        transport.mkdir('kwaak')
        transport = transport.clone('kwaak')
        branch = self.make_remote_branch(transport, client)
        branch._lock_token = 'b'
        branch._repo_lock_token = 'r'
        branch._set_parent_location('foo')
        self.assertFinished(client)

    def test_backwards_compat(self):
        self.setup_smart_server_with_call_log()
        branch = self.make_branch('.')
        self.reset_smart_call_log()
        verb = 'Branch.set_parent_location'
        self.disable_verb(verb)
        branch.set_parent('http://foo/')
        self.assertLength(12, self.hpss_calls)


class TestBranchGetTagsBytes(RemoteBranchTestCase):

    def test_backwards_compat(self):
        self.setup_smart_server_with_call_log()
        branch = self.make_branch('.')
        self.reset_smart_call_log()
        verb = 'Branch.get_tags_bytes'
        self.disable_verb(verb)
        branch.tags.get_tag_dict()
        call_count = len([call for call in self.hpss_calls if
            call.call.method == verb])
        self.assertEqual(1, call_count)

    def test_trivial(self):
        transport = MemoryTransport()
        client = FakeClient(transport.base)
        client.add_expected_call(
            'Branch.get_stacked_on_url', ('quack/',),
            'error', ('NotStacked',))
        client.add_expected_call(
            'Branch.get_tags_bytes', ('quack/',),
            'success', ('',))
        transport.mkdir('quack')
        transport = transport.clone('quack')
        branch = self.make_remote_branch(transport, client)
        result = branch.tags.get_tag_dict()
        self.assertFinished(client)
        self.assertEqual({}, result)


class TestBranchSetTagsBytes(RemoteBranchTestCase):

    def test_trivial(self):
        transport = MemoryTransport()
        client = FakeClient(transport.base)
        client.add_expected_call(
            'Branch.get_stacked_on_url', ('quack/',),
            'error', ('NotStacked',))
        client.add_expected_call(
            'Branch.set_tags_bytes', ('quack/', 'branch token', 'repo token'),
            'success', ('',))
        transport.mkdir('quack')
        transport = transport.clone('quack')
        branch = self.make_remote_branch(transport, client)
        self.lock_remote_branch(branch)
        branch._set_tags_bytes('tags bytes')
        self.assertFinished(client)
        self.assertEqual('tags bytes', client._calls[-1][-1])

    def test_backwards_compatible(self):
        transport = MemoryTransport()
        client = FakeClient(transport.base)
        client.add_expected_call(
            'Branch.get_stacked_on_url', ('quack/',),
            'error', ('NotStacked',))
        client.add_expected_call(
            'Branch.set_tags_bytes', ('quack/', 'branch token', 'repo token'),
            'unknown', ('Branch.set_tags_bytes',))
        transport.mkdir('quack')
        transport = transport.clone('quack')
        branch = self.make_remote_branch(transport, client)
        self.lock_remote_branch(branch)
        class StubRealBranch(object):
            def __init__(self):
                self.calls = []
            def _set_tags_bytes(self, bytes):
                self.calls.append(('set_tags_bytes', bytes))
        real_branch = StubRealBranch()
        branch._real_branch = real_branch
        branch._set_tags_bytes('tags bytes')
        # Call a second time, to exercise the 'remote version already inferred'
        # code path.
        branch._set_tags_bytes('tags bytes')
        self.assertFinished(client)
        self.assertEqual(
            [('set_tags_bytes', 'tags bytes')] * 2, real_branch.calls)


class TestBranchLastRevisionInfo(RemoteBranchTestCase):

    def test_empty_branch(self):
        # in an empty branch we decode the response properly
        transport = MemoryTransport()
        client = FakeClient(transport.base)
        client.add_expected_call(
            'Branch.get_stacked_on_url', ('quack/',),
            'error', ('NotStacked',))
        client.add_expected_call(
            'Branch.last_revision_info', ('quack/',),
            'success', ('ok', '0', 'null:'))
        transport.mkdir('quack')
        transport = transport.clone('quack')
        branch = self.make_remote_branch(transport, client)
        result = branch.last_revision_info()
        self.assertFinished(client)
        self.assertEqual((0, NULL_REVISION), result)

    def test_non_empty_branch(self):
        # in a non-empty branch we also decode the response properly
        revid = u'\xc8'.encode('utf8')
        transport = MemoryTransport()
        client = FakeClient(transport.base)
        client.add_expected_call(
            'Branch.get_stacked_on_url', ('kwaak/',),
            'error', ('NotStacked',))
        client.add_expected_call(
            'Branch.last_revision_info', ('kwaak/',),
            'success', ('ok', '2', revid))
        transport.mkdir('kwaak')
        transport = transport.clone('kwaak')
        branch = self.make_remote_branch(transport, client)
        result = branch.last_revision_info()
        self.assertEqual((2, revid), result)


class TestBranch_get_stacked_on_url(TestRemote):
    """Test Branch._get_stacked_on_url rpc"""

    def test_get_stacked_on_invalid_url(self):
        # test that asking for a stacked on url the server can't access works.
        # This isn't perfect, but then as we're in the same process there
        # really isn't anything we can do to be 100% sure that the server
        # doesn't just open in - this test probably needs to be rewritten using
        # a spawn()ed server.
        stacked_branch = self.make_branch('stacked', format='1.9')
        memory_branch = self.make_branch('base', format='1.9')
        vfs_url = self.get_vfs_only_url('base')
        stacked_branch.set_stacked_on_url(vfs_url)
        transport = stacked_branch.bzrdir.root_transport
        client = FakeClient(transport.base)
        client.add_expected_call(
            'Branch.get_stacked_on_url', ('stacked/',),
            'success', ('ok', vfs_url))
        # XXX: Multiple calls are bad, this second call documents what is
        # today.
        client.add_expected_call(
            'Branch.get_stacked_on_url', ('stacked/',),
            'success', ('ok', vfs_url))
        bzrdir = RemoteBzrDir(transport, remote.RemoteBzrDirFormat(),
            _client=client)
        repo_fmt = remote.RemoteRepositoryFormat()
        repo_fmt._custom_format = stacked_branch.repository._format
        branch = RemoteBranch(bzrdir, RemoteRepository(bzrdir, repo_fmt),
            _client=client)
        result = branch.get_stacked_on_url()
        self.assertEqual(vfs_url, result)

    def test_backwards_compatible(self):
        # like with bzr1.6 with no Branch.get_stacked_on_url rpc
        base_branch = self.make_branch('base', format='1.6')
        stacked_branch = self.make_branch('stacked', format='1.6')
        stacked_branch.set_stacked_on_url('../base')
        client = FakeClient(self.get_url())
        branch_network_name = self.get_branch_format().network_name()
        client.add_expected_call(
            'BzrDir.open_branchV3', ('stacked/',),
            'success', ('branch', branch_network_name))
        client.add_expected_call(
            'BzrDir.find_repositoryV3', ('stacked/',),
            'success', ('ok', '', 'no', 'no', 'yes',
                stacked_branch.repository._format.network_name()))
        # called twice, once from constructor and then again by us
        client.add_expected_call(
            'Branch.get_stacked_on_url', ('stacked/',),
            'unknown', ('Branch.get_stacked_on_url',))
        client.add_expected_call(
            'Branch.get_stacked_on_url', ('stacked/',),
            'unknown', ('Branch.get_stacked_on_url',))
        # this will also do vfs access, but that goes direct to the transport
        # and isn't seen by the FakeClient.
        bzrdir = RemoteBzrDir(self.get_transport('stacked'),
            remote.RemoteBzrDirFormat(), _client=client)
        branch = bzrdir.open_branch()
        result = branch.get_stacked_on_url()
        self.assertEqual('../base', result)
        self.assertFinished(client)
        # it's in the fallback list both for the RemoteRepository and its vfs
        # repository
        self.assertEqual(1, len(branch.repository._fallback_repositories))
        self.assertEqual(1,
            len(branch.repository._real_repository._fallback_repositories))

    def test_get_stacked_on_real_branch(self):
        base_branch = self.make_branch('base', format='1.6')
        stacked_branch = self.make_branch('stacked', format='1.6')
        stacked_branch.set_stacked_on_url('../base')
        reference_format = self.get_repo_format()
        network_name = reference_format.network_name()
        client = FakeClient(self.get_url())
        branch_network_name = self.get_branch_format().network_name()
        client.add_expected_call(
            'BzrDir.open_branchV3', ('stacked/',),
            'success', ('branch', branch_network_name))
        client.add_expected_call(
            'BzrDir.find_repositoryV3', ('stacked/',),
            'success', ('ok', '', 'no', 'no', 'yes', network_name))
        # called twice, once from constructor and then again by us
        client.add_expected_call(
            'Branch.get_stacked_on_url', ('stacked/',),
            'success', ('ok', '../base'))
        client.add_expected_call(
            'Branch.get_stacked_on_url', ('stacked/',),
            'success', ('ok', '../base'))
        bzrdir = RemoteBzrDir(self.get_transport('stacked'),
            remote.RemoteBzrDirFormat(), _client=client)
        branch = bzrdir.open_branch()
        result = branch.get_stacked_on_url()
        self.assertEqual('../base', result)
        self.assertFinished(client)
        # it's in the fallback list both for the RemoteRepository.
        self.assertEqual(1, len(branch.repository._fallback_repositories))
        # And we haven't had to construct a real repository.
        self.assertEqual(None, branch.repository._real_repository)


class TestBranchSetLastRevision(RemoteBranchTestCase):

    def test_set_empty(self):
        # set_revision_history([]) is translated to calling
        # Branch.set_last_revision(path, '') on the wire.
        transport = MemoryTransport()
        transport.mkdir('branch')
        transport = transport.clone('branch')

        client = FakeClient(transport.base)
        client.add_expected_call(
            'Branch.get_stacked_on_url', ('branch/',),
            'error', ('NotStacked',))
        client.add_expected_call(
            'Branch.lock_write', ('branch/', '', ''),
            'success', ('ok', 'branch token', 'repo token'))
        client.add_expected_call(
            'Branch.last_revision_info',
            ('branch/',),
            'success', ('ok', '0', 'null:'))
        client.add_expected_call(
            'Branch.set_last_revision', ('branch/', 'branch token', 'repo token', 'null:',),
            'success', ('ok',))
        client.add_expected_call(
            'Branch.unlock', ('branch/', 'branch token', 'repo token'),
            'success', ('ok',))
        branch = self.make_remote_branch(transport, client)
        # This is a hack to work around the problem that RemoteBranch currently
        # unnecessarily invokes _ensure_real upon a call to lock_write.
        branch._ensure_real = lambda: None
        branch.lock_write()
        result = branch.set_revision_history([])
        branch.unlock()
        self.assertEqual(None, result)
        self.assertFinished(client)

    def test_set_nonempty(self):
        # set_revision_history([rev-id1, ..., rev-idN]) is translated to calling
        # Branch.set_last_revision(path, rev-idN) on the wire.
        transport = MemoryTransport()
        transport.mkdir('branch')
        transport = transport.clone('branch')

        client = FakeClient(transport.base)
        client.add_expected_call(
            'Branch.get_stacked_on_url', ('branch/',),
            'error', ('NotStacked',))
        client.add_expected_call(
            'Branch.lock_write', ('branch/', '', ''),
            'success', ('ok', 'branch token', 'repo token'))
        client.add_expected_call(
            'Branch.last_revision_info',
            ('branch/',),
            'success', ('ok', '0', 'null:'))
        lines = ['rev-id2']
        encoded_body = bz2.compress('\n'.join(lines))
        client.add_success_response_with_body(encoded_body, 'ok')
        client.add_expected_call(
            'Branch.set_last_revision', ('branch/', 'branch token', 'repo token', 'rev-id2',),
            'success', ('ok',))
        client.add_expected_call(
            'Branch.unlock', ('branch/', 'branch token', 'repo token'),
            'success', ('ok',))
        branch = self.make_remote_branch(transport, client)
        # This is a hack to work around the problem that RemoteBranch currently
        # unnecessarily invokes _ensure_real upon a call to lock_write.
        branch._ensure_real = lambda: None
        # Lock the branch, reset the record of remote calls.
        branch.lock_write()
        result = branch.set_revision_history(['rev-id1', 'rev-id2'])
        branch.unlock()
        self.assertEqual(None, result)
        self.assertFinished(client)

    def test_no_such_revision(self):
        transport = MemoryTransport()
        transport.mkdir('branch')
        transport = transport.clone('branch')
        # A response of 'NoSuchRevision' is translated into an exception.
        client = FakeClient(transport.base)
        client.add_expected_call(
            'Branch.get_stacked_on_url', ('branch/',),
            'error', ('NotStacked',))
        client.add_expected_call(
            'Branch.lock_write', ('branch/', '', ''),
            'success', ('ok', 'branch token', 'repo token'))
        client.add_expected_call(
            'Branch.last_revision_info',
            ('branch/',),
            'success', ('ok', '0', 'null:'))
        # get_graph calls to construct the revision history, for the set_rh
        # hook
        lines = ['rev-id']
        encoded_body = bz2.compress('\n'.join(lines))
        client.add_success_response_with_body(encoded_body, 'ok')
        client.add_expected_call(
            'Branch.set_last_revision', ('branch/', 'branch token', 'repo token', 'rev-id',),
            'error', ('NoSuchRevision', 'rev-id'))
        client.add_expected_call(
            'Branch.unlock', ('branch/', 'branch token', 'repo token'),
            'success', ('ok',))

        branch = self.make_remote_branch(transport, client)
        branch.lock_write()
        self.assertRaises(
            errors.NoSuchRevision, branch.set_revision_history, ['rev-id'])
        branch.unlock()
        self.assertFinished(client)

    def test_tip_change_rejected(self):
        """TipChangeRejected responses cause a TipChangeRejected exception to
        be raised.
        """
        transport = MemoryTransport()
        transport.mkdir('branch')
        transport = transport.clone('branch')
        client = FakeClient(transport.base)
        rejection_msg_unicode = u'rejection message\N{INTERROBANG}'
        rejection_msg_utf8 = rejection_msg_unicode.encode('utf8')
        client.add_expected_call(
            'Branch.get_stacked_on_url', ('branch/',),
            'error', ('NotStacked',))
        client.add_expected_call(
            'Branch.lock_write', ('branch/', '', ''),
            'success', ('ok', 'branch token', 'repo token'))
        client.add_expected_call(
            'Branch.last_revision_info',
            ('branch/',),
            'success', ('ok', '0', 'null:'))
        lines = ['rev-id']
        encoded_body = bz2.compress('\n'.join(lines))
        client.add_success_response_with_body(encoded_body, 'ok')
        client.add_expected_call(
            'Branch.set_last_revision', ('branch/', 'branch token', 'repo token', 'rev-id',),
            'error', ('TipChangeRejected', rejection_msg_utf8))
        client.add_expected_call(
            'Branch.unlock', ('branch/', 'branch token', 'repo token'),
            'success', ('ok',))
        branch = self.make_remote_branch(transport, client)
        branch._ensure_real = lambda: None
        branch.lock_write()
        # The 'TipChangeRejected' error response triggered by calling
        # set_revision_history causes a TipChangeRejected exception.
        err = self.assertRaises(
            errors.TipChangeRejected, branch.set_revision_history, ['rev-id'])
        # The UTF-8 message from the response has been decoded into a unicode
        # object.
        self.assertIsInstance(err.msg, unicode)
        self.assertEqual(rejection_msg_unicode, err.msg)
        branch.unlock()
        self.assertFinished(client)


class TestBranchSetLastRevisionInfo(RemoteBranchTestCase):

    def test_set_last_revision_info(self):
        # set_last_revision_info(num, 'rev-id') is translated to calling
        # Branch.set_last_revision_info(num, 'rev-id') on the wire.
        transport = MemoryTransport()
        transport.mkdir('branch')
        transport = transport.clone('branch')
        client = FakeClient(transport.base)
        # get_stacked_on_url
        client.add_error_response('NotStacked')
        # lock_write
        client.add_success_response('ok', 'branch token', 'repo token')
        # query the current revision
        client.add_success_response('ok', '0', 'null:')
        # set_last_revision
        client.add_success_response('ok')
        # unlock
        client.add_success_response('ok')

        branch = self.make_remote_branch(transport, client)
        # Lock the branch, reset the record of remote calls.
        branch.lock_write()
        client._calls = []
        result = branch.set_last_revision_info(1234, 'a-revision-id')
        self.assertEqual(
            [('call', 'Branch.last_revision_info', ('branch/',)),
             ('call', 'Branch.set_last_revision_info',
                ('branch/', 'branch token', 'repo token',
                 '1234', 'a-revision-id'))],
            client._calls)
        self.assertEqual(None, result)

    def test_no_such_revision(self):
        # A response of 'NoSuchRevision' is translated into an exception.
        transport = MemoryTransport()
        transport.mkdir('branch')
        transport = transport.clone('branch')
        client = FakeClient(transport.base)
        # get_stacked_on_url
        client.add_error_response('NotStacked')
        # lock_write
        client.add_success_response('ok', 'branch token', 'repo token')
        # set_last_revision
        client.add_error_response('NoSuchRevision', 'revid')
        # unlock
        client.add_success_response('ok')

        branch = self.make_remote_branch(transport, client)
        # Lock the branch, reset the record of remote calls.
        branch.lock_write()
        client._calls = []

        self.assertRaises(
            errors.NoSuchRevision, branch.set_last_revision_info, 123, 'revid')
        branch.unlock()

    def test_backwards_compatibility(self):
        """If the server does not support the Branch.set_last_revision_info
        verb (which is new in 1.4), then the client falls back to VFS methods.
        """
        # This test is a little messy.  Unlike most tests in this file, it
        # doesn't purely test what a Remote* object sends over the wire, and
        # how it reacts to responses from the wire.  It instead relies partly
        # on asserting that the RemoteBranch will call
        # self._real_branch.set_last_revision_info(...).

        # First, set up our RemoteBranch with a FakeClient that raises
        # UnknownSmartMethod, and a StubRealBranch that logs how it is called.
        transport = MemoryTransport()
        transport.mkdir('branch')
        transport = transport.clone('branch')
        client = FakeClient(transport.base)
        client.add_expected_call(
            'Branch.get_stacked_on_url', ('branch/',),
            'error', ('NotStacked',))
        client.add_expected_call(
            'Branch.last_revision_info',
            ('branch/',),
            'success', ('ok', '0', 'null:'))
        client.add_expected_call(
            'Branch.set_last_revision_info',
            ('branch/', 'branch token', 'repo token', '1234', 'a-revision-id',),
            'unknown', 'Branch.set_last_revision_info')

        branch = self.make_remote_branch(transport, client)
        class StubRealBranch(object):
            def __init__(self):
                self.calls = []
            def set_last_revision_info(self, revno, revision_id):
                self.calls.append(
                    ('set_last_revision_info', revno, revision_id))
            def _clear_cached_state(self):
                pass
        real_branch = StubRealBranch()
        branch._real_branch = real_branch
        self.lock_remote_branch(branch)

        # Call set_last_revision_info, and verify it behaved as expected.
        result = branch.set_last_revision_info(1234, 'a-revision-id')
        self.assertEqual(
            [('set_last_revision_info', 1234, 'a-revision-id')],
            real_branch.calls)
        self.assertFinished(client)

    def test_unexpected_error(self):
        # If the server sends an error the client doesn't understand, it gets
        # turned into an UnknownErrorFromSmartServer, which is presented as a
        # non-internal error to the user.
        transport = MemoryTransport()
        transport.mkdir('branch')
        transport = transport.clone('branch')
        client = FakeClient(transport.base)
        # get_stacked_on_url
        client.add_error_response('NotStacked')
        # lock_write
        client.add_success_response('ok', 'branch token', 'repo token')
        # set_last_revision
        client.add_error_response('UnexpectedError')
        # unlock
        client.add_success_response('ok')

        branch = self.make_remote_branch(transport, client)
        # Lock the branch, reset the record of remote calls.
        branch.lock_write()
        client._calls = []

        err = self.assertRaises(
            errors.UnknownErrorFromSmartServer,
            branch.set_last_revision_info, 123, 'revid')
        self.assertEqual(('UnexpectedError',), err.error_tuple)
        branch.unlock()

    def test_tip_change_rejected(self):
        """TipChangeRejected responses cause a TipChangeRejected exception to
        be raised.
        """
        transport = MemoryTransport()
        transport.mkdir('branch')
        transport = transport.clone('branch')
        client = FakeClient(transport.base)
        # get_stacked_on_url
        client.add_error_response('NotStacked')
        # lock_write
        client.add_success_response('ok', 'branch token', 'repo token')
        # set_last_revision
        client.add_error_response('TipChangeRejected', 'rejection message')
        # unlock
        client.add_success_response('ok')

        branch = self.make_remote_branch(transport, client)
        # Lock the branch, reset the record of remote calls.
        branch.lock_write()
        self.addCleanup(branch.unlock)
        client._calls = []

        # The 'TipChangeRejected' error response triggered by calling
        # set_last_revision_info causes a TipChangeRejected exception.
        err = self.assertRaises(
            errors.TipChangeRejected,
            branch.set_last_revision_info, 123, 'revid')
        self.assertEqual('rejection message', err.msg)


class TestBranchGetSetConfig(RemoteBranchTestCase):

    def test_get_branch_conf(self):
        # in an empty branch we decode the response properly
        client = FakeClient()
        client.add_expected_call(
            'Branch.get_stacked_on_url', ('memory:///',),
            'error', ('NotStacked',),)
        client.add_success_response_with_body('# config file body', 'ok')
        transport = MemoryTransport()
        branch = self.make_remote_branch(transport, client)
        config = branch.get_config()
        config.has_explicit_nickname()
        self.assertEqual(
            [('call', 'Branch.get_stacked_on_url', ('memory:///',)),
             ('call_expecting_body', 'Branch.get_config_file', ('memory:///',))],
            client._calls)

    def test_get_multi_line_branch_conf(self):
        # Make sure that multiple-line branch.conf files are supported
        #
        # https://bugs.edge.launchpad.net/bzr/+bug/354075
        client = FakeClient()
        client.add_expected_call(
            'Branch.get_stacked_on_url', ('memory:///',),
            'error', ('NotStacked',),)
        client.add_success_response_with_body('a = 1\nb = 2\nc = 3\n', 'ok')
        transport = MemoryTransport()
        branch = self.make_remote_branch(transport, client)
        config = branch.get_config()
        self.assertEqual(u'2', config.get_user_option('b'))

    def test_set_option(self):
        client = FakeClient()
        client.add_expected_call(
            'Branch.get_stacked_on_url', ('memory:///',),
            'error', ('NotStacked',),)
        client.add_expected_call(
            'Branch.lock_write', ('memory:///', '', ''),
            'success', ('ok', 'branch token', 'repo token'))
        client.add_expected_call(
            'Branch.set_config_option', ('memory:///', 'branch token',
            'repo token', 'foo', 'bar', ''),
            'success', ())
        client.add_expected_call(
            'Branch.unlock', ('memory:///', 'branch token', 'repo token'),
            'success', ('ok',))
        transport = MemoryTransport()
        branch = self.make_remote_branch(transport, client)
        branch.lock_write()
        config = branch._get_config()
        config.set_option('foo', 'bar')
        branch.unlock()
        self.assertFinished(client)

    def test_backwards_compat_set_option(self):
        self.setup_smart_server_with_call_log()
        branch = self.make_branch('.')
        verb = 'Branch.set_config_option'
        self.disable_verb(verb)
        branch.lock_write()
        self.addCleanup(branch.unlock)
        self.reset_smart_call_log()
        branch._get_config().set_option('value', 'name')
        self.assertLength(10, self.hpss_calls)
        self.assertEqual('value', branch._get_config().get_option('name'))


class TestBranchLockWrite(RemoteBranchTestCase):

    def test_lock_write_unlockable(self):
        transport = MemoryTransport()
        client = FakeClient(transport.base)
        client.add_expected_call(
            'Branch.get_stacked_on_url', ('quack/',),
            'error', ('NotStacked',),)
        client.add_expected_call(
            'Branch.lock_write', ('quack/', '', ''),
            'error', ('UnlockableTransport',))
        transport.mkdir('quack')
        transport = transport.clone('quack')
        branch = self.make_remote_branch(transport, client)
        self.assertRaises(errors.UnlockableTransport, branch.lock_write)
        self.assertFinished(client)


class TestBzrDirGetSetConfig(RemoteBzrDirTestCase):

    def test__get_config(self):
        client = FakeClient()
        client.add_success_response_with_body('default_stack_on = /\n', 'ok')
        transport = MemoryTransport()
        bzrdir = self.make_remote_bzrdir(transport, client)
        config = bzrdir.get_config()
        self.assertEqual('/', config.get_default_stack_on())
        self.assertEqual(
            [('call_expecting_body', 'BzrDir.get_config_file', ('memory:///',))],
            client._calls)

    def test_set_option_uses_vfs(self):
        self.setup_smart_server_with_call_log()
        bzrdir = self.make_bzrdir('.')
        self.reset_smart_call_log()
        config = bzrdir.get_config()
        config.set_default_stack_on('/')
        self.assertLength(3, self.hpss_calls)

    def test_backwards_compat_get_option(self):
        self.setup_smart_server_with_call_log()
        bzrdir = self.make_bzrdir('.')
        verb = 'BzrDir.get_config_file'
        self.disable_verb(verb)
        self.reset_smart_call_log()
        self.assertEqual(None,
            bzrdir._get_config().get_option('default_stack_on'))
        self.assertLength(3, self.hpss_calls)


class TestTransportIsReadonly(tests.TestCase):

    def test_true(self):
        client = FakeClient()
        client.add_success_response('yes')
        transport = RemoteTransport('bzr://example.com/', medium=False,
                                    _client=client)
        self.assertEqual(True, transport.is_readonly())
        self.assertEqual(
            [('call', 'Transport.is_readonly', ())],
            client._calls)

    def test_false(self):
        client = FakeClient()
        client.add_success_response('no')
        transport = RemoteTransport('bzr://example.com/', medium=False,
                                    _client=client)
        self.assertEqual(False, transport.is_readonly())
        self.assertEqual(
            [('call', 'Transport.is_readonly', ())],
            client._calls)

    def test_error_from_old_server(self):
        """bzr 0.15 and earlier servers don't recognise the is_readonly verb.

        Clients should treat it as a "no" response, because is_readonly is only
        advisory anyway (a transport could be read-write, but then the
        underlying filesystem could be readonly anyway).
        """
        client = FakeClient()
        client.add_unknown_method_response('Transport.is_readonly')
        transport = RemoteTransport('bzr://example.com/', medium=False,
                                    _client=client)
        self.assertEqual(False, transport.is_readonly())
        self.assertEqual(
            [('call', 'Transport.is_readonly', ())],
            client._calls)


class TestTransportMkdir(tests.TestCase):

    def test_permissiondenied(self):
        client = FakeClient()
        client.add_error_response('PermissionDenied', 'remote path', 'extra')
        transport = RemoteTransport('bzr://example.com/', medium=False,
                                    _client=client)
        exc = self.assertRaises(
            errors.PermissionDenied, transport.mkdir, 'client path')
        expected_error = errors.PermissionDenied('/client path', 'extra')
        self.assertEqual(expected_error, exc)


class TestRemoteSSHTransportAuthentication(tests.TestCaseInTempDir):

    def test_defaults_to_none(self):
        t = RemoteSSHTransport('bzr+ssh://example.com')
        self.assertIs(None, t._get_credentials()[0])

    def test_uses_authentication_config(self):
        conf = config.AuthenticationConfig()
        conf._get_config().update(
            {'bzr+sshtest': {'scheme': 'ssh', 'user': 'bar', 'host':
            'example.com'}})
        conf._save()
        t = RemoteSSHTransport('bzr+ssh://example.com')
        self.assertEqual('bar', t._get_credentials()[0])


class TestRemoteRepository(TestRemote):
    """Base for testing RemoteRepository protocol usage.

    These tests contain frozen requests and responses.  We want any changes to
    what is sent or expected to be require a thoughtful update to these tests
    because they might break compatibility with different-versioned servers.
    """

    def setup_fake_client_and_repository(self, transport_path):
        """Create the fake client and repository for testing with.

        There's no real server here; we just have canned responses sent
        back one by one.

        :param transport_path: Path below the root of the MemoryTransport
            where the repository will be created.
        """
        transport = MemoryTransport()
        transport.mkdir(transport_path)
        client = FakeClient(transport.base)
        transport = transport.clone(transport_path)
        # we do not want bzrdir to make any remote calls
        bzrdir = RemoteBzrDir(transport, remote.RemoteBzrDirFormat(),
            _client=False)
        repo = RemoteRepository(bzrdir, None, _client=client)
        return repo, client


def remoted_description(format):
    return 'Remote: ' + format.get_format_description()


class TestBranchFormat(tests.TestCase):

    def test_get_format_description(self):
        remote_format = RemoteBranchFormat()
        real_format = branch.BranchFormat.get_default_format()
        remote_format._network_name = real_format.network_name()
        self.assertEqual(remoted_description(real_format),
            remote_format.get_format_description())


class TestRepositoryFormat(TestRemoteRepository):

    def test_fast_delta(self):
        true_name = groupcompress_repo.RepositoryFormatCHK1().network_name()
        true_format = RemoteRepositoryFormat()
        true_format._network_name = true_name
        self.assertEqual(True, true_format.fast_deltas)
        false_name = pack_repo.RepositoryFormatKnitPack1().network_name()
        false_format = RemoteRepositoryFormat()
        false_format._network_name = false_name
        self.assertEqual(False, false_format.fast_deltas)

    def test_get_format_description(self):
        remote_repo_format = RemoteRepositoryFormat()
        real_format = repository.RepositoryFormat.get_default_format()
        remote_repo_format._network_name = real_format.network_name()
        self.assertEqual(remoted_description(real_format),
            remote_repo_format.get_format_description())


class TestRepositoryGatherStats(TestRemoteRepository):

    def test_revid_none(self):
        # ('ok',), body with revisions and size
        transport_path = 'quack'
        repo, client = self.setup_fake_client_and_repository(transport_path)
        client.add_success_response_with_body(
            'revisions: 2\nsize: 18\n', 'ok')
        result = repo.gather_stats(None)
        self.assertEqual(
            [('call_expecting_body', 'Repository.gather_stats',
             ('quack/','','no'))],
            client._calls)
        self.assertEqual({'revisions': 2, 'size': 18}, result)

    def test_revid_no_committers(self):
        # ('ok',), body without committers
        body = ('firstrev: 123456.300 3600\n'
                'latestrev: 654231.400 0\n'
                'revisions: 2\n'
                'size: 18\n')
        transport_path = 'quick'
        revid = u'\xc8'.encode('utf8')
        repo, client = self.setup_fake_client_and_repository(transport_path)
        client.add_success_response_with_body(body, 'ok')
        result = repo.gather_stats(revid)
        self.assertEqual(
            [('call_expecting_body', 'Repository.gather_stats',
              ('quick/', revid, 'no'))],
            client._calls)
        self.assertEqual({'revisions': 2, 'size': 18,
                          'firstrev': (123456.300, 3600),
                          'latestrev': (654231.400, 0),},
                         result)

    def test_revid_with_committers(self):
        # ('ok',), body with committers
        body = ('committers: 128\n'
                'firstrev: 123456.300 3600\n'
                'latestrev: 654231.400 0\n'
                'revisions: 2\n'
                'size: 18\n')
        transport_path = 'buick'
        revid = u'\xc8'.encode('utf8')
        repo, client = self.setup_fake_client_and_repository(transport_path)
        client.add_success_response_with_body(body, 'ok')
        result = repo.gather_stats(revid, True)
        self.assertEqual(
            [('call_expecting_body', 'Repository.gather_stats',
              ('buick/', revid, 'yes'))],
            client._calls)
        self.assertEqual({'revisions': 2, 'size': 18,
                          'committers': 128,
                          'firstrev': (123456.300, 3600),
                          'latestrev': (654231.400, 0),},
                         result)


class TestRepositoryGetGraph(TestRemoteRepository):

    def test_get_graph(self):
        # get_graph returns a graph with a custom parents provider.
        transport_path = 'quack'
        repo, client = self.setup_fake_client_and_repository(transport_path)
        graph = repo.get_graph()
        self.assertNotEqual(graph._parents_provider, repo)


class TestRepositoryGetParentMap(TestRemoteRepository):

    def test_get_parent_map_caching(self):
        # get_parent_map returns from cache until unlock()
        # setup a reponse with two revisions
        r1 = u'\u0e33'.encode('utf8')
        r2 = u'\u0dab'.encode('utf8')
        lines = [' '.join([r2, r1]), r1]
        encoded_body = bz2.compress('\n'.join(lines))

        transport_path = 'quack'
        repo, client = self.setup_fake_client_and_repository(transport_path)
        client.add_success_response_with_body(encoded_body, 'ok')
        client.add_success_response_with_body(encoded_body, 'ok')
        repo.lock_read()
        graph = repo.get_graph()
        parents = graph.get_parent_map([r2])
        self.assertEqual({r2: (r1,)}, parents)
        # locking and unlocking deeper should not reset
        repo.lock_read()
        repo.unlock()
        parents = graph.get_parent_map([r1])
        self.assertEqual({r1: (NULL_REVISION,)}, parents)
        self.assertEqual(
            [('call_with_body_bytes_expecting_body',
              'Repository.get_parent_map', ('quack/', 'include-missing:', r2),
              '\n\n0')],
            client._calls)
        repo.unlock()
        # now we call again, and it should use the second response.
        repo.lock_read()
        graph = repo.get_graph()
        parents = graph.get_parent_map([r1])
        self.assertEqual({r1: (NULL_REVISION,)}, parents)
        self.assertEqual(
            [('call_with_body_bytes_expecting_body',
              'Repository.get_parent_map', ('quack/', 'include-missing:', r2),
              '\n\n0'),
             ('call_with_body_bytes_expecting_body',
              'Repository.get_parent_map', ('quack/', 'include-missing:', r1),
              '\n\n0'),
            ],
            client._calls)
        repo.unlock()

    def test_get_parent_map_reconnects_if_unknown_method(self):
        transport_path = 'quack'
        rev_id = 'revision-id'
        repo, client = self.setup_fake_client_and_repository(transport_path)
        client.add_unknown_method_response('Repository.get_parent_map')
        client.add_success_response_with_body(rev_id, 'ok')
        self.assertFalse(client._medium._is_remote_before((1, 2)))
        parents = repo.get_parent_map([rev_id])
        self.assertEqual(
            [('call_with_body_bytes_expecting_body',
              'Repository.get_parent_map', ('quack/', 'include-missing:',
              rev_id), '\n\n0'),
             ('disconnect medium',),
             ('call_expecting_body', 'Repository.get_revision_graph',
              ('quack/', ''))],
            client._calls)
        # The medium is now marked as being connected to an older server
        self.assertTrue(client._medium._is_remote_before((1, 2)))
        self.assertEqual({rev_id: ('null:',)}, parents)

    def test_get_parent_map_fallback_parentless_node(self):
        """get_parent_map falls back to get_revision_graph on old servers.  The
        results from get_revision_graph are tweaked to match the get_parent_map
        API.

        Specifically, a {key: ()} result from get_revision_graph means "no
        parents" for that key, which in get_parent_map results should be
        represented as {key: ('null:',)}.

        This is the test for https://bugs.launchpad.net/bzr/+bug/214894
        """
        rev_id = 'revision-id'
        transport_path = 'quack'
        repo, client = self.setup_fake_client_and_repository(transport_path)
        client.add_success_response_with_body(rev_id, 'ok')
        client._medium._remember_remote_is_before((1, 2))
        parents = repo.get_parent_map([rev_id])
        self.assertEqual(
            [('call_expecting_body', 'Repository.get_revision_graph',
             ('quack/', ''))],
            client._calls)
        self.assertEqual({rev_id: ('null:',)}, parents)

    def test_get_parent_map_unexpected_response(self):
        repo, client = self.setup_fake_client_and_repository('path')
        client.add_success_response('something unexpected!')
        self.assertRaises(
            errors.UnexpectedSmartServerResponse,
            repo.get_parent_map, ['a-revision-id'])

    def test_get_parent_map_negative_caches_missing_keys(self):
        self.setup_smart_server_with_call_log()
        repo = self.make_repository('foo')
        self.assertIsInstance(repo, RemoteRepository)
        repo.lock_read()
        self.addCleanup(repo.unlock)
        self.reset_smart_call_log()
        graph = repo.get_graph()
        self.assertEqual({},
            graph.get_parent_map(['some-missing', 'other-missing']))
        self.assertLength(1, self.hpss_calls)
        # No call if we repeat this
        self.reset_smart_call_log()
        graph = repo.get_graph()
        self.assertEqual({},
            graph.get_parent_map(['some-missing', 'other-missing']))
        self.assertLength(0, self.hpss_calls)
        # Asking for more unknown keys makes a request.
        self.reset_smart_call_log()
        graph = repo.get_graph()
        self.assertEqual({},
            graph.get_parent_map(['some-missing', 'other-missing',
                'more-missing']))
        self.assertLength(1, self.hpss_calls)

    def disableExtraResults(self):
<<<<<<< HEAD
        old_flag = SmartServerRepositoryGetParentMap.no_extra_results
        SmartServerRepositoryGetParentMap.no_extra_results = True
        def reset_values():
            SmartServerRepositoryGetParentMap.no_extra_results = old_flag
        self.addCleanup(reset_values)
=======
        self.overrideAttr(SmartServerRepositoryGetParentMap,
                          'no_extra_results', True)
>>>>>>> d6de82d6

    def test_null_cached_missing_and_stop_key(self):
        self.setup_smart_server_with_call_log()
        # Make a branch with a single revision.
        builder = self.make_branch_builder('foo')
        builder.start_series()
        builder.build_snapshot('first', None, [
            ('add', ('', 'root-id', 'directory', ''))])
        builder.finish_series()
        branch = builder.get_branch()
        repo = branch.repository
        self.assertIsInstance(repo, RemoteRepository)
        # Stop the server from sending extra results.
        self.disableExtraResults()
        repo.lock_read()
        self.addCleanup(repo.unlock)
        self.reset_smart_call_log()
        graph = repo.get_graph()
        # Query for 'first' and 'null:'.  Because 'null:' is a parent of
        # 'first' it will be a candidate for the stop_keys of subsequent
        # requests, and because 'null:' was queried but not returned it will be
        # cached as missing.
        self.assertEqual({'first': ('null:',)},
            graph.get_parent_map(['first', 'null:']))
        # Now query for another key.  This request will pass along a recipe of
        # start and stop keys describing the already cached results, and this
        # recipe's revision count must be correct (or else it will trigger an
        # error from the server).
        self.assertEqual({}, graph.get_parent_map(['another-key']))
        # This assertion guards against disableExtraResults silently failing to
        # work, thus invalidating the test.
        self.assertLength(2, self.hpss_calls)

    def test_get_parent_map_gets_ghosts_from_result(self):
        # asking for a revision should negatively cache close ghosts in its
        # ancestry.
        self.setup_smart_server_with_call_log()
        tree = self.make_branch_and_memory_tree('foo')
        tree.lock_write()
        try:
            builder = treebuilder.TreeBuilder()
            builder.start_tree(tree)
            builder.build([])
            builder.finish_tree()
            tree.set_parent_ids(['non-existant'], allow_leftmost_as_ghost=True)
            rev_id = tree.commit('')
        finally:
            tree.unlock()
        tree.lock_read()
        self.addCleanup(tree.unlock)
        repo = tree.branch.repository
        self.assertIsInstance(repo, RemoteRepository)
        # ask for rev_id
        repo.get_parent_map([rev_id])
        self.reset_smart_call_log()
        # Now asking for rev_id's ghost parent should not make calls
        self.assertEqual({}, repo.get_parent_map(['non-existant']))
        self.assertLength(0, self.hpss_calls)


class TestGetParentMapAllowsNew(tests.TestCaseWithTransport):

    def test_allows_new_revisions(self):
        """get_parent_map's results can be updated by commit."""
<<<<<<< HEAD
        smart_server = server.SmartTCPServer_for_testing()
=======
        smart_server = test_server.SmartTCPServer_for_testing()
>>>>>>> d6de82d6
        self.start_server(smart_server)
        self.make_branch('branch')
        branch = Branch.open(smart_server.get_url() + '/branch')
        tree = branch.create_checkout('tree', lightweight=True)
        tree.lock_write()
        self.addCleanup(tree.unlock)
        graph = tree.branch.repository.get_graph()
        # This provides an opportunity for the missing rev-id to be cached.
        self.assertEqual({}, graph.get_parent_map(['rev1']))
        tree.commit('message', rev_id='rev1')
        graph = tree.branch.repository.get_graph()
        self.assertEqual({'rev1': ('null:',)}, graph.get_parent_map(['rev1']))


class TestRepositoryGetRevisionGraph(TestRemoteRepository):

    def test_null_revision(self):
        # a null revision has the predictable result {}, we should have no wire
        # traffic when calling it with this argument
        transport_path = 'empty'
        repo, client = self.setup_fake_client_and_repository(transport_path)
        client.add_success_response('notused')
        # actual RemoteRepository.get_revision_graph is gone, but there's an
        # equivalent private method for testing
        result = repo._get_revision_graph(NULL_REVISION)
        self.assertEqual([], client._calls)
        self.assertEqual({}, result)

    def test_none_revision(self):
        # with none we want the entire graph
        r1 = u'\u0e33'.encode('utf8')
        r2 = u'\u0dab'.encode('utf8')
        lines = [' '.join([r2, r1]), r1]
        encoded_body = '\n'.join(lines)

        transport_path = 'sinhala'
        repo, client = self.setup_fake_client_and_repository(transport_path)
        client.add_success_response_with_body(encoded_body, 'ok')
        # actual RemoteRepository.get_revision_graph is gone, but there's an
        # equivalent private method for testing
        result = repo._get_revision_graph(None)
        self.assertEqual(
            [('call_expecting_body', 'Repository.get_revision_graph',
             ('sinhala/', ''))],
            client._calls)
        self.assertEqual({r1: (), r2: (r1, )}, result)

    def test_specific_revision(self):
        # with a specific revision we want the graph for that
        # with none we want the entire graph
        r11 = u'\u0e33'.encode('utf8')
        r12 = u'\xc9'.encode('utf8')
        r2 = u'\u0dab'.encode('utf8')
        lines = [' '.join([r2, r11, r12]), r11, r12]
        encoded_body = '\n'.join(lines)

        transport_path = 'sinhala'
        repo, client = self.setup_fake_client_and_repository(transport_path)
        client.add_success_response_with_body(encoded_body, 'ok')
        result = repo._get_revision_graph(r2)
        self.assertEqual(
            [('call_expecting_body', 'Repository.get_revision_graph',
             ('sinhala/', r2))],
            client._calls)
        self.assertEqual({r11: (), r12: (), r2: (r11, r12), }, result)

    def test_no_such_revision(self):
        revid = '123'
        transport_path = 'sinhala'
        repo, client = self.setup_fake_client_and_repository(transport_path)
        client.add_error_response('nosuchrevision', revid)
        # also check that the right revision is reported in the error
        self.assertRaises(errors.NoSuchRevision,
            repo._get_revision_graph, revid)
        self.assertEqual(
            [('call_expecting_body', 'Repository.get_revision_graph',
             ('sinhala/', revid))],
            client._calls)

    def test_unexpected_error(self):
        revid = '123'
        transport_path = 'sinhala'
        repo, client = self.setup_fake_client_and_repository(transport_path)
        client.add_error_response('AnUnexpectedError')
        e = self.assertRaises(errors.UnknownErrorFromSmartServer,
            repo._get_revision_graph, revid)
        self.assertEqual(('AnUnexpectedError',), e.error_tuple)


class TestRepositoryGetRevIdForRevno(TestRemoteRepository):

    def test_ok(self):
        repo, client = self.setup_fake_client_and_repository('quack')
        client.add_expected_call(
            'Repository.get_rev_id_for_revno', ('quack/', 5, (42, 'rev-foo')),
            'success', ('ok', 'rev-five'))
        result = repo.get_rev_id_for_revno(5, (42, 'rev-foo'))
        self.assertEqual((True, 'rev-five'), result)
        self.assertFinished(client)

    def test_history_incomplete(self):
        repo, client = self.setup_fake_client_and_repository('quack')
        client.add_expected_call(
            'Repository.get_rev_id_for_revno', ('quack/', 5, (42, 'rev-foo')),
            'success', ('history-incomplete', 10, 'rev-ten'))
        result = repo.get_rev_id_for_revno(5, (42, 'rev-foo'))
        self.assertEqual((False, (10, 'rev-ten')), result)
        self.assertFinished(client)

    def test_history_incomplete_with_fallback(self):
        """A 'history-incomplete' response causes the fallback repository to be
        queried too, if one is set.
        """
        # Make a repo with a fallback repo, both using a FakeClient.
        format = remote.response_tuple_to_repo_format(
            ('yes', 'no', 'yes', 'fake-network-name'))
        repo, client = self.setup_fake_client_and_repository('quack')
        repo._format = format
        fallback_repo, ignored = self.setup_fake_client_and_repository(
            'fallback')
        fallback_repo._client = client
        repo.add_fallback_repository(fallback_repo)
        # First the client should ask the primary repo
        client.add_expected_call(
            'Repository.get_rev_id_for_revno', ('quack/', 1, (42, 'rev-foo')),
            'success', ('history-incomplete', 2, 'rev-two'))
        # Then it should ask the fallback, using revno/revid from the
        # history-incomplete response as the known revno/revid.
        client.add_expected_call(
            'Repository.get_rev_id_for_revno',('fallback/', 1, (2, 'rev-two')),
            'success', ('ok', 'rev-one'))
        result = repo.get_rev_id_for_revno(1, (42, 'rev-foo'))
        self.assertEqual((True, 'rev-one'), result)
        self.assertFinished(client)

    def test_nosuchrevision(self):
        # 'nosuchrevision' is returned when the known-revid is not found in the
        # remote repo.  The client translates that response to NoSuchRevision.
        repo, client = self.setup_fake_client_and_repository('quack')
        client.add_expected_call(
            'Repository.get_rev_id_for_revno', ('quack/', 5, (42, 'rev-foo')),
            'error', ('nosuchrevision', 'rev-foo'))
        self.assertRaises(
            errors.NoSuchRevision,
            repo.get_rev_id_for_revno, 5, (42, 'rev-foo'))
        self.assertFinished(client)

    def test_branch_fallback_locking(self):
        """RemoteBranch.get_rev_id takes a read lock, and tries to call the
        get_rev_id_for_revno verb.  If the verb is unknown the VFS fallback
        will be invoked, which will fail if the repo is unlocked.
        """
        self.setup_smart_server_with_call_log()
        tree = self.make_branch_and_memory_tree('.')
        tree.lock_write()
        rev1 = tree.commit('First')
        rev2 = tree.commit('Second')
        tree.unlock()
        branch = tree.branch
        self.assertFalse(branch.is_locked())
        self.reset_smart_call_log()
        verb = 'Repository.get_rev_id_for_revno'
        self.disable_verb(verb)
        self.assertEqual(rev1, branch.get_rev_id(1))
        self.assertLength(1, [call for call in self.hpss_calls if
                              call.call.method == verb])


class TestRepositoryIsShared(TestRemoteRepository):

    def test_is_shared(self):
        # ('yes', ) for Repository.is_shared -> 'True'.
        transport_path = 'quack'
        repo, client = self.setup_fake_client_and_repository(transport_path)
        client.add_success_response('yes')
        result = repo.is_shared()
        self.assertEqual(
            [('call', 'Repository.is_shared', ('quack/',))],
            client._calls)
        self.assertEqual(True, result)

    def test_is_not_shared(self):
        # ('no', ) for Repository.is_shared -> 'False'.
        transport_path = 'qwack'
        repo, client = self.setup_fake_client_and_repository(transport_path)
        client.add_success_response('no')
        result = repo.is_shared()
        self.assertEqual(
            [('call', 'Repository.is_shared', ('qwack/',))],
            client._calls)
        self.assertEqual(False, result)


class TestRepositoryLockWrite(TestRemoteRepository):

    def test_lock_write(self):
        transport_path = 'quack'
        repo, client = self.setup_fake_client_and_repository(transport_path)
        client.add_success_response('ok', 'a token')
        result = repo.lock_write()
        self.assertEqual(
            [('call', 'Repository.lock_write', ('quack/', ''))],
            client._calls)
        self.assertEqual('a token', result)

    def test_lock_write_already_locked(self):
        transport_path = 'quack'
        repo, client = self.setup_fake_client_and_repository(transport_path)
        client.add_error_response('LockContention')
        self.assertRaises(errors.LockContention, repo.lock_write)
        self.assertEqual(
            [('call', 'Repository.lock_write', ('quack/', ''))],
            client._calls)

    def test_lock_write_unlockable(self):
        transport_path = 'quack'
        repo, client = self.setup_fake_client_and_repository(transport_path)
        client.add_error_response('UnlockableTransport')
        self.assertRaises(errors.UnlockableTransport, repo.lock_write)
        self.assertEqual(
            [('call', 'Repository.lock_write', ('quack/', ''))],
            client._calls)


class TestRepositorySetMakeWorkingTrees(TestRemoteRepository):

    def test_backwards_compat(self):
        self.setup_smart_server_with_call_log()
        repo = self.make_repository('.')
        self.reset_smart_call_log()
        verb = 'Repository.set_make_working_trees'
        self.disable_verb(verb)
        repo.set_make_working_trees(True)
        call_count = len([call for call in self.hpss_calls if
            call.call.method == verb])
        self.assertEqual(1, call_count)

    def test_current(self):
        transport_path = 'quack'
        repo, client = self.setup_fake_client_and_repository(transport_path)
        client.add_expected_call(
            'Repository.set_make_working_trees', ('quack/', 'True'),
            'success', ('ok',))
        client.add_expected_call(
            'Repository.set_make_working_trees', ('quack/', 'False'),
            'success', ('ok',))
        repo.set_make_working_trees(True)
        repo.set_make_working_trees(False)


class TestRepositoryUnlock(TestRemoteRepository):

    def test_unlock(self):
        transport_path = 'quack'
        repo, client = self.setup_fake_client_and_repository(transport_path)
        client.add_success_response('ok', 'a token')
        client.add_success_response('ok')
        repo.lock_write()
        repo.unlock()
        self.assertEqual(
            [('call', 'Repository.lock_write', ('quack/', '')),
             ('call', 'Repository.unlock', ('quack/', 'a token'))],
            client._calls)

    def test_unlock_wrong_token(self):
        # If somehow the token is wrong, unlock will raise TokenMismatch.
        transport_path = 'quack'
        repo, client = self.setup_fake_client_and_repository(transport_path)
        client.add_success_response('ok', 'a token')
        client.add_error_response('TokenMismatch')
        repo.lock_write()
        self.assertRaises(errors.TokenMismatch, repo.unlock)


class TestRepositoryHasRevision(TestRemoteRepository):

    def test_none(self):
        # repo.has_revision(None) should not cause any traffic.
        transport_path = 'quack'
        repo, client = self.setup_fake_client_and_repository(transport_path)

        # The null revision is always there, so has_revision(None) == True.
        self.assertEqual(True, repo.has_revision(NULL_REVISION))

        # The remote repo shouldn't be accessed.
        self.assertEqual([], client._calls)


class TestRepositoryInsertStreamBase(TestRemoteRepository):
    """Base class for Repository.insert_stream and .insert_stream_1.19
    tests.
    """
    
    def checkInsertEmptyStream(self, repo, client):
        """Insert an empty stream, checking the result.

        This checks that there are no resume_tokens or missing_keys, and that
        the client is finished.
        """
        sink = repo._get_sink()
        fmt = repository.RepositoryFormat.get_default_format()
        resume_tokens, missing_keys = sink.insert_stream([], fmt, [])
        self.assertEqual([], resume_tokens)
        self.assertEqual(set(), missing_keys)
        self.assertFinished(client)


class TestRepositoryInsertStream(TestRepositoryInsertStreamBase):
    """Tests for using Repository.insert_stream verb when the _1.19 variant is
    not available.

    This test case is very similar to TestRepositoryInsertStream_1_19.
    """

    def setUp(self):
        TestRemoteRepository.setUp(self)
        self.disable_verb('Repository.insert_stream_1.19')

    def test_unlocked_repo(self):
        transport_path = 'quack'
        repo, client = self.setup_fake_client_and_repository(transport_path)
        client.add_expected_call(
            'Repository.insert_stream_1.19', ('quack/', ''),
            'unknown', ('Repository.insert_stream_1.19',))
        client.add_expected_call(
            'Repository.insert_stream', ('quack/', ''),
            'success', ('ok',))
        client.add_expected_call(
            'Repository.insert_stream', ('quack/', ''),
            'success', ('ok',))
        self.checkInsertEmptyStream(repo, client)

    def test_locked_repo_with_no_lock_token(self):
        transport_path = 'quack'
        repo, client = self.setup_fake_client_and_repository(transport_path)
        client.add_expected_call(
            'Repository.lock_write', ('quack/', ''),
            'success', ('ok', ''))
        client.add_expected_call(
            'Repository.insert_stream_1.19', ('quack/', ''),
            'unknown', ('Repository.insert_stream_1.19',))
        client.add_expected_call(
            'Repository.insert_stream', ('quack/', ''),
            'success', ('ok',))
        client.add_expected_call(
            'Repository.insert_stream', ('quack/', ''),
            'success', ('ok',))
        repo.lock_write()
        self.checkInsertEmptyStream(repo, client)

    def test_locked_repo_with_lock_token(self):
        transport_path = 'quack'
        repo, client = self.setup_fake_client_and_repository(transport_path)
        client.add_expected_call(
            'Repository.lock_write', ('quack/', ''),
            'success', ('ok', 'a token'))
        client.add_expected_call(
            'Repository.insert_stream_1.19', ('quack/', '', 'a token'),
            'unknown', ('Repository.insert_stream_1.19',))
        client.add_expected_call(
            'Repository.insert_stream_locked', ('quack/', '', 'a token'),
            'success', ('ok',))
        client.add_expected_call(
            'Repository.insert_stream_locked', ('quack/', '', 'a token'),
            'success', ('ok',))
        repo.lock_write()
        self.checkInsertEmptyStream(repo, client)

    def test_stream_with_inventory_deltas(self):
        """'inventory-deltas' substreams cannot be sent to the
        Repository.insert_stream verb, because not all servers that implement
        that verb will accept them.  So when one is encountered the RemoteSink
        immediately stops using that verb and falls back to VFS insert_stream.
        """
        transport_path = 'quack'
        repo, client = self.setup_fake_client_and_repository(transport_path)
        client.add_expected_call(
            'Repository.insert_stream_1.19', ('quack/', ''),
            'unknown', ('Repository.insert_stream_1.19',))
        client.add_expected_call(
            'Repository.insert_stream', ('quack/', ''),
            'success', ('ok',))
        client.add_expected_call(
            'Repository.insert_stream', ('quack/', ''),
            'success', ('ok',))
        # Create a fake real repository for insert_stream to fall back on, so
        # that we can directly see the records the RemoteSink passes to the
        # real sink.
        class FakeRealSink:
            def __init__(self):
                self.records = []
            def insert_stream(self, stream, src_format, resume_tokens):
                for substream_kind, substream in stream:
                    self.records.append(
                        (substream_kind, [record.key for record in substream]))
                return ['fake tokens'], ['fake missing keys']
        fake_real_sink = FakeRealSink()
        class FakeRealRepository:
            def _get_sink(self):
                return fake_real_sink
            def is_in_write_group(self):
                return False
            def refresh_data(self):
                return True
        repo._real_repository = FakeRealRepository()
        sink = repo._get_sink()
        fmt = repository.RepositoryFormat.get_default_format()
        stream = self.make_stream_with_inv_deltas(fmt)
        resume_tokens, missing_keys = sink.insert_stream(stream, fmt, [])
        # Every record from the first inventory delta should have been sent to
        # the VFS sink.
        expected_records = [
            ('inventory-deltas', [('rev2',), ('rev3',)]),
            ('texts', [('some-rev', 'some-file')])]
        self.assertEqual(expected_records, fake_real_sink.records)
        # The return values from the real sink's insert_stream are propagated
        # back to the original caller.
        self.assertEqual(['fake tokens'], resume_tokens)
        self.assertEqual(['fake missing keys'], missing_keys)
        self.assertFinished(client)

    def make_stream_with_inv_deltas(self, fmt):
        """Make a simple stream with an inventory delta followed by more
        records and more substreams to test that all records and substreams
        from that point on are used.

        This sends, in order:
           * inventories substream: rev1, rev2, rev3.  rev2 and rev3 are
             inventory-deltas.
           * texts substream: (some-rev, some-file)
        """
        # Define a stream using generators so that it isn't rewindable.
        inv = inventory.Inventory(revision_id='rev1')
        inv.root.revision = 'rev1'
        def stream_with_inv_delta():
            yield ('inventories', inventories_substream())
            yield ('inventory-deltas', inventory_delta_substream())
            yield ('texts', [
                versionedfile.FulltextContentFactory(
                    ('some-rev', 'some-file'), (), None, 'content')])
        def inventories_substream():
            # An empty inventory fulltext.  This will be streamed normally.
            text = fmt._serializer.write_inventory_to_string(inv)
            yield versionedfile.FulltextContentFactory(
                ('rev1',), (), None, text)
        def inventory_delta_substream():
            # An inventory delta.  This can't be streamed via this verb, so it
            # will trigger a fallback to VFS insert_stream.
            entry = inv.make_entry(
                'directory', 'newdir', inv.root.file_id, 'newdir-id')
            entry.revision = 'ghost'
            delta = [(None, 'newdir', 'newdir-id', entry)]
            serializer = inventory_delta.InventoryDeltaSerializer(
                versioned_root=True, tree_references=False)
            lines = serializer.delta_to_lines('rev1', 'rev2', delta)
            yield versionedfile.ChunkedContentFactory(
                ('rev2',), (('rev1',)), None, lines)
            # Another delta.
            lines = serializer.delta_to_lines('rev1', 'rev3', delta)
            yield versionedfile.ChunkedContentFactory(
                ('rev3',), (('rev1',)), None, lines)
        return stream_with_inv_delta()


class TestRepositoryInsertStream_1_19(TestRepositoryInsertStreamBase):

    def test_unlocked_repo(self):
        transport_path = 'quack'
        repo, client = self.setup_fake_client_and_repository(transport_path)
        client.add_expected_call(
            'Repository.insert_stream_1.19', ('quack/', ''),
            'success', ('ok',))
        client.add_expected_call(
            'Repository.insert_stream_1.19', ('quack/', ''),
            'success', ('ok',))
        self.checkInsertEmptyStream(repo, client)

    def test_locked_repo_with_no_lock_token(self):
        transport_path = 'quack'
        repo, client = self.setup_fake_client_and_repository(transport_path)
        client.add_expected_call(
            'Repository.lock_write', ('quack/', ''),
            'success', ('ok', ''))
        client.add_expected_call(
            'Repository.insert_stream_1.19', ('quack/', ''),
            'success', ('ok',))
        client.add_expected_call(
            'Repository.insert_stream_1.19', ('quack/', ''),
            'success', ('ok',))
        repo.lock_write()
        self.checkInsertEmptyStream(repo, client)

    def test_locked_repo_with_lock_token(self):
        transport_path = 'quack'
        repo, client = self.setup_fake_client_and_repository(transport_path)
        client.add_expected_call(
            'Repository.lock_write', ('quack/', ''),
            'success', ('ok', 'a token'))
        client.add_expected_call(
            'Repository.insert_stream_1.19', ('quack/', '', 'a token'),
            'success', ('ok',))
        client.add_expected_call(
            'Repository.insert_stream_1.19', ('quack/', '', 'a token'),
            'success', ('ok',))
        repo.lock_write()
        self.checkInsertEmptyStream(repo, client)


class TestRepositoryTarball(TestRemoteRepository):

    # This is a canned tarball reponse we can validate against
    tarball_content = (
        'QlpoOTFBWSZTWdGkj3wAAWF/k8aQACBIB//A9+8cIX/v33AACEAYABAECEACNz'
        'JqsgJJFPTSnk1A3qh6mTQAAAANPUHkagkSTEkaA09QaNAAAGgAAAcwCYCZGAEY'
        'mJhMJghpiaYBUkKammSHqNMZQ0NABkNAeo0AGneAevnlwQoGzEzNVzaYxp/1Uk'
        'xXzA1CQX0BJMZZLcPBrluJir5SQyijWHYZ6ZUtVqqlYDdB2QoCwa9GyWwGYDMA'
        'OQYhkpLt/OKFnnlT8E0PmO8+ZNSo2WWqeCzGB5fBXZ3IvV7uNJVE7DYnWj6qwB'
        'k5DJDIrQ5OQHHIjkS9KqwG3mc3t+F1+iujb89ufyBNIKCgeZBWrl5cXxbMGoMs'
        'c9JuUkg5YsiVcaZJurc6KLi6yKOkgCUOlIlOpOoXyrTJjK8ZgbklReDdwGmFgt'
        'dkVsAIslSVCd4AtACSLbyhLHryfb14PKegrVDba+U8OL6KQtzdM5HLjAc8/p6n'
        '0lgaWU8skgO7xupPTkyuwheSckejFLK5T4ZOo0Gda9viaIhpD1Qn7JqqlKAJqC'
        'QplPKp2nqBWAfwBGaOwVrz3y1T+UZZNismXHsb2Jq18T+VaD9k4P8DqE3g70qV'
        'JLurpnDI6VS5oqDDPVbtVjMxMxMg4rzQVipn2Bv1fVNK0iq3Gl0hhnnHKm/egy'
        'nWQ7QH/F3JFOFCQ0aSPfA='
        ).decode('base64')

    def test_repository_tarball(self):
        # Test that Repository.tarball generates the right operations
        transport_path = 'repo'
        expected_calls = [('call_expecting_body', 'Repository.tarball',
                           ('repo/', 'bz2',),),
            ]
        repo, client = self.setup_fake_client_and_repository(transport_path)
        client.add_success_response_with_body(self.tarball_content, 'ok')
        # Now actually ask for the tarball
        tarball_file = repo._get_tarball('bz2')
        try:
            self.assertEqual(expected_calls, client._calls)
            self.assertEqual(self.tarball_content, tarball_file.read())
        finally:
            tarball_file.close()


class TestRemoteRepositoryCopyContent(tests.TestCaseWithTransport):
    """RemoteRepository.copy_content_into optimizations"""

    def test_copy_content_remote_to_local(self):
        self.transport_server = test_server.SmartTCPServer_for_testing
        src_repo = self.make_repository('repo1')
        src_repo = repository.Repository.open(self.get_url('repo1'))
        # At the moment the tarball-based copy_content_into can't write back
        # into a smart server.  It would be good if it could upload the
        # tarball; once that works we'd have to create repositories of
        # different formats. -- mbp 20070410
        dest_url = self.get_vfs_only_url('repo2')
        dest_bzrdir = BzrDir.create(dest_url)
        dest_repo = dest_bzrdir.create_repository()
        self.assertFalse(isinstance(dest_repo, RemoteRepository))
        self.assertTrue(isinstance(src_repo, RemoteRepository))
        src_repo.copy_content_into(dest_repo)


class _StubRealPackRepository(object):

    def __init__(self, calls):
        self.calls = calls
        self._pack_collection = _StubPackCollection(calls)

    def is_in_write_group(self):
        return False

    def refresh_data(self):
        self.calls.append(('pack collection reload_pack_names',))


class _StubPackCollection(object):

    def __init__(self, calls):
        self.calls = calls

    def autopack(self):
        self.calls.append(('pack collection autopack',))


class TestRemotePackRepositoryAutoPack(TestRemoteRepository):
    """Tests for RemoteRepository.autopack implementation."""

    def test_ok(self):
        """When the server returns 'ok' and there's no _real_repository, then
        nothing else happens: the autopack method is done.
        """
        transport_path = 'quack'
        repo, client = self.setup_fake_client_and_repository(transport_path)
        client.add_expected_call(
            'PackRepository.autopack', ('quack/',), 'success', ('ok',))
        repo.autopack()
        self.assertFinished(client)

    def test_ok_with_real_repo(self):
        """When the server returns 'ok' and there is a _real_repository, then
        the _real_repository's reload_pack_name's method will be called.
        """
        transport_path = 'quack'
        repo, client = self.setup_fake_client_and_repository(transport_path)
        client.add_expected_call(
            'PackRepository.autopack', ('quack/',),
            'success', ('ok',))
        repo._real_repository = _StubRealPackRepository(client._calls)
        repo.autopack()
        self.assertEqual(
            [('call', 'PackRepository.autopack', ('quack/',)),
             ('pack collection reload_pack_names',)],
            client._calls)

    def test_backwards_compatibility(self):
        """If the server does not recognise the PackRepository.autopack verb,
        fallback to the real_repository's implementation.
        """
        transport_path = 'quack'
        repo, client = self.setup_fake_client_and_repository(transport_path)
        client.add_unknown_method_response('PackRepository.autopack')
        def stub_ensure_real():
            client._calls.append(('_ensure_real',))
            repo._real_repository = _StubRealPackRepository(client._calls)
        repo._ensure_real = stub_ensure_real
        repo.autopack()
        self.assertEqual(
            [('call', 'PackRepository.autopack', ('quack/',)),
             ('_ensure_real',),
             ('pack collection autopack',)],
            client._calls)


class TestErrorTranslationBase(tests.TestCaseWithMemoryTransport):
    """Base class for unit tests for bzrlib.remote._translate_error."""

    def translateTuple(self, error_tuple, **context):
        """Call _translate_error with an ErrorFromSmartServer built from the
        given error_tuple.

        :param error_tuple: A tuple of a smart server response, as would be
            passed to an ErrorFromSmartServer.
        :kwargs context: context items to call _translate_error with.

        :returns: The error raised by _translate_error.
        """
        # Raise the ErrorFromSmartServer before passing it as an argument,
        # because _translate_error may need to re-raise it with a bare 'raise'
        # statement.
        server_error = errors.ErrorFromSmartServer(error_tuple)
        translated_error = self.translateErrorFromSmartServer(
            server_error, **context)
        return translated_error

    def translateErrorFromSmartServer(self, error_object, **context):
        """Like translateTuple, but takes an already constructed
        ErrorFromSmartServer rather than a tuple.
        """
        try:
            raise error_object
        except errors.ErrorFromSmartServer, server_error:
            translated_error = self.assertRaises(
                errors.BzrError, remote._translate_error, server_error,
                **context)
        return translated_error


class TestErrorTranslationSuccess(TestErrorTranslationBase):
    """Unit tests for bzrlib.remote._translate_error.

    Given an ErrorFromSmartServer (which has an error tuple from a smart
    server) and some context, _translate_error raises more specific errors from
    bzrlib.errors.

    This test case covers the cases where _translate_error succeeds in
    translating an ErrorFromSmartServer to something better.  See
    TestErrorTranslationRobustness for other cases.
    """

    def test_NoSuchRevision(self):
        branch = self.make_branch('')
        revid = 'revid'
        translated_error = self.translateTuple(
            ('NoSuchRevision', revid), branch=branch)
        expected_error = errors.NoSuchRevision(branch, revid)
        self.assertEqual(expected_error, translated_error)

    def test_nosuchrevision(self):
        repository = self.make_repository('')
        revid = 'revid'
        translated_error = self.translateTuple(
            ('nosuchrevision', revid), repository=repository)
        expected_error = errors.NoSuchRevision(repository, revid)
        self.assertEqual(expected_error, translated_error)

    def test_nobranch(self):
        bzrdir = self.make_bzrdir('')
        translated_error = self.translateTuple(('nobranch',), bzrdir=bzrdir)
        expected_error = errors.NotBranchError(path=bzrdir.root_transport.base)
        self.assertEqual(expected_error, translated_error)

    def test_nobranch_one_arg(self):
        bzrdir = self.make_bzrdir('')
        translated_error = self.translateTuple(
            ('nobranch', 'extra detail'), bzrdir=bzrdir)
        expected_error = errors.NotBranchError(
            path=bzrdir.root_transport.base,
            detail='extra detail')
        self.assertEqual(expected_error, translated_error)

    def test_LockContention(self):
        translated_error = self.translateTuple(('LockContention',))
        expected_error = errors.LockContention('(remote lock)')
        self.assertEqual(expected_error, translated_error)

    def test_UnlockableTransport(self):
        bzrdir = self.make_bzrdir('')
        translated_error = self.translateTuple(
            ('UnlockableTransport',), bzrdir=bzrdir)
        expected_error = errors.UnlockableTransport(bzrdir.root_transport)
        self.assertEqual(expected_error, translated_error)

    def test_LockFailed(self):
        lock = 'str() of a server lock'
        why = 'str() of why'
        translated_error = self.translateTuple(('LockFailed', lock, why))
        expected_error = errors.LockFailed(lock, why)
        self.assertEqual(expected_error, translated_error)

    def test_TokenMismatch(self):
        token = 'a lock token'
        translated_error = self.translateTuple(('TokenMismatch',), token=token)
        expected_error = errors.TokenMismatch(token, '(remote token)')
        self.assertEqual(expected_error, translated_error)

    def test_Diverged(self):
        branch = self.make_branch('a')
        other_branch = self.make_branch('b')
        translated_error = self.translateTuple(
            ('Diverged',), branch=branch, other_branch=other_branch)
        expected_error = errors.DivergedBranches(branch, other_branch)
        self.assertEqual(expected_error, translated_error)

    def test_ReadError_no_args(self):
        path = 'a path'
        translated_error = self.translateTuple(('ReadError',), path=path)
        expected_error = errors.ReadError(path)
        self.assertEqual(expected_error, translated_error)

    def test_ReadError(self):
        path = 'a path'
        translated_error = self.translateTuple(('ReadError', path))
        expected_error = errors.ReadError(path)
        self.assertEqual(expected_error, translated_error)

    def test_IncompatibleRepositories(self):
        translated_error = self.translateTuple(('IncompatibleRepositories',
            "repo1", "repo2", "details here"))
        expected_error = errors.IncompatibleRepositories("repo1", "repo2",
            "details here")
        self.assertEqual(expected_error, translated_error)

    def test_PermissionDenied_no_args(self):
        path = 'a path'
        translated_error = self.translateTuple(('PermissionDenied',), path=path)
        expected_error = errors.PermissionDenied(path)
        self.assertEqual(expected_error, translated_error)

    def test_PermissionDenied_one_arg(self):
        path = 'a path'
        translated_error = self.translateTuple(('PermissionDenied', path))
        expected_error = errors.PermissionDenied(path)
        self.assertEqual(expected_error, translated_error)

    def test_PermissionDenied_one_arg_and_context(self):
        """Given a choice between a path from the local context and a path on
        the wire, _translate_error prefers the path from the local context.
        """
        local_path = 'local path'
        remote_path = 'remote path'
        translated_error = self.translateTuple(
            ('PermissionDenied', remote_path), path=local_path)
        expected_error = errors.PermissionDenied(local_path)
        self.assertEqual(expected_error, translated_error)

    def test_PermissionDenied_two_args(self):
        path = 'a path'
        extra = 'a string with extra info'
        translated_error = self.translateTuple(
            ('PermissionDenied', path, extra))
        expected_error = errors.PermissionDenied(path, extra)
        self.assertEqual(expected_error, translated_error)


class TestErrorTranslationRobustness(TestErrorTranslationBase):
    """Unit tests for bzrlib.remote._translate_error's robustness.

    TestErrorTranslationSuccess is for cases where _translate_error can
    translate successfully.  This class about how _translate_err behaves when
    it fails to translate: it re-raises the original error.
    """

    def test_unrecognised_server_error(self):
        """If the error code from the server is not recognised, the original
        ErrorFromSmartServer is propagated unmodified.
        """
        error_tuple = ('An unknown error tuple',)
        server_error = errors.ErrorFromSmartServer(error_tuple)
        translated_error = self.translateErrorFromSmartServer(server_error)
        expected_error = errors.UnknownErrorFromSmartServer(server_error)
        self.assertEqual(expected_error, translated_error)

    def test_context_missing_a_key(self):
        """In case of a bug in the client, or perhaps an unexpected response
        from a server, _translate_error returns the original error tuple from
        the server and mutters a warning.
        """
        # To translate a NoSuchRevision error _translate_error needs a 'branch'
        # in the context dict.  So let's give it an empty context dict instead
        # to exercise its error recovery.
        empty_context = {}
        error_tuple = ('NoSuchRevision', 'revid')
        server_error = errors.ErrorFromSmartServer(error_tuple)
        translated_error = self.translateErrorFromSmartServer(server_error)
        self.assertEqual(server_error, translated_error)
        # In addition to re-raising ErrorFromSmartServer, some debug info has
        # been muttered to the log file for developer to look at.
        self.assertContainsRe(
            self.get_log(),
            "Missing key 'branch' in context")

    def test_path_missing(self):
        """Some translations (PermissionDenied, ReadError) can determine the
        'path' variable from either the wire or the local context.  If neither
        has it, then an error is raised.
        """
        error_tuple = ('ReadError',)
        server_error = errors.ErrorFromSmartServer(error_tuple)
        translated_error = self.translateErrorFromSmartServer(server_error)
        self.assertEqual(server_error, translated_error)
        # In addition to re-raising ErrorFromSmartServer, some debug info has
        # been muttered to the log file for developer to look at.
        self.assertContainsRe(self.get_log(), "Missing key 'path' in context")


class TestStacking(tests.TestCaseWithTransport):
    """Tests for operations on stacked remote repositories.

    The underlying format type must support stacking.
    """

    def test_access_stacked_remote(self):
        # based on <http://launchpad.net/bugs/261315>
        # make a branch stacked on another repository containing an empty
        # revision, then open it over hpss - we should be able to see that
        # revision.
        base_transport = self.get_transport()
        base_builder = self.make_branch_builder('base', format='1.9')
        base_builder.start_series()
        base_revid = base_builder.build_snapshot('rev-id', None,
            [('add', ('', None, 'directory', None))],
            'message')
        base_builder.finish_series()
        stacked_branch = self.make_branch('stacked', format='1.9')
        stacked_branch.set_stacked_on_url('../base')
        # start a server looking at this
<<<<<<< HEAD
        smart_server = server.SmartTCPServer_for_testing()
=======
        smart_server = test_server.SmartTCPServer_for_testing()
>>>>>>> d6de82d6
        self.start_server(smart_server)
        remote_bzrdir = BzrDir.open(smart_server.get_url() + '/stacked')
        # can get its branch and repository
        remote_branch = remote_bzrdir.open_branch()
        remote_repo = remote_branch.repository
        remote_repo.lock_read()
        try:
            # it should have an appropriate fallback repository, which should also
            # be a RemoteRepository
            self.assertLength(1, remote_repo._fallback_repositories)
            self.assertIsInstance(remote_repo._fallback_repositories[0],
                RemoteRepository)
            # and it has the revision committed to the underlying repository;
            # these have varying implementations so we try several of them
            self.assertTrue(remote_repo.has_revisions([base_revid]))
            self.assertTrue(remote_repo.has_revision(base_revid))
            self.assertEqual(remote_repo.get_revision(base_revid).message,
                'message')
        finally:
            remote_repo.unlock()

    def prepare_stacked_remote_branch(self):
        """Get stacked_upon and stacked branches with content in each."""
        self.setup_smart_server_with_call_log()
        tree1 = self.make_branch_and_tree('tree1', format='1.9')
        tree1.commit('rev1', rev_id='rev1')
        tree2 = tree1.branch.bzrdir.sprout('tree2', stacked=True
            ).open_workingtree()
        local_tree = tree2.branch.create_checkout('local')
        local_tree.commit('local changes make me feel good.')
        branch2 = Branch.open(self.get_url('tree2'))
        branch2.lock_read()
        self.addCleanup(branch2.unlock)
        return tree1.branch, branch2

    def test_stacked_get_parent_map(self):
        # the public implementation of get_parent_map obeys stacking
        _, branch = self.prepare_stacked_remote_branch()
        repo = branch.repository
        self.assertEqual(['rev1'], repo.get_parent_map(['rev1']).keys())

    def test_unstacked_get_parent_map(self):
        # _unstacked_provider.get_parent_map ignores stacking
        _, branch = self.prepare_stacked_remote_branch()
        provider = branch.repository._unstacked_provider
        self.assertEqual([], provider.get_parent_map(['rev1']).keys())

    def fetch_stream_to_rev_order(self, stream):
        result = []
        for kind, substream in stream:
            if not kind == 'revisions':
                list(substream)
            else:
                for content in substream:
                    result.append(content.key[-1])
        return result

    def get_ordered_revs(self, format, order, branch_factory=None):
        """Get a list of the revisions in a stream to format format.

        :param format: The format of the target.
        :param order: the order that target should have requested.
        :param branch_factory: A callable to create a trunk and stacked branch
            to fetch from. If none, self.prepare_stacked_remote_branch is used.
        :result: The revision ids in the stream, in the order seen,
            the topological order of revisions in the source.
        """
        unordered_format = bzrdir.format_registry.get(format)()
        target_repository_format = unordered_format.repository_format
        # Cross check
        self.assertEqual(order, target_repository_format._fetch_order)
        if branch_factory is None:
            branch_factory = self.prepare_stacked_remote_branch
        _, stacked = branch_factory()
        source = stacked.repository._get_source(target_repository_format)
        tip = stacked.last_revision()
        revs = stacked.repository.get_ancestry(tip)
        search = graph.PendingAncestryResult([tip], stacked.repository)
        self.reset_smart_call_log()
        stream = source.get_stream(search)
        if None in revs:
            revs.remove(None)
        # We trust that if a revision is in the stream the rest of the new
        # content for it is too, as per our main fetch tests; here we are
        # checking that the revisions are actually included at all, and their
        # order.
        return self.fetch_stream_to_rev_order(stream), revs

    def test_stacked_get_stream_unordered(self):
        # Repository._get_source.get_stream() from a stacked repository with
        # unordered yields the full data from both stacked and stacked upon
        # sources.
        rev_ord, expected_revs = self.get_ordered_revs('1.9', 'unordered')
        self.assertEqual(set(expected_revs), set(rev_ord))
        # Getting unordered results should have made a streaming data request
        # from the server, then one from the backing branch.
        self.assertLength(2, self.hpss_calls)

    def test_stacked_on_stacked_get_stream_unordered(self):
        # Repository._get_source.get_stream() from a stacked repository which
        # is itself stacked yields the full data from all three sources.
        def make_stacked_stacked():
            _, stacked = self.prepare_stacked_remote_branch()
            tree = stacked.bzrdir.sprout('tree3', stacked=True
                ).open_workingtree()
            local_tree = tree.branch.create_checkout('local-tree3')
            local_tree.commit('more local changes are better')
            branch = Branch.open(self.get_url('tree3'))
            branch.lock_read()
            self.addCleanup(branch.unlock)
            return None, branch
        rev_ord, expected_revs = self.get_ordered_revs('1.9', 'unordered',
            branch_factory=make_stacked_stacked)
        self.assertEqual(set(expected_revs), set(rev_ord))
        # Getting unordered results should have made a streaming data request
        # from the server, and one from each backing repo
        self.assertLength(3, self.hpss_calls)

    def test_stacked_get_stream_topological(self):
        # Repository._get_source.get_stream() from a stacked repository with
        # topological sorting yields the full data from both stacked and
        # stacked upon sources in topological order.
        rev_ord, expected_revs = self.get_ordered_revs('knit', 'topological')
        self.assertEqual(expected_revs, rev_ord)
        # Getting topological sort requires VFS calls still - one of which is
        # pushing up from the bound branch.
        self.assertLength(13, self.hpss_calls)

    def test_stacked_get_stream_groupcompress(self):
        # Repository._get_source.get_stream() from a stacked repository with
        # groupcompress sorting yields the full data from both stacked and
        # stacked upon sources in groupcompress order.
        raise tests.TestSkipped('No groupcompress ordered format available')
        rev_ord, expected_revs = self.get_ordered_revs('dev5', 'groupcompress')
        self.assertEqual(expected_revs, reversed(rev_ord))
        # Getting unordered results should have made a streaming data request
        # from the backing branch, and one from the stacked on branch.
        self.assertLength(2, self.hpss_calls)

    def test_stacked_pull_more_than_stacking_has_bug_360791(self):
        # When pulling some fixed amount of content that is more than the
        # source has (because some is coming from a fallback branch, no error
        # should be received. This was reported as bug 360791.
        # Need three branches: a trunk, a stacked branch, and a preexisting
        # branch pulling content from stacked and trunk.
        self.setup_smart_server_with_call_log()
        trunk = self.make_branch_and_tree('trunk', format="1.9-rich-root")
        r1 = trunk.commit('start')
        stacked_branch = trunk.branch.create_clone_on_transport(
            self.get_transport('stacked'), stacked_on=trunk.branch.base)
        local = self.make_branch('local', format='1.9-rich-root')
        local.repository.fetch(stacked_branch.repository,
            stacked_branch.last_revision())


class TestRemoteBranchEffort(tests.TestCaseWithTransport):

    def setUp(self):
        super(TestRemoteBranchEffort, self).setUp()
        # Create a smart server that publishes whatever the backing VFS server
        # does.
<<<<<<< HEAD
        self.smart_server = server.SmartTCPServer_for_testing()
=======
        self.smart_server = test_server.SmartTCPServer_for_testing()
>>>>>>> d6de82d6
        self.start_server(self.smart_server, self.get_server())
        # Log all HPSS calls into self.hpss_calls.
        _SmartClient.hooks.install_named_hook(
            'call', self.capture_hpss_call, None)
        self.hpss_calls = []

    def capture_hpss_call(self, params):
        self.hpss_calls.append(params.method)

    def test_copy_content_into_avoids_revision_history(self):
        local = self.make_branch('local')
        remote_backing_tree = self.make_branch_and_tree('remote')
        remote_backing_tree.commit("Commit.")
        remote_branch_url = self.smart_server.get_url() + 'remote'
        remote_branch = bzrdir.BzrDir.open(remote_branch_url).open_branch()
        local.repository.fetch(remote_branch.repository)
        self.hpss_calls = []
        remote_branch.copy_content_into(local)
        self.assertFalse('Branch.revision_history' in self.hpss_calls)<|MERGE_RESOLUTION|>--- conflicted
+++ resolved
@@ -1,8 +1,4 @@
-<<<<<<< HEAD
-# Copyright (C) 2006, 2007, 2008, 2009 Canonical Ltd
-=======
 # Copyright (C) 2006-2010 Canonical Ltd
->>>>>>> d6de82d6
 #
 # This program is free software; you can redistribute it and/or modify
 # it under the terms of the GNU General Public License as published by
@@ -65,10 +61,7 @@
     condition_isinstance,
     split_suite_by_condition,
     multiply_tests,
-<<<<<<< HEAD
-=======
     test_server,
->>>>>>> d6de82d6
     )
 from bzrlib.transport import get_transport
 from bzrlib.transport.memory import MemoryTransport
@@ -83,15 +76,9 @@
         standard_tests, condition_isinstance(BasicRemoteObjectTests))
     smart_server_version_scenarios = [
         ('HPSS-v2',
-<<<<<<< HEAD
-            {'transport_server': server.SmartTCPServer_for_testing_v2_only}),
-        ('HPSS-v3',
-            {'transport_server': server.SmartTCPServer_for_testing})]
-=======
          {'transport_server': test_server.SmartTCPServer_for_testing_v2_only}),
         ('HPSS-v3',
          {'transport_server': test_server.SmartTCPServer_for_testing})]
->>>>>>> d6de82d6
     return multiply_tests(to_adapt, smart_server_version_scenarios, result)
 
 
@@ -2022,16 +2009,8 @@
         self.assertLength(1, self.hpss_calls)
 
     def disableExtraResults(self):
-<<<<<<< HEAD
-        old_flag = SmartServerRepositoryGetParentMap.no_extra_results
-        SmartServerRepositoryGetParentMap.no_extra_results = True
-        def reset_values():
-            SmartServerRepositoryGetParentMap.no_extra_results = old_flag
-        self.addCleanup(reset_values)
-=======
         self.overrideAttr(SmartServerRepositoryGetParentMap,
                           'no_extra_results', True)
->>>>>>> d6de82d6
 
     def test_null_cached_missing_and_stop_key(self):
         self.setup_smart_server_with_call_log()
@@ -2096,11 +2075,7 @@
 
     def test_allows_new_revisions(self):
         """get_parent_map's results can be updated by commit."""
-<<<<<<< HEAD
-        smart_server = server.SmartTCPServer_for_testing()
-=======
         smart_server = test_server.SmartTCPServer_for_testing()
->>>>>>> d6de82d6
         self.start_server(smart_server)
         self.make_branch('branch')
         branch = Branch.open(smart_server.get_url() + '/branch')
@@ -2967,11 +2942,7 @@
         stacked_branch = self.make_branch('stacked', format='1.9')
         stacked_branch.set_stacked_on_url('../base')
         # start a server looking at this
-<<<<<<< HEAD
-        smart_server = server.SmartTCPServer_for_testing()
-=======
         smart_server = test_server.SmartTCPServer_for_testing()
->>>>>>> d6de82d6
         self.start_server(smart_server)
         remote_bzrdir = BzrDir.open(smart_server.get_url() + '/stacked')
         # can get its branch and repository
@@ -3133,11 +3104,7 @@
         super(TestRemoteBranchEffort, self).setUp()
         # Create a smart server that publishes whatever the backing VFS server
         # does.
-<<<<<<< HEAD
-        self.smart_server = server.SmartTCPServer_for_testing()
-=======
         self.smart_server = test_server.SmartTCPServer_for_testing()
->>>>>>> d6de82d6
         self.start_server(self.smart_server, self.get_server())
         # Log all HPSS calls into self.hpss_calls.
         _SmartClient.hooks.install_named_hook(
