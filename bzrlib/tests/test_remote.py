# Copyright (C) 2006, 2007, 2008 Canonical Ltd
#
# This program is free software; you can redistribute it and/or modify
# it under the terms of the GNU General Public License as published by
# the Free Software Foundation; either version 2 of the License, or
# (at your option) any later version.
#
# This program is distributed in the hope that it will be useful,
# but WITHOUT ANY WARRANTY; without even the implied warranty of
# MERCHANTABILITY or FITNESS FOR A PARTICULAR PURPOSE.  See the
# GNU General Public License for more details.
#
# You should have received a copy of the GNU General Public License
# along with this program; if not, write to the Free Software
# Foundation, Inc., 59 Temple Place, Suite 330, Boston, MA  02111-1307  USA

"""Tests for remote bzrdir/branch/repo/etc

These are proxy objects which act on remote objects by sending messages
through a smart client.  The proxies are to be created when attempting to open
the object given a transport that supports smartserver rpc operations. 

These tests correspond to tests.test_smart, which exercises the server side.
"""

import bz2
from cStringIO import StringIO

from bzrlib import (
    config,
    errors,
    graph,
    pack,
    remote,
    repository,
    tests,
    urlutils,
    )
from bzrlib.branch import Branch
from bzrlib.bzrdir import BzrDir, BzrDirFormat
from bzrlib.remote import (
    RemoteBranch,
    RemoteBzrDir,
    RemoteBzrDirFormat,
    RemoteRepository,
    )
from bzrlib.revision import NULL_REVISION
from bzrlib.smart import server, medium
from bzrlib.smart.client import _SmartClient
from bzrlib.symbol_versioning import one_four
from bzrlib.transport import get_transport, http
from bzrlib.transport.memory import MemoryTransport
from bzrlib.transport.remote import (
    RemoteTransport,
    RemoteSSHTransport,
    RemoteTCPTransport,
)


class BasicRemoteObjectTests(tests.TestCaseWithTransport):

    def setUp(self):
        self.transport_server = server.SmartTCPServer_for_testing
        super(BasicRemoteObjectTests, self).setUp()
        self.transport = self.get_transport()
        # make a branch that can be opened over the smart transport
        self.local_wt = BzrDir.create_standalone_workingtree('.')

    def tearDown(self):
        self.transport.disconnect()
        tests.TestCaseWithTransport.tearDown(self)

    def test_create_remote_bzrdir(self):
        b = remote.RemoteBzrDir(self.transport)
        self.assertIsInstance(b, BzrDir)

    def test_open_remote_branch(self):
        # open a standalone branch in the working directory
        b = remote.RemoteBzrDir(self.transport)
        branch = b.open_branch()
        self.assertIsInstance(branch, Branch)

    def test_remote_repository(self):
        b = BzrDir.open_from_transport(self.transport)
        repo = b.open_repository()
        revid = u'\xc823123123'.encode('utf8')
        self.assertFalse(repo.has_revision(revid))
        self.local_wt.commit(message='test commit', rev_id=revid)
        self.assertTrue(repo.has_revision(revid))

    def test_remote_branch_revision_history(self):
        b = BzrDir.open_from_transport(self.transport).open_branch()
        self.assertEqual([], b.revision_history())
        r1 = self.local_wt.commit('1st commit')
        r2 = self.local_wt.commit('1st commit', rev_id=u'\xc8'.encode('utf8'))
        self.assertEqual([r1, r2], b.revision_history())

    def test_find_correct_format(self):
        """Should open a RemoteBzrDir over a RemoteTransport"""
        fmt = BzrDirFormat.find_format(self.transport)
        self.assertTrue(RemoteBzrDirFormat
                        in BzrDirFormat._control_server_formats)
        self.assertIsInstance(fmt, remote.RemoteBzrDirFormat)

    def test_open_detected_smart_format(self):
        fmt = BzrDirFormat.find_format(self.transport)
        d = fmt.open(self.transport)
        self.assertIsInstance(d, BzrDir)

    def test_remote_branch_repr(self):
        b = BzrDir.open_from_transport(self.transport).open_branch()
        self.assertStartsWith(str(b), 'RemoteBranch(')


class FakeRemoteTransport(object):
    """This class provides the minimum support for use in place of a RemoteTransport.
    
    It doesn't actually transmit requests, but rather expects them to be
    handled by a FakeClient which holds canned responses.  It does not allow
    any vfs access, therefore is not suitable for testing any operation that
    will fallback to vfs access.  Backing the test by an instance of this
    class guarantees that it's - done using non-vfs operations.
    """

    _default_url = 'fakeremotetransport://host/path/'

    def __init__(self, url=None):
        if url is None:
            url = self._default_url
        self.base = url

    def __repr__(self):
        return "%r(%r)" % (self.__class__.__name__,
            self.base)

    def clone(self, relpath):
        return FakeRemoteTransport(urlutils.join(self.base, relpath))

    def get(self, relpath):
        # only get is specifically stubbed out, because it's usually the first
        # thing we do.  anything else will fail with an AttributeError.
        raise AssertionError("%r doesn't support file access to %r"
            % (self, relpath))



class FakeProtocol(object):
    """Lookalike SmartClientRequestProtocolOne allowing body reading tests."""

    def __init__(self, body, fake_client):
        self.body = body
        self._body_buffer = None
        self._fake_client = fake_client

    def read_body_bytes(self, count=-1):
        if self._body_buffer is None:
            self._body_buffer = StringIO(self.body)
        bytes = self._body_buffer.read(count)
        if self._body_buffer.tell() == len(self._body_buffer.getvalue()):
            self._fake_client.expecting_body = False
        return bytes

    def cancel_read_body(self):
        self._fake_client.expecting_body = False

    def read_streamed_body(self):
        return self.body


class FakeClient(_SmartClient):
    """Lookalike for _SmartClient allowing testing."""
    
    def __init__(self, fake_medium_base='fake base'):
        """Create a FakeClient."""
        self.responses = []
        self._calls = []
        self.expecting_body = False
        # if non-None, this is the list of expected calls, with only the
        # method name and arguments included.  the body might be hard to
        # compute so is not included
        self._expected_calls = None
        _SmartClient.__init__(self, FakeMedium(self._calls, fake_medium_base))

    def add_expected_call(self, call_name, call_args, response_type,
        response_args, response_body=None):
        if self._expected_calls is None:
            self._expected_calls = []
        self._expected_calls.append((call_name, call_args))
        self.responses.append((response_type, response_args, response_body))

    def add_success_response(self, *args):
        self.responses.append(('success', args, None))

    def add_success_response_with_body(self, body, *args):
        self.responses.append(('success', args, body))

    def add_error_response(self, *args):
        self.responses.append(('error', args))

    def add_unknown_method_response(self, verb):
        self.responses.append(('unknown', verb))

    def finished_test(self):
        if self._expected_calls:
            raise AssertionError("%r finished but was still expecting %r"
                % (self, self._expected_calls[0]))

    def _get_next_response(self):
        try:
            response_tuple = self.responses.pop(0)
        except IndexError, e:
            raise AssertionError("%r didn't expect any more calls"
                % (self,))
        if response_tuple[0] == 'unknown':
            raise errors.UnknownSmartMethod(response_tuple[1])
        elif response_tuple[0] == 'error':
            raise errors.ErrorFromSmartServer(response_tuple[1])
        return response_tuple

    def _check_call(self, method, args):
        if self._expected_calls is None:
            # the test should be updated to say what it expects
            return
        try:
            next_call = self._expected_calls.pop(0)
        except IndexError:
            raise AssertionError("%r didn't expect any more calls "
                "but got %r%r"
                % (self, method, args,))
        if method != next_call[0] or args != next_call[1]:
            raise AssertionError("%r expected %r%r "
                "but got %r%r"
                % (self, next_call[0], next_call[1], method, args,))

    def call(self, method, *args):
        self._check_call(method, args)
        self._calls.append(('call', method, args))
        return self._get_next_response()[1]

    def call_expecting_body(self, method, *args):
        self._check_call(method, args)
        self._calls.append(('call_expecting_body', method, args))
        result = self._get_next_response()
        self.expecting_body = True
        return result[1], FakeProtocol(result[2], self)

    def call_with_body_bytes_expecting_body(self, method, args, body):
        self._check_call(method, args)
        self._calls.append(('call_with_body_bytes_expecting_body', method,
            args, body))
        result = self._get_next_response()
        self.expecting_body = True
        return result[1], FakeProtocol(result[2], self)


class FakeMedium(medium.SmartClientMedium):

    def __init__(self, client_calls, base):
        medium.SmartClientMedium.__init__(self, base)
        self._client_calls = client_calls

    def disconnect(self):
        self._client_calls.append(('disconnect medium',))


class TestVfsHas(tests.TestCase):

    def test_unicode_path(self):
        client = FakeClient('/')
        client.add_success_response('yes',)
        transport = RemoteTransport('bzr://localhost/', _client=client)
        filename = u'/hell\u00d8'.encode('utf8')
        result = transport.has(filename)
        self.assertEqual(
            [('call', 'has', (filename,))],
            client._calls)
        self.assertTrue(result)


class Test_ClientMedium_remote_path_from_transport(tests.TestCase):
    """Tests for the behaviour of client_medium.remote_path_from_transport."""

    def assertRemotePath(self, expected, client_base, transport_base):
        """Assert that the result of
        SmartClientMedium.remote_path_from_transport is the expected value for
        a given client_base and transport_base.
        """
        client_medium = medium.SmartClientMedium(client_base)
        transport = get_transport(transport_base)
        result = client_medium.remote_path_from_transport(transport)
        self.assertEqual(expected, result)

    def test_remote_path_from_transport(self):
        """SmartClientMedium.remote_path_from_transport calculates a URL for
        the given transport relative to the root of the client base URL.
        """
        self.assertRemotePath('xyz/', 'bzr://host/path', 'bzr://host/xyz')
        self.assertRemotePath(
            'path/xyz/', 'bzr://host/path', 'bzr://host/path/xyz')

    def assertRemotePathHTTP(self, expected, transport_base, relpath):
        """Assert that the result of
        HttpTransportBase.remote_path_from_transport is the expected value for
        a given transport_base and relpath of that transport.  (Note that
        HttpTransportBase is a subclass of SmartClientMedium)
        """
        base_transport = get_transport(transport_base)
        client_medium = base_transport.get_smart_medium()
        cloned_transport = base_transport.clone(relpath)
        result = client_medium.remote_path_from_transport(cloned_transport)
        self.assertEqual(expected, result)
        
    def test_remote_path_from_transport_http(self):
        """Remote paths for HTTP transports are calculated differently to other
        transports.  They are just relative to the client base, not the root
        directory of the host.
        """
        for scheme in ['http:', 'https:', 'bzr+http:', 'bzr+https:']:
            self.assertRemotePathHTTP(
                '../xyz/', scheme + '//host/path', '../xyz/')
            self.assertRemotePathHTTP(
                'xyz/', scheme + '//host/path', 'xyz/')


class Test_ClientMedium_remote_is_at_least(tests.TestCase):
    """Tests for the behaviour of client_medium.remote_is_at_least."""

    def test_initially_unlimited(self):
        """A fresh medium assumes that the remote side supports all
        versions.
        """
        client_medium = medium.SmartClientMedium('dummy base')
        self.assertFalse(client_medium._is_remote_before((99, 99)))
    
    def test__remember_remote_is_before(self):
        """Calling _remember_remote_is_before ratchets down the known remote
        version.
        """
        client_medium = medium.SmartClientMedium('dummy base')
        # Mark the remote side as being less than 1.6.  The remote side may
        # still be 1.5.
        client_medium._remember_remote_is_before((1, 6))
        self.assertTrue(client_medium._is_remote_before((1, 6)))
        self.assertFalse(client_medium._is_remote_before((1, 5)))
        # Calling _remember_remote_is_before again with a lower value works.
        client_medium._remember_remote_is_before((1, 5))
        self.assertTrue(client_medium._is_remote_before((1, 5)))
        # You cannot call _remember_remote_is_before with a larger value.
        self.assertRaises(
            AssertionError, client_medium._remember_remote_is_before, (1, 9))


class TestBzrDirOpenBranch(tests.TestCase):

    def test_branch_present(self):
        transport = MemoryTransport()
        transport.mkdir('quack')
        transport = transport.clone('quack')
        client = FakeClient(transport.base)
        client.add_expected_call(
            'BzrDir.open_branch', ('quack/',),
            'success', ('ok', ''))
        client.add_expected_call(
            'BzrDir.find_repositoryV2', ('quack/',),
            'success', ('ok', '', 'no', 'no', 'no'))
        client.add_expected_call(
            'Branch.get_stacked_on_url', ('quack/',),
            'error', ('NotStacked',))
        bzrdir = RemoteBzrDir(transport, _client=client)
        result = bzrdir.open_branch()
        self.assertIsInstance(result, RemoteBranch)
        self.assertEqual(bzrdir, result.bzrdir)
        client.finished_test()

    def test_branch_missing(self):
        transport = MemoryTransport()
        transport.mkdir('quack')
        transport = transport.clone('quack')
        client = FakeClient(transport.base)
        client.add_error_response('nobranch')
        bzrdir = RemoteBzrDir(transport, _client=client)
        self.assertRaises(errors.NotBranchError, bzrdir.open_branch)
        self.assertEqual(
            [('call', 'BzrDir.open_branch', ('quack/',))],
            client._calls)

    def test__get_tree_branch(self):
        # _get_tree_branch is a form of open_branch, but it should only ask for
        # branch opening, not any other network requests.
        calls = []
        def open_branch():
            calls.append("Called")
            return "a-branch"
        transport = MemoryTransport()
        # no requests on the network - catches other api calls being made.
        client = FakeClient(transport.base)
        bzrdir = RemoteBzrDir(transport, _client=client)
        # patch the open_branch call to record that it was called.
        bzrdir.open_branch = open_branch
        self.assertEqual((None, "a-branch"), bzrdir._get_tree_branch())
        self.assertEqual(["Called"], calls)
        self.assertEqual([], client._calls)

    def test_url_quoting_of_path(self):
        # Relpaths on the wire should not be URL-escaped.  So "~" should be
        # transmitted as "~", not "%7E".
        transport = RemoteTCPTransport('bzr://localhost/~hello/')
        client = FakeClient(transport.base)
        client.add_expected_call(
            'BzrDir.open_branch', ('~hello/',),
            'success', ('ok', ''))
        client.add_expected_call(
            'BzrDir.find_repositoryV2', ('~hello/',),
            'success', ('ok', '', 'no', 'no', 'no'))
        client.add_expected_call(
            'Branch.get_stacked_on_url', ('~hello/',),
            'error', ('NotStacked',))
        bzrdir = RemoteBzrDir(transport, _client=client)
        result = bzrdir.open_branch()
        client.finished_test()

    def check_open_repository(self, rich_root, subtrees, external_lookup='no'):
        transport = MemoryTransport()
        transport.mkdir('quack')
        transport = transport.clone('quack')
        if rich_root:
            rich_response = 'yes'
        else:
            rich_response = 'no'
        if subtrees:
            subtree_response = 'yes'
        else:
            subtree_response = 'no'
        client = FakeClient(transport.base)
        client.add_success_response(
            'ok', '', rich_response, subtree_response, external_lookup)
        bzrdir = RemoteBzrDir(transport, _client=client)
        result = bzrdir.open_repository()
        self.assertEqual(
            [('call', 'BzrDir.find_repositoryV2', ('quack/',))],
            client._calls)
        self.assertIsInstance(result, RemoteRepository)
        self.assertEqual(bzrdir, result.bzrdir)
        self.assertEqual(rich_root, result._format.rich_root_data)
        self.assertEqual(subtrees, result._format.supports_tree_reference)

    def test_open_repository_sets_format_attributes(self):
        self.check_open_repository(True, True)
        self.check_open_repository(False, True)
        self.check_open_repository(True, False)
        self.check_open_repository(False, False)
        self.check_open_repository(False, False, 'yes')

    def test_old_server(self):
        """RemoteBzrDirFormat should fail to probe if the server version is too
        old.
        """
        self.assertRaises(errors.NotBranchError,
            RemoteBzrDirFormat.probe_transport, OldServerTransport())


class TestBzrDirOpenRepository(tests.TestCase):

    def test_backwards_compat_1_2(self):
        transport = MemoryTransport()
        transport.mkdir('quack')
        transport = transport.clone('quack')
        client = FakeClient(transport.base)
        client.add_unknown_method_response('RemoteRepository.find_repositoryV2')
        client.add_success_response('ok', '', 'no', 'no')
        bzrdir = RemoteBzrDir(transport, _client=client)
        repo = bzrdir.open_repository()
        self.assertEqual(
            [('call', 'BzrDir.find_repositoryV2', ('quack/',)),
             ('call', 'BzrDir.find_repository', ('quack/',))],
            client._calls)


class OldSmartClient(object):
    """A fake smart client for test_old_version that just returns a version one
    response to the 'hello' (query version) command.
    """

    def get_request(self):
        input_file = StringIO('ok\x011\n')
        output_file = StringIO()
        client_medium = medium.SmartSimplePipesClientMedium(
            input_file, output_file)
        return medium.SmartClientStreamMediumRequest(client_medium)

    def protocol_version(self):
        return 1


class OldServerTransport(object):
    """A fake transport for test_old_server that reports it's smart server
    protocol version as version one.
    """

    def __init__(self):
        self.base = 'fake:'

    def get_smart_client(self):
        return OldSmartClient()


class RemoteBranchTestCase(tests.TestCase):

    def make_remote_branch(self, transport, client):
        """Make a RemoteBranch using 'client' as its _SmartClient.
        
        A RemoteBzrDir and RemoteRepository will also be created to fill out
        the RemoteBranch, albeit with stub values for some of their attributes.
        """
        # we do not want bzrdir to make any remote calls, so use False as its
        # _client.  If it tries to make a remote call, this will fail
        # immediately.
        bzrdir = RemoteBzrDir(transport, _client=False)
        repo = RemoteRepository(bzrdir, None, _client=client)
        return RemoteBranch(bzrdir, repo, _client=client)


class TestBranchLastRevisionInfo(RemoteBranchTestCase):

    def test_empty_branch(self):
        # in an empty branch we decode the response properly
        transport = MemoryTransport()
        client = FakeClient(transport.base)
        client.add_expected_call(
            'Branch.get_stacked_on_url', ('quack/',),
            'error', ('NotStacked',))
        client.add_expected_call(
            'Branch.last_revision_info', ('quack/',),
            'success', ('ok', '0', 'null:'))
        transport.mkdir('quack')
        transport = transport.clone('quack')
        branch = self.make_remote_branch(transport, client)
        result = branch.last_revision_info()
        client.finished_test()
        self.assertEqual((0, NULL_REVISION), result)

    def test_non_empty_branch(self):
        # in a non-empty branch we also decode the response properly
        revid = u'\xc8'.encode('utf8')
        transport = MemoryTransport()
        client = FakeClient(transport.base)
        client.add_expected_call(
            'Branch.get_stacked_on_url', ('kwaak/',),
            'error', ('NotStacked',))
        client.add_expected_call(
            'Branch.last_revision_info', ('kwaak/',),
            'success', ('ok', '2', revid))
        transport.mkdir('kwaak')
        transport = transport.clone('kwaak')
        branch = self.make_remote_branch(transport, client)
        result = branch.last_revision_info()
        self.assertEqual((2, revid), result)


class TestBranch_get_stacked_on_url(tests.TestCaseWithMemoryTransport):
    """Test Branch._get_stacked_on_url rpc"""

    def test_get_stacked_on_invalid_url(self):
        raise tests.KnownFailure('opening a branch requires the server to open the fallback repository')
        transport = FakeRemoteTransport('fakeremotetransport:///')
        client = FakeClient(transport.base)
        client.add_expected_call(
            'Branch.get_stacked_on_url', ('.',),
            'success', ('ok', 'file:///stacked/on'))
        bzrdir = RemoteBzrDir(transport, _client=client)
        branch = RemoteBranch(bzrdir, None, _client=client)
        result = branch.get_stacked_on_url()
        self.assertEqual(
            'file:///stacked/on', result)

    def test_backwards_compatible(self):
        # like with bzr1.6 with no Branch.get_stacked_on_url rpc
        base_branch = self.make_branch('base', format='1.6')
        stacked_branch = self.make_branch('stacked', format='1.6')
        stacked_branch.set_stacked_on_url('../base')
        client = FakeClient(self.get_url())
        client.add_expected_call(
            'BzrDir.open_branch', ('stacked/',),
            'success', ('ok', ''))
        client.add_expected_call(
            'BzrDir.find_repositoryV2', ('stacked/',),
            'success', ('ok', '', 'no', 'no', 'no'))
        # called twice, once from constructor and then again by us
        client.add_expected_call(
            'Branch.get_stacked_on_url', ('stacked/',),
            'unknown', ('Branch.get_stacked_on_url',))
        client.add_expected_call(
            'Branch.get_stacked_on_url', ('stacked/',),
            'unknown', ('Branch.get_stacked_on_url',))
        # this will also do vfs access, but that goes direct to the transport
        # and isn't seen by the FakeClient.
        bzrdir = RemoteBzrDir(self.get_transport('stacked'), _client=client)
        branch = bzrdir.open_branch()
        result = branch.get_stacked_on_url()
        self.assertEqual('../base', result)
        client.finished_test()
        # it's in the fallback list both for the RemoteRepository and its vfs
        # repository
        self.assertEqual(1, len(branch.repository._fallback_repositories))
        self.assertEqual(1,
            len(branch.repository._real_repository._fallback_repositories))

    def test_get_stacked_on_real_branch(self):
        base_branch = self.make_branch('base', format='1.6')
        stacked_branch = self.make_branch('stacked', format='1.6')
        stacked_branch.set_stacked_on_url('../base')
        client = FakeClient(self.get_url())
        client.add_expected_call(
            'BzrDir.open_branch', ('stacked/',),
            'success', ('ok', ''))
        client.add_expected_call(
            'BzrDir.find_repositoryV2', ('stacked/',),
            'success', ('ok', '', 'no', 'no', 'no'))
        # called twice, once from constructor and then again by us
        client.add_expected_call(
            'Branch.get_stacked_on_url', ('stacked/',),
            'success', ('ok', '../base'))
        client.add_expected_call(
            'Branch.get_stacked_on_url', ('stacked/',),
            'success', ('ok', '../base'))
        bzrdir = RemoteBzrDir(self.get_transport('stacked'), _client=client)
        branch = bzrdir.open_branch()
        result = branch.get_stacked_on_url()
        self.assertEqual('../base', result)
        client.finished_test()
        # it's in the fallback list both for the RemoteRepository and its vfs
        # repository
        self.assertEqual(1, len(branch.repository._fallback_repositories))
        self.assertEqual(1,
            len(branch.repository._real_repository._fallback_repositories))


class TestBranchSetLastRevision(RemoteBranchTestCase):

    def test_set_empty(self):
        # set_revision_history([]) is translated to calling
        # Branch.set_last_revision(path, '') on the wire.
        transport = MemoryTransport()
        transport.mkdir('branch')
        transport = transport.clone('branch')

        client = FakeClient(transport.base)
        client.add_expected_call(
            'Branch.get_stacked_on_url', ('branch/',),
            'error', ('NotStacked',))
        client.add_expected_call(
            'Branch.lock_write', ('branch/', '', ''),
            'success', ('ok', 'branch token', 'repo token'))
        client.add_expected_call(
            'Branch.set_last_revision', ('branch/', 'branch token', 'repo token', 'null:',),
            'success', ('ok',))
        client.add_expected_call(
            'Branch.unlock', ('branch/', 'branch token', 'repo token'),
            'success', ('ok',))
        branch = self.make_remote_branch(transport, client)
        # This is a hack to work around the problem that RemoteBranch currently
        # unnecessarily invokes _ensure_real upon a call to lock_write.
        branch._ensure_real = lambda: None
        branch.lock_write()
        result = branch.set_revision_history([])
        branch.unlock()
        self.assertEqual(None, result)
        client.finished_test()

    def test_set_nonempty(self):
        # set_revision_history([rev-id1, ..., rev-idN]) is translated to calling
        # Branch.set_last_revision(path, rev-idN) on the wire.
        transport = MemoryTransport()
        transport.mkdir('branch')
        transport = transport.clone('branch')

        client = FakeClient(transport.base)
        client.add_expected_call(
            'Branch.get_stacked_on_url', ('branch/',),
            'error', ('NotStacked',))
        client.add_expected_call(
            'Branch.lock_write', ('branch/', '', ''),
            'success', ('ok', 'branch token', 'repo token'))
        client.add_expected_call(
            'Branch.set_last_revision', ('branch/', 'branch token', 'repo token', 'rev-id2',),
            'success', ('ok',))
        client.add_expected_call(
            'Branch.unlock', ('branch/', 'branch token', 'repo token'),
            'success', ('ok',))
        branch = self.make_remote_branch(transport, client)
        # This is a hack to work around the problem that RemoteBranch currently
        # unnecessarily invokes _ensure_real upon a call to lock_write.
        branch._ensure_real = lambda: None
        # Lock the branch, reset the record of remote calls.
        branch.lock_write()
        result = branch.set_revision_history(['rev-id1', 'rev-id2'])
        branch.unlock()
        self.assertEqual(None, result)
        client.finished_test()

    def test_no_such_revision(self):
        transport = MemoryTransport()
        transport.mkdir('branch')
        transport = transport.clone('branch')
        # A response of 'NoSuchRevision' is translated into an exception.
        client = FakeClient(transport.base)
        client.add_expected_call(
            'Branch.get_stacked_on_url', ('branch/',),
            'error', ('NotStacked',))
        client.add_expected_call(
            'Branch.lock_write', ('branch/', '', ''),
            'success', ('ok', 'branch token', 'repo token'))
        client.add_expected_call(
            'Branch.set_last_revision', ('branch/', 'branch token', 'repo token', 'rev-id',),
            'error', ('NoSuchRevision', 'rev-id'))
        client.add_expected_call(
            'Branch.unlock', ('branch/', 'branch token', 'repo token'),
            'success', ('ok',))

        branch = self.make_remote_branch(transport, client)
        branch.lock_write()
        self.assertRaises(
            errors.NoSuchRevision, branch.set_revision_history, ['rev-id'])
        branch.unlock()
        client.finished_test()

    def test_tip_change_rejected(self):
        """TipChangeRejected responses cause a TipChangeRejected exception to
        be raised.
        """
        transport = MemoryTransport()
        transport.mkdir('branch')
        transport = transport.clone('branch')
        client = FakeClient(transport.base)
        rejection_msg_unicode = u'rejection message\N{INTERROBANG}'
        rejection_msg_utf8 = rejection_msg_unicode.encode('utf8')
        client.add_expected_call(
            'Branch.get_stacked_on_url', ('branch/',),
            'error', ('NotStacked',))
        client.add_expected_call(
            'Branch.lock_write', ('branch/', '', ''),
            'success', ('ok', 'branch token', 'repo token'))
        client.add_expected_call(
            'Branch.set_last_revision', ('branch/', 'branch token', 'repo token', 'rev-id',),
            'error', ('TipChangeRejected', rejection_msg_utf8))
        client.add_expected_call(
            'Branch.unlock', ('branch/', 'branch token', 'repo token'),
            'success', ('ok',))
        branch = self.make_remote_branch(transport, client)
        branch._ensure_real = lambda: None
        branch.lock_write()
        self.addCleanup(branch.unlock)
        # The 'TipChangeRejected' error response triggered by calling
        # set_revision_history causes a TipChangeRejected exception.
        err = self.assertRaises(
            errors.TipChangeRejected, branch.set_revision_history, ['rev-id'])
        # The UTF-8 message from the response has been decoded into a unicode
        # object.
        self.assertIsInstance(err.msg, unicode)
        self.assertEqual(rejection_msg_unicode, err.msg)
        branch.unlock()
        client.finished_test()


class TestBranchSetLastRevisionInfo(RemoteBranchTestCase):

    def test_set_last_revision_info(self):
        # set_last_revision_info(num, 'rev-id') is translated to calling
        # Branch.set_last_revision_info(num, 'rev-id') on the wire.
        transport = MemoryTransport()
        transport.mkdir('branch')
        transport = transport.clone('branch')
        client = FakeClient(transport.base)
        # get_stacked_on_url
        client.add_error_response('NotStacked')
        # lock_write
        client.add_success_response('ok', 'branch token', 'repo token')
        # set_last_revision
        client.add_success_response('ok')
        # unlock
        client.add_success_response('ok')

        branch = self.make_remote_branch(transport, client)
        # Lock the branch, reset the record of remote calls.
        branch.lock_write()
        client._calls = []
        result = branch.set_last_revision_info(1234, 'a-revision-id')
        self.assertEqual(
            [('call', 'Branch.set_last_revision_info',
                ('branch/', 'branch token', 'repo token',
                 '1234', 'a-revision-id'))],
            client._calls)
        self.assertEqual(None, result)

    def test_no_such_revision(self):
        # A response of 'NoSuchRevision' is translated into an exception.
        transport = MemoryTransport()
        transport.mkdir('branch')
        transport = transport.clone('branch')
        client = FakeClient(transport.base)
        # get_stacked_on_url
        client.add_error_response('NotStacked')
        # lock_write
        client.add_success_response('ok', 'branch token', 'repo token')
        # set_last_revision
        client.add_error_response('NoSuchRevision', 'revid')
        # unlock
        client.add_success_response('ok')

        branch = self.make_remote_branch(transport, client)
        # Lock the branch, reset the record of remote calls.
        branch.lock_write()
        client._calls = []

        self.assertRaises(
            errors.NoSuchRevision, branch.set_last_revision_info, 123, 'revid')
        branch.unlock()

    def lock_remote_branch(self, branch):
        """Trick a RemoteBranch into thinking it is locked."""
        branch._lock_mode = 'w'
        branch._lock_count = 2
        branch._lock_token = 'branch token'
        branch._repo_lock_token = 'repo token'
        branch.repository._lock_mode = 'w'
        branch.repository._lock_count = 2
        branch.repository._lock_token = 'repo token'

    def test_backwards_compatibility(self):
        """If the server does not support the Branch.set_last_revision_info
        verb (which is new in 1.4), then the client falls back to VFS methods.
        """
        # This test is a little messy.  Unlike most tests in this file, it
        # doesn't purely test what a Remote* object sends over the wire, and
        # how it reacts to responses from the wire.  It instead relies partly
        # on asserting that the RemoteBranch will call
        # self._real_branch.set_last_revision_info(...).

        # First, set up our RemoteBranch with a FakeClient that raises
        # UnknownSmartMethod, and a StubRealBranch that logs how it is called.
        transport = MemoryTransport()
        transport.mkdir('branch')
        transport = transport.clone('branch')
        client = FakeClient(transport.base)
        client.add_expected_call(
            'Branch.get_stacked_on_url', ('branch/',),
            'error', ('NotStacked',))
        client.add_expected_call(
            'Branch.set_last_revision_info',
            ('branch/', 'branch token', 'repo token', '1234', 'a-revision-id',),
            'unknown', 'Branch.set_last_revision_info')

        branch = self.make_remote_branch(transport, client)
        class StubRealBranch(object):
            def __init__(self):
                self.calls = []
            def set_last_revision_info(self, revno, revision_id):
                self.calls.append(
                    ('set_last_revision_info', revno, revision_id))
            def _clear_cached_state(self):
                pass
        real_branch = StubRealBranch()
        branch._real_branch = real_branch
        self.lock_remote_branch(branch)

        # Call set_last_revision_info, and verify it behaved as expected.
        result = branch.set_last_revision_info(1234, 'a-revision-id')
        self.assertEqual(
            [('set_last_revision_info', 1234, 'a-revision-id')],
            real_branch.calls)
        client.finished_test()

    def test_unexpected_error(self):
        # If the server sends an error the client doesn't understand, it gets
        # turned into an UnknownErrorFromSmartServer, which is presented as a
        # non-internal error to the user.
        transport = MemoryTransport()
        transport.mkdir('branch')
        transport = transport.clone('branch')
        client = FakeClient(transport.base)
        # get_stacked_on_url
        client.add_error_response('NotStacked')
        # lock_write
        client.add_success_response('ok', 'branch token', 'repo token')
        # set_last_revision
        client.add_error_response('UnexpectedError')
        # unlock
        client.add_success_response('ok')

        branch = self.make_remote_branch(transport, client)
        # Lock the branch, reset the record of remote calls.
        branch.lock_write()
        client._calls = []

        err = self.assertRaises(
            errors.UnknownErrorFromSmartServer,
            branch.set_last_revision_info, 123, 'revid')
        self.assertEqual(('UnexpectedError',), err.error_tuple)
        branch.unlock()

    def test_tip_change_rejected(self):
        """TipChangeRejected responses cause a TipChangeRejected exception to
        be raised.
        """
        transport = MemoryTransport()
        transport.mkdir('branch')
        transport = transport.clone('branch')
        client = FakeClient(transport.base)
        # get_stacked_on_url
        client.add_error_response('NotStacked')
        # lock_write
        client.add_success_response('ok', 'branch token', 'repo token')
        # set_last_revision
        client.add_error_response('TipChangeRejected', 'rejection message')
        # unlock
        client.add_success_response('ok')

        branch = self.make_remote_branch(transport, client)
        # Lock the branch, reset the record of remote calls.
        branch.lock_write()
        self.addCleanup(branch.unlock)
        client._calls = []

        # The 'TipChangeRejected' error response triggered by calling
        # set_last_revision_info causes a TipChangeRejected exception.
        err = self.assertRaises(
            errors.TipChangeRejected,
            branch.set_last_revision_info, 123, 'revid')
        self.assertEqual('rejection message', err.msg)


class TestBranchControlGetBranchConf(tests.TestCaseWithMemoryTransport):
    """Getting the branch configuration should use an abstract method not vfs.
    """

    def test_get_branch_conf(self):
        raise tests.KnownFailure('branch.conf is not retrieved by get_config_file')
        ## # We should see that branch.get_config() does a single rpc to get the
        ## # remote configuration file, abstracting away where that is stored on
        ## # the server.  However at the moment it always falls back to using the
        ## # vfs, and this would need some changes in config.py.

        ## # in an empty branch we decode the response properly
        ## client = FakeClient([(('ok', ), '# config file body')], self.get_url())
        ## # we need to make a real branch because the remote_branch.control_files
        ## # will trigger _ensure_real.
        ## branch = self.make_branch('quack')
        ## transport = branch.bzrdir.root_transport
        ## # we do not want bzrdir to make any remote calls
        ## bzrdir = RemoteBzrDir(transport, _client=False)
        ## branch = RemoteBranch(bzrdir, None, _client=client)
        ## config = branch.get_config()
        ## self.assertEqual(
        ##     [('call_expecting_body', 'Branch.get_config_file', ('quack/',))],
        ##     client._calls)


class TestBranchLockWrite(RemoteBranchTestCase):

    def test_lock_write_unlockable(self):
        transport = MemoryTransport()
        client = FakeClient(transport.base)
        client.add_expected_call(
            'Branch.get_stacked_on_url', ('quack/',),
            'error', ('NotStacked',),)
        client.add_expected_call(
            'Branch.lock_write', ('quack/', '', ''),
            'error', ('UnlockableTransport',))
        transport.mkdir('quack')
        transport = transport.clone('quack')
        branch = self.make_remote_branch(transport, client)
        self.assertRaises(errors.UnlockableTransport, branch.lock_write)
        client.finished_test()


class TestTransportIsReadonly(tests.TestCase):

    def test_true(self):
        client = FakeClient()
        client.add_success_response('yes')
        transport = RemoteTransport('bzr://example.com/', medium=False,
                                    _client=client)
        self.assertEqual(True, transport.is_readonly())
        self.assertEqual(
            [('call', 'Transport.is_readonly', ())],
            client._calls)

    def test_false(self):
        client = FakeClient()
        client.add_success_response('no')
        transport = RemoteTransport('bzr://example.com/', medium=False,
                                    _client=client)
        self.assertEqual(False, transport.is_readonly())
        self.assertEqual(
            [('call', 'Transport.is_readonly', ())],
            client._calls)

    def test_error_from_old_server(self):
        """bzr 0.15 and earlier servers don't recognise the is_readonly verb.
        
        Clients should treat it as a "no" response, because is_readonly is only
        advisory anyway (a transport could be read-write, but then the
        underlying filesystem could be readonly anyway).
        """
        client = FakeClient()
        client.add_unknown_method_response('Transport.is_readonly')
        transport = RemoteTransport('bzr://example.com/', medium=False,
                                    _client=client)
        self.assertEqual(False, transport.is_readonly())
        self.assertEqual(
            [('call', 'Transport.is_readonly', ())],
            client._calls)


class TestRemoteSSHTransportAuthentication(tests.TestCaseInTempDir):

    def test_defaults_to_none(self):
        t = RemoteSSHTransport('bzr+ssh://example.com')
        self.assertIs(None, t._get_credentials()[0])

    def test_uses_authentication_config(self):
        conf = config.AuthenticationConfig()
        conf._get_config().update(
            {'bzr+sshtest': {'scheme': 'ssh', 'user': 'bar', 'host':
            'example.com'}})
        conf._save()
        t = RemoteSSHTransport('bzr+ssh://example.com')
        self.assertEqual('bar', t._get_credentials()[0])


class TestRemoteRepository(tests.TestCase):
    """Base for testing RemoteRepository protocol usage.
    
    These tests contain frozen requests and responses.  We want any changes to 
    what is sent or expected to be require a thoughtful update to these tests
    because they might break compatibility with different-versioned servers.
    """

    def setup_fake_client_and_repository(self, transport_path):
        """Create the fake client and repository for testing with.
        
        There's no real server here; we just have canned responses sent
        back one by one.
        
        :param transport_path: Path below the root of the MemoryTransport
            where the repository will be created.
        """
        transport = MemoryTransport()
        transport.mkdir(transport_path)
        client = FakeClient(transport.base)
        transport = transport.clone(transport_path)
        # we do not want bzrdir to make any remote calls
        bzrdir = RemoteBzrDir(transport, _client=False)
        repo = RemoteRepository(bzrdir, None, _client=client)
        return repo, client


class TestRepositoryGatherStats(TestRemoteRepository):

    def test_revid_none(self):
        # ('ok',), body with revisions and size
        transport_path = 'quack'
        repo, client = self.setup_fake_client_and_repository(transport_path)
        client.add_success_response_with_body(
            'revisions: 2\nsize: 18\n', 'ok')
        result = repo.gather_stats(None)
        self.assertEqual(
            [('call_expecting_body', 'Repository.gather_stats',
             ('quack/','','no'))],
            client._calls)
        self.assertEqual({'revisions': 2, 'size': 18}, result)

    def test_revid_no_committers(self):
        # ('ok',), body without committers
        body = ('firstrev: 123456.300 3600\n'
                'latestrev: 654231.400 0\n'
                'revisions: 2\n'
                'size: 18\n')
        transport_path = 'quick'
        revid = u'\xc8'.encode('utf8')
        repo, client = self.setup_fake_client_and_repository(transport_path)
        client.add_success_response_with_body(body, 'ok')
        result = repo.gather_stats(revid)
        self.assertEqual(
            [('call_expecting_body', 'Repository.gather_stats',
              ('quick/', revid, 'no'))],
            client._calls)
        self.assertEqual({'revisions': 2, 'size': 18,
                          'firstrev': (123456.300, 3600),
                          'latestrev': (654231.400, 0),},
                         result)

    def test_revid_with_committers(self):
        # ('ok',), body with committers
        body = ('committers: 128\n'
                'firstrev: 123456.300 3600\n'
                'latestrev: 654231.400 0\n'
                'revisions: 2\n'
                'size: 18\n')
        transport_path = 'buick'
        revid = u'\xc8'.encode('utf8')
        repo, client = self.setup_fake_client_and_repository(transport_path)
        client.add_success_response_with_body(body, 'ok')
        result = repo.gather_stats(revid, True)
        self.assertEqual(
            [('call_expecting_body', 'Repository.gather_stats',
              ('buick/', revid, 'yes'))],
            client._calls)
        self.assertEqual({'revisions': 2, 'size': 18,
                          'committers': 128,
                          'firstrev': (123456.300, 3600),
                          'latestrev': (654231.400, 0),},
                         result)


class TestRepositoryGetGraph(TestRemoteRepository):

    def test_get_graph(self):
        # get_graph returns a graph with the repository as the
        # parents_provider.
        transport_path = 'quack'
        repo, client = self.setup_fake_client_and_repository(transport_path)
        graph = repo.get_graph()
        self.assertEqual(graph._parents_provider, repo)


class TestRepositoryGetParentMap(TestRemoteRepository):

    def test_get_parent_map_caching(self):
        # get_parent_map returns from cache until unlock()
        # setup a reponse with two revisions
        r1 = u'\u0e33'.encode('utf8')
        r2 = u'\u0dab'.encode('utf8')
        lines = [' '.join([r2, r1]), r1]
        encoded_body = bz2.compress('\n'.join(lines))

        transport_path = 'quack'
        repo, client = self.setup_fake_client_and_repository(transport_path)
        client.add_success_response_with_body(encoded_body, 'ok')
        client.add_success_response_with_body(encoded_body, 'ok')
        repo.lock_read()
        graph = repo.get_graph()
        parents = graph.get_parent_map([r2])
        self.assertEqual({r2: (r1,)}, parents)
        # locking and unlocking deeper should not reset
        repo.lock_read()
        repo.unlock()
        parents = graph.get_parent_map([r1])
        self.assertEqual({r1: (NULL_REVISION,)}, parents)
        self.assertEqual(
            [('call_with_body_bytes_expecting_body',
              'Repository.get_parent_map', ('quack/', r2), '\n\n0')],
            client._calls)
        repo.unlock()
        # now we call again, and it should use the second response.
        repo.lock_read()
        graph = repo.get_graph()
        parents = graph.get_parent_map([r1])
        self.assertEqual({r1: (NULL_REVISION,)}, parents)
        self.assertEqual(
            [('call_with_body_bytes_expecting_body',
              'Repository.get_parent_map', ('quack/', r2), '\n\n0'),
             ('call_with_body_bytes_expecting_body',
              'Repository.get_parent_map', ('quack/', r1), '\n\n0'),
            ],
            client._calls)
        repo.unlock()

    def test_get_parent_map_reconnects_if_unknown_method(self):
        transport_path = 'quack'
        repo, client = self.setup_fake_client_and_repository(transport_path)
        client.add_unknown_method_response('Repository,get_parent_map')
        client.add_success_response_with_body('', 'ok')
        self.assertFalse(client._medium._is_remote_before((1, 2)))
        rev_id = 'revision-id'
        expected_deprecations = [
            'bzrlib.remote.RemoteRepository.get_revision_graph was deprecated '
            'in version 1.4.']
        parents = self.callDeprecated(
            expected_deprecations, repo.get_parent_map, [rev_id])
        self.assertEqual(
            [('call_with_body_bytes_expecting_body',
              'Repository.get_parent_map', ('quack/', rev_id), '\n\n0'),
             ('disconnect medium',),
             ('call_expecting_body', 'Repository.get_revision_graph',
              ('quack/', ''))],
            client._calls)
        # The medium is now marked as being connected to an older server
        self.assertTrue(client._medium._is_remote_before((1, 2)))

    def test_get_parent_map_fallback_parentless_node(self):
        """get_parent_map falls back to get_revision_graph on old servers.  The
        results from get_revision_graph are tweaked to match the get_parent_map
        API.

        Specifically, a {key: ()} result from get_revision_graph means "no
        parents" for that key, which in get_parent_map results should be
        represented as {key: ('null:',)}.

        This is the test for https://bugs.launchpad.net/bzr/+bug/214894
        """
        rev_id = 'revision-id'
        transport_path = 'quack'
        repo, client = self.setup_fake_client_and_repository(transport_path)
        client.add_success_response_with_body(rev_id, 'ok')
        client._medium._remember_remote_is_before((1, 2))
        expected_deprecations = [
            'bzrlib.remote.RemoteRepository.get_revision_graph was deprecated '
            'in version 1.4.']
        parents = self.callDeprecated(
            expected_deprecations, repo.get_parent_map, [rev_id])
        self.assertEqual(
            [('call_expecting_body', 'Repository.get_revision_graph',
             ('quack/', ''))],
            client._calls)
        self.assertEqual({rev_id: ('null:',)}, parents)

    def test_get_parent_map_unexpected_response(self):
        repo, client = self.setup_fake_client_and_repository('path')
        client.add_success_response('something unexpected!')
        self.assertRaises(
            errors.UnexpectedSmartServerResponse,
            repo.get_parent_map, ['a-revision-id'])


class TestRepositoryGetRevisionGraph(TestRemoteRepository):
    
    def test_null_revision(self):
        # a null revision has the predictable result {}, we should have no wire
        # traffic when calling it with this argument
        transport_path = 'empty'
        repo, client = self.setup_fake_client_and_repository(transport_path)
        client.add_success_response('notused')
        result = self.applyDeprecated(one_four, repo.get_revision_graph,
            NULL_REVISION)
        self.assertEqual([], client._calls)
        self.assertEqual({}, result)

    def test_none_revision(self):
        # with none we want the entire graph
        r1 = u'\u0e33'.encode('utf8')
        r2 = u'\u0dab'.encode('utf8')
        lines = [' '.join([r2, r1]), r1]
        encoded_body = '\n'.join(lines)

        transport_path = 'sinhala'
        repo, client = self.setup_fake_client_and_repository(transport_path)
        client.add_success_response_with_body(encoded_body, 'ok')
        result = self.applyDeprecated(one_four, repo.get_revision_graph)
        self.assertEqual(
            [('call_expecting_body', 'Repository.get_revision_graph',
             ('sinhala/', ''))],
            client._calls)
        self.assertEqual({r1: (), r2: (r1, )}, result)

    def test_specific_revision(self):
        # with a specific revision we want the graph for that
        # with none we want the entire graph
        r11 = u'\u0e33'.encode('utf8')
        r12 = u'\xc9'.encode('utf8')
        r2 = u'\u0dab'.encode('utf8')
        lines = [' '.join([r2, r11, r12]), r11, r12]
        encoded_body = '\n'.join(lines)

        transport_path = 'sinhala'
        repo, client = self.setup_fake_client_and_repository(transport_path)
        client.add_success_response_with_body(encoded_body, 'ok')
        result = self.applyDeprecated(one_four, repo.get_revision_graph, r2)
        self.assertEqual(
            [('call_expecting_body', 'Repository.get_revision_graph',
             ('sinhala/', r2))],
            client._calls)
        self.assertEqual({r11: (), r12: (), r2: (r11, r12), }, result)

    def test_no_such_revision(self):
        revid = '123'
        transport_path = 'sinhala'
        repo, client = self.setup_fake_client_and_repository(transport_path)
        client.add_error_response('nosuchrevision', revid)
        # also check that the right revision is reported in the error
        self.assertRaises(errors.NoSuchRevision,
            self.applyDeprecated, one_four, repo.get_revision_graph, revid)
        self.assertEqual(
            [('call_expecting_body', 'Repository.get_revision_graph',
             ('sinhala/', revid))],
            client._calls)

    def test_unexpected_error(self):
        revid = '123'
        transport_path = 'sinhala'
        repo, client = self.setup_fake_client_and_repository(transport_path)
        client.add_error_response('AnUnexpectedError')
        e = self.assertRaises(errors.UnknownErrorFromSmartServer,
            self.applyDeprecated, one_four, repo.get_revision_graph, revid)
        self.assertEqual(('AnUnexpectedError',), e.error_tuple)

        
class TestRepositoryIsShared(TestRemoteRepository):

    def test_is_shared(self):
        # ('yes', ) for Repository.is_shared -> 'True'.
        transport_path = 'quack'
        repo, client = self.setup_fake_client_and_repository(transport_path)
        client.add_success_response('yes')
        result = repo.is_shared()
        self.assertEqual(
            [('call', 'Repository.is_shared', ('quack/',))],
            client._calls)
        self.assertEqual(True, result)

    def test_is_not_shared(self):
        # ('no', ) for Repository.is_shared -> 'False'.
        transport_path = 'qwack'
        repo, client = self.setup_fake_client_and_repository(transport_path)
        client.add_success_response('no')
        result = repo.is_shared()
        self.assertEqual(
            [('call', 'Repository.is_shared', ('qwack/',))],
            client._calls)
        self.assertEqual(False, result)


class TestRepositoryLockWrite(TestRemoteRepository):

    def test_lock_write(self):
        transport_path = 'quack'
        repo, client = self.setup_fake_client_and_repository(transport_path)
        client.add_success_response('ok', 'a token')
        result = repo.lock_write()
        self.assertEqual(
            [('call', 'Repository.lock_write', ('quack/', ''))],
            client._calls)
        self.assertEqual('a token', result)

    def test_lock_write_already_locked(self):
        transport_path = 'quack'
        repo, client = self.setup_fake_client_and_repository(transport_path)
        client.add_error_response('LockContention')
        self.assertRaises(errors.LockContention, repo.lock_write)
        self.assertEqual(
            [('call', 'Repository.lock_write', ('quack/', ''))],
            client._calls)

    def test_lock_write_unlockable(self):
        transport_path = 'quack'
        repo, client = self.setup_fake_client_and_repository(transport_path)
        client.add_error_response('UnlockableTransport')
        self.assertRaises(errors.UnlockableTransport, repo.lock_write)
        self.assertEqual(
            [('call', 'Repository.lock_write', ('quack/', ''))],
            client._calls)


class TestRepositoryUnlock(TestRemoteRepository):

    def test_unlock(self):
        transport_path = 'quack'
        repo, client = self.setup_fake_client_and_repository(transport_path)
        client.add_success_response('ok', 'a token')
        client.add_success_response('ok')
        repo.lock_write()
        repo.unlock()
        self.assertEqual(
            [('call', 'Repository.lock_write', ('quack/', '')),
             ('call', 'Repository.unlock', ('quack/', 'a token'))],
            client._calls)

    def test_unlock_wrong_token(self):
        # If somehow the token is wrong, unlock will raise TokenMismatch.
        transport_path = 'quack'
        repo, client = self.setup_fake_client_and_repository(transport_path)
        client.add_success_response('ok', 'a token')
        client.add_error_response('TokenMismatch')
        repo.lock_write()
        self.assertRaises(errors.TokenMismatch, repo.unlock)


class TestRepositoryHasRevision(TestRemoteRepository):

    def test_none(self):
        # repo.has_revision(None) should not cause any traffic.
        transport_path = 'quack'
        repo, client = self.setup_fake_client_and_repository(transport_path)

        # The null revision is always there, so has_revision(None) == True.
        self.assertEqual(True, repo.has_revision(NULL_REVISION))

        # The remote repo shouldn't be accessed.
        self.assertEqual([], client._calls)


class TestRepositoryTarball(TestRemoteRepository):

    # This is a canned tarball reponse we can validate against
    tarball_content = (
        'QlpoOTFBWSZTWdGkj3wAAWF/k8aQACBIB//A9+8cIX/v33AACEAYABAECEACNz'
        'JqsgJJFPTSnk1A3qh6mTQAAAANPUHkagkSTEkaA09QaNAAAGgAAAcwCYCZGAEY'
        'mJhMJghpiaYBUkKammSHqNMZQ0NABkNAeo0AGneAevnlwQoGzEzNVzaYxp/1Uk'
        'xXzA1CQX0BJMZZLcPBrluJir5SQyijWHYZ6ZUtVqqlYDdB2QoCwa9GyWwGYDMA'
        'OQYhkpLt/OKFnnlT8E0PmO8+ZNSo2WWqeCzGB5fBXZ3IvV7uNJVE7DYnWj6qwB'
        'k5DJDIrQ5OQHHIjkS9KqwG3mc3t+F1+iujb89ufyBNIKCgeZBWrl5cXxbMGoMs'
        'c9JuUkg5YsiVcaZJurc6KLi6yKOkgCUOlIlOpOoXyrTJjK8ZgbklReDdwGmFgt'
        'dkVsAIslSVCd4AtACSLbyhLHryfb14PKegrVDba+U8OL6KQtzdM5HLjAc8/p6n'
        '0lgaWU8skgO7xupPTkyuwheSckejFLK5T4ZOo0Gda9viaIhpD1Qn7JqqlKAJqC'
        'QplPKp2nqBWAfwBGaOwVrz3y1T+UZZNismXHsb2Jq18T+VaD9k4P8DqE3g70qV'
        'JLurpnDI6VS5oqDDPVbtVjMxMxMg4rzQVipn2Bv1fVNK0iq3Gl0hhnnHKm/egy'
        'nWQ7QH/F3JFOFCQ0aSPfA='
        ).decode('base64')

    def test_repository_tarball(self):
        # Test that Repository.tarball generates the right operations
        transport_path = 'repo'
        expected_calls = [('call_expecting_body', 'Repository.tarball',
                           ('repo/', 'bz2',),),
            ]
        repo, client = self.setup_fake_client_and_repository(transport_path)
        client.add_success_response_with_body(self.tarball_content, 'ok')
        # Now actually ask for the tarball
        tarball_file = repo._get_tarball('bz2')
        try:
            self.assertEqual(expected_calls, client._calls)
            self.assertEqual(self.tarball_content, tarball_file.read())
        finally:
            tarball_file.close()


class TestRemoteRepositoryCopyContent(tests.TestCaseWithTransport):
    """RemoteRepository.copy_content_into optimizations"""

    def test_copy_content_remote_to_local(self):
        self.transport_server = server.SmartTCPServer_for_testing
        src_repo = self.make_repository('repo1')
        src_repo = repository.Repository.open(self.get_url('repo1'))
        # At the moment the tarball-based copy_content_into can't write back
        # into a smart server.  It would be good if it could upload the
        # tarball; once that works we'd have to create repositories of
        # different formats. -- mbp 20070410
        dest_url = self.get_vfs_only_url('repo2')
        dest_bzrdir = BzrDir.create(dest_url)
        dest_repo = dest_bzrdir.create_repository()
        self.assertFalse(isinstance(dest_repo, RemoteRepository))
        self.assertTrue(isinstance(src_repo, RemoteRepository))
        src_repo.copy_content_into(dest_repo)


class _StubRealPackRepository(object):

    def __init__(self, calls):
        self._pack_collection = _StubPackCollection(calls)


class _StubPackCollection(object):

    def __init__(self, calls):
        self.calls = calls

    def autopack(self):
        self.calls.append(('pack collection autopack',))

    def reload_pack_names(self):
        self.calls.append(('pack collection reload_pack_names',))

    
class TestRemotePackRepositoryAutoPack(TestRemoteRepository):
    """Tests for RemoteRepository.autopack implementation."""

    def test_ok(self):
        """When the server returns 'ok' and there's no _real_repository, then
        nothing else happens: the autopack method is done.
        """
        transport_path = 'quack'
        repo, client = self.setup_fake_client_and_repository(transport_path)
        client.add_expected_call(
            'PackRepository.autopack', ('quack/',), 'success', ('ok',))
        repo.autopack()
        client.finished_test()

    def test_ok_with_real_repo(self):
        """When the server returns 'ok' and there is a _real_repository, then
        the _real_repository's reload_pack_name's method will be called.
        """
        transport_path = 'quack'
        repo, client = self.setup_fake_client_and_repository(transport_path)
        client.add_expected_call(
            'PackRepository.autopack', ('quack/',),
            'success', ('ok',))
        repo._real_repository = _StubRealPackRepository(client._calls)
        repo.autopack()
        self.assertEqual(
            [('call', 'PackRepository.autopack', ('quack/',)),
             ('pack collection reload_pack_names',)],
            client._calls)
        
    def test_backwards_compatibility(self):
        """If the server does not recognise the PackRepository.autopack verb,
        fallback to the real_repository's implementation.
        """
        transport_path = 'quack'
        repo, client = self.setup_fake_client_and_repository(transport_path)
        client.add_unknown_method_response('PackRepository.autopack')
        def stub_ensure_real():
            client._calls.append(('_ensure_real',))
            repo._real_repository = _StubRealPackRepository(client._calls)
        repo._ensure_real = stub_ensure_real
        repo.autopack()
        self.assertEqual(
            [('call', 'PackRepository.autopack', ('quack/',)),
             ('_ensure_real',),
             ('pack collection autopack',)],
            client._calls)


class TestErrorTranslationBase(tests.TestCaseWithMemoryTransport):
    """Base class for unit tests for bzrlib.remote._translate_error."""

    def translateTuple(self, error_tuple, **context):
        """Call _translate_error with an ErrorFromSmartServer built from the
        given error_tuple.

        :param error_tuple: A tuple of a smart server response, as would be
            passed to an ErrorFromSmartServer.
        :kwargs context: context items to call _translate_error with.

        :returns: The error raised by _translate_error.
        """
        # Raise the ErrorFromSmartServer before passing it as an argument,
        # because _translate_error may need to re-raise it with a bare 'raise'
        # statement.
        server_error = errors.ErrorFromSmartServer(error_tuple)
        translated_error = self.translateErrorFromSmartServer(
            server_error, **context)
        return translated_error

    def translateErrorFromSmartServer(self, error_object, **context):
        """Like translateTuple, but takes an already constructed
        ErrorFromSmartServer rather than a tuple.
        """
        try:
            raise error_object
        except errors.ErrorFromSmartServer, server_error:
            translated_error = self.assertRaises(
                errors.BzrError, remote._translate_error, server_error,
                **context)
        return translated_error


class TestErrorTranslationSuccess(TestErrorTranslationBase):
    """Unit tests for bzrlib.remote._translate_error.
    
    Given an ErrorFromSmartServer (which has an error tuple from a smart
    server) and some context, _translate_error raises more specific errors from
    bzrlib.errors.

    This test case covers the cases where _translate_error succeeds in
    translating an ErrorFromSmartServer to something better.  See
    TestErrorTranslationRobustness for other cases.
    """

    def test_NoSuchRevision(self):
        branch = self.make_branch('')
        revid = 'revid'
        translated_error = self.translateTuple(
            ('NoSuchRevision', revid), branch=branch)
        expected_error = errors.NoSuchRevision(branch, revid)
        self.assertEqual(expected_error, translated_error)

    def test_nosuchrevision(self):
        repository = self.make_repository('')
        revid = 'revid'
        translated_error = self.translateTuple(
            ('nosuchrevision', revid), repository=repository)
        expected_error = errors.NoSuchRevision(repository, revid)
        self.assertEqual(expected_error, translated_error)

    def test_nobranch(self):
        bzrdir = self.make_bzrdir('')
        translated_error = self.translateTuple(('nobranch',), bzrdir=bzrdir)
        expected_error = errors.NotBranchError(path=bzrdir.root_transport.base)
        self.assertEqual(expected_error, translated_error)

    def test_LockContention(self):
        translated_error = self.translateTuple(('LockContention',))
        expected_error = errors.LockContention('(remote lock)')
        self.assertEqual(expected_error, translated_error)

    def test_UnlockableTransport(self):
        bzrdir = self.make_bzrdir('')
        translated_error = self.translateTuple(
            ('UnlockableTransport',), bzrdir=bzrdir)
        expected_error = errors.UnlockableTransport(bzrdir.root_transport)
        self.assertEqual(expected_error, translated_error)

    def test_LockFailed(self):
        lock = 'str() of a server lock'
        why = 'str() of why'
        translated_error = self.translateTuple(('LockFailed', lock, why))
        expected_error = errors.LockFailed(lock, why)
        self.assertEqual(expected_error, translated_error)

    def test_TokenMismatch(self):
        token = 'a lock token'
        translated_error = self.translateTuple(('TokenMismatch',), token=token)
        expected_error = errors.TokenMismatch(token, '(remote token)')
        self.assertEqual(expected_error, translated_error)

    def test_Diverged(self):
        branch = self.make_branch('a')
        other_branch = self.make_branch('b')
        translated_error = self.translateTuple(
            ('Diverged',), branch=branch, other_branch=other_branch)
        expected_error = errors.DivergedBranches(branch, other_branch)
        self.assertEqual(expected_error, translated_error)

<<<<<<< HEAD
    def test_NotPackRepository(self):
        repository = self.make_repository('')
        translated_error = self.translateTuple(
            ('NotPackRepository',), repository=repository)
        self.assertIsInstance(translated_error, errors.InternalBzrError)
        self.assertContainsRe(
            str(translated_error), 'is not a pack repository')
=======
    def test_ReadError_no_args(self):
        path = 'a path'
        translated_error = self.translateTuple(('ReadError',), path=path)
        expected_error = errors.ReadError(path)
        self.assertEqual(expected_error, translated_error)

    def test_ReadError(self):
        path = 'a path'
        translated_error = self.translateTuple(('ReadError', path))
        expected_error = errors.ReadError(path)
        self.assertEqual(expected_error, translated_error)

    def test_PermissionDenied_no_args(self):
        path = 'a path'
        translated_error = self.translateTuple(('PermissionDenied',), path=path)
        expected_error = errors.PermissionDenied(path)
        self.assertEqual(expected_error, translated_error)

    def test_PermissionDenied_one_arg(self):
        path = 'a path'
        translated_error = self.translateTuple(('PermissionDenied', path))
        expected_error = errors.PermissionDenied(path)
        self.assertEqual(expected_error, translated_error)

    def test_PermissionDenied_one_arg_and_context(self):
        """Given a choice between a path from the local context and a path on
        the wire, _translate_error prefers the path from the local context.
        """
        local_path = 'local path'
        remote_path = 'remote path'
        translated_error = self.translateTuple(
            ('PermissionDenied', remote_path), path=local_path)
        expected_error = errors.PermissionDenied(local_path)
        self.assertEqual(expected_error, translated_error)

    def test_PermissionDenied_two_args(self):
        path = 'a path'
        extra = 'a string with extra info'
        translated_error = self.translateTuple(
            ('PermissionDenied', path, extra))
        expected_error = errors.PermissionDenied(path, extra)
        self.assertEqual(expected_error, translated_error)

>>>>>>> b8affdc2


class TestErrorTranslationRobustness(TestErrorTranslationBase):
    """Unit tests for bzrlib.remote._translate_error's robustness.
    
    TestErrorTranslationSuccess is for cases where _translate_error can
    translate successfully.  This class about how _translate_err behaves when
    it fails to translate: it re-raises the original error.
    """

    def test_unrecognised_server_error(self):
        """If the error code from the server is not recognised, the original
        ErrorFromSmartServer is propagated unmodified.
        """
        error_tuple = ('An unknown error tuple',)
        server_error = errors.ErrorFromSmartServer(error_tuple)
        translated_error = self.translateErrorFromSmartServer(server_error)
        expected_error = errors.UnknownErrorFromSmartServer(server_error)
        self.assertEqual(expected_error, translated_error)

    def test_context_missing_a_key(self):
        """In case of a bug in the client, or perhaps an unexpected response
        from a server, _translate_error returns the original error tuple from
        the server and mutters a warning.
        """
        # To translate a NoSuchRevision error _translate_error needs a 'branch'
        # in the context dict.  So let's give it an empty context dict instead
        # to exercise its error recovery.
        empty_context = {}
        error_tuple = ('NoSuchRevision', 'revid')
        server_error = errors.ErrorFromSmartServer(error_tuple)
        translated_error = self.translateErrorFromSmartServer(server_error)
        self.assertEqual(server_error, translated_error)
        # In addition to re-raising ErrorFromSmartServer, some debug info has
        # been muttered to the log file for developer to look at.
        self.assertContainsRe(
            self._get_log(keep_log_file=True),
            "Missing key 'branch' in context")
        
    def test_path_missing(self):
        """Some translations (PermissionDenied, ReadError) can determine the
        'path' variable from either the wire or the local context.  If neither
        has it, then an error is raised.
        """
        error_tuple = ('ReadError',)
        server_error = errors.ErrorFromSmartServer(error_tuple)
        translated_error = self.translateErrorFromSmartServer(server_error)
        self.assertEqual(server_error, translated_error)
        # In addition to re-raising ErrorFromSmartServer, some debug info has
        # been muttered to the log file for developer to look at.
        self.assertContainsRe(
            self._get_log(keep_log_file=True), "Missing key 'path' in context")


class TestStacking(tests.TestCaseWithTransport):
    """Tests for operations on stacked remote repositories.
    
    The underlying format type must support stacking.
    """

    def test_access_stacked_remote(self):
        # based on <http://launchpad.net/bugs/261315>
        # make a branch stacked on another repository containing an empty
        # revision, then open it over hpss - we should be able to see that
        # revision.
        base_transport = self.get_transport()
        base_builder = self.make_branch_builder('base', format='1.6')
        base_builder.start_series()
        base_revid = base_builder.build_snapshot('rev-id', None,
            [('add', ('', None, 'directory', None))],
            'message')
        base_builder.finish_series()
        stacked_branch = self.make_branch('stacked', format='1.6')
        stacked_branch.set_stacked_on_url('../base')
        # start a server looking at this
        smart_server = server.SmartTCPServer_for_testing()
        smart_server.setUp()
        self.addCleanup(smart_server.tearDown)
        remote_bzrdir = BzrDir.open(smart_server.get_url() + '/stacked')
        # can get its branch and repository
        remote_branch = remote_bzrdir.open_branch()
        remote_repo = remote_branch.repository
        remote_repo.lock_read()
        try:
            # it should have an appropriate fallback repository, which should also
            # be a RemoteRepository
            self.assertEquals(len(remote_repo._fallback_repositories), 1)
            self.assertIsInstance(remote_repo._fallback_repositories[0],
                RemoteRepository)
            # and it has the revision committed to the underlying repository;
            # these have varying implementations so we try several of them
            self.assertTrue(remote_repo.has_revisions([base_revid]))
            self.assertTrue(remote_repo.has_revision(base_revid))
            self.assertEqual(remote_repo.get_revision(base_revid).message,
                'message')
        finally:
            remote_repo.unlock()<|MERGE_RESOLUTION|>--- conflicted
+++ resolved
@@ -1611,7 +1611,6 @@
         expected_error = errors.DivergedBranches(branch, other_branch)
         self.assertEqual(expected_error, translated_error)
 
-<<<<<<< HEAD
     def test_NotPackRepository(self):
         repository = self.make_repository('')
         translated_error = self.translateTuple(
@@ -1619,7 +1618,6 @@
         self.assertIsInstance(translated_error, errors.InternalBzrError)
         self.assertContainsRe(
             str(translated_error), 'is not a pack repository')
-=======
     def test_ReadError_no_args(self):
         path = 'a path'
         translated_error = self.translateTuple(('ReadError',), path=path)
@@ -1662,8 +1660,6 @@
             ('PermissionDenied', path, extra))
         expected_error = errors.PermissionDenied(path, extra)
         self.assertEqual(expected_error, translated_error)
-
->>>>>>> b8affdc2
 
 
 class TestErrorTranslationRobustness(TestErrorTranslationBase):
