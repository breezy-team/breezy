--- conflicted
+++ resolved
@@ -68,15 +68,9 @@
     to_adapt, result = split_suite_by_condition(
         standard_tests, condition_isinstance(BasicRemoteObjectTests))
     smart_server_version_scenarios = [
-<<<<<<< HEAD
-        ('HPSS-v2', 
-            {'transport_server': server.SmartTCPServer_for_testing_v2_only}),
-        ('HPSS-v3', 
-=======
         ('HPSS-v2',
             {'transport_server': server.SmartTCPServer_for_testing_v2_only}),
         ('HPSS-v3',
->>>>>>> 3830b779
             {'transport_server': server.SmartTCPServer_for_testing})]
     return multiply_tests(to_adapt, smart_server_version_scenarios, result)
 
