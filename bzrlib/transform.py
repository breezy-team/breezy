--- conflicted
+++ resolved
@@ -50,12 +50,8 @@
         deprecated_function,
         )
 from bzrlib.trace import mutter, warning
-<<<<<<< HEAD
-import bzrlib.ui 
-=======
 from bzrlib import tree
 import bzrlib.ui
->>>>>>> ebdefa04
 import bzrlib.urlutils as urlutils
 
 
@@ -92,25 +88,8 @@
         """
         object.__init__(self)
         self._tree = tree
-<<<<<<< HEAD
-        self._tree.lock_write()
-        try:
-            control_files = self._tree._control_files
-            self._limbodir = urlutils.local_path_from_url(
-                control_files.controlfilename('limbo'))
-            try:
-                os.mkdir(self._limbodir)
-            except OSError, e:
-                if e.errno == errno.EEXIST:
-                    raise ExistingLimbo(self._limbodir)
-        except: 
-            self._tree.unlock()
-            raise
-
-=======
         self._limbodir = limbodir
         self._deletiondir = None
->>>>>>> ebdefa04
         self._id_number = 0
         # mapping of trans_id -> new basename
         self._new_name = {}
