# Copyright (C) 2006, 2007 Canonical Ltd
#
# This program is free software; you can redistribute it and/or modify
# it under the terms of the GNU General Public License as published by
# the Free Software Foundation; either version 2 of the License, or
# (at your option) any later version.
#
# This program is distributed in the hope that it will be useful,
# but WITHOUT ANY WARRANTY; without even the implied warranty of
# MERCHANTABILITY or FITNESS FOR A PARTICULAR PURPOSE.  See the
# GNU General Public License for more details.
#
# You should have received a copy of the GNU General Public License
# along with this program; if not, write to the Free Software
# Foundation, Inc., 59 Temple Place, Suite 330, Boston, MA  02111-1307  USA

import os
import errno
from stat import S_ISREG

from bzrlib.lazy_import import lazy_import
lazy_import(globals(), """
from bzrlib import (
    bzrdir,
    delta,
    errors,
    inventory
    )
""")
from bzrlib.errors import (DuplicateKey, MalformedTransform, NoSuchFile,
                           ReusingTransform, NotVersionedError, CantMoveRoot,
                           ExistingLimbo, ImmortalLimbo, NoFinalPath,
                           UnableCreateSymlink)
from bzrlib.inventory import InventoryEntry
from bzrlib.osutils import (file_kind, supports_executable, pathjoin, lexists,
                            delete_any, has_symlinks)
from bzrlib.progress import DummyProgress, ProgressPhase
from bzrlib.symbol_versioning import (
        deprecated_function,
        zero_fifteen,
        zero_ninety,
        )
from bzrlib.trace import mutter, warning
from bzrlib import tree
import bzrlib.ui
import bzrlib.urlutils as urlutils


ROOT_PARENT = "root-parent"


def unique_add(map, key, value):
    if key in map:
        raise DuplicateKey(key=key)
    map[key] = value


class _TransformResults(object):
    def __init__(self, modified_paths, rename_count):
        object.__init__(self)
        self.modified_paths = modified_paths
        self.rename_count = rename_count


class TreeTransform(object):
    """Represent a tree transformation.
    
    This object is designed to support incremental generation of the transform,
    in any order.

    However, it gives optimum performance when parent directories are created
    before their contents.  The transform is then able to put child files
    directly in their parent directory, avoiding later renames.
    
    It is easy to produce malformed transforms, but they are generally
    harmless.  Attempting to apply a malformed transform will cause an
    exception to be raised before any modifications are made to the tree.  

    Many kinds of malformed transforms can be corrected with the 
    resolve_conflicts function.  The remaining ones indicate programming error,
    such as trying to create a file with no path.

    Two sets of file creation methods are supplied.  Convenience methods are:
     * new_file
     * new_directory
     * new_symlink

    These are composed of the low-level methods:
     * create_path
     * create_file or create_directory or create_symlink
     * version_file
     * set_executability

    Transform/Transaction ids
    -------------------------
    trans_ids are temporary ids assigned to all files involved in a transform.
    It's possible, even common, that not all files in the Tree have trans_ids.

    trans_ids are used because filenames and file_ids are not good enough
    identifiers; filenames change, and not all files have file_ids.  File-ids
    are also associated with trans-ids, so that moving a file moves its
    file-id.

    trans_ids are only valid for the TreeTransform that generated them.

    Limbo
    -----
    Limbo is a temporary directory use to hold new versions of files.
    Files are added to limbo by create_file, create_directory, create_symlink,
    and their convenience variants (new_*).  Files may be removed from limbo
    using cancel_creation.  Files are renamed from limbo into their final
    location as part of TreeTransform.apply

    Limbo must be cleaned up, by either calling TreeTransform.apply or
    calling TreeTransform.finalize.

    Files are placed into limbo inside their parent directories, where
    possible.  This reduces subsequent renames, and makes operations involving
    lots of files faster.  This optimization is only possible if the parent
    directory is created *before* creating any of its children, so avoid
    creating children before parents, where possible.

    Pending-deletion
    ----------------
    This temporary directory is used by _FileMover for storing files that are
    about to be deleted.  In case of rollback, the files will be restored.
    FileMover does not delete files until it is sure that a rollback will not
    happen.  
    """
    def __init__(self, tree, pb=DummyProgress()):
        """Note: a tree_write lock is taken on the tree.
        
        Use TreeTransform.finalize() to release the lock (can be omitted if
        TreeTransform.apply() called).
        """
        object.__init__(self)
        self._tree = tree
        self._tree.lock_tree_write()
        try:
            control_files = self._tree._control_files
            self._limbodir = urlutils.local_path_from_url(
                control_files.controlfilename('limbo'))
            try:
                os.mkdir(self._limbodir)
            except OSError, e:
                if e.errno == errno.EEXIST:
                    raise ExistingLimbo(self._limbodir)
            self._deletiondir = urlutils.local_path_from_url(
                control_files.controlfilename('pending-deletion'))
            try:
                os.mkdir(self._deletiondir)
            except OSError, e:
                if e.errno == errno.EEXIST:
                    raise errors.ExistingPendingDeletion(self._deletiondir)

        except: 
            self._tree.unlock()
            raise

        # counter used to generate trans-ids (which are locally unique)
        self._id_number = 0
        # mapping of trans_id -> new basename
        self._new_name = {}
        # mapping of trans_id -> new parent trans_id
        self._new_parent = {}
        # mapping of trans_id with new contents -> new file_kind
        self._new_contents = {}
        # A mapping of transform ids to their limbo filename
        self._limbo_files = {}
        # A mapping of transform ids to a set of the transform ids of children
        # that their limbo directory has
        self._limbo_children = {}
        # Map transform ids to maps of child filename to child transform id
        self._limbo_children_names = {}
        # List of transform ids that need to be renamed from limbo into place
        self._needs_rename = set()
        # Set of trans_ids whose contents will be removed
        self._removed_contents = set()
        # Mapping of trans_id -> new execute-bit value
        self._new_executability = {}
        # Mapping of trans_id -> new tree-reference value
        self._new_reference_revision = {}
        # Mapping of trans_id -> new file_id
        self._new_id = {}
        # Mapping of old file-id -> trans_id
        self._non_present_ids = {}
        # Mapping of new file_id -> trans_id
        self._r_new_id = {}
        # Set of file_ids that will be removed
        self._removed_id = set()
        # Mapping of path in old tree -> trans_id
        self._tree_path_ids = {}
        # Mapping trans_id -> path in old tree
        self._tree_id_paths = {}
        # Cache of realpath results, to speed up canonical_path
        self._realpaths = {}
        # Cache of relpath results, to speed up canonical_path
        self._relpaths = {}
        # The trans_id that will be used as the tree root
        self._new_root = self.trans_id_tree_file_id(tree.get_root_id())
        # Indictor of whether the transform has been applied
        self.__done = False
        # A progress bar
        self._pb = pb
        # A counter of how many files have been renamed
        self.rename_count = 0

    def __get_root(self):
        return self._new_root

    root = property(__get_root)

    def finalize(self):
        """Release the working tree lock, if held, clean up limbo dir.

        This is required if apply has not been invoked, but can be invoked
        even after apply.
        """
        if self._tree is None:
            return
        try:
            entries = [(self._limbo_name(t), t, k) for t, k in
                       self._new_contents.iteritems()]
            entries.sort(reverse=True)
            for path, trans_id, kind in entries:
                if kind == "directory":
                    os.rmdir(path)
                else:
                    os.unlink(path)
            try:
                os.rmdir(self._limbodir)
            except OSError:
                # We don't especially care *why* the dir is immortal.
                raise ImmortalLimbo(self._limbodir)
            try:
                os.rmdir(self._deletiondir)
            except OSError:
                raise errors.ImmortalPendingDeletion(self._deletiondir)
        finally:
            self._tree.unlock()
            self._tree = None

    def _assign_id(self):
        """Produce a new tranform id"""
        new_id = "new-%s" % self._id_number
        self._id_number +=1
        return new_id

    def create_path(self, name, parent):
        """Assign a transaction id to a new path"""
        trans_id = self._assign_id()
        unique_add(self._new_name, trans_id, name)
        unique_add(self._new_parent, trans_id, parent)
        return trans_id

    def adjust_path(self, name, parent, trans_id):
        """Change the path that is assigned to a transaction id."""
        if trans_id == self._new_root:
            raise CantMoveRoot
        previous_parent = self._new_parent.get(trans_id)
        previous_name = self._new_name.get(trans_id)
        self._new_name[trans_id] = name
        self._new_parent[trans_id] = parent
        if (trans_id in self._limbo_files and
            trans_id not in self._needs_rename):
            self._rename_in_limbo([trans_id])
            self._limbo_children[previous_parent].remove(trans_id)
            del self._limbo_children_names[previous_parent][previous_name]

    def _rename_in_limbo(self, trans_ids):
        """Fix limbo names so that the right final path is produced.

        This means we outsmarted ourselves-- we tried to avoid renaming
        these files later by creating them with their final names in their
        final parents.  But now the previous name or parent is no longer
        suitable, so we have to rename them.

        Even for trans_ids that have no new contents, we must remove their
        entries from _limbo_files, because they are now stale.
        """
        for trans_id in trans_ids:
            old_path = self._limbo_files.pop(trans_id)
            if trans_id not in self._new_contents:
                continue
            new_path = self._limbo_name(trans_id)
            os.rename(old_path, new_path)

    def adjust_root_path(self, name, parent):
        """Emulate moving the root by moving all children, instead.
        
        We do this by undoing the association of root's transaction id with the
        current tree.  This allows us to create a new directory with that
        transaction id.  We unversion the root directory and version the 
        physically new directory, and hope someone versions the tree root
        later.
        """
        old_root = self._new_root
        old_root_file_id = self.final_file_id(old_root)
        # force moving all children of root
        for child_id in self.iter_tree_children(old_root):
            if child_id != parent:
                self.adjust_path(self.final_name(child_id), 
                                 self.final_parent(child_id), child_id)
            file_id = self.final_file_id(child_id)
            if file_id is not None:
                self.unversion_file(child_id)
            self.version_file(file_id, child_id)
        
        # the physical root needs a new transaction id
        self._tree_path_ids.pop("")
        self._tree_id_paths.pop(old_root)
        self._new_root = self.trans_id_tree_file_id(self._tree.get_root_id())
        if parent == old_root:
            parent = self._new_root
        self.adjust_path(name, parent, old_root)
        self.create_directory(old_root)
        self.version_file(old_root_file_id, old_root)
        self.unversion_file(self._new_root)

    def trans_id_tree_file_id(self, inventory_id):
        """Determine the transaction id of a working tree file.
        
        This reflects only files that already exist, not ones that will be
        added by transactions.
        """
        path = self._tree.inventory.id2path(inventory_id)
        return self.trans_id_tree_path(path)

    def trans_id_file_id(self, file_id):
        """Determine or set the transaction id associated with a file ID.
        A new id is only created for file_ids that were never present.  If
        a transaction has been unversioned, it is deliberately still returned.
        (this will likely lead to an unversioned parent conflict.)
        """
        if file_id in self._r_new_id and self._r_new_id[file_id] is not None:
            return self._r_new_id[file_id]
        elif file_id in self._tree.inventory:
            return self.trans_id_tree_file_id(file_id)
        elif file_id in self._non_present_ids:
            return self._non_present_ids[file_id]
        else:
            trans_id = self._assign_id()
            self._non_present_ids[file_id] = trans_id
            return trans_id

    def canonical_path(self, path):
        """Get the canonical tree-relative path"""
        # don't follow final symlinks
        abs = self._tree.abspath(path)
        if abs in self._relpaths:
            return self._relpaths[abs]
        dirname, basename = os.path.split(abs)
        if dirname not in self._realpaths:
            self._realpaths[dirname] = os.path.realpath(dirname)
        dirname = self._realpaths[dirname]
        abs = pathjoin(dirname, basename)
        if dirname in self._relpaths:
            relpath = pathjoin(self._relpaths[dirname], basename)
            relpath = relpath.rstrip('/\\')
        else:
            relpath = self._tree.relpath(abs)
        self._relpaths[abs] = relpath
        return relpath

    def trans_id_tree_path(self, path):
        """Determine (and maybe set) the transaction ID for a tree path."""
        path = self.canonical_path(path)
        if path not in self._tree_path_ids:
            self._tree_path_ids[path] = self._assign_id()
            self._tree_id_paths[self._tree_path_ids[path]] = path
        return self._tree_path_ids[path]

    def get_tree_parent(self, trans_id):
        """Determine id of the parent in the tree."""
        path = self._tree_id_paths[trans_id]
        if path == "":
            return ROOT_PARENT
        return self.trans_id_tree_path(os.path.dirname(path))

    def create_file(self, contents, trans_id, mode_id=None):
        """Schedule creation of a new file.

        See also new_file.
        
        Contents is an iterator of strings, all of which will be written
        to the target destination.

        New file takes the permissions of any existing file with that id,
        unless mode_id is specified.
        """
        name = self._limbo_name(trans_id)
        f = open(name, 'wb')
        try:
            try:
                unique_add(self._new_contents, trans_id, 'file')
            except:
                # Clean up the file, it never got registered so
                # TreeTransform.finalize() won't clean it up.
                f.close()
                os.unlink(name)
                raise

            f.writelines(contents)
        finally:
            f.close()
        self._set_mode(trans_id, mode_id, S_ISREG)

    def _set_mode(self, trans_id, mode_id, typefunc):
        """Set the mode of new file contents.
        The mode_id is the existing file to get the mode from (often the same
        as trans_id).  The operation is only performed if there's a mode match
        according to typefunc.
        """
        if mode_id is None:
            mode_id = trans_id
        try:
            old_path = self._tree_id_paths[mode_id]
        except KeyError:
            return
        try:
            mode = os.stat(self._tree.abspath(old_path)).st_mode
        except OSError, e:
            if e.errno == errno.ENOENT:
                return
            else:
                raise
        if typefunc(mode):
            os.chmod(self._limbo_name(trans_id), mode)

    def create_hardlink(self, path, trans_id):
        """Schedule creation of a hard link"""
        name = self._limbo_name(trans_id)
        os.link(path, name)
        try:
            unique_add(self._new_contents, trans_id, 'file')
        except:
            # Clean up the file, it never got registered so
            # TreeTransform.finalize() won't clean it up.
            os.unlink(name)
            raise

    def create_directory(self, trans_id):
        """Schedule creation of a new directory.
        
        See also new_directory.
        """
        os.mkdir(self._limbo_name(trans_id))
        unique_add(self._new_contents, trans_id, 'directory')

    def create_symlink(self, target, trans_id):
        """Schedule creation of a new symbolic link.

        target is a bytestring.
        See also new_symlink.
        """
        if has_symlinks():
            os.symlink(target, self._limbo_name(trans_id))
            unique_add(self._new_contents, trans_id, 'symlink')
        else:
            try:
                path = FinalPaths(self).get_path(trans_id)
            except KeyError:
                path = None
            raise UnableCreateSymlink(path=path)

    def cancel_creation(self, trans_id):
        """Cancel the creation of new file contents."""
        del self._new_contents[trans_id]
        children = self._limbo_children.get(trans_id)
        # if this is a limbo directory with children, move them before removing
        # the directory
        if children is not None:
            self._rename_in_limbo(children)
            del self._limbo_children[trans_id]
            del self._limbo_children_names[trans_id]
        delete_any(self._limbo_name(trans_id))

    def delete_contents(self, trans_id):
        """Schedule the contents of a path entry for deletion"""
        self.tree_kind(trans_id)
        self._removed_contents.add(trans_id)

    def cancel_deletion(self, trans_id):
        """Cancel a scheduled deletion"""
        self._removed_contents.remove(trans_id)

    def unversion_file(self, trans_id):
        """Schedule a path entry to become unversioned"""
        self._removed_id.add(trans_id)

    def delete_versioned(self, trans_id):
        """Delete and unversion a versioned file"""
        self.delete_contents(trans_id)
        self.unversion_file(trans_id)

    def set_executability(self, executability, trans_id):
        """Schedule setting of the 'execute' bit
        To unschedule, set to None
        """
        if executability is None:
            del self._new_executability[trans_id]
        else:
            unique_add(self._new_executability, trans_id, executability)

    def set_tree_reference(self, revision_id, trans_id):
        """Set the reference associated with a directory"""
        unique_add(self._new_reference_revision, trans_id, revision_id)

    def version_file(self, file_id, trans_id):
        """Schedule a file to become versioned."""
        assert file_id is not None
        unique_add(self._new_id, trans_id, file_id)
        unique_add(self._r_new_id, file_id, trans_id)

    def cancel_versioning(self, trans_id):
        """Undo a previous versioning of a file"""
        file_id = self._new_id[trans_id]
        del self._new_id[trans_id]
        del self._r_new_id[file_id]

    def new_paths(self):
        """Determine the paths of all new and changed files"""
        new_ids = set()
        fp = FinalPaths(self)
        for id_set in (self._new_name, self._new_parent, self._new_contents,
                       self._new_id, self._new_executability):
            new_ids.update(id_set)
        new_paths = [(fp.get_path(t), t) for t in new_ids]
        new_paths.sort()
        return new_paths

    def tree_kind(self, trans_id):
        """Determine the file kind in the working tree.

        Raises NoSuchFile if the file does not exist
        """
        path = self._tree_id_paths.get(trans_id)
        if path is None:
            raise NoSuchFile(None)
        try:
            return file_kind(self._tree.abspath(path))
        except OSError, e:
            if e.errno != errno.ENOENT:
                raise
            else:
                raise NoSuchFile(path)

    def final_kind(self, trans_id):
        """Determine the final file kind, after any changes applied.
        
        Raises NoSuchFile if the file does not exist/has no contents.
        (It is conceivable that a path would be created without the
        corresponding contents insertion command)
        """
        if trans_id in self._new_contents:
            return self._new_contents[trans_id]
        elif trans_id in self._removed_contents:
            raise NoSuchFile(None)
        else:
            return self.tree_kind(trans_id)

    def tree_file_id(self, trans_id):
        """Determine the file id associated with the trans_id in the tree"""
        try:
            path = self._tree_id_paths[trans_id]
        except KeyError:
            # the file is a new, unversioned file, or invalid trans_id
            return None
        # the file is old; the old id is still valid
        if self._new_root == trans_id:
            return self._tree.get_root_id()
        return self._tree.inventory.path2id(path)

    def final_file_id(self, trans_id):
        """Determine the file id after any changes are applied, or None.
        
        None indicates that the file will not be versioned after changes are
        applied.
        """
        try:
            # there is a new id for this file
            assert self._new_id[trans_id] is not None
            return self._new_id[trans_id]
        except KeyError:
            if trans_id in self._removed_id:
                return None
        return self.tree_file_id(trans_id)

    def inactive_file_id(self, trans_id):
        """Return the inactive file_id associated with a transaction id.
        That is, the one in the tree or in non_present_ids.
        The file_id may actually be active, too.
        """
        file_id = self.tree_file_id(trans_id)
        if file_id is not None:
            return file_id
        for key, value in self._non_present_ids.iteritems():
            if value == trans_id:
                return key

    def final_parent(self, trans_id):
        """Determine the parent file_id, after any changes are applied.

        ROOT_PARENT is returned for the tree root.
        """
        try:
            return self._new_parent[trans_id]
        except KeyError:
            return self.get_tree_parent(trans_id)

    def final_name(self, trans_id):
        """Determine the final filename, after all changes are applied."""
        try:
            return self._new_name[trans_id]
        except KeyError:
            try:
                return os.path.basename(self._tree_id_paths[trans_id])
            except KeyError:
                raise NoFinalPath(trans_id, self)

    def by_parent(self):
        """Return a map of parent: children for known parents.
        
        Only new paths and parents of tree files with assigned ids are used.
        """
        by_parent = {}
        items = list(self._new_parent.iteritems())
        items.extend((t, self.final_parent(t)) for t in 
                      self._tree_id_paths.keys())
        for trans_id, parent_id in items:
            if parent_id not in by_parent:
                by_parent[parent_id] = set()
            by_parent[parent_id].add(trans_id)
        return by_parent

    def path_changed(self, trans_id):
        """Return True if a trans_id's path has changed."""
        return (trans_id in self._new_name) or (trans_id in self._new_parent)

    def new_contents(self, trans_id):
        return (trans_id in self._new_contents)

    def find_conflicts(self):
        """Find any violations of inventory or filesystem invariants"""
        if self.__done is True:
            raise ReusingTransform()
        conflicts = []
        # ensure all children of all existent parents are known
        # all children of non-existent parents are known, by definition.
        self._add_tree_children()
        by_parent = self.by_parent()
        conflicts.extend(self._unversioned_parents(by_parent))
        conflicts.extend(self._parent_loops())
        conflicts.extend(self._duplicate_entries(by_parent))
        conflicts.extend(self._duplicate_ids())
        conflicts.extend(self._parent_type_conflicts(by_parent))
        conflicts.extend(self._improper_versioning())
        conflicts.extend(self._executability_conflicts())
        conflicts.extend(self._overwrite_conflicts())
        return conflicts

    def _add_tree_children(self):
        """Add all the children of all active parents to the known paths.

        Active parents are those which gain children, and those which are
        removed.  This is a necessary first step in detecting conflicts.
        """
        parents = self.by_parent().keys()
        parents.extend([t for t in self._removed_contents if 
                        self.tree_kind(t) == 'directory'])
        for trans_id in self._removed_id:
            file_id = self.tree_file_id(trans_id)
            if self._tree.inventory[file_id].kind == 'directory':
                parents.append(trans_id)

        for parent_id in parents:
            # ensure that all children are registered with the transaction
            list(self.iter_tree_children(parent_id))

    def iter_tree_children(self, parent_id):
        """Iterate through the entry's tree children, if any"""
        try:
            path = self._tree_id_paths[parent_id]
        except KeyError:
            return
        try:
            children = os.listdir(self._tree.abspath(path))
        except OSError, e:
            if e.errno != errno.ENOENT and e.errno != errno.ESRCH:
                raise
            return
            
        for child in children:
            childpath = joinpath(path, child)
            if self._tree.is_control_filename(childpath):
                continue
            yield self.trans_id_tree_path(childpath)

    def has_named_child(self, by_parent, parent_id, name):
        try:
            children = by_parent[parent_id]
        except KeyError:
            children = []
        for child in children:
            if self.final_name(child) == name:
                return True
        try:
            path = self._tree_id_paths[parent_id]
        except KeyError:
            return False
        childpath = joinpath(path, name)
        child_id = self._tree_path_ids.get(childpath)
        if child_id is None:
            return lexists(self._tree.abspath(childpath))
        else:
            if self.final_parent(child_id) != parent_id:
                return False
            if child_id in self._removed_contents:
                # XXX What about dangling file-ids?
                return False
            else:
                return True

    def _parent_loops(self):
        """No entry should be its own ancestor"""
        conflicts = []
        for trans_id in self._new_parent:
            seen = set()
            parent_id = trans_id
            while parent_id is not ROOT_PARENT:
                seen.add(parent_id)
                try:
                    parent_id = self.final_parent(parent_id)
                except KeyError:
                    break
                if parent_id == trans_id:
                    conflicts.append(('parent loop', trans_id))
                if parent_id in seen:
                    break
        return conflicts

    def _unversioned_parents(self, by_parent):
        """If parent directories are versioned, children must be versioned."""
        conflicts = []
        for parent_id, children in by_parent.iteritems():
            if parent_id is ROOT_PARENT:
                continue
            if self.final_file_id(parent_id) is not None:
                continue
            for child_id in children:
                if self.final_file_id(child_id) is not None:
                    conflicts.append(('unversioned parent', parent_id))
                    break;
        return conflicts

    def _improper_versioning(self):
        """Cannot version a file with no contents, or a bad type.
        
        However, existing entries with no contents are okay.
        """
        conflicts = []
        for trans_id in self._new_id.iterkeys():
            try:
                kind = self.final_kind(trans_id)
            except NoSuchFile:
                conflicts.append(('versioning no contents', trans_id))
                continue
            if not InventoryEntry.versionable_kind(kind):
                conflicts.append(('versioning bad kind', trans_id, kind))
        return conflicts

    def _executability_conflicts(self):
        """Check for bad executability changes.
        
        Only versioned files may have their executability set, because
        1. only versioned entries can have executability under windows
        2. only files can be executable.  (The execute bit on a directory
           does not indicate searchability)
        """
        conflicts = []
        for trans_id in self._new_executability:
            if self.final_file_id(trans_id) is None:
                conflicts.append(('unversioned executability', trans_id))
            else:
                try:
                    non_file = self.final_kind(trans_id) != "file"
                except NoSuchFile:
                    non_file = True
                if non_file is True:
                    conflicts.append(('non-file executability', trans_id))
        return conflicts

    def _overwrite_conflicts(self):
        """Check for overwrites (not permitted on Win32)"""
        conflicts = []
        for trans_id in self._new_contents:
            try:
                self.tree_kind(trans_id)
            except NoSuchFile:
                continue
            if trans_id not in self._removed_contents:
                conflicts.append(('overwrite', trans_id,
                                 self.final_name(trans_id)))
        return conflicts

    def _duplicate_entries(self, by_parent):
        """No directory may have two entries with the same name."""
        conflicts = []
        if (self._new_name, self._new_parent) == ({}, {}):
            return conflicts
        for children in by_parent.itervalues():
            name_ids = [(self.final_name(t), t) for t in children]
            if not self._tree.case_sensitive:
                name_ids = [(n.lower(), t) for n, t in name_ids]
            name_ids.sort()
            last_name = None
            last_trans_id = None
            for name, trans_id in name_ids:
                try:
                    kind = self.final_kind(trans_id)
                except NoSuchFile:
                    kind = None
                file_id = self.final_file_id(trans_id)
                if kind is None and file_id is None:
                    continue
                if name == last_name:
                    conflicts.append(('duplicate', last_trans_id, trans_id,
                    name))
                last_name = name
                last_trans_id = trans_id
        return conflicts

    def _duplicate_ids(self):
        """Each inventory id may only be used once"""
        conflicts = []
        removed_tree_ids = set((self.tree_file_id(trans_id) for trans_id in
                                self._removed_id))
        active_tree_ids = set((f for f in self._tree.inventory if
                               f not in removed_tree_ids))
        for trans_id, file_id in self._new_id.iteritems():
            if file_id in active_tree_ids:
                old_trans_id = self.trans_id_tree_file_id(file_id)
                conflicts.append(('duplicate id', old_trans_id, trans_id))
        return conflicts

    def _parent_type_conflicts(self, by_parent):
        """parents must have directory 'contents'."""
        conflicts = []
        for parent_id, children in by_parent.iteritems():
            if parent_id is ROOT_PARENT:
                continue
            if not self._any_contents(children):
                continue
            for child in children:
                try:
                    self.final_kind(child)
                except NoSuchFile:
                    continue
            try:
                kind = self.final_kind(parent_id)
            except NoSuchFile:
                kind = None
            if kind is None:
                conflicts.append(('missing parent', parent_id))
            elif kind != "directory":
                conflicts.append(('non-directory parent', parent_id))
        return conflicts

    def _any_contents(self, trans_ids):
        """Return true if any of the trans_ids, will have contents."""
        for trans_id in trans_ids:
            try:
                kind = self.final_kind(trans_id)
            except NoSuchFile:
                continue
            return True
        return False
            
    def apply(self, no_conflicts=False, _mover=None):
        """Apply all changes to the inventory and filesystem.
        
        If filesystem or inventory conflicts are present, MalformedTransform
        will be thrown.

        If apply succeeds, finalize is not necessary.

        :param no_conflicts: if True, the caller guarantees there are no
            conflicts, so no check is made.
        :param _mover: Supply an alternate FileMover, for testing
        """
        if not no_conflicts:
            conflicts = self.find_conflicts()
            if len(conflicts) != 0:
                raise MalformedTransform(conflicts=conflicts)
        inv = self._tree.inventory
        inventory_delta = []
        child_pb = bzrlib.ui.ui_factory.nested_progress_bar()
        try:
            if _mover is None:
                mover = _FileMover()
            else:
                mover = _mover
            try:
                child_pb.update('Apply phase', 0, 2)
                self._apply_removals(inv, inventory_delta, mover)
                child_pb.update('Apply phase', 1, 2)
                modified_paths = self._apply_insertions(inv, inventory_delta,
                                                        mover)
            except:
                mover.rollback()
                raise
            else:
                mover.apply_deletions()
        finally:
            child_pb.finished()
        self._tree.apply_inventory_delta(inventory_delta)
        self.__done = True
        self.finalize()
        return _TransformResults(modified_paths, self.rename_count)

    def _limbo_name(self, trans_id):
        """Generate the limbo name of a file"""
        limbo_name = self._limbo_files.get(trans_id)
        if limbo_name is not None:
            return limbo_name
        parent = self._new_parent.get(trans_id)
        # if the parent directory is already in limbo (e.g. when building a
        # tree), choose a limbo name inside the parent, to reduce further
        # renames.
        use_direct_path = False
        if self._new_contents.get(parent) == 'directory':
            filename = self._new_name.get(trans_id)
            if filename is not None:
                if parent not in self._limbo_children:
                    self._limbo_children[parent] = set()
                    self._limbo_children_names[parent] = {}
                    use_direct_path = True
                # the direct path can only be used if no other file has
                # already taken this pathname, i.e. if the name is unused, or
                # if it is already associated with this trans_id.
                elif self._tree.case_sensitive:
                    if (self._limbo_children_names[parent].get(filename)
                        in (trans_id, None)):
                        use_direct_path = True
                else:
                    for l_filename, l_trans_id in\
                        self._limbo_children_names[parent].iteritems():
                        if l_trans_id == trans_id:
                            continue
                        if l_filename.lower() == filename.lower():
                            break
                    else:
                        use_direct_path = True

        if use_direct_path:
            limbo_name = pathjoin(self._limbo_files[parent], filename)
            self._limbo_children[parent].add(trans_id)
            self._limbo_children_names[parent][filename] = trans_id
        else:
            limbo_name = pathjoin(self._limbodir, trans_id)
            self._needs_rename.add(trans_id)
        self._limbo_files[trans_id] = limbo_name
        return limbo_name

    def _apply_removals(self, inv, inventory_delta, mover):
        """Perform tree operations that remove directory/inventory names.
        
        That is, delete files that are to be deleted, and put any files that
        need renaming into limbo.  This must be done in strict child-to-parent
        order.
        """
        tree_paths = list(self._tree_path_ids.iteritems())
        tree_paths.sort(reverse=True)
        child_pb = bzrlib.ui.ui_factory.nested_progress_bar()
        try:
            for num, data in enumerate(tree_paths):
                path, trans_id = data
                child_pb.update('removing file', num, len(tree_paths))
                full_path = self._tree.abspath(path)
                if trans_id in self._removed_contents:
                    mover.pre_delete(full_path, os.path.join(self._deletiondir,
                                     trans_id))
                elif trans_id in self._new_name or trans_id in \
                    self._new_parent:
                    try:
                        mover.rename(full_path, self._limbo_name(trans_id))
                    except OSError, e:
                        if e.errno != errno.ENOENT:
                            raise
                    else:
                        self.rename_count += 1
                if trans_id in self._removed_id:
                    if trans_id == self._new_root:
                        file_id = self._tree.get_root_id()
                    else:
                        file_id = self.tree_file_id(trans_id)
                    assert file_id is not None
                    inventory_delta.append((path, None, file_id, None))
        finally:
            child_pb.finished()

    def _apply_insertions(self, inv, inventory_delta, mover):
        """Perform tree operations that insert directory/inventory names.
        
        That is, create any files that need to be created, and restore from
        limbo any files that needed renaming.  This must be done in strict
        parent-to-child order.
        """
        new_paths = self.new_paths()
        modified_paths = []
        child_pb = bzrlib.ui.ui_factory.nested_progress_bar()
        completed_new = []
        try:
            for num, (path, trans_id) in enumerate(new_paths):
                new_entry = None
                child_pb.update('adding file', num, len(new_paths))
                try:
                    kind = self._new_contents[trans_id]
                except KeyError:
                    kind = contents = None
                if trans_id in self._new_contents or \
                    self.path_changed(trans_id):
                    full_path = self._tree.abspath(path)
                    if trans_id in self._needs_rename:
                        try:
                            mover.rename(self._limbo_name(trans_id), full_path)
                        except OSError, e:
                            # We may be renaming a dangling inventory id
                            if e.errno != errno.ENOENT:
                                raise
                        else:
                            self.rename_count += 1
                    if trans_id in self._new_contents:
                        modified_paths.append(full_path)
                        completed_new.append(trans_id)

                if trans_id in self._new_id:
                    if kind is None:
                        kind = file_kind(self._tree.abspath(path))
                    if trans_id in self._new_reference_revision:
                        new_entry = inventory.TreeReference(
                            self._new_id[trans_id],
                            self._new_name[trans_id], 
                            self.final_file_id(self._new_parent[trans_id]),
                            None, self._new_reference_revision[trans_id])
                    else:
                        new_entry = inventory.make_entry(kind,
                            self.final_name(trans_id),
                            self.final_file_id(self.final_parent(trans_id)),
                            self._new_id[trans_id])
                else:
                    if trans_id in self._new_name or trans_id in\
                        self._new_parent or\
                        trans_id in self._new_executability:
                        file_id = self.final_file_id(trans_id)
                        if file_id is not None:
                            entry = inv[file_id]
                            new_entry = entry.copy()

                    if trans_id in self._new_name or trans_id in\
                        self._new_parent:
                            if new_entry is not None:
                                new_entry.name = self.final_name(trans_id)
                                parent = self.final_parent(trans_id)
                                parent_id = self.final_file_id(parent)
                                new_entry.parent_id = parent_id

                if trans_id in self._new_executability:
                    self._set_executability(path, new_entry, trans_id)
                if new_entry is not None:
                    if new_entry.file_id in inv:
                        old_path = inv.id2path(new_entry.file_id)
                    else:
                        old_path = None
                    inventory_delta.append((old_path, path,
                                            new_entry.file_id,
                                            new_entry))
        finally:
            child_pb.finished()
        for trans_id in completed_new:
            del self._new_contents[trans_id]
        return modified_paths

    def _set_executability(self, path, entry, trans_id):
        """Set the executability of versioned files """
        new_executability = self._new_executability[trans_id]
        entry.executable = new_executability
        if supports_executable():
            abspath = self._tree.abspath(path)
            current_mode = os.stat(abspath).st_mode
            if new_executability:
                umask = os.umask(0)
                os.umask(umask)
                to_mode = current_mode | (0100 & ~umask)
                # Enable x-bit for others only if they can read it.
                if current_mode & 0004:
                    to_mode |= 0001 & ~umask
                if current_mode & 0040:
                    to_mode |= 0010 & ~umask
            else:
                to_mode = current_mode & ~0111
            os.chmod(abspath, to_mode)

    def _new_entry(self, name, parent_id, file_id):
        """Helper function to create a new filesystem entry."""
        trans_id = self.create_path(name, parent_id)
        if file_id is not None:
            self.version_file(file_id, trans_id)
        return trans_id

    def new_file(self, name, parent_id, contents, file_id=None, 
                 executable=None):
        """Convenience method to create files.
        
        name is the name of the file to create.
        parent_id is the transaction id of the parent directory of the file.
        contents is an iterator of bytestrings, which will be used to produce
        the file.
        :param file_id: The inventory ID of the file, if it is to be versioned.
        :param executable: Only valid when a file_id has been supplied.
        """
        trans_id = self._new_entry(name, parent_id, file_id)
        # TODO: rather than scheduling a set_executable call,
        # have create_file create the file with the right mode.
        self.create_file(contents, trans_id)
        if executable is not None:
            self.set_executability(executable, trans_id)
        return trans_id

    def new_directory(self, name, parent_id, file_id=None):
        """Convenience method to create directories.

        name is the name of the directory to create.
        parent_id is the transaction id of the parent directory of the
        directory.
        file_id is the inventory ID of the directory, if it is to be versioned.
        """
        trans_id = self._new_entry(name, parent_id, file_id)
        self.create_directory(trans_id)
        return trans_id 

    def new_symlink(self, name, parent_id, target, file_id=None):
        """Convenience method to create symbolic link.
        
        name is the name of the symlink to create.
        parent_id is the transaction id of the parent directory of the symlink.
        target is a bytestring of the target of the symlink.
        file_id is the inventory ID of the file, if it is to be versioned.
        """
        trans_id = self._new_entry(name, parent_id, file_id)
        self.create_symlink(target, trans_id)
        return trans_id

    def _affected_ids(self):
        """Return the set of transform ids affected by the transform"""
        trans_ids = set(self._removed_id)
        trans_ids.update(self._new_id.keys())
        trans_ids.update(self._removed_contents)
        trans_ids.update(self._new_contents.keys())
        trans_ids.update(self._new_executability.keys())
        trans_ids.update(self._new_name.keys())
        trans_ids.update(self._new_parent.keys())
        return trans_ids

    def _get_file_id_maps(self):
        """Return mapping of file_ids to trans_ids in the to and from states"""
        trans_ids = self._affected_ids()
        from_trans_ids = {}
        to_trans_ids = {}
        # Build up two dicts: trans_ids associated with file ids in the
        # FROM state, vs the TO state.
        for trans_id in trans_ids:
            from_file_id = self.tree_file_id(trans_id)
            if from_file_id is not None:
                from_trans_ids[from_file_id] = trans_id
            to_file_id = self.final_file_id(trans_id)
            if to_file_id is not None:
                to_trans_ids[to_file_id] = trans_id
        return from_trans_ids, to_trans_ids

    def _from_file_data(self, from_trans_id, from_versioned, file_id):
        """Get data about a file in the from (tree) state

        Return a (name, parent, kind, executable) tuple
        """
        from_path = self._tree_id_paths.get(from_trans_id)
        if from_versioned:
            # get data from working tree if versioned
            from_entry = self._tree.inventory[file_id]
            from_name = from_entry.name
            from_parent = from_entry.parent_id
        else:
            from_entry = None
            if from_path is None:
                # File does not exist in FROM state
                from_name = None
                from_parent = None
            else:
                # File exists, but is not versioned.  Have to use path-
                # splitting stuff
                from_name = os.path.basename(from_path)
                tree_parent = self.get_tree_parent(from_trans_id)
                from_parent = self.tree_file_id(tree_parent)
        if from_path is not None:
            from_kind, from_executable, from_stats = \
                self._tree._comparison_data(from_entry, from_path)
        else:
            from_kind = None
            from_executable = False
        return from_name, from_parent, from_kind, from_executable

    def _to_file_data(self, to_trans_id, from_trans_id, from_executable):
        """Get data about a file in the to (target) state

        Return a (name, parent, kind, executable) tuple
        """
        to_name = self.final_name(to_trans_id)
        try:
            to_kind = self.final_kind(to_trans_id)
        except NoSuchFile:
            to_kind = None
        to_parent = self.final_file_id(self.final_parent(to_trans_id))
        if to_trans_id in self._new_executability:
            to_executable = self._new_executability[to_trans_id]
        elif to_trans_id == from_trans_id:
            to_executable = from_executable
        else:
            to_executable = False
        return to_name, to_parent, to_kind, to_executable

    def _iter_changes(self):
        """Produce output in the same format as Tree._iter_changes.

        Will produce nonsensical results if invoked while inventory/filesystem
        conflicts (as reported by TreeTransform.find_conflicts()) are present.

        This reads the Transform, but only reproduces changes involving a
        file_id.  Files that are not versioned in either of the FROM or TO
        states are not reflected.
        """
        final_paths = FinalPaths(self)
        from_trans_ids, to_trans_ids = self._get_file_id_maps()
        results = []
        # Now iterate through all active file_ids
        for file_id in set(from_trans_ids.keys() + to_trans_ids.keys()):
            modified = False
            from_trans_id = from_trans_ids.get(file_id)
            # find file ids, and determine versioning state
            if from_trans_id is None:
                from_versioned = False
                from_trans_id = to_trans_ids[file_id]
            else:
                from_versioned = True
            to_trans_id = to_trans_ids.get(file_id)
            if to_trans_id is None:
                to_versioned = False
                to_trans_id = from_trans_id
            else:
                to_versioned = True

            from_name, from_parent, from_kind, from_executable = \
                self._from_file_data(from_trans_id, from_versioned, file_id)

            to_name, to_parent, to_kind, to_executable = \
                self._to_file_data(to_trans_id, from_trans_id, from_executable)

            if not from_versioned:
                from_path = None
            else:
                from_path = self._tree_id_paths.get(from_trans_id)
            if not to_versioned:
                to_path = None
            else:
                to_path = final_paths.get_path(to_trans_id)
            if from_kind != to_kind:
                modified = True
            elif to_kind in ('file', 'symlink') and (
                to_trans_id != from_trans_id or
                to_trans_id in self._new_contents):
                modified = True
            if (not modified and from_versioned == to_versioned and
                from_parent==to_parent and from_name == to_name and
                from_executable == to_executable):
                continue
            results.append((file_id, (from_path, to_path), modified,
                   (from_versioned, to_versioned),
                   (from_parent, to_parent),
                   (from_name, to_name),
                   (from_kind, to_kind),
                   (from_executable, to_executable)))
        return iter(sorted(results, key=lambda x:x[1]))


def joinpath(parent, child):
    """Join tree-relative paths, handling the tree root specially"""
    if parent is None or parent == "":
        return child
    else:
        return pathjoin(parent, child)


class FinalPaths(object):
    """Make path calculation cheap by memoizing paths.

    The underlying tree must not be manipulated between calls, or else
    the results will likely be incorrect.
    """
    def __init__(self, transform):
        object.__init__(self)
        self._known_paths = {}
        self.transform = transform

    def _determine_path(self, trans_id):
        if trans_id == self.transform.root:
            return ""
        name = self.transform.final_name(trans_id)
        parent_id = self.transform.final_parent(trans_id)
        if parent_id == self.transform.root:
            return name
        else:
            return pathjoin(self.get_path(parent_id), name)

    def get_path(self, trans_id):
        """Find the final path associated with a trans_id"""
        if trans_id not in self._known_paths:
            self._known_paths[trans_id] = self._determine_path(trans_id)
        return self._known_paths[trans_id]


def topology_sorted_ids(tree):
    """Determine the topological order of the ids in a tree"""
    file_ids = list(tree)
    file_ids.sort(key=tree.id2path)
    return file_ids


def build_tree(tree, wt, accelerator_tree=None, hardlink=False):
    """Create working tree for a branch, using a TreeTransform.
    
    This function should be used on empty trees, having a tree root at most.
    (see merge and revert functionality for working with existing trees)

    Existing files are handled like so:
    
    - Existing bzrdirs take precedence over creating new items.  They are
      created as '%s.diverted' % name.
    - Otherwise, if the content on disk matches the content we are building,
      it is silently replaced.
    - Otherwise, conflict resolution will move the old file to 'oldname.moved'.

    :param tree: The tree to convert wt into a copy of
    :param wt: The working tree that files will be placed into
    :param accelerator_tree: A tree which can be used for retrieving file
        contents more quickly than tree itself, i.e. a workingtree.  tree
        will be used for cases where accelerator_tree's content is different.
    :param hardlink: If true, hard-link files to accelerator_tree, where
        possible.  accelerator_tree must implement abspath, i.e. be a
        working tree.
    """
    wt.lock_tree_write()
    try:
        tree.lock_read()
        try:
            if accelerator_tree is not None:
                accelerator_tree.lock_read()
            try:
                return _build_tree(tree, wt, accelerator_tree, hardlink)
            finally:
                if accelerator_tree is not None:
                    accelerator_tree.unlock()
        finally:
            tree.unlock()
    finally:
        wt.unlock()


def _build_tree(tree, wt, accelerator_tree, hardlink):
    """See build_tree."""
    if len(wt.inventory) > 1:  # more than just a root
        raise errors.WorkingTreeAlreadyPopulated(base=wt.basedir)
    file_trans_id = {}
    top_pb = bzrlib.ui.ui_factory.nested_progress_bar()
    pp = ProgressPhase("Build phase", 2, top_pb)
    if tree.inventory.root is not None:
        # This is kind of a hack: we should be altering the root
        # as part of the regular tree shape diff logic.
        # The conditional test here is to avoid doing an
        # expensive operation (flush) every time the root id
        # is set within the tree, nor setting the root and thus
        # marking the tree as dirty, because we use two different
        # idioms here: tree interfaces and inventory interfaces.
        if wt.get_root_id() != tree.get_root_id():
            wt.set_root_id(tree.get_root_id())
            wt.flush()
    tt = TreeTransform(wt)
    divert = set()
    try:
        pp.next_phase()
        file_trans_id[wt.get_root_id()] = \
            tt.trans_id_tree_file_id(wt.get_root_id())
        pb = bzrlib.ui.ui_factory.nested_progress_bar()
        try:
            deferred_contents = []
            num = 0
            for num, (tree_path, entry) in \
                enumerate(tree.inventory.iter_entries_by_dir()):
                pb.update("Building tree", num - len(deferred_contents),
                          len(tree.inventory))
                if entry.parent_id is None:
                    continue
                reparent = False
                file_id = entry.file_id
                target_path = wt.abspath(tree_path)
                try:
                    kind = file_kind(target_path)
                except NoSuchFile:
                    pass
                else:
                    if kind == "directory":
                        try:
                            bzrdir.BzrDir.open(target_path)
                        except errors.NotBranchError:
                            pass
                        else:
                            divert.add(file_id)
                    if (file_id not in divert and
                        _content_match(tree, entry, file_id, kind,
                        target_path)):
                        tt.delete_contents(tt.trans_id_tree_path(tree_path))
                        if kind == 'directory':
                            reparent = True
                if entry.parent_id not in file_trans_id:
                    raise AssertionError(
                        'entry %s parent id %r is not in file_trans_id %r'
                        % (entry, entry.parent_id, file_trans_id))
                parent_id = file_trans_id[entry.parent_id]
                if entry.kind == 'file':
                    # We *almost* replicate new_by_entry, so that we can defer
                    # getting the file text, and get them all at once.
                    trans_id = tt.create_path(entry.name, parent_id)
                    file_trans_id[file_id] = trans_id
                    tt.version_file(entry.file_id, trans_id)
                    executable = tree.is_executable(entry.file_id, tree_path)
                    if executable is not None:
                        tt.set_executability(executable, trans_id)
                    deferred_contents.append((entry.file_id, trans_id))
                else:
                    file_trans_id[file_id] = new_by_entry(tt, entry, parent_id,
                                                          tree)
                if reparent:
                    new_trans_id = file_trans_id[file_id]
                    old_parent = tt.trans_id_tree_path(tree_path)
                    _reparent_children(tt, old_parent, new_trans_id)
            offset = num +1 - len(deferred_contents)
            _create_files(tt, tree, deferred_contents, pb, offset,
                          accelerator_tree, hardlink)
        finally:
            pb.finished()
        pp.next_phase()
        divert_trans = set(file_trans_id[f] for f in divert)
        resolver = lambda t, c: resolve_checkout(t, c, divert_trans)
        raw_conflicts = resolve_conflicts(tt, pass_func=resolver)
        conflicts = cook_conflicts(raw_conflicts, tt)
        for conflict in conflicts:
            warning(conflict)
        try:
            wt.add_conflicts(conflicts)
        except errors.UnsupportedOperation:
            pass
        result = tt.apply(no_conflicts=True)
    finally:
        tt.finalize()
        top_pb.finished()
    return result


def _create_files(tt, tree, desired_files, pb, offset, accelerator_tree,
                  hardlink):
    total = len(desired_files) + offset
    if accelerator_tree is None:
        new_desired_files = desired_files
    else:
        iter = accelerator_tree._iter_changes(tree, include_unchanged=True)
<<<<<<< HEAD
        unchanged = dict((f, p[0]) for (f, p, c, v, d, n, k, e)
                         in iter if not (c or e[0] != e[1]))
=======
        unchanged = dict((f, p[1]) for (f, p, c, v, d, n, k, e)
                         in iter if not c)
>>>>>>> 2884fbdb
        new_desired_files = []
        count = 0
        for file_id, trans_id in desired_files:
            accelerator_path = unchanged.get(file_id)
            if accelerator_path is None:
                new_desired_files.append((file_id, trans_id))
                continue
            pb.update('Adding file contents', count+offset, total)
            if hardlink:
                tt.create_hardlink(accelerator_tree.abspath(accelerator_path),
                                   trans_id)
            else:
                contents = accelerator_tree.get_file(file_id, accelerator_path)
                try:
                    tt.create_file(contents, trans_id)
                finally:
                    contents.close()
            count += 1
        offset += count
    count = 0
    for count, (trans_id, contents) in enumerate(tree.iter_files_bytes(
                                                 new_desired_files)):
        tt.create_file(contents, trans_id)
        pb.update('Adding file contents', count+offset, total)


def _reparent_children(tt, old_parent, new_parent):
    for child in tt.iter_tree_children(old_parent):
        tt.adjust_path(tt.final_name(child), new_parent, child)


def _content_match(tree, entry, file_id, kind, target_path):
    if entry.kind != kind:
        return False
    if entry.kind == "directory":
        return True
    if entry.kind == "file":
        if tree.get_file(file_id).read() == file(target_path, 'rb').read():
            return True
    elif entry.kind == "symlink":
        if tree.get_symlink_target(file_id) == os.readlink(target_path):
            return True
    return False


def resolve_checkout(tt, conflicts, divert):
    new_conflicts = set()
    for c_type, conflict in ((c[0], c) for c in conflicts):
        # Anything but a 'duplicate' would indicate programmer error
        assert c_type == 'duplicate', c_type
        # Now figure out which is new and which is old
        if tt.new_contents(conflict[1]):
            new_file = conflict[1]
            old_file = conflict[2]
        else:
            new_file = conflict[2]
            old_file = conflict[1]

        # We should only get here if the conflict wasn't completely
        # resolved
        final_parent = tt.final_parent(old_file)
        if new_file in divert:
            new_name = tt.final_name(old_file)+'.diverted'
            tt.adjust_path(new_name, final_parent, new_file)
            new_conflicts.add((c_type, 'Diverted to',
                               new_file, old_file))
        else:
            new_name = tt.final_name(old_file)+'.moved'
            tt.adjust_path(new_name, final_parent, old_file)
            new_conflicts.add((c_type, 'Moved existing file to',
                               old_file, new_file))
    return new_conflicts


def new_by_entry(tt, entry, parent_id, tree):
    """Create a new file according to its inventory entry"""
    name = entry.name
    kind = entry.kind
    if kind == 'file':
        contents = tree.get_file(entry.file_id).readlines()
        executable = tree.is_executable(entry.file_id)
        return tt.new_file(name, parent_id, contents, entry.file_id, 
                           executable)
    elif kind in ('directory', 'tree-reference'):
        trans_id = tt.new_directory(name, parent_id, entry.file_id)
        if kind == 'tree-reference':
            tt.set_tree_reference(entry.reference_revision, trans_id)
        return trans_id 
    elif kind == 'symlink':
        target = tree.get_symlink_target(entry.file_id)
        return tt.new_symlink(name, parent_id, target, entry.file_id)
    else:
        raise errors.BadFileKindError(name, kind)


def create_by_entry(tt, entry, tree, trans_id, lines=None, mode_id=None):
    """Create new file contents according to an inventory entry."""
    if entry.kind == "file":
        if lines is None:
            lines = tree.get_file(entry.file_id).readlines()
        tt.create_file(lines, trans_id, mode_id=mode_id)
    elif entry.kind == "symlink":
        tt.create_symlink(tree.get_symlink_target(entry.file_id), trans_id)
    elif entry.kind == "directory":
        tt.create_directory(trans_id)


def create_entry_executability(tt, entry, trans_id):
    """Set the executability of a trans_id according to an inventory entry"""
    if entry.kind == "file":
        tt.set_executability(entry.executable, trans_id)


@deprecated_function(zero_fifteen)
def find_interesting(working_tree, target_tree, filenames):
    """Find the ids corresponding to specified filenames.
    
    Deprecated: Please use tree1.paths2ids(filenames, [tree2]).
    """
    working_tree.lock_read()
    try:
        target_tree.lock_read()
        try:
            return working_tree.paths2ids(filenames, [target_tree])
        finally:
            target_tree.unlock()
    finally:
        working_tree.unlock()


@deprecated_function(zero_ninety)
def change_entry(tt, file_id, working_tree, target_tree, 
                 trans_id_file_id, backups, trans_id, by_parent):
    """Replace a file_id's contents with those from a target tree."""
    if file_id is None and target_tree is None:
        # skip the logic altogether in the deprecation test
        return
    e_trans_id = trans_id_file_id(file_id)
    entry = target_tree.inventory[file_id]
    has_contents, contents_mod, meta_mod, = _entry_changes(file_id, entry, 
                                                           working_tree)
    if contents_mod:
        mode_id = e_trans_id
        if has_contents:
            if not backups:
                tt.delete_contents(e_trans_id)
            else:
                parent_trans_id = trans_id_file_id(entry.parent_id)
                backup_name = get_backup_name(entry, by_parent,
                                              parent_trans_id, tt)
                tt.adjust_path(backup_name, parent_trans_id, e_trans_id)
                tt.unversion_file(e_trans_id)
                e_trans_id = tt.create_path(entry.name, parent_trans_id)
                tt.version_file(file_id, e_trans_id)
                trans_id[file_id] = e_trans_id
        create_by_entry(tt, entry, target_tree, e_trans_id, mode_id=mode_id)
        create_entry_executability(tt, entry, e_trans_id)

    elif meta_mod:
        tt.set_executability(entry.executable, e_trans_id)
    if tt.final_name(e_trans_id) != entry.name:
        adjust_path  = True
    else:
        parent_id = tt.final_parent(e_trans_id)
        parent_file_id = tt.final_file_id(parent_id)
        if parent_file_id != entry.parent_id:
            adjust_path = True
        else:
            adjust_path = False
    if adjust_path:
        parent_trans_id = trans_id_file_id(entry.parent_id)
        tt.adjust_path(entry.name, parent_trans_id, e_trans_id)


def get_backup_name(entry, by_parent, parent_trans_id, tt):
    return _get_backup_name(entry.name, by_parent, parent_trans_id, tt)


def _get_backup_name(name, by_parent, parent_trans_id, tt):
    """Produce a backup-style name that appears to be available"""
    def name_gen():
        counter = 1
        while True:
            yield "%s.~%d~" % (name, counter)
            counter += 1
    for new_name in name_gen():
        if not tt.has_named_child(by_parent, parent_trans_id, new_name):
            return new_name


def _entry_changes(file_id, entry, working_tree):
    """Determine in which ways the inventory entry has changed.

    Returns booleans: has_contents, content_mod, meta_mod
    has_contents means there are currently contents, but they differ
    contents_mod means contents need to be modified
    meta_mod means the metadata needs to be modified
    """
    cur_entry = working_tree.inventory[file_id]
    try:
        working_kind = working_tree.kind(file_id)
        has_contents = True
    except NoSuchFile:
        has_contents = False
        contents_mod = True
        meta_mod = False
    if has_contents is True:
        if entry.kind != working_kind:
            contents_mod, meta_mod = True, False
        else:
            cur_entry._read_tree_state(working_tree.id2path(file_id), 
                                       working_tree)
            contents_mod, meta_mod = entry.detect_changes(cur_entry)
            cur_entry._forget_tree_state()
    return has_contents, contents_mod, meta_mod


def revert(working_tree, target_tree, filenames, backups=False,
           pb=DummyProgress(), change_reporter=None):
    """Revert a working tree's contents to those of a target tree."""
    target_tree.lock_read()
    tt = TreeTransform(working_tree, pb)
    try:
        pp = ProgressPhase("Revert phase", 3, pb)
        pp.next_phase()
        child_pb = bzrlib.ui.ui_factory.nested_progress_bar()
        try:
            merge_modified = _alter_files(working_tree, target_tree, tt,
                                          child_pb, filenames, backups)
        finally:
            child_pb.finished()
        pp.next_phase()
        child_pb = bzrlib.ui.ui_factory.nested_progress_bar()
        try:
            raw_conflicts = resolve_conflicts(tt, child_pb,
                lambda t, c: conflict_pass(t, c, target_tree))
        finally:
            child_pb.finished()
        conflicts = cook_conflicts(raw_conflicts, tt)
        if change_reporter:
            change_reporter = delta._ChangeReporter(
                unversioned_filter=working_tree.is_ignored)
            delta.report_changes(tt._iter_changes(), change_reporter)
        for conflict in conflicts:
            warning(conflict)
        pp.next_phase()
        tt.apply()
        working_tree.set_merge_modified(merge_modified)
    finally:
        target_tree.unlock()
        tt.finalize()
        pb.clear()
    return conflicts


def _alter_files(working_tree, target_tree, tt, pb, specific_files,
                 backups):
    merge_modified = working_tree.merge_modified()
    change_list = target_tree._iter_changes(working_tree,
        specific_files=specific_files, pb=pb)
    if target_tree.inventory.root is None:
        skip_root = True
    else:
        skip_root = False
    basis_tree = None
    try:
        deferred_files = []
        for id_num, (file_id, path, changed_content, versioned, parent, name,
                kind, executable) in enumerate(change_list):
            if skip_root and file_id[0] is not None and parent[0] is None:
                continue
            trans_id = tt.trans_id_file_id(file_id)
            mode_id = None
            if changed_content:
                keep_content = False
                if kind[0] == 'file' and (backups or kind[1] is None):
                    wt_sha1 = working_tree.get_file_sha1(file_id)
                    if merge_modified.get(file_id) != wt_sha1:
                        # acquire the basis tree lazily to prevent the
                        # expense of accessing it when it's not needed ?
                        # (Guessing, RBC, 200702)
                        if basis_tree is None:
                            basis_tree = working_tree.basis_tree()
                            basis_tree.lock_read()
                        if file_id in basis_tree:
                            if wt_sha1 != basis_tree.get_file_sha1(file_id):
                                keep_content = True
                        elif kind[1] is None and not versioned[1]:
                            keep_content = True
                if kind[0] is not None:
                    if not keep_content:
                        tt.delete_contents(trans_id)
                    elif kind[1] is not None:
                        parent_trans_id = tt.trans_id_file_id(parent[0])
                        by_parent = tt.by_parent()
                        backup_name = _get_backup_name(name[0], by_parent,
                                                       parent_trans_id, tt)
                        tt.adjust_path(backup_name, parent_trans_id, trans_id)
                        new_trans_id = tt.create_path(name[0], parent_trans_id)
                        if versioned == (True, True):
                            tt.unversion_file(trans_id)
                            tt.version_file(file_id, new_trans_id)
                        # New contents should have the same unix perms as old
                        # contents
                        mode_id = trans_id
                        trans_id = new_trans_id
                if kind[1] == 'directory':
                    tt.create_directory(trans_id)
                elif kind[1] == 'symlink':
                    tt.create_symlink(target_tree.get_symlink_target(file_id),
                                      trans_id)
                elif kind[1] == 'file':
                    deferred_files.append((file_id, (trans_id, mode_id)))
                    if basis_tree is None:
                        basis_tree = working_tree.basis_tree()
                        basis_tree.lock_read()
                    new_sha1 = target_tree.get_file_sha1(file_id)
                    if (file_id in basis_tree and new_sha1 ==
                        basis_tree.get_file_sha1(file_id)):
                        if file_id in merge_modified:
                            del merge_modified[file_id]
                    else:
                        merge_modified[file_id] = new_sha1

                    # preserve the execute bit when backing up
                    if keep_content and executable[0] == executable[1]:
                        tt.set_executability(executable[1], trans_id)
                else:
                    assert kind[1] is None
            if versioned == (False, True):
                tt.version_file(file_id, trans_id)
            if versioned == (True, False):
                tt.unversion_file(trans_id)
            if (name[1] is not None and 
                (name[0] != name[1] or parent[0] != parent[1])):
                tt.adjust_path(
                    name[1], tt.trans_id_file_id(parent[1]), trans_id)
            if executable[0] != executable[1] and kind[1] == "file":
                tt.set_executability(executable[1], trans_id)
        for (trans_id, mode_id), bytes in target_tree.iter_files_bytes(
            deferred_files):
            tt.create_file(bytes, trans_id, mode_id)
    finally:
        if basis_tree is not None:
            basis_tree.unlock()
    return merge_modified


def resolve_conflicts(tt, pb=DummyProgress(), pass_func=None):
    """Make many conflict-resolution attempts, but die if they fail"""
    if pass_func is None:
        pass_func = conflict_pass
    new_conflicts = set()
    try:
        for n in range(10):
            pb.update('Resolution pass', n+1, 10)
            conflicts = tt.find_conflicts()
            if len(conflicts) == 0:
                return new_conflicts
            new_conflicts.update(pass_func(tt, conflicts))
        raise MalformedTransform(conflicts=conflicts)
    finally:
        pb.clear()


def conflict_pass(tt, conflicts, path_tree=None):
    """Resolve some classes of conflicts.

    :param tt: The transform to resolve conflicts in
    :param conflicts: The conflicts to resolve
    :param path_tree: A Tree to get supplemental paths from
    """
    new_conflicts = set()
    for c_type, conflict in ((c[0], c) for c in conflicts):
        if c_type == 'duplicate id':
            tt.unversion_file(conflict[1])
            new_conflicts.add((c_type, 'Unversioned existing file',
                               conflict[1], conflict[2], ))
        elif c_type == 'duplicate':
            # files that were renamed take precedence
            final_parent = tt.final_parent(conflict[1])
            if tt.path_changed(conflict[1]):
                existing_file, new_file = conflict[2], conflict[1]
            else:
                existing_file, new_file = conflict[1], conflict[2]
            new_name = tt.final_name(existing_file)+'.moved'
            tt.adjust_path(new_name, final_parent, existing_file)
            new_conflicts.add((c_type, 'Moved existing file to', 
                               existing_file, new_file))
        elif c_type == 'parent loop':
            # break the loop by undoing one of the ops that caused the loop
            cur = conflict[1]
            while not tt.path_changed(cur):
                cur = tt.final_parent(cur)
            new_conflicts.add((c_type, 'Cancelled move', cur,
                               tt.final_parent(cur),))
            tt.adjust_path(tt.final_name(cur), tt.get_tree_parent(cur), cur)
            
        elif c_type == 'missing parent':
            trans_id = conflict[1]
            try:
                tt.cancel_deletion(trans_id)
                new_conflicts.add(('deleting parent', 'Not deleting', 
                                   trans_id))
            except KeyError:
                tt.create_directory(trans_id)
                new_conflicts.add((c_type, 'Created directory', trans_id))
                try:
                    tt.final_name(trans_id)
                except NoFinalPath:
                    if path_tree is not None:
                        file_id = tt.final_file_id(trans_id)
                        entry = path_tree.inventory[file_id]
                        parent_trans_id = tt.trans_id_file_id(entry.parent_id)
                        tt.adjust_path(entry.name, parent_trans_id, trans_id)
        elif c_type == 'unversioned parent':
            tt.version_file(tt.inactive_file_id(conflict[1]), conflict[1])
            new_conflicts.add((c_type, 'Versioned directory', conflict[1]))
    return new_conflicts


def cook_conflicts(raw_conflicts, tt):
    """Generate a list of cooked conflicts, sorted by file path"""
    from bzrlib.conflicts import Conflict
    conflict_iter = iter_cook_conflicts(raw_conflicts, tt)
    return sorted(conflict_iter, key=Conflict.sort_key)


def iter_cook_conflicts(raw_conflicts, tt):
    from bzrlib.conflicts import Conflict
    fp = FinalPaths(tt)
    for conflict in raw_conflicts:
        c_type = conflict[0]
        action = conflict[1]
        modified_path = fp.get_path(conflict[2])
        modified_id = tt.final_file_id(conflict[2])
        if len(conflict) == 3:
            yield Conflict.factory(c_type, action=action, path=modified_path,
                                     file_id=modified_id)
             
        else:
            conflicting_path = fp.get_path(conflict[3])
            conflicting_id = tt.final_file_id(conflict[3])
            yield Conflict.factory(c_type, action=action, path=modified_path,
                                   file_id=modified_id, 
                                   conflict_path=conflicting_path,
                                   conflict_file_id=conflicting_id)


class _FileMover(object):
    """Moves and deletes files for TreeTransform, tracking operations"""

    def __init__(self):
        self.past_renames = []
        self.pending_deletions = []

    def rename(self, from_, to):
        """Rename a file from one path to another.  Functions like os.rename"""
        try:
            os.rename(from_, to)
        except OSError, e:
            if e.errno in (errno.EEXIST, errno.ENOTEMPTY):
                raise errors.FileExists(to, str(e))
            raise
        self.past_renames.append((from_, to))

    def pre_delete(self, from_, to):
        """Rename a file out of the way and mark it for deletion.

        Unlike os.unlink, this works equally well for files and directories.
        :param from_: The current file path
        :param to: A temporary path for the file
        """
        self.rename(from_, to)
        self.pending_deletions.append(to)

    def rollback(self):
        """Reverse all renames that have been performed"""
        for from_, to in reversed(self.past_renames):
            os.rename(to, from_)
        # after rollback, don't reuse _FileMover
        past_renames = None
        pending_deletions = None

    def apply_deletions(self):
        """Apply all marked deletions"""
        for path in self.pending_deletions:
            delete_any(path)
        # after apply_deletions, don't reuse _FileMover
        past_renames = None
        pending_deletions = None<|MERGE_RESOLUTION|>--- conflicted
+++ resolved
@@ -1481,13 +1481,8 @@
         new_desired_files = desired_files
     else:
         iter = accelerator_tree._iter_changes(tree, include_unchanged=True)
-<<<<<<< HEAD
-        unchanged = dict((f, p[0]) for (f, p, c, v, d, n, k, e)
+        unchanged = dict((f, p[1]) for (f, p, c, v, d, n, k, e)
                          in iter if not (c or e[0] != e[1]))
-=======
-        unchanged = dict((f, p[1]) for (f, p, c, v, d, n, k, e)
-                         in iter if not c)
->>>>>>> 2884fbdb
         new_desired_files = []
         count = 0
         for file_id, trans_id in desired_files:
