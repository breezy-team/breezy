--- conflicted
+++ resolved
@@ -1261,17 +1261,6 @@
             yield (stream_info[0],
                 wrap_and_count(pb, rc, stream_info[1]))
         self._revision_keys = [(rev_id,) for rev_id in revision_ids]
-<<<<<<< HEAD
-        self.from_repository.revisions.clear_cache()
-        self.from_repository.signatures.clear_cache()
-        # Clear the repo's get_parent_map cache too.
-        self.from_repository._unstacked_provider.disable_cache()
-        self.from_repository._unstacked_provider.enable_cache()
-        s = self._get_inventory_stream(self._revision_keys)
-        yield (s[0], wrap_and_count(pb, rc, s[1]))
-        self.from_repository.inventories.clear_cache()
-=======
->>>>>>> e20ca2ea
         # TODO: The keys to exclude might be part of the search recipe
         # For now, exclude all parents that are at the edge of ancestry, for
         # which we have inventories
@@ -1280,6 +1269,9 @@
                         self._revision_keys)
         self.from_repository.revisions.clear_cache()
         self.from_repository.signatures.clear_cache()
+        # Clear the repo's get_parent_map cache too.
+        self.from_repository._unstacked_provider.disable_cache()
+        self.from_repository._unstacked_provider.enable_cache()
         s = self._get_inventory_stream(self._revision_keys)
         yield (s[0], wrap_and_count(pb, rc, s[1]))
         self.from_repository.inventories.clear_cache()
