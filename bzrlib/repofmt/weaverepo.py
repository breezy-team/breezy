--- conflicted
+++ resolved
@@ -60,16 +60,10 @@
 
     _serializer = xml5.serializer_v5
 
-<<<<<<< HEAD
     def __init__(self, _format, a_bzrdir):
         # we reuse one control files instance.
-        dir_mode = a_bzrdir._control_files._dir_mode
-        file_mode = a_bzrdir._control_files._file_mode
-=======
-    def __init__(self, _format, a_bzrdir, _revision_store, control_store, text_store):
         dir_mode = a_bzrdir._get_dir_mode()
         file_mode = a_bzrdir._get_file_mode()
->>>>>>> aab45b76
 
         def get_store(name, compressed=True, prefixed=False):
             # FIXME: This approach of assuming stores are all entirely compressed
@@ -89,17 +83,8 @@
             # cannot remove these - there is still no consistent api 
             # which allows access to this old info.
             self.inventory_store = get_store('inventory-store')
-<<<<<<< HEAD
             self._text_store = get_store('text-store')
         super(AllInOneRepository, self).__init__(_format, a_bzrdir, a_bzrdir._control_files)
-=======
-            text_store = get_store('text-store')
-        super(AllInOneRepository, self).__init__(_format,
-            a_bzrdir, a_bzrdir._control_files, _revision_store, control_store, text_store)
-        if control_store is not None:
-            control_store.get_scope = self.get_transaction
-        text_store.get_scope = self.get_transaction
->>>>>>> aab45b76
 
     @needs_read_lock
     def _all_possible_ids(self):
