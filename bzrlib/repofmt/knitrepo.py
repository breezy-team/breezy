# Copyright (C) 2005, 2006, 2007 Canonical Ltd
#
# This program is free software; you can redistribute it and/or modify
# it under the terms of the GNU General Public License as published by
# the Free Software Foundation; either version 2 of the License, or
# (at your option) any later version.
#
# This program is distributed in the hope that it will be useful,
# but WITHOUT ANY WARRANTY; without even the implied warranty of
# MERCHANTABILITY or FITNESS FOR A PARTICULAR PURPOSE.  See the
# GNU General Public License for more details.
#
# You should have received a copy of the GNU General Public License
# along with this program; if not, write to the Free Software
# Foundation, Inc., 59 Temple Place, Suite 330, Boston, MA  02111-1307  USA

from bzrlib.lazy_import import lazy_import
lazy_import(globals(), """
from bzrlib import (
    bzrdir,
    errors,
    knit as _mod_knit,
    lockable_files,
    lockdir,
    osutils,
    revision as _mod_revision,
    transactions,
    versionedfile,
    xml5,
    xml6,
    xml7,
    )
""")
from bzrlib import (
    symbol_versioning,
    )
from bzrlib.decorators import needs_read_lock, needs_write_lock
from bzrlib.repository import (
    CommitBuilder,
    MetaDirRepository,
    MetaDirRepositoryFormat,
    RepositoryFormat,
    RootCommitBuilder,
    )
from bzrlib.trace import mutter, mutter_callsite


class _KnitParentsProvider(object):

    def __init__(self, knit):
        self._knit = knit

    def __repr__(self):
        return 'KnitParentsProvider(%r)' % self._knit

    @symbol_versioning.deprecated_method(symbol_versioning.one_one)
    def get_parents(self, revision_ids):
        """See graph._StackedParentsProvider.get_parents"""
        parent_map = self.get_parent_map(revision_ids)
        return [parent_map.get(r, None) for r in revision_ids]

    def get_parent_map(self, keys):
        """See graph._StackedParentsProvider.get_parent_map"""
        parent_map = {}
        for revision_id in keys:
            if revision_id is None:
                raise ValueError('get_parent_map(None) is not valid')
            if revision_id == _mod_revision.NULL_REVISION:
                parent_map[revision_id] = ()
            else:
                try:
                    parents = tuple(
                        self._knit.get_parents_with_ghosts(revision_id))
                except errors.RevisionNotPresent:
                    continue
                else:
                    if len(parents) == 0:
                        parents = (_mod_revision.NULL_REVISION,)
                parent_map[revision_id] = parents
        return parent_map


class _KnitsParentsProvider(object):

    def __init__(self, knit, prefix=()):
        """Create a parent provider for string keys mapped to tuple keys."""
        self._knit = knit
        self._prefix = prefix

    def __repr__(self):
        return 'KnitsParentsProvider(%r)' % self._knit

    def get_parent_map(self, keys):
        """See graph._StackedParentsProvider.get_parent_map"""
        parent_map = self._knit.get_parent_map(
            [self._prefix + (key,) for key in keys])
        result = {}
        for key, parents in parent_map.items():
            revid = key[-1]
            if len(parents) == 0:
                parents = (_mod_revision.NULL_REVISION,)
            else:
                parents = tuple(parent[-1] for parent in parents)
            result[revid] = parents
        for revision_id in keys:
            if revision_id == _mod_revision.NULL_REVISION:
                result[revision_id] = ()
        return result


class KnitRepository(MetaDirRepository):
    """Knit format repository."""

    # These attributes are inherited from the Repository base class. Setting
    # them to None ensures that if the constructor is changed to not initialize
    # them, or a subclass fails to call the constructor, that an error will
    # occur rather than the system working but generating incorrect data.
    _commit_builder_class = None
    _serializer = None

    def __init__(self, _format, a_bzrdir, control_files, _commit_builder_class,
        _serializer):
        MetaDirRepository.__init__(self, _format, a_bzrdir, control_files)
        self._commit_builder_class = _commit_builder_class
        self._serializer = _serializer
        self._reconcile_fixes_text_parents = True

    @needs_read_lock
    def _all_revision_ids(self):
        """See Repository.all_revision_ids()."""
        return [key[0] for key in self.revisions.keys()]

    def _activate_new_inventory(self):
        """Put a replacement inventory.new into use as inventories."""
        # Copy the content across
        t = self._transport
        t.copy('inventory.new.kndx', 'inventory.kndx')
        try:
            t.copy('inventory.new.knit', 'inventory.knit')
        except errors.NoSuchFile:
            # empty inventories knit
            t.delete('inventory.knit')
        # delete the temp inventory
        t.delete('inventory.new.kndx')
        try:
            t.delete('inventory.new.knit')
        except errors.NoSuchFile:
            # empty inventories knit
            pass
        # Force index reload (sanity check)
        self.inventories._index._reset_cache()
        self.inventories.keys()

    def _backup_inventory(self):
        t = self._transport
        t.copy('inventory.kndx', 'inventory.backup.kndx')
        t.copy('inventory.knit', 'inventory.backup.knit')

    def _move_file_id(self, from_id, to_id):
        t = self._transport.clone('knits')
        from_rel_url = self.texts._index._mapper.map((from_id, None))
        to_rel_url = self.texts._index._mapper.map((to_id, None))
        # We expect both files to always exist in this case.
        for suffix in ('.knit', '.kndx'):
            t.rename(from_rel_url + suffix, to_rel_url + suffix)

    def _remove_file_id(self, file_id):
        t = self._transport.clone('knits')
        rel_url = self.texts._index._mapper.map((file_id, None))
        for suffix in ('.kndx', '.knit'):
            try:
                t.delete(rel_url + suffix)
            except errors.NoSuchFile:
                pass

    def _temp_inventories(self):
        result = self._format._get_inventories(self._transport, self,
            'inventory.new')
        # Reconciling when the output has no revisions would result in no
        # writes - but we want to ensure there is an inventory for
        # compatibility with older clients that don't lazy-load.
        result.get_parent_map([('A',)])
        return result

    def fileid_involved_between_revs(self, from_revid, to_revid):
        """Find file_id(s) which are involved in the changes between revisions.

        This determines the set of revisions which are involved, and then
        finds all file ids affected by those revisions.
        """
        vf = self._get_revision_vf()
        from_set = set(vf.get_ancestry(from_revid))
        to_set = set(vf.get_ancestry(to_revid))
        changed = to_set.difference(from_set)
        return self._fileid_involved_by_set(changed)

    def fileid_involved(self, last_revid=None):
        """Find all file_ids modified in the ancestry of last_revid.

        :param last_revid: If None, last_revision() will be used.
        """
        if not last_revid:
            changed = set(self.all_revision_ids())
        else:
            changed = set(self.get_ancestry(last_revid))
        if None in changed:
            changed.remove(None)
        return self._fileid_involved_by_set(changed)

    @needs_read_lock
    def get_revision(self, revision_id):
        """Return the Revision object for a named revision"""
        revision_id = osutils.safe_revision_id(revision_id)
        return self.get_revision_reconcile(revision_id)

    @needs_write_lock
    def reconcile(self, other=None, thorough=False):
        """Reconcile this repository."""
        from bzrlib.reconcile import KnitReconciler
        reconciler = KnitReconciler(self, thorough=thorough)
        reconciler.reconcile()
        return reconciler

    def _make_parents_provider(self):
        return _KnitsParentsProvider(self.revisions)

    def _find_inconsistent_revision_parents(self):
        """Find revisions with different parent lists in the revision object
        and in the index graph.

        :returns: an iterator yielding tuples of (revison-id, parents-in-index,
            parents-in-revision).
        """
        if not self.is_locked():
            raise AssertionError()
        vf = self.revisions
        for index_version in vf.keys():
            parent_map = vf.get_parent_map([index_version])
            parents_according_to_index = tuple(parent[-1] for parent in
                parent_map[index_version])
            revision = self.get_revision(index_version[-1])
            parents_according_to_revision = tuple(revision.parent_ids)
            if parents_according_to_index != parents_according_to_revision:
                yield (index_version[-1], parents_according_to_index,
                    parents_according_to_revision)

    def _check_for_inconsistent_revision_parents(self):
        inconsistencies = list(self._find_inconsistent_revision_parents())
        if inconsistencies:
            raise errors.BzrCheckError(
                "Revision knit has inconsistent parents.")

    def revision_graph_can_have_wrong_parents(self):
        # The revision.kndx could potentially claim a revision has a different
        # parent to the revision text.
        return True


class RepositoryFormatKnit(MetaDirRepositoryFormat):
    """Bzr repository knit format (generalized).

    This repository format has:
     - knits for file texts and inventory
     - hash subdirectory based stores.
     - knits for revisions and signatures
     - TextStores for revisions and signatures.
     - a format marker of its own
     - an optional 'shared-storage' flag
     - an optional 'no-working-trees' flag
     - a LockDir lock
    """

    # Set this attribute in derived classes to control the repository class
    # created by open and initialize.
    repository_class = None
    # Set this attribute in derived classes to control the
    # _commit_builder_class that the repository objects will have passed to
    # their constructor.
    _commit_builder_class = None
    # Set this attribute in derived clases to control the _serializer that the
    # repository objects will have passed to their constructor.
    @property
    def _serializer(self):
        return xml5.serializer_v5
    # Knit based repositories handle ghosts reasonably well.
    supports_ghosts = True
    # External lookups are not supported in this format.
    supports_external_lookups = False
<<<<<<< HEAD
    # No CHK support.
    supports_chks = False
=======
    _fetch_order = 'topological'
    _fetch_uses_deltas = True
>>>>>>> 5786f15d

    def _get_inventories(self, repo_transport, repo, name='inventory'):
        mapper = versionedfile.ConstantMapper(name)
        index = _mod_knit._KndxIndex(repo_transport, mapper,
            repo.get_transaction, repo.is_write_locked, repo.is_locked)
        access = _mod_knit._KnitKeyAccess(repo_transport, mapper)
        return _mod_knit.KnitVersionedFiles(index, access, annotated=False)

    def _get_revisions(self, repo_transport, repo):
        mapper = versionedfile.ConstantMapper('revisions')
        index = _mod_knit._KndxIndex(repo_transport, mapper,
            repo.get_transaction, repo.is_write_locked, repo.is_locked)
        access = _mod_knit._KnitKeyAccess(repo_transport, mapper)
        return _mod_knit.KnitVersionedFiles(index, access, max_delta_chain=0,
            annotated=False)

    def _get_signatures(self, repo_transport, repo):
        mapper = versionedfile.ConstantMapper('signatures')
        index = _mod_knit._KndxIndex(repo_transport, mapper,
            repo.get_transaction, repo.is_write_locked, repo.is_locked)
        access = _mod_knit._KnitKeyAccess(repo_transport, mapper)
        return _mod_knit.KnitVersionedFiles(index, access, max_delta_chain=0,
            annotated=False)

    def _get_texts(self, repo_transport, repo):
        mapper = versionedfile.HashEscapedPrefixMapper()
        base_transport = repo_transport.clone('knits')
        index = _mod_knit._KndxIndex(base_transport, mapper,
            repo.get_transaction, repo.is_write_locked, repo.is_locked)
        access = _mod_knit._KnitKeyAccess(base_transport, mapper)
        return _mod_knit.KnitVersionedFiles(index, access, max_delta_chain=200,
            annotated=True)

    def initialize(self, a_bzrdir, shared=False):
        """Create a knit format 1 repository.

        :param a_bzrdir: bzrdir to contain the new repository; must already
            be initialized.
        :param shared: If true the repository will be initialized as a shared
                       repository.
        """
        mutter('creating repository in %s.', a_bzrdir.transport.base)
        dirs = ['knits']
        files = []
        utf8_files = [('format', self.get_format_string())]

        self._upload_blank_content(a_bzrdir, dirs, files, utf8_files, shared)
        repo_transport = a_bzrdir.get_repository_transport(None)
        control_files = lockable_files.LockableFiles(repo_transport,
                                'lock', lockdir.LockDir)
        transaction = transactions.WriteTransaction()
        result = self.open(a_bzrdir=a_bzrdir, _found=True)
        result.lock_write()
        # the revision id here is irrelevant: it will not be stored, and cannot
        # already exist, we do this to create files on disk for older clients.
        result.inventories.get_parent_map([('A',)])
        result.revisions.get_parent_map([('A',)])
        result.signatures.get_parent_map([('A',)])
        result.unlock()
        return result

    def open(self, a_bzrdir, _found=False, _override_transport=None):
        """See RepositoryFormat.open().

        :param _override_transport: INTERNAL USE ONLY. Allows opening the
                                    repository at a slightly different url
                                    than normal. I.e. during 'upgrade'.
        """
        if not _found:
            format = RepositoryFormat.find_format(a_bzrdir)
        if _override_transport is not None:
            repo_transport = _override_transport
        else:
            repo_transport = a_bzrdir.get_repository_transport(None)
        control_files = lockable_files.LockableFiles(repo_transport,
                                'lock', lockdir.LockDir)
        repo = self.repository_class(_format=self,
                              a_bzrdir=a_bzrdir,
                              control_files=control_files,
                              _commit_builder_class=self._commit_builder_class,
                              _serializer=self._serializer)
        repo.revisions = self._get_revisions(repo_transport, repo)
        repo.signatures = self._get_signatures(repo_transport, repo)
        repo.inventories = self._get_inventories(repo_transport, repo)
        repo.texts = self._get_texts(repo_transport, repo)
        repo.chk_bytes = None
        repo._transport = repo_transport
        return repo


class RepositoryFormatKnit1(RepositoryFormatKnit):
    """Bzr repository knit format 1.

    This repository format has:
     - knits for file texts and inventory
     - hash subdirectory based stores.
     - knits for revisions and signatures
     - TextStores for revisions and signatures.
     - a format marker of its own
     - an optional 'shared-storage' flag
     - an optional 'no-working-trees' flag
     - a LockDir lock

    This format was introduced in bzr 0.8.
    """

    repository_class = KnitRepository
    _commit_builder_class = CommitBuilder
    @property
    def _serializer(self):
        return xml5.serializer_v5

    def __ne__(self, other):
        return self.__class__ is not other.__class__

    def get_format_string(self):
        """See RepositoryFormat.get_format_string()."""
        return "Bazaar-NG Knit Repository Format 1"

    def get_format_description(self):
        """See RepositoryFormat.get_format_description()."""
        return "Knit repository format 1"

    def check_conversion_target(self, target_format):
        pass


class RepositoryFormatKnit3(RepositoryFormatKnit):
    """Bzr repository knit format 3.

    This repository format has:
     - knits for file texts and inventory
     - hash subdirectory based stores.
     - knits for revisions and signatures
     - TextStores for revisions and signatures.
     - a format marker of its own
     - an optional 'shared-storage' flag
     - an optional 'no-working-trees' flag
     - a LockDir lock
     - support for recording full info about the tree root
     - support for recording tree-references
    """

    repository_class = KnitRepository
    _commit_builder_class = RootCommitBuilder
    rich_root_data = True
    supports_tree_reference = True
    @property
    def _serializer(self):
        return xml7.serializer_v7

    def _get_matching_bzrdir(self):
        return bzrdir.format_registry.make_bzrdir('dirstate-with-subtree')

    def _ignore_setting_bzrdir(self, format):
        pass

    _matchingbzrdir = property(_get_matching_bzrdir, _ignore_setting_bzrdir)

    def check_conversion_target(self, target_format):
        if not target_format.rich_root_data:
            raise errors.BadConversionTarget(
                'Does not support rich root data.', target_format)
        if not getattr(target_format, 'supports_tree_reference', False):
            raise errors.BadConversionTarget(
                'Does not support nested trees', target_format)

    def get_format_string(self):
        """See RepositoryFormat.get_format_string()."""
        return "Bazaar Knit Repository Format 3 (bzr 0.15)\n"

    def get_format_description(self):
        """See RepositoryFormat.get_format_description()."""
        return "Knit repository format 3"


class RepositoryFormatKnit4(RepositoryFormatKnit):
    """Bzr repository knit format 4.

    This repository format has everything in format 3, except for
    tree-references:
     - knits for file texts and inventory
     - hash subdirectory based stores.
     - knits for revisions and signatures
     - TextStores for revisions and signatures.
     - a format marker of its own
     - an optional 'shared-storage' flag
     - an optional 'no-working-trees' flag
     - a LockDir lock
     - support for recording full info about the tree root
    """

    repository_class = KnitRepository
    _commit_builder_class = RootCommitBuilder
    rich_root_data = True
    supports_tree_reference = False
    @property
    def _serializer(self):
        return xml6.serializer_v6

    def _get_matching_bzrdir(self):
        return bzrdir.format_registry.make_bzrdir('rich-root')

    def _ignore_setting_bzrdir(self, format):
        pass

    _matchingbzrdir = property(_get_matching_bzrdir, _ignore_setting_bzrdir)

    def check_conversion_target(self, target_format):
        if not target_format.rich_root_data:
            raise errors.BadConversionTarget(
                'Does not support rich root data.', target_format)

    def get_format_string(self):
        """See RepositoryFormat.get_format_string()."""
        return 'Bazaar Knit Repository Format 4 (bzr 1.0)\n'

    def get_format_description(self):
        """See RepositoryFormat.get_format_description()."""
        return "Knit repository format 4"<|MERGE_RESOLUTION|>--- conflicted
+++ resolved
@@ -286,13 +286,10 @@
     supports_ghosts = True
     # External lookups are not supported in this format.
     supports_external_lookups = False
-<<<<<<< HEAD
     # No CHK support.
     supports_chks = False
-=======
     _fetch_order = 'topological'
     _fetch_uses_deltas = True
->>>>>>> 5786f15d
 
     def _get_inventories(self, repo_transport, repo, name='inventory'):
         mapper = versionedfile.ConstantMapper(name)
