--- conflicted
+++ resolved
@@ -38,11 +38,7 @@
 from bzrlib.repository import (
     InterRepository,
     IsInWriteGroupError,
-<<<<<<< HEAD
-    MetaDirRepositoryFormat,
-=======
     RepositoryFormatMetaDir,
->>>>>>> ba03b2ec
     )
 from bzrlib.vf_repository import (
     InterSameDataRepository,
@@ -325,11 +321,7 @@
                                     than normal. I.e. during 'upgrade'.
         """
         if not _found:
-<<<<<<< HEAD
-            format = MetaDirRepositoryFormat.find_format(a_bzrdir)
-=======
             format = RepositoryFormatMetaDir.find_format(a_bzrdir)
->>>>>>> ba03b2ec
         if _override_transport is not None:
             repo_transport = _override_transport
         else:
