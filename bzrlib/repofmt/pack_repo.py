--- conflicted
+++ resolved
@@ -1903,16 +1903,6 @@
     def _abort_write_group(self):
         self._pack_collection._abort_write_group()
 
-<<<<<<< HEAD
-    def _access_mode(self):
-        """Return 'w' or 'r' for depending on whether a write lock is active.
-        
-        This method is a helper for the Knit-thunking support objects.
-        """
-        if self.is_write_locked():
-            return 'w'
-        return 'r'
-
     def _add_fallback_repository_check(self, repository):
         """Check that this repository can fallback to repository safely.
         
@@ -1922,8 +1912,6 @@
         return (InterRepository._same_model(self, repository) and
             self._format.__class__ == repository._format.__class__)
 
-=======
->>>>>>> 3be4e83b
     def _find_inconsistent_revision_parents(self):
         """Find revisions with incorrectly cached parents.
 
