# Copyright (C) 2005, 2006, 2007, 2008 Canonical Ltd
#
# This program is free software; you can redistribute it and/or modify
# it under the terms of the GNU General Public License as published by
# the Free Software Foundation; either version 2 of the License, or
# (at your option) any later version.
#
# This program is distributed in the hope that it will be useful,
# but WITHOUT ANY WARRANTY; without even the implied warranty of
# MERCHANTABILITY or FITNESS FOR A PARTICULAR PURPOSE.  See the
# GNU General Public License for more details.
#
# You should have received a copy of the GNU General Public License
# along with this program; if not, write to the Free Software
# Foundation, Inc., 51 Franklin Street, Fifth Floor, Boston, MA 02110-1301 USA

import re
import sys

from bzrlib.lazy_import import lazy_import
lazy_import(globals(), """
from itertools import izip
import time

from bzrlib import (
    chk_map,
    debug,
    graph,
    osutils,
    pack,
    transactions,
    ui,
    xml5,
    xml6,
    xml7,
    )
from bzrlib.index import (
    CombinedGraphIndex,
    GraphIndexPrefixAdapter,
    )
from bzrlib.knit import (
    KnitPlainFactory,
    KnitVersionedFiles,
    _KnitGraphIndex,
    _DirectPackAccess,
    )
from bzrlib import tsort
""")
from bzrlib import (
    bzrdir,
    errors,
    lockable_files,
    lockdir,
    revision as _mod_revision,
    )

from bzrlib.decorators import needs_write_lock
from bzrlib.btree_index import (
    BTreeGraphIndex,
    BTreeBuilder,
    )
from bzrlib.index import (
    GraphIndex,
    InMemoryGraphIndex,
    )
from bzrlib.repofmt.knitrepo import KnitRepository
from bzrlib.repository import (
    CommitBuilder,
    MetaDirRepositoryFormat,
    RepositoryFormat,
    RootCommitBuilder,
    StreamSource,
    )
from bzrlib.trace import (
    mutter,
    warning,
    )


class PackCommitBuilder(CommitBuilder):
    """A subclass of CommitBuilder to add texts with pack semantics.

    Specifically this uses one knit object rather than one knit object per
    added text, reducing memory and object pressure.
    """

    def __init__(self, repository, parents, config, timestamp=None,
                 timezone=None, committer=None, revprops=None,
                 revision_id=None):
        CommitBuilder.__init__(self, repository, parents, config,
            timestamp=timestamp, timezone=timezone, committer=committer,
            revprops=revprops, revision_id=revision_id)
        self._file_graph = graph.Graph(
            repository._pack_collection.text_index.combined_index)

    def _heads(self, file_id, revision_ids):
        keys = [(file_id, revision_id) for revision_id in revision_ids]
        return set([key[1] for key in self._file_graph.heads(keys)])


class PackRootCommitBuilder(RootCommitBuilder):
    """A subclass of RootCommitBuilder to add texts with pack semantics.

    Specifically this uses one knit object rather than one knit object per
    added text, reducing memory and object pressure.
    """

    def __init__(self, repository, parents, config, timestamp=None,
                 timezone=None, committer=None, revprops=None,
                 revision_id=None):
        CommitBuilder.__init__(self, repository, parents, config,
            timestamp=timestamp, timezone=timezone, committer=committer,
            revprops=revprops, revision_id=revision_id)
        self._file_graph = graph.Graph(
            repository._pack_collection.text_index.combined_index)

    def _heads(self, file_id, revision_ids):
        keys = [(file_id, revision_id) for revision_id in revision_ids]
        return set([key[1] for key in self._file_graph.heads(keys)])


class Pack(object):
    """An in memory proxy for a pack and its indices.

    This is a base class that is not directly used, instead the classes
    ExistingPack and NewPack are used.
    """

    # A map of index 'type' to the file extension and position in the
    # index_sizes array.
    index_definitions = {
        'chk': ('.cix', 4),
        'revision': ('.rix', 0),
        'inventory': ('.iix', 1),
        'text': ('.tix', 2),
        'signature': ('.six', 3),
        }

    def __init__(self, revision_index, inventory_index, text_index,
        signature_index, chk_index=None):
        """Create a pack instance.

        :param revision_index: A GraphIndex for determining what revisions are
            present in the Pack and accessing the locations of their texts.
        :param inventory_index: A GraphIndex for determining what inventories are
            present in the Pack and accessing the locations of their
            texts/deltas.
        :param text_index: A GraphIndex for determining what file texts
            are present in the pack and accessing the locations of their
            texts/deltas (via (fileid, revisionid) tuples).
        :param signature_index: A GraphIndex for determining what signatures are
            present in the Pack and accessing the locations of their texts.
        :param chk_index: A GraphIndex for accessing content by CHK, if the
            pack has one.
        """
        self.revision_index = revision_index
        self.inventory_index = inventory_index
        self.text_index = text_index
        self.signature_index = signature_index
        self.chk_index = chk_index

    def access_tuple(self):
        """Return a tuple (transport, name) for the pack content."""
        return self.pack_transport, self.file_name()

    def _check_references(self):
        """Make sure our external references are present.

        Packs are allowed to have deltas whose base is not in the pack, but it
        must be present somewhere in this collection.  It is not allowed to
        have deltas based on a fallback repository.
        (See <https://bugs.launchpad.net/bzr/+bug/288751>)
        """
        missing_items = {}
        for (index_name, external_refs, index) in [
            ('texts',
                self._get_external_refs(self.text_index),
                self._pack_collection.text_index.combined_index),
            ('inventories',
                self._get_external_refs(self.inventory_index),
                self._pack_collection.inventory_index.combined_index),
            ]:
            missing = external_refs.difference(
                k for (idx, k, v, r) in
                index.iter_entries(external_refs))
            if missing:
                missing_items[index_name] = sorted(list(missing))
        if missing_items:
            from pprint import pformat
            raise errors.BzrCheckError(
                "Newly created pack file %r has delta references to "
                "items not in its repository:\n%s"
                % (self, pformat(missing_items)))

    def file_name(self):
        """Get the file name for the pack on disk."""
        return self.name + '.pack'

    def get_revision_count(self):
        return self.revision_index.key_count()

    def index_name(self, index_type, name):
        """Get the disk name of an index type for pack name 'name'."""
        return name + Pack.index_definitions[index_type][0]

    def index_offset(self, index_type):
        """Get the position in a index_size array for a given index type."""
        return Pack.index_definitions[index_type][1]

    def inventory_index_name(self, name):
        """The inv index is the name + .iix."""
        return self.index_name('inventory', name)

    def revision_index_name(self, name):
        """The revision index is the name + .rix."""
        return self.index_name('revision', name)

    def signature_index_name(self, name):
        """The signature index is the name + .six."""
        return self.index_name('signature', name)

    def text_index_name(self, name):
        """The text index is the name + .tix."""
        return self.index_name('text', name)

    def _replace_index_with_readonly(self, index_type):
        setattr(self, index_type + '_index',
            self.index_class(self.index_transport,
                self.index_name(index_type, self.name),
                self.index_sizes[self.index_offset(index_type)]))


class ExistingPack(Pack):
    """An in memory proxy for an existing .pack and its disk indices."""

    def __init__(self, pack_transport, name, revision_index, inventory_index,
        text_index, signature_index, chk_index=None):
        """Create an ExistingPack object.

        :param pack_transport: The transport where the pack file resides.
        :param name: The name of the pack on disk in the pack_transport.
        """
        Pack.__init__(self, revision_index, inventory_index, text_index,
            signature_index, chk_index)
        self.name = name
        self.pack_transport = pack_transport
        if None in (revision_index, inventory_index, text_index,
                signature_index, name, pack_transport):
            raise AssertionError()

    def __eq__(self, other):
        return self.__dict__ == other.__dict__

    def __ne__(self, other):
        return not self.__eq__(other)

    def __repr__(self):
        return "<%s.%s object at 0x%x, %s, %s" % (
            self.__class__.__module__, self.__class__.__name__, id(self),
            self.pack_transport, self.name)


class ResumedPack(ExistingPack):

    def __init__(self, name, revision_index, inventory_index, text_index,
        signature_index, upload_transport, pack_transport, index_transport,
        pack_collection, chk_index=None):
        """Create a ResumedPack object."""
        ExistingPack.__init__(self, pack_transport, name, revision_index,
            inventory_index, text_index, signature_index,
            chk_index=chk_index)
        self.upload_transport = upload_transport
        self.index_transport = index_transport
        self.index_sizes = [None, None, None, None]
        indices = [
            ('revision', revision_index),
            ('inventory', inventory_index),
            ('text', text_index),
            ('signature', signature_index),
            ]
        if chk_index is not None:
            indices.append(('chk', chk_index))
            self.index_sizes.append(None)
        for index_type, index in indices:
            offset = self.index_offset(index_type)
            self.index_sizes[offset] = index._size
        self.index_class = pack_collection._index_class
        self._pack_collection = pack_collection
        self._state = 'resumed'
        # XXX: perhaps check that the .pack file exists?

    def access_tuple(self):
        if self._state == 'finished':
            return Pack.access_tuple(self)
        elif self._state == 'resumed':
            return self.upload_transport, self.file_name()
        else:
            raise AssertionError(self._state)

    def abort(self):
        self.upload_transport.delete(self.file_name())
        indices = [self.revision_index, self.inventory_index, self.text_index,
            self.signature_index]
        if self.chk_index is not None:
            indices.append(self.chk_index)
        for index in indices:
            index._transport.delete(index._name)

    def finish(self):
        self._check_references()
        index_types = ['revision', 'inventory', 'text', 'signature']
        if self.chk_index is not None:
            index_types.append('chk')
        for index_type in index_types:
            old_name = self.index_name(index_type, self.name)
            new_name = '../indices/' + old_name
            self.upload_transport.rename(old_name, new_name)
            self._replace_index_with_readonly(index_type)
        new_name = '../packs/' + self.file_name()
        self.upload_transport.rename(self.file_name(), new_name)
        self._state = 'finished'

    def _get_external_refs(self, index):
        """Return compression parents for this index that are not present.

        This returns any compression parents that are referenced by this index,
        which are not contained *in* this index. They may be present elsewhere.
        """
        return index.external_references(1)


class NewPack(Pack):
    """An in memory proxy for a pack which is being created."""

    def __init__(self, pack_collection, upload_suffix='', file_mode=None):
        """Create a NewPack instance.

        :param pack_collection: A PackCollection into which this is being inserted.
        :param upload_suffix: An optional suffix to be given to any temporary
            files created during the pack creation. e.g '.autopack'
        :param file_mode: Unix permissions for newly created file.
        """
        # The relative locations of the packs are constrained, but all are
        # passed in because the caller has them, so as to avoid object churn.
        index_builder_class = pack_collection._index_builder_class
        if pack_collection.chk_index is not None:
            chk_index = index_builder_class(reference_lists=0)
        else:
            chk_index = None
        Pack.__init__(self,
            # Revisions: parents list, no text compression.
            index_builder_class(reference_lists=1),
            # Inventory: We want to map compression only, but currently the
            # knit code hasn't been updated enough to understand that, so we
            # have a regular 2-list index giving parents and compression
            # source.
            index_builder_class(reference_lists=2),
            # Texts: compression and per file graph, for all fileids - so two
            # reference lists and two elements in the key tuple.
            index_builder_class(reference_lists=2, key_elements=2),
            # Signatures: Just blobs to store, no compression, no parents
            # listing.
            index_builder_class(reference_lists=0),
            # CHK based storage - just blobs, no compression or parents.
            chk_index=chk_index
            )
        self._pack_collection = pack_collection
        # When we make readonly indices, we need this.
        self.index_class = pack_collection._index_class
        # where should the new pack be opened
        self.upload_transport = pack_collection._upload_transport
        # where are indices written out to
        self.index_transport = pack_collection._index_transport
        # where is the pack renamed to when it is finished?
        self.pack_transport = pack_collection._pack_transport
        # What file mode to upload the pack and indices with.
        self._file_mode = file_mode
        # tracks the content written to the .pack file.
        self._hash = osutils.md5()
        # a tuple with the length in bytes of the indices, once the pack
        # is finalised. (rev, inv, text, sigs, chk_if_in_use)
        self.index_sizes = None
        # How much data to cache when writing packs. Note that this is not
        # synchronised with reads, because it's not in the transport layer, so
        # is not safe unless the client knows it won't be reading from the pack
        # under creation.
        self._cache_limit = 0
        # the temporary pack file name.
        self.random_name = osutils.rand_chars(20) + upload_suffix
        # when was this pack started ?
        self.start_time = time.time()
        # open an output stream for the data added to the pack.
        self.write_stream = self.upload_transport.open_write_stream(
            self.random_name, mode=self._file_mode)
        if 'pack' in debug.debug_flags:
            mutter('%s: create_pack: pack stream open: %s%s t+%6.3fs',
                time.ctime(), self.upload_transport.base, self.random_name,
                time.time() - self.start_time)
        # A list of byte sequences to be written to the new pack, and the
        # aggregate size of them.  Stored as a list rather than separate
        # variables so that the _write_data closure below can update them.
        self._buffer = [[], 0]
        # create a callable for adding data
        #
        # robertc says- this is a closure rather than a method on the object
        # so that the variables are locals, and faster than accessing object
        # members.
        def _write_data(bytes, flush=False, _buffer=self._buffer,
            _write=self.write_stream.write, _update=self._hash.update):
            _buffer[0].append(bytes)
            _buffer[1] += len(bytes)
            # buffer cap
            if _buffer[1] > self._cache_limit or flush:
                bytes = ''.join(_buffer[0])
                _write(bytes)
                _update(bytes)
                _buffer[:] = [[], 0]
        # expose this on self, for the occasion when clients want to add data.
        self._write_data = _write_data
        # a pack writer object to serialise pack records.
        self._writer = pack.ContainerWriter(self._write_data)
        self._writer.begin()
        # what state is the pack in? (open, finished, aborted)
        self._state = 'open'

    def abort(self):
        """Cancel creating this pack."""
        self._state = 'aborted'
        self.write_stream.close()
        # Remove the temporary pack file.
        self.upload_transport.delete(self.random_name)
        # The indices have no state on disk.

    def access_tuple(self):
        """Return a tuple (transport, name) for the pack content."""
        if self._state == 'finished':
            return Pack.access_tuple(self)
        elif self._state == 'open':
            return self.upload_transport, self.random_name
        else:
            raise AssertionError(self._state)

    def data_inserted(self):
        """True if data has been added to this pack."""
        return bool(self.get_revision_count() or
            self.inventory_index.key_count() or
            self.text_index.key_count() or
            self.signature_index.key_count() or
            (self.chk_index is not None and self.chk_index.key_count()))

    def finish(self, suspend=False):
        """Finish the new pack.

        This:
         - finalises the content
         - assigns a name (the md5 of the content, currently)
         - writes out the associated indices
         - renames the pack into place.
         - stores the index size tuple for the pack in the index_sizes
           attribute.
        """
        self._writer.end()
        if self._buffer[1]:
            self._write_data('', flush=True)
        self.name = self._hash.hexdigest()
        if not suspend:
            self._check_references()
        # write indices
        # XXX: It'd be better to write them all to temporary names, then
        # rename them all into place, so that the window when only some are
        # visible is smaller.  On the other hand none will be seen until
        # they're in the names list.
        self.index_sizes = [None, None, None, None]
        self._write_index('revision', self.revision_index, 'revision', suspend)
        self._write_index('inventory', self.inventory_index, 'inventory',
            suspend)
        self._write_index('text', self.text_index, 'file texts', suspend)
        self._write_index('signature', self.signature_index,
            'revision signatures', suspend)
        if self.chk_index is not None:
            self.index_sizes.append(None)
            self._write_index('chk', self.chk_index,
                'content hash bytes', suspend)
        self.write_stream.close()
        # Note that this will clobber an existing pack with the same name,
        # without checking for hash collisions. While this is undesirable this
        # is something that can be rectified in a subsequent release. One way
        # to rectify it may be to leave the pack at the original name, writing
        # its pack-names entry as something like 'HASH: index-sizes
        # temporary-name'. Allocate that and check for collisions, if it is
        # collision free then rename it into place. If clients know this scheme
        # they can handle missing-file errors by:
        #  - try for HASH.pack
        #  - try for temporary-name
        #  - refresh the pack-list to see if the pack is now absent
        new_name = self.name + '.pack'
        if not suspend:
            new_name = '../packs/' + new_name
        self.upload_transport.rename(self.random_name, new_name)
        self._state = 'finished'
        if 'pack' in debug.debug_flags:
            # XXX: size might be interesting?
            mutter('%s: create_pack: pack finished: %s%s->%s t+%6.3fs',
                time.ctime(), self.upload_transport.base, self.random_name,
                new_name, time.time() - self.start_time)

    def flush(self):
        """Flush any current data."""
        if self._buffer[1]:
            bytes = ''.join(self._buffer[0])
            self.write_stream.write(bytes)
            self._hash.update(bytes)
            self._buffer[:] = [[], 0]

    def _get_external_refs(self, index):
        return index._external_references()

    def set_write_cache_size(self, size):
        self._cache_limit = size

    def _write_index(self, index_type, index, label, suspend=False):
        """Write out an index.

        :param index_type: The type of index to write - e.g. 'revision'.
        :param index: The index object to serialise.
        :param label: What label to give the index e.g. 'revision'.
        """
        index_name = self.index_name(index_type, self.name)
        if suspend:
            transport = self.upload_transport
        else:
            transport = self.index_transport
        self.index_sizes[self.index_offset(index_type)] = transport.put_file(
            index_name, index.finish(), mode=self._file_mode)
        if 'pack' in debug.debug_flags:
            # XXX: size might be interesting?
            mutter('%s: create_pack: wrote %s index: %s%s t+%6.3fs',
                time.ctime(), label, self.upload_transport.base,
                self.random_name, time.time() - self.start_time)
        # Replace the writable index on this object with a readonly,
        # presently unloaded index. We should alter
        # the index layer to make its finish() error if add_node is
        # subsequently used. RBC
        self._replace_index_with_readonly(index_type)


class AggregateIndex(object):
    """An aggregated index for the RepositoryPackCollection.

    AggregateIndex is reponsible for managing the PackAccess object,
    Index-To-Pack mapping, and all indices list for a specific type of index
    such as 'revision index'.

    A CombinedIndex provides an index on a single key space built up
    from several on-disk indices.  The AggregateIndex builds on this
    to provide a knit access layer, and allows having up to one writable
    index within the collection.
    """
    # XXX: Probably 'can be written to' could/should be separated from 'acts
    # like a knit index' -- mbp 20071024

    def __init__(self, reload_func=None, flush_func=None):
        """Create an AggregateIndex.

        :param reload_func: A function to call if we find we are missing an
            index. Should have the form reload_func() => True if the list of
            active pack files has changed.
        """
        self._reload_func = reload_func
        self.index_to_pack = {}
        self.combined_index = CombinedGraphIndex([], reload_func=reload_func)
        self.data_access = _DirectPackAccess(self.index_to_pack,
                                             reload_func=reload_func,
                                             flush_func=flush_func)
        self.add_callback = None

    def replace_indices(self, index_to_pack, indices):
        """Replace the current mappings with fresh ones.

        This should probably not be used eventually, rather incremental add and
        removal of indices. It has been added during refactoring of existing
        code.

        :param index_to_pack: A mapping from index objects to
            (transport, name) tuples for the pack file data.
        :param indices: A list of indices.
        """
        # refresh the revision pack map dict without replacing the instance.
        self.index_to_pack.clear()
        self.index_to_pack.update(index_to_pack)
        # XXX: API break - clearly a 'replace' method would be good?
        self.combined_index._indices[:] = indices
        # the current add nodes callback for the current writable index if
        # there is one.
        self.add_callback = None

    def add_index(self, index, pack):
        """Add index to the aggregate, which is an index for Pack pack.

        Future searches on the aggregate index will seach this new index
        before all previously inserted indices.

        :param index: An Index for the pack.
        :param pack: A Pack instance.
        """
        # expose it to the index map
        self.index_to_pack[index] = pack.access_tuple()
        # put it at the front of the linear index list
        self.combined_index.insert_index(0, index)

    def add_writable_index(self, index, pack):
        """Add an index which is able to have data added to it.

        There can be at most one writable index at any time.  Any
        modifications made to the knit are put into this index.

        :param index: An index from the pack parameter.
        :param pack: A Pack instance.
        """
        if self.add_callback is not None:
            raise AssertionError(
                "%s already has a writable index through %s" % \
                (self, self.add_callback))
        # allow writing: queue writes to a new index
        self.add_index(index, pack)
        # Updates the index to packs mapping as a side effect,
        self.data_access.set_writer(pack._writer, index, pack.access_tuple())
        self.add_callback = index.add_nodes

    def clear(self):
        """Reset all the aggregate data to nothing."""
        self.data_access.set_writer(None, None, (None, None))
        self.index_to_pack.clear()
        del self.combined_index._indices[:]
        self.add_callback = None

    def remove_index(self, index, pack):
        """Remove index from the indices used to answer queries.

        :param index: An index from the pack parameter.
        :param pack: A Pack instance.
        """
        del self.index_to_pack[index]
        self.combined_index._indices.remove(index)
        if (self.add_callback is not None and
            getattr(index, 'add_nodes', None) == self.add_callback):
            self.add_callback = None
            self.data_access.set_writer(None, None, (None, None))


class Packer(object):
    """Create a pack from packs."""

    def __init__(self, pack_collection, packs, suffix, revision_ids=None,
                 reload_func=None):
        """Create a Packer.

        :param pack_collection: A RepositoryPackCollection object where the
            new pack is being written to.
        :param packs: The packs to combine.
        :param suffix: The suffix to use on the temporary files for the pack.
        :param revision_ids: Revision ids to limit the pack to.
        :param reload_func: A function to call if a pack file/index goes
            missing. The side effect of calling this function should be to
            update self.packs. See also AggregateIndex
        """
        self.packs = packs
        self.suffix = suffix
        self.revision_ids = revision_ids
        # The pack object we are creating.
        self.new_pack = None
        self._pack_collection = pack_collection
        self._reload_func = reload_func
        # The index layer keys for the revisions being copied. None for 'all
        # objects'.
        self._revision_keys = None
        # What text keys to copy. None for 'all texts'. This is set by
        # _copy_inventory_texts
        self._text_filter = None
        self._extra_init()

    def _extra_init(self):
        """A template hook to allow extending the constructor trivially."""

    def _pack_map_and_index_list(self, index_attribute):
        """Convert a list of packs to an index pack map and index list.

        :param index_attribute: The attribute that the desired index is found
            on.
        :return: A tuple (map, list) where map contains the dict from
            index:pack_tuple, and list contains the indices in the preferred
            access order.
        """
        indices = []
        pack_map = {}
        for pack_obj in self.packs:
            index = getattr(pack_obj, index_attribute)
            indices.append(index)
            pack_map[index] = pack_obj
        return pack_map, indices

    def _index_contents(self, indices, key_filter=None):
        """Get an iterable of the index contents from a pack_map.

        :param indices: The list of indices to query
        :param key_filter: An optional filter to limit the keys returned.
        """
        all_index = CombinedGraphIndex(indices)
        if key_filter is None:
            return all_index.iter_all_entries()
        else:
            return all_index.iter_entries(key_filter)

    def pack(self, pb=None):
        """Create a new pack by reading data from other packs.

        This does little more than a bulk copy of data. One key difference
        is that data with the same item key across multiple packs is elided
        from the output. The new pack is written into the current pack store
        along with its indices, and the name added to the pack names. The
        source packs are not altered and are not required to be in the current
        pack collection.

        :param pb: An optional progress bar to use. A nested bar is created if
            this is None.
        :return: A Pack object, or None if nothing was copied.
        """
        # open a pack - using the same name as the last temporary file
        # - which has already been flushed, so its safe.
        # XXX: - duplicate code warning with start_write_group; fix before
        #      considering 'done'.
        if self._pack_collection._new_pack is not None:
            raise errors.BzrError('call to %s.pack() while another pack is'
                                  ' being written.'
                                  % (self.__class__.__name__,))
        if self.revision_ids is not None:
            if len(self.revision_ids) == 0:
                # silly fetch request.
                return None
            else:
                self.revision_ids = frozenset(self.revision_ids)
                self.revision_keys = frozenset((revid,) for revid in
                    self.revision_ids)
        if pb is None:
            self.pb = ui.ui_factory.nested_progress_bar()
        else:
            self.pb = pb
        try:
            return self._create_pack_from_packs()
        finally:
            if pb is None:
                self.pb.finished()

    def open_pack(self):
        """Open a pack for the pack we are creating."""
        new_pack = self._pack_collection.pack_factory(self._pack_collection,
                upload_suffix=self.suffix,
                file_mode=self._pack_collection.repo.bzrdir._get_file_mode())
        # We know that we will process all nodes in order, and don't need to
        # query, so don't combine any indices spilled to disk until we are done
        new_pack.revision_index.set_optimize(combine_backing_indices=False)
        new_pack.inventory_index.set_optimize(combine_backing_indices=False)
        new_pack.text_index.set_optimize(combine_backing_indices=False)
        new_pack.signature_index.set_optimize(combine_backing_indices=False)
        return new_pack

    def _update_pack_order(self, entries, index_to_pack_map):
        """Determine how we want our packs to be ordered.

        This changes the sort order of the self.packs list so that packs unused
        by 'entries' will be at the end of the list, so that future requests
        can avoid probing them.  Used packs will be at the front of the
        self.packs list, in the order of their first use in 'entries'.

        :param entries: A list of (index, ...) tuples
        :param index_to_pack_map: A mapping from index objects to pack objects.
        """
        packs = []
        seen_indexes = set()
        for entry in entries:
            index = entry[0]
            if index not in seen_indexes:
                packs.append(index_to_pack_map[index])
                seen_indexes.add(index)
        if len(packs) == len(self.packs):
            if 'pack' in debug.debug_flags:
                mutter('Not changing pack list, all packs used.')
            return
        seen_packs = set(packs)
        for pack in self.packs:
            if pack not in seen_packs:
                packs.append(pack)
                seen_packs.add(pack)
        if 'pack' in debug.debug_flags:
            old_names = [p.access_tuple()[1] for p in self.packs]
            new_names = [p.access_tuple()[1] for p in packs]
            mutter('Reordering packs\nfrom: %s\n  to: %s',
                   old_names, new_names)
        self.packs = packs

    def _copy_revision_texts(self):
        """Copy revision data to the new pack."""
        # select revisions
        if self.revision_ids:
            revision_keys = [(revision_id,) for revision_id in self.revision_ids]
        else:
            revision_keys = None
        # select revision keys
        revision_index_map, revision_indices = self._pack_map_and_index_list(
            'revision_index')
        revision_nodes = self._index_contents(revision_indices, revision_keys)
        revision_nodes = list(revision_nodes)
        self._update_pack_order(revision_nodes, revision_index_map)
        # copy revision keys and adjust values
        self.pb.update("Copying revision texts", 1)
        total_items, readv_group_iter = self._revision_node_readv(revision_nodes)
        list(self._copy_nodes_graph(revision_index_map, self.new_pack._writer,
            self.new_pack.revision_index, readv_group_iter, total_items))
        if 'pack' in debug.debug_flags:
            mutter('%s: create_pack: revisions copied: %s%s %d items t+%6.3fs',
                time.ctime(), self._pack_collection._upload_transport.base,
                self.new_pack.random_name,
                self.new_pack.revision_index.key_count(),
                time.time() - self.new_pack.start_time)
        self._revision_keys = revision_keys

    def _copy_inventory_texts(self):
        """Copy the inventory texts to the new pack.

        self._revision_keys is used to determine what inventories to copy.

        Sets self._text_filter appropriately.
        """
        # select inventory keys
        inv_keys = self._revision_keys # currently the same keyspace, and note that
        # querying for keys here could introduce a bug where an inventory item
        # is missed, so do not change it to query separately without cross
        # checking like the text key check below.
        inventory_index_map, inventory_indices = self._pack_map_and_index_list(
            'inventory_index')
        inv_nodes = self._index_contents(inventory_indices, inv_keys)
        # copy inventory keys and adjust values
        # XXX: Should be a helper function to allow different inv representation
        # at this point.
        self.pb.update("Copying inventory texts", 2)
        total_items, readv_group_iter = self._least_readv_node_readv(inv_nodes)
        # Only grab the output lines if we will be processing them
        output_lines = bool(self.revision_ids)
        inv_lines = self._copy_nodes_graph(inventory_index_map,
            self.new_pack._writer, self.new_pack.inventory_index,
            readv_group_iter, total_items, output_lines=output_lines)
        if self.revision_ids:
            self._process_inventory_lines(inv_lines)
        else:
            # eat the iterator to cause it to execute.
            list(inv_lines)
            self._text_filter = None
        if 'pack' in debug.debug_flags:
            mutter('%s: create_pack: inventories copied: %s%s %d items t+%6.3fs',
                time.ctime(), self._pack_collection._upload_transport.base,
                self.new_pack.random_name,
                self.new_pack.inventory_index.key_count(),
                time.time() - self.new_pack.start_time)

    def _copy_text_texts(self):
        # select text keys
        text_index_map, text_nodes = self._get_text_nodes()
        if self._text_filter is not None:
            # We could return the keys copied as part of the return value from
            # _copy_nodes_graph but this doesn't work all that well with the
            # need to get line output too, so we check separately, and as we're
            # going to buffer everything anyway, we check beforehand, which
            # saves reading knit data over the wire when we know there are
            # mising records.
            text_nodes = set(text_nodes)
            present_text_keys = set(_node[1] for _node in text_nodes)
            missing_text_keys = set(self._text_filter) - present_text_keys
            if missing_text_keys:
                # TODO: raise a specific error that can handle many missing
                # keys.
                mutter("missing keys during fetch: %r", missing_text_keys)
                a_missing_key = missing_text_keys.pop()
                raise errors.RevisionNotPresent(a_missing_key[1],
                    a_missing_key[0])
        # copy text keys and adjust values
        self.pb.update("Copying content texts", 3)
        total_items, readv_group_iter = self._least_readv_node_readv(text_nodes)
        list(self._copy_nodes_graph(text_index_map, self.new_pack._writer,
            self.new_pack.text_index, readv_group_iter, total_items))
        self._log_copied_texts()

    def _create_pack_from_packs(self):
        self.pb.update("Opening pack", 0, 5)
        self.new_pack = self.open_pack()
        new_pack = self.new_pack
        # buffer data - we won't be reading-back during the pack creation and
        # this makes a significant difference on sftp pushes.
        new_pack.set_write_cache_size(1024*1024)
        if 'pack' in debug.debug_flags:
            plain_pack_list = ['%s%s' % (a_pack.pack_transport.base, a_pack.name)
                for a_pack in self.packs]
            if self.revision_ids is not None:
                rev_count = len(self.revision_ids)
            else:
                rev_count = 'all'
            mutter('%s: create_pack: creating pack from source packs: '
                '%s%s %s revisions wanted %s t=0',
                time.ctime(), self._pack_collection._upload_transport.base, new_pack.random_name,
                plain_pack_list, rev_count)
        self._copy_revision_texts()
        self._copy_inventory_texts()
        self._copy_text_texts()
        # select signature keys
        signature_filter = self._revision_keys # same keyspace
        signature_index_map, signature_indices = self._pack_map_and_index_list(
            'signature_index')
        signature_nodes = self._index_contents(signature_indices,
            signature_filter)
        # copy signature keys and adjust values
        self.pb.update("Copying signature texts", 4)
        self._copy_nodes(signature_nodes, signature_index_map, new_pack._writer,
            new_pack.signature_index)
        if 'pack' in debug.debug_flags:
            mutter('%s: create_pack: revision signatures copied: %s%s %d items t+%6.3fs',
                time.ctime(), self._pack_collection._upload_transport.base, new_pack.random_name,
                new_pack.signature_index.key_count(),
                time.time() - new_pack.start_time)
        # copy chk contents
        # NB XXX: how to check CHK references are present? perhaps by yielding
        # the items? How should that interact with stacked repos?
        if new_pack.chk_index is not None:
            self._copy_chks()
            if 'pack' in debug.debug_flags:
                mutter('%s: create_pack: chk content copied: %s%s %d items t+%6.3fs',
                    time.ctime(), self._pack_collection._upload_transport.base,
                    new_pack.random_name,
                    new_pack.chk_index.key_count(),
                    time.time() - new_pack.start_time)
        new_pack._check_references()
        if not self._use_pack(new_pack):
            new_pack.abort()
            return None
        self.pb.update("Finishing pack", 5)
        new_pack.finish()
        self._pack_collection.allocate(new_pack)
        return new_pack

    def _copy_chks(self, refs=None):
        # XXX: Todo, recursive follow-pointers facility when fetching some
        # revisions only.
        chk_index_map, chk_indices = self._pack_map_and_index_list(
            'chk_index')
        chk_nodes = self._index_contents(chk_indices, refs)
        new_refs = set()
        # TODO: This isn't strictly tasteful as we are accessing some private
        #       variables (_serializer). Perhaps a better way would be to have
        #       Repository._deserialise_chk_node()
        search_key_func = chk_map.search_key_registry.get(
            self._pack_collection.repo._serializer.search_key_name)
        def accumlate_refs(lines):
            # XXX: move to a generic location
            # Yay mismatch:
            bytes = ''.join(lines)
            node = chk_map._deserialise(bytes, ("unknown",), search_key_func)
            new_refs.update(node.refs())
        self._copy_nodes(chk_nodes, chk_index_map, self.new_pack._writer,
            self.new_pack.chk_index, output_lines=accumlate_refs)
        return new_refs

    def _copy_nodes(self, nodes, index_map, writer, write_index,
        output_lines=None):
        """Copy knit nodes between packs with no graph references.

        :param output_lines: Output full texts of copied items.
        """
        pb = ui.ui_factory.nested_progress_bar()
        try:
            return self._do_copy_nodes(nodes, index_map, writer,
                write_index, pb, output_lines=output_lines)
        finally:
            pb.finished()

    def _do_copy_nodes(self, nodes, index_map, writer, write_index, pb,
        output_lines=None):
        # for record verification
        knit = KnitVersionedFiles(None, None)
        # plan a readv on each source pack:
        # group by pack
        nodes = sorted(nodes)
        # how to map this into knit.py - or knit.py into this?
        # we don't want the typical knit logic, we want grouping by pack
        # at this point - perhaps a helper library for the following code
        # duplication points?
        request_groups = {}
        for index, key, value in nodes:
            if index not in request_groups:
                request_groups[index] = []
            request_groups[index].append((key, value))
        record_index = 0
        pb.update("Copied record", record_index, len(nodes))
        for index, items in request_groups.iteritems():
            pack_readv_requests = []
            for key, value in items:
                # ---- KnitGraphIndex.get_position
                bits = value[1:].split(' ')
                offset, length = int(bits[0]), int(bits[1])
                pack_readv_requests.append((offset, length, (key, value[0])))
            # linear scan up the pack
            pack_readv_requests.sort()
            # copy the data
            pack_obj = index_map[index]
            transport, path = pack_obj.access_tuple()
            try:
                reader = pack.make_readv_reader(transport, path,
                    [offset[0:2] for offset in pack_readv_requests])
            except errors.NoSuchFile:
                if self._reload_func is not None:
                    self._reload_func()
                raise
            for (names, read_func), (_1, _2, (key, eol_flag)) in \
                izip(reader.iter_records(), pack_readv_requests):
                raw_data = read_func(None)
                # check the header only
                if output_lines is not None:
                    output_lines(knit._parse_record(key[-1], raw_data)[0])
                else:
                    df, _ = knit._parse_record_header(key, raw_data)
                    df.close()
                pos, size = writer.add_bytes_record(raw_data, names)
                write_index.add_node(key, eol_flag + "%d %d" % (pos, size))
                pb.update("Copied record", record_index)
                record_index += 1

    def _copy_nodes_graph(self, index_map, writer, write_index,
        readv_group_iter, total_items, output_lines=False):
        """Copy knit nodes between packs.

        :param output_lines: Return lines present in the copied data as
            an iterator of line,version_id.
        """
        pb = ui.ui_factory.nested_progress_bar()
        try:
            for result in self._do_copy_nodes_graph(index_map, writer,
                write_index, output_lines, pb, readv_group_iter, total_items):
                yield result
        except Exception:
            # Python 2.4 does not permit try:finally: in a generator.
            pb.finished()
            raise
        else:
            pb.finished()

    def _do_copy_nodes_graph(self, index_map, writer, write_index,
        output_lines, pb, readv_group_iter, total_items):
        # for record verification
        knit = KnitVersionedFiles(None, None)
        # for line extraction when requested (inventories only)
        if output_lines:
            factory = KnitPlainFactory()
        record_index = 0
        pb.update("Copied record", record_index, total_items)
        for index, readv_vector, node_vector in readv_group_iter:
            # copy the data
            pack_obj = index_map[index]
            transport, path = pack_obj.access_tuple()
            try:
                reader = pack.make_readv_reader(transport, path, readv_vector)
            except errors.NoSuchFile:
                if self._reload_func is not None:
                    self._reload_func()
                raise
            for (names, read_func), (key, eol_flag, references) in \
                izip(reader.iter_records(), node_vector):
                raw_data = read_func(None)
                if output_lines:
                    # read the entire thing
                    content, _ = knit._parse_record(key[-1], raw_data)
                    if len(references[-1]) == 0:
                        line_iterator = factory.get_fulltext_content(content)
                    else:
                        line_iterator = factory.get_linedelta_content(content)
                    for line in line_iterator:
                        yield line, key
                else:
                    # check the header only
                    df, _ = knit._parse_record_header(key, raw_data)
                    df.close()
                pos, size = writer.add_bytes_record(raw_data, names)
                write_index.add_node(key, eol_flag + "%d %d" % (pos, size), references)
                pb.update("Copied record", record_index)
                record_index += 1

    def _get_text_nodes(self):
        text_index_map, text_indices = self._pack_map_and_index_list(
            'text_index')
        return text_index_map, self._index_contents(text_indices,
            self._text_filter)

    def _least_readv_node_readv(self, nodes):
        """Generate request groups for nodes using the least readv's.

        :param nodes: An iterable of graph index nodes.
        :return: Total node count and an iterator of the data needed to perform
            readvs to obtain the data for nodes. Each item yielded by the
            iterator is a tuple with:
            index, readv_vector, node_vector. readv_vector is a list ready to
            hand to the transport readv method, and node_vector is a list of
            (key, eol_flag, references) for the the node retrieved by the
            matching readv_vector.
        """
        # group by pack so we do one readv per pack
        nodes = sorted(nodes)
        total = len(nodes)
        request_groups = {}
        for index, key, value, references in nodes:
            if index not in request_groups:
                request_groups[index] = []
            request_groups[index].append((key, value, references))
        result = []
        for index, items in request_groups.iteritems():
            pack_readv_requests = []
            for key, value, references in items:
                # ---- KnitGraphIndex.get_position
                bits = value[1:].split(' ')
                offset, length = int(bits[0]), int(bits[1])
                pack_readv_requests.append(
                    ((offset, length), (key, value[0], references)))
            # linear scan up the pack to maximum range combining.
            pack_readv_requests.sort()
            # split out the readv and the node data.
            pack_readv = [readv for readv, node in pack_readv_requests]
            node_vector = [node for readv, node in pack_readv_requests]
            result.append((index, pack_readv, node_vector))
        return total, result

    def _log_copied_texts(self):
        if 'pack' in debug.debug_flags:
            mutter('%s: create_pack: file texts copied: %s%s %d items t+%6.3fs',
                time.ctime(), self._pack_collection._upload_transport.base,
                self.new_pack.random_name,
                self.new_pack.text_index.key_count(),
                time.time() - self.new_pack.start_time)

    def _process_inventory_lines(self, inv_lines):
        """Use up the inv_lines generator and setup a text key filter."""
        repo = self._pack_collection.repo
        fileid_revisions = repo._find_file_ids_from_xml_inventory_lines(
            inv_lines, self.revision_keys)
        text_filter = []
        for fileid, file_revids in fileid_revisions.iteritems():
            text_filter.extend([(fileid, file_revid) for file_revid in file_revids])
        self._text_filter = text_filter

    def _revision_node_readv(self, revision_nodes):
        """Return the total revisions and the readv's to issue.

        :param revision_nodes: The revision index contents for the packs being
            incorporated into the new pack.
        :return: As per _least_readv_node_readv.
        """
        return self._least_readv_node_readv(revision_nodes)

    def _use_pack(self, new_pack):
        """Return True if new_pack should be used.

        :param new_pack: The pack that has just been created.
        :return: True if the pack should be used.
        """
        return new_pack.data_inserted()


class OptimisingPacker(Packer):
    """A packer which spends more time to create better disk layouts."""

    def _revision_node_readv(self, revision_nodes):
        """Return the total revisions and the readv's to issue.

        This sort places revisions in topological order with the ancestors
        after the children.

        :param revision_nodes: The revision index contents for the packs being
            incorporated into the new pack.
        :return: As per _least_readv_node_readv.
        """
        # build an ancestors dict
        ancestors = {}
        by_key = {}
        for index, key, value, references in revision_nodes:
            ancestors[key] = references[0]
            by_key[key] = (index, value, references)
        order = tsort.topo_sort(ancestors)
        total = len(order)
        # Single IO is pathological, but it will work as a starting point.
        requests = []
        for key in reversed(order):
            index, value, references = by_key[key]
            # ---- KnitGraphIndex.get_position
            bits = value[1:].split(' ')
            offset, length = int(bits[0]), int(bits[1])
            requests.append(
                (index, [(offset, length)], [(key, value[0], references)]))
        # TODO: combine requests in the same index that are in ascending order.
        return total, requests

    def open_pack(self):
        """Open a pack for the pack we are creating."""
        new_pack = super(OptimisingPacker, self).open_pack()
        # Turn on the optimization flags for all the index builders.
        new_pack.revision_index.set_optimize(for_size=True)
        new_pack.inventory_index.set_optimize(for_size=True)
        new_pack.text_index.set_optimize(for_size=True)
        new_pack.signature_index.set_optimize(for_size=True)
        return new_pack


class ReconcilePacker(Packer):
    """A packer which regenerates indices etc as it copies.

    This is used by ``bzr reconcile`` to cause parent text pointers to be
    regenerated.
    """

    def _extra_init(self):
        self._data_changed = False

    def _process_inventory_lines(self, inv_lines):
        """Generate a text key reference map rather for reconciling with."""
        repo = self._pack_collection.repo
        refs = repo._find_text_key_references_from_xml_inventory_lines(
            inv_lines)
        self._text_refs = refs
        # during reconcile we:
        #  - convert unreferenced texts to full texts
        #  - correct texts which reference a text not copied to be full texts
        #  - copy all others as-is but with corrected parents.
        #  - so at this point we don't know enough to decide what becomes a full
        #    text.
        self._text_filter = None

    def _copy_text_texts(self):
        """generate what texts we should have and then copy."""
        self.pb.update("Copying content texts", 3)
        # we have three major tasks here:
        # 1) generate the ideal index
        repo = self._pack_collection.repo
        ancestors = dict([(key[0], tuple(ref[0] for ref in refs[0])) for
            _1, key, _2, refs in
            self.new_pack.revision_index.iter_all_entries()])
        ideal_index = repo._generate_text_key_index(self._text_refs, ancestors)
        # 2) generate a text_nodes list that contains all the deltas that can
        #    be used as-is, with corrected parents.
        ok_nodes = []
        bad_texts = []
        discarded_nodes = []
        NULL_REVISION = _mod_revision.NULL_REVISION
        text_index_map, text_nodes = self._get_text_nodes()
        for node in text_nodes:
            # 0 - index
            # 1 - key
            # 2 - value
            # 3 - refs
            try:
                ideal_parents = tuple(ideal_index[node[1]])
            except KeyError:
                discarded_nodes.append(node)
                self._data_changed = True
            else:
                if ideal_parents == (NULL_REVISION,):
                    ideal_parents = ()
                if ideal_parents == node[3][0]:
                    # no change needed.
                    ok_nodes.append(node)
                elif ideal_parents[0:1] == node[3][0][0:1]:
                    # the left most parent is the same, or there are no parents
                    # today. Either way, we can preserve the representation as
                    # long as we change the refs to be inserted.
                    self._data_changed = True
                    ok_nodes.append((node[0], node[1], node[2],
                        (ideal_parents, node[3][1])))
                    self._data_changed = True
                else:
                    # Reinsert this text completely
                    bad_texts.append((node[1], ideal_parents))
                    self._data_changed = True
        # we're finished with some data.
        del ideal_index
        del text_nodes
        # 3) bulk copy the ok data
        total_items, readv_group_iter = self._least_readv_node_readv(ok_nodes)
        list(self._copy_nodes_graph(text_index_map, self.new_pack._writer,
            self.new_pack.text_index, readv_group_iter, total_items))
        # 4) adhoc copy all the other texts.
        # We have to topologically insert all texts otherwise we can fail to
        # reconcile when parts of a single delta chain are preserved intact,
        # and other parts are not. E.g. Discarded->d1->d2->d3. d1 will be
        # reinserted, and if d3 has incorrect parents it will also be
        # reinserted. If we insert d3 first, d2 is present (as it was bulk
        # copied), so we will try to delta, but d2 is not currently able to be
        # extracted because it's basis d1 is not present. Topologically sorting
        # addresses this. The following generates a sort for all the texts that
        # are being inserted without having to reference the entire text key
        # space (we only topo sort the revisions, which is smaller).
        topo_order = tsort.topo_sort(ancestors)
        rev_order = dict(zip(topo_order, range(len(topo_order))))
        bad_texts.sort(key=lambda key:rev_order.get(key[0][1], 0))
        transaction = repo.get_transaction()
        file_id_index = GraphIndexPrefixAdapter(
            self.new_pack.text_index,
            ('blank', ), 1,
            add_nodes_callback=self.new_pack.text_index.add_nodes)
        data_access = _DirectPackAccess(
                {self.new_pack.text_index:self.new_pack.access_tuple()})
        data_access.set_writer(self.new_pack._writer, self.new_pack.text_index,
            self.new_pack.access_tuple())
        output_texts = KnitVersionedFiles(
            _KnitGraphIndex(self.new_pack.text_index,
                add_callback=self.new_pack.text_index.add_nodes,
                deltas=True, parents=True, is_locked=repo.is_locked),
            data_access=data_access, max_delta_chain=200)
        for key, parent_keys in bad_texts:
            # We refer to the new pack to delta data being output.
            # A possible improvement would be to catch errors on short reads
            # and only flush then.
            self.new_pack.flush()
            parents = []
            for parent_key in parent_keys:
                if parent_key[0] != key[0]:
                    # Graph parents must match the fileid
                    raise errors.BzrError('Mismatched key parent %r:%r' %
                        (key, parent_keys))
                parents.append(parent_key[1])
            text_lines = osutils.split_lines(repo.texts.get_record_stream(
                [key], 'unordered', True).next().get_bytes_as('fulltext'))
            output_texts.add_lines(key, parent_keys, text_lines,
                random_id=True, check_content=False)
        # 5) check that nothing inserted has a reference outside the keyspace.
        missing_text_keys = self.new_pack.text_index._external_references()
        if missing_text_keys:
            raise errors.BzrCheckError('Reference to missing compression parents %r'
                % (missing_text_keys,))
        self._log_copied_texts()

    def _use_pack(self, new_pack):
        """Override _use_pack to check for reconcile having changed content."""
        # XXX: we might be better checking this at the copy time.
        original_inventory_keys = set()
        inv_index = self._pack_collection.inventory_index.combined_index
        for entry in inv_index.iter_all_entries():
            original_inventory_keys.add(entry[1])
        new_inventory_keys = set()
        for entry in new_pack.inventory_index.iter_all_entries():
            new_inventory_keys.add(entry[1])
        if new_inventory_keys != original_inventory_keys:
            self._data_changed = True
        return new_pack.data_inserted() and self._data_changed


class RepositoryPackCollection(object):
    """Management of packs within a repository.

    :ivar _names: map of {pack_name: (index_size,)}
    """

    pack_factory = NewPack
    resumed_pack_factory = ResumedPack

    def __init__(self, repo, transport, index_transport, upload_transport,
                 pack_transport, index_builder_class, index_class,
                 use_chk_index):
        """Create a new RepositoryPackCollection.

        :param transport: Addresses the repository base directory
            (typically .bzr/repository/).
        :param index_transport: Addresses the directory containing indices.
        :param upload_transport: Addresses the directory into which packs are written
            while they're being created.
        :param pack_transport: Addresses the directory of existing complete packs.
        :param index_builder_class: The index builder class to use.
        :param index_class: The index class to use.
        :param use_chk_index: Whether to setup and manage a CHK index.
        """
        # XXX: This should call self.reset()
        self.repo = repo
        self.transport = transport
        self._index_transport = index_transport
        self._upload_transport = upload_transport
        self._pack_transport = pack_transport
        self._index_builder_class = index_builder_class
        self._index_class = index_class
        self._suffix_offsets = {'.rix': 0, '.iix': 1, '.tix': 2, '.six': 3,
            '.cix': 4}
        self.packs = []
        # name:Pack mapping
        self._names = None
        self._packs_by_name = {}
        # the previous pack-names content
        self._packs_at_load = None
        # when a pack is being created by this object, the state of that pack.
        self._new_pack = None
        # aggregated revision index data
        flush = self._flush_new_pack
        self.revision_index = AggregateIndex(self.reload_pack_names, flush)
        self.inventory_index = AggregateIndex(self.reload_pack_names, flush)
        self.text_index = AggregateIndex(self.reload_pack_names, flush)
        self.signature_index = AggregateIndex(self.reload_pack_names, flush)
        if use_chk_index:
            self.chk_index = AggregateIndex(self.reload_pack_names, flush)
        else:
            # used to determine if we're using a chk_index elsewhere.
            self.chk_index = None
        # resumed packs
        self._resumed_packs = []

    def add_pack_to_memory(self, pack):
        """Make a Pack object available to the repository to satisfy queries.

        :param pack: A Pack object.
        """
        if pack.name in self._packs_by_name:
            raise AssertionError(
                'pack %s already in _packs_by_name' % (pack.name,))
        self.packs.append(pack)
        self._packs_by_name[pack.name] = pack
        self.revision_index.add_index(pack.revision_index, pack)
        self.inventory_index.add_index(pack.inventory_index, pack)
        self.text_index.add_index(pack.text_index, pack)
        self.signature_index.add_index(pack.signature_index, pack)
        if self.chk_index is not None:
            self.chk_index.add_index(pack.chk_index, pack)

    def all_packs(self):
        """Return a list of all the Pack objects this repository has.

        Note that an in-progress pack being created is not returned.

        :return: A list of Pack objects for all the packs in the repository.
        """
        result = []
        for name in self.names():
            result.append(self.get_pack_by_name(name))
        return result

    def autopack(self):
        """Pack the pack collection incrementally.

        This will not attempt global reorganisation or recompression,
        rather it will just ensure that the total number of packs does
        not grow without bound. It uses the _max_pack_count method to
        determine if autopacking is needed, and the pack_distribution
        method to determine the number of revisions in each pack.

        If autopacking takes place then the packs name collection will have
        been flushed to disk - packing requires updating the name collection
        in synchronisation with certain steps. Otherwise the names collection
        is not flushed.

        :return: Something evaluating true if packing took place.
        """
        while True:
            try:
                return self._do_autopack()
            except errors.RetryAutopack:
                # If we get a RetryAutopack exception, we should abort the
                # current action, and retry.
                pass

    def _do_autopack(self):
        # XXX: Should not be needed when the management of indices is sane.
        total_revisions = self.revision_index.combined_index.key_count()
        total_packs = len(self._names)
        if self._max_pack_count(total_revisions) >= total_packs:
            return None
        # determine which packs need changing
        pack_distribution = self.pack_distribution(total_revisions)
        existing_packs = []
        for pack in self.all_packs():
            revision_count = pack.get_revision_count()
            if revision_count == 0:
                # revision less packs are not generated by normal operation,
                # only by operations like sign-my-commits, and thus will not
                # tend to grow rapdily or without bound like commit containing
                # packs do - leave them alone as packing them really should
                # group their data with the relevant commit, and that may
                # involve rewriting ancient history - which autopack tries to
                # avoid. Alternatively we could not group the data but treat
                # each of these as having a single revision, and thus add
                # one revision for each to the total revision count, to get
                # a matching distribution.
                continue
            existing_packs.append((revision_count, pack))
        pack_operations = self.plan_autopack_combinations(
            existing_packs, pack_distribution)
        num_new_packs = len(pack_operations)
        num_old_packs = sum([len(po[1]) for po in pack_operations])
        num_revs_affected = sum([po[0] for po in pack_operations])
        mutter('Auto-packing repository %s, which has %d pack files, '
            'containing %d revisions. Packing %d files into %d affecting %d'
            ' revisions', self, total_packs, total_revisions, num_old_packs,
            num_new_packs, num_revs_affected)
        result = self._execute_pack_operations(pack_operations,
                                      reload_func=self._restart_autopack)
        mutter('Auto-packing repository %s completed', self)
        return result

    def _execute_pack_operations(self, pack_operations, _packer_class=Packer,
                                 reload_func=None):
        """Execute a series of pack operations.

        :param pack_operations: A list of [revision_count, packs_to_combine].
        :param _packer_class: The class of packer to use (default: Packer).
        :return: The new pack names.
        """
        for revision_count, packs in pack_operations:
            # we may have no-ops from the setup logic
            if len(packs) == 0:
                continue
            packer = _packer_class(self, packs, '.autopack',
                                   reload_func=reload_func)
            try:
                packer.pack()
            except errors.RetryWithNewPacks:
                # An exception is propagating out of this context, make sure
                # this packer has cleaned up. Packer() doesn't set its new_pack
                # state into the RepositoryPackCollection object, so we only
                # have access to it directly here.
                if packer.new_pack is not None:
                    packer.new_pack.abort()
                raise
            for pack in packs:
                self._remove_pack_from_memory(pack)
        # record the newly available packs and stop advertising the old
        # packs
        result = self._save_pack_names(clear_obsolete_packs=True)
        # Move the old packs out of the way now they are no longer referenced.
        for revision_count, packs in pack_operations:
            self._obsolete_packs(packs)
        return result

    def _flush_new_pack(self):
        if self._new_pack is not None:
            self._new_pack.flush()

    def lock_names(self):
        """Acquire the mutex around the pack-names index.

        This cannot be used in the middle of a read-only transaction on the
        repository.
        """
        self.repo.control_files.lock_write()

    def _already_packed(self):
        """Is the collection already packed?"""
        return not (self.repo._format.pack_compresses or (len(self._names) > 1))

    def pack(self, hint=None):
        """Pack the pack collection totally."""
        self.ensure_loaded()
        total_packs = len(self._names)
        if self._already_packed():
            return
        total_revisions = self.revision_index.combined_index.key_count()
        # XXX: the following may want to be a class, to pack with a given
        # policy.
        mutter('Packing repository %s, which has %d pack files, '
            'containing %d revisions with hint %r.', self, total_packs,
            total_revisions, hint)
        # determine which packs need changing
        pack_operations = [[0, []]]
        for pack in self.all_packs():
            if not hint or pack.name in hint:
                pack_operations[-1][0] += pack.get_revision_count()
                pack_operations[-1][1].append(pack)
        self._execute_pack_operations(pack_operations, OptimisingPacker)

    def plan_autopack_combinations(self, existing_packs, pack_distribution):
        """Plan a pack operation.

        :param existing_packs: The packs to pack. (A list of (revcount, Pack)
            tuples).
        :param pack_distribution: A list with the number of revisions desired
            in each pack.
        """
        if len(existing_packs) <= len(pack_distribution):
            return []
        existing_packs.sort(reverse=True)
        pack_operations = [[0, []]]
        # plan out what packs to keep, and what to reorganise
        while len(existing_packs):
            # take the largest pack, and if its less than the head of the
            # distribution chart we will include its contents in the new pack
            # for that position. If its larger, we remove its size from the
            # distribution chart
            next_pack_rev_count, next_pack = existing_packs.pop(0)
            if next_pack_rev_count >= pack_distribution[0]:
                # this is already packed 'better' than this, so we can
                # not waste time packing it.
                while next_pack_rev_count > 0:
                    next_pack_rev_count -= pack_distribution[0]
                    if next_pack_rev_count >= 0:
                        # more to go
                        del pack_distribution[0]
                    else:
                        # didn't use that entire bucket up
                        pack_distribution[0] = -next_pack_rev_count
            else:
                # add the revisions we're going to add to the next output pack
                pack_operations[-1][0] += next_pack_rev_count
                # allocate this pack to the next pack sub operation
                pack_operations[-1][1].append(next_pack)
                if pack_operations[-1][0] >= pack_distribution[0]:
                    # this pack is used up, shift left.
                    del pack_distribution[0]
                    pack_operations.append([0, []])
        # Now that we know which pack files we want to move, shove them all
        # into a single pack file.
        final_rev_count = 0
        final_pack_list = []
        for num_revs, pack_files in pack_operations:
            final_rev_count += num_revs
            final_pack_list.extend(pack_files)
        if len(final_pack_list) == 1:
            raise AssertionError('We somehow generated an autopack with a'
                ' single pack file being moved.')
            return []
        return [[final_rev_count, final_pack_list]]

    def ensure_loaded(self):
        """Ensure we have read names from disk.

        :return: True if the disk names had not been previously read.
        """
        # NB: if you see an assertion error here, its probably access against
        # an unlocked repo. Naughty.
        if not self.repo.is_locked():
            raise errors.ObjectNotLocked(self.repo)
        if self._names is None:
            self._names = {}
            self._packs_at_load = set()
            for index, key, value in self._iter_disk_pack_index():
                name = key[0]
                self._names[name] = self._parse_index_sizes(value)
                self._packs_at_load.add((key, value))
            result = True
        else:
            result = False
        # populate all the metadata.
        self.all_packs()
        return result

    def _parse_index_sizes(self, value):
        """Parse a string of index sizes."""
        return tuple([int(digits) for digits in value.split(' ')])

    def get_pack_by_name(self, name):
        """Get a Pack object by name.

        :param name: The name of the pack - e.g. '123456'
        :return: A Pack object.
        """
        try:
            return self._packs_by_name[name]
        except KeyError:
            rev_index = self._make_index(name, '.rix')
            inv_index = self._make_index(name, '.iix')
            txt_index = self._make_index(name, '.tix')
            sig_index = self._make_index(name, '.six')
            if self.chk_index is not None:
                chk_index = self._make_index(name, '.cix')
            else:
                chk_index = None
            result = ExistingPack(self._pack_transport, name, rev_index,
                inv_index, txt_index, sig_index, chk_index)
            self.add_pack_to_memory(result)
            return result

    def _resume_pack(self, name):
        """Get a suspended Pack object by name.

        :param name: The name of the pack - e.g. '123456'
        :return: A Pack object.
        """
        if not re.match('[a-f0-9]{32}', name):
            # Tokens should be md5sums of the suspended pack file, i.e. 32 hex
            # digits.
            raise errors.UnresumableWriteGroup(
                self.repo, [name], 'Malformed write group token')
        try:
            rev_index = self._make_index(name, '.rix', resume=True)
            inv_index = self._make_index(name, '.iix', resume=True)
            txt_index = self._make_index(name, '.tix', resume=True)
            sig_index = self._make_index(name, '.six', resume=True)
            if self.chk_index is not None:
                chk_index = self._make_index(name, '.cix', resume=True)
            else:
                chk_index = None
            result = self.resumed_pack_factory(name, rev_index, inv_index,
                txt_index, sig_index, self._upload_transport,
                self._pack_transport, self._index_transport, self,
                chk_index=chk_index)
        except errors.NoSuchFile, e:
            raise errors.UnresumableWriteGroup(self.repo, [name], str(e))
        self.add_pack_to_memory(result)
        self._resumed_packs.append(result)
        return result

    def allocate(self, a_new_pack):
        """Allocate name in the list of packs.

        :param a_new_pack: A NewPack instance to be added to the collection of
            packs for this repository.
        """
        self.ensure_loaded()
        if a_new_pack.name in self._names:
            raise errors.BzrError(
                'Pack %r already exists in %s' % (a_new_pack.name, self))
        self._names[a_new_pack.name] = tuple(a_new_pack.index_sizes)
        self.add_pack_to_memory(a_new_pack)

    def _iter_disk_pack_index(self):
        """Iterate over the contents of the pack-names index.

        This is used when loading the list from disk, and before writing to
        detect updates from others during our write operation.
        :return: An iterator of the index contents.
        """
        return self._index_class(self.transport, 'pack-names', None
                ).iter_all_entries()

    def _make_index(self, name, suffix, resume=False):
        size_offset = self._suffix_offsets[suffix]
        index_name = name + suffix
        if resume:
            transport = self._upload_transport
            index_size = transport.stat(index_name).st_size
        else:
            transport = self._index_transport
            index_size = self._names[name][size_offset]
        return self._index_class(transport, index_name, index_size)

    def _max_pack_count(self, total_revisions):
        """Return the maximum number of packs to use for total revisions.

        :param total_revisions: The total number of revisions in the
            repository.
        """
        if not total_revisions:
            return 1
        digits = str(total_revisions)
        result = 0
        for digit in digits:
            result += int(digit)
        return result

    def names(self):
        """Provide an order to the underlying names."""
        return sorted(self._names.keys())

    def _obsolete_packs(self, packs):
        """Move a number of packs which have been obsoleted out of the way.

        Each pack and its associated indices are moved out of the way.

        Note: for correctness this function should only be called after a new
        pack names index has been written without these pack names, and with
        the names of packs that contain the data previously available via these
        packs.

        :param packs: The packs to obsolete.
        :param return: None.
        """
        for pack in packs:
            pack.pack_transport.rename(pack.file_name(),
                '../obsolete_packs/' + pack.file_name())
            # TODO: Probably needs to know all possible indices for this pack
            # - or maybe list the directory and move all indices matching this
            # name whether we recognize it or not?
            suffixes = ['.iix', '.six', '.tix', '.rix']
            if self.chk_index is not None:
                suffixes.append('.cix')
            for suffix in suffixes:
                self._index_transport.rename(pack.name + suffix,
                    '../obsolete_packs/' + pack.name + suffix)

    def pack_distribution(self, total_revisions):
        """Generate a list of the number of revisions to put in each pack.

        :param total_revisions: The total number of revisions in the
            repository.
        """
        if total_revisions == 0:
            return [0]
        digits = reversed(str(total_revisions))
        result = []
        for exponent, count in enumerate(digits):
            size = 10 ** exponent
            for pos in range(int(count)):
                result.append(size)
        return list(reversed(result))

    def _pack_tuple(self, name):
        """Return a tuple with the transport and file name for a pack name."""
        return self._pack_transport, name + '.pack'

    def _remove_pack_from_memory(self, pack):
        """Remove pack from the packs accessed by this repository.

        Only affects memory state, until self._save_pack_names() is invoked.
        """
        self._names.pop(pack.name)
        self._packs_by_name.pop(pack.name)
        self._remove_pack_indices(pack)
        self.packs.remove(pack)

    def _remove_pack_indices(self, pack):
        """Remove the indices for pack from the aggregated indices."""
        self.revision_index.remove_index(pack.revision_index, pack)
        self.inventory_index.remove_index(pack.inventory_index, pack)
        self.text_index.remove_index(pack.text_index, pack)
        self.signature_index.remove_index(pack.signature_index, pack)
        if self.chk_index is not None:
            self.chk_index.remove_index(pack.chk_index, pack)

    def reset(self):
        """Clear all cached data."""
        # cached revision data
        self.revision_index.clear()
        # cached signature data
        self.signature_index.clear()
        # cached file text data
        self.text_index.clear()
        # cached inventory data
        self.inventory_index.clear()
        # cached chk data
        if self.chk_index is not None:
            self.chk_index.clear()
        # remove the open pack
        self._new_pack = None
        # information about packs.
        self._names = None
        self.packs = []
        self._packs_by_name = {}
        self._packs_at_load = None

    def _unlock_names(self):
        """Release the mutex around the pack-names index."""
        self.repo.control_files.unlock()

    def _diff_pack_names(self):
        """Read the pack names from disk, and compare it to the one in memory.

        :return: (disk_nodes, deleted_nodes, new_nodes)
            disk_nodes    The final set of nodes that should be referenced
            deleted_nodes Nodes which have been removed from when we started
            new_nodes     Nodes that are newly introduced
        """
        # load the disk nodes across
        disk_nodes = set()
        for index, key, value in self._iter_disk_pack_index():
            disk_nodes.add((key, value))

        # do a two-way diff against our original content
        current_nodes = set()
        for name, sizes in self._names.iteritems():
            current_nodes.add(
                ((name, ), ' '.join(str(size) for size in sizes)))

        # Packs no longer present in the repository, which were present when we
        # locked the repository
        deleted_nodes = self._packs_at_load - current_nodes
        # Packs which this process is adding
        new_nodes = current_nodes - self._packs_at_load

        # Update the disk_nodes set to include the ones we are adding, and
        # remove the ones which were removed by someone else
        disk_nodes.difference_update(deleted_nodes)
        disk_nodes.update(new_nodes)

        return disk_nodes, deleted_nodes, new_nodes

    def _syncronize_pack_names_from_disk_nodes(self, disk_nodes):
        """Given the correct set of pack files, update our saved info.

        :return: (removed, added, modified)
            removed     pack names removed from self._names
            added       pack names added to self._names
            modified    pack names that had changed value
        """
        removed = []
        added = []
        modified = []
        ## self._packs_at_load = disk_nodes
        new_names = dict(disk_nodes)
        # drop no longer present nodes
        for pack in self.all_packs():
            if (pack.name,) not in new_names:
                removed.append(pack.name)
                self._remove_pack_from_memory(pack)
        # add new nodes/refresh existing ones
        for key, value in disk_nodes:
            name = key[0]
            sizes = self._parse_index_sizes(value)
            if name in self._names:
                # existing
                if sizes != self._names[name]:
                    # the pack for name has had its indices replaced - rare but
                    # important to handle. XXX: probably can never happen today
                    # because the three-way merge code above does not handle it
                    # - you may end up adding the same key twice to the new
                    # disk index because the set values are the same, unless
                    # the only index shows up as deleted by the set difference
                    # - which it may. Until there is a specific test for this,
                    # assume its broken. RBC 20071017.
                    self._remove_pack_from_memory(self.get_pack_by_name(name))
                    self._names[name] = sizes
                    self.get_pack_by_name(name)
                    modified.append(name)
            else:
                # new
                self._names[name] = sizes
                self.get_pack_by_name(name)
                added.append(name)
        return removed, added, modified

    def _save_pack_names(self, clear_obsolete_packs=False):
        """Save the list of packs.

        This will take out the mutex around the pack names list for the
        duration of the method call. If concurrent updates have been made, a
        three-way merge between the current list and the current in memory list
        is performed.

        :param clear_obsolete_packs: If True, clear out the contents of the
            obsolete_packs directory.
        :return: A list of the names saved that were not previously on disk.
        """
        self.lock_names()
        try:
            builder = self._index_builder_class()
            disk_nodes, deleted_nodes, new_nodes = self._diff_pack_names()
            # TODO: handle same-name, index-size-changes here -
            # e.g. use the value from disk, not ours, *unless* we're the one
            # changing it.
            for key, value in disk_nodes:
                builder.add_node(key, value)
            self.transport.put_file('pack-names', builder.finish(),
                mode=self.repo.bzrdir._get_file_mode())
            # move the baseline forward
            self._packs_at_load = disk_nodes
            if clear_obsolete_packs:
                self._clear_obsolete_packs()
        finally:
            self._unlock_names()
        # synchronise the memory packs list with what we just wrote:
        self._syncronize_pack_names_from_disk_nodes(disk_nodes)
        return [new_node[0][0] for new_node in new_nodes]

    def reload_pack_names(self):
        """Sync our pack listing with what is present in the repository.

        This should be called when we find out that something we thought was
        present is now missing. This happens when another process re-packs the
        repository, etc.

        :return: True if the in-memory list of packs has been altered at all.
        """
        # The ensure_loaded call is to handle the case where the first call
        # made involving the collection was to reload_pack_names, where we 
        # don't have a view of disk contents. Its a bit of a bandaid, and
        # causes two reads of pack-names, but its a rare corner case not struck
        # with regular push/pull etc.
        first_read = self.ensure_loaded()
        if first_read:
            return True
        # out the new value.
        disk_nodes, _, _ = self._diff_pack_names()
        self._packs_at_load = disk_nodes
        (removed, added,
         modified) = self._syncronize_pack_names_from_disk_nodes(disk_nodes)
        if removed or added or modified:
            return True
        return False

    def _restart_autopack(self):
        """Reload the pack names list, and restart the autopack code."""
        if not self.reload_pack_names():
            # Re-raise the original exception, because something went missing
            # and a restart didn't find it
            raise
        raise errors.RetryAutopack(self.repo, False, sys.exc_info())

    def _clear_obsolete_packs(self):
        """Delete everything from the obsolete-packs directory.
        """
        obsolete_pack_transport = self.transport.clone('obsolete_packs')
        for filename in obsolete_pack_transport.list_dir('.'):
            try:
                obsolete_pack_transport.delete(filename)
            except (errors.PathError, errors.TransportError), e:
                warning("couldn't delete obsolete pack, skipping it:\n%s" % (e,))

    def _start_write_group(self):
        # Do not permit preparation for writing if we're not in a 'write lock'.
        if not self.repo.is_write_locked():
            raise errors.NotWriteLocked(self)
        self._new_pack = self.pack_factory(self, upload_suffix='.pack',
            file_mode=self.repo.bzrdir._get_file_mode())
        # allow writing: queue writes to a new index
        self.revision_index.add_writable_index(self._new_pack.revision_index,
            self._new_pack)
        self.inventory_index.add_writable_index(self._new_pack.inventory_index,
            self._new_pack)
        self.text_index.add_writable_index(self._new_pack.text_index,
            self._new_pack)
        self._new_pack.text_index.set_optimize(combine_backing_indices=False)
        self.signature_index.add_writable_index(self._new_pack.signature_index,
            self._new_pack)
        if self.chk_index is not None:
            self.chk_index.add_writable_index(self._new_pack.chk_index,
                self._new_pack)
            self.repo.chk_bytes._index._add_callback = self.chk_index.add_callback
            self._new_pack.chk_index.set_optimize(combine_backing_indices=False)

        self.repo.inventories._index._add_callback = self.inventory_index.add_callback
        self.repo.revisions._index._add_callback = self.revision_index.add_callback
        self.repo.signatures._index._add_callback = self.signature_index.add_callback
        self.repo.texts._index._add_callback = self.text_index.add_callback

    def _abort_write_group(self):
        # FIXME: just drop the transient index.
        # forget what names there are
        if self._new_pack is not None:
            try:
                self._new_pack.abort()
            finally:
                # XXX: If we aborted while in the middle of finishing the write
                # group, _remove_pack_indices can fail because the indexes are
                # already gone.  If they're not there we shouldn't fail in this
                # case.  -- mbp 20081113
                self._remove_pack_indices(self._new_pack)
                self._new_pack = None
        for resumed_pack in self._resumed_packs:
            try:
                resumed_pack.abort()
            finally:
                # See comment in previous finally block.
                try:
                    self._remove_pack_indices(resumed_pack)
                except KeyError:
                    pass
        del self._resumed_packs[:]

    def _remove_resumed_pack_indices(self):
        for resumed_pack in self._resumed_packs:
            self._remove_pack_indices(resumed_pack)
        del self._resumed_packs[:]

    def _commit_write_group(self):
        all_missing = set()
        for prefix, versioned_file in (
                ('revisions', self.repo.revisions),
                ('inventories', self.repo.inventories),
                ('texts', self.repo.texts),
                ('signatures', self.repo.signatures),
                ):
            missing = versioned_file.get_missing_compression_parent_keys()
            all_missing.update([(prefix,) + key for key in missing])
        if all_missing:
            raise errors.BzrCheckError(
                "Repository %s has missing compression parent(s) %r "
                 % (self.repo, sorted(all_missing)))
        self._remove_pack_indices(self._new_pack)
        should_autopack = False
        if self._new_pack.data_inserted():
            # get all the data to disk and read to use
            self._new_pack.finish()
            self.allocate(self._new_pack)
            self._new_pack = None
            should_autopack = True
        else:
            self._new_pack.abort()
            self._new_pack = None
        for resumed_pack in self._resumed_packs:
            # XXX: this is a pretty ugly way to turn the resumed pack into a
            # properly committed pack.
            self._names[resumed_pack.name] = None
            self._remove_pack_from_memory(resumed_pack)
            resumed_pack.finish()
            self.allocate(resumed_pack)
            should_autopack = True
        del self._resumed_packs[:]
        if should_autopack:
            if not self.autopack():
                # when autopack takes no steps, the names list is still
                # unsaved.
                return self._save_pack_names()

    def _suspend_write_group(self):
        tokens = [pack.name for pack in self._resumed_packs]
        self._remove_pack_indices(self._new_pack)
        if self._new_pack.data_inserted():
            # get all the data to disk and read to use
            self._new_pack.finish(suspend=True)
            tokens.append(self._new_pack.name)
            self._new_pack = None
        else:
            self._new_pack.abort()
            self._new_pack = None
        self._remove_resumed_pack_indices()
        return tokens

    def _resume_write_group(self, tokens):
        for token in tokens:
            self._resume_pack(token)


class KnitPackRepository(KnitRepository):
    """Repository with knit objects stored inside pack containers.

    The layering for a KnitPackRepository is:

    Graph        |  HPSS    | Repository public layer |
    ===================================================
    Tuple based apis below, string based, and key based apis above
    ---------------------------------------------------
    KnitVersionedFiles
      Provides .texts, .revisions etc
      This adapts the N-tuple keys to physical knit records which only have a
      single string identifier (for historical reasons), which in older formats
      was always the revision_id, and in the mapped code for packs is always
      the last element of key tuples.
    ---------------------------------------------------
    GraphIndex
      A separate GraphIndex is used for each of the
      texts/inventories/revisions/signatures contained within each individual
      pack file. The GraphIndex layer works in N-tuples and is unaware of any
      semantic value.
    ===================================================

    """

    def __init__(self, _format, a_bzrdir, control_files, _commit_builder_class,
        _serializer):
        KnitRepository.__init__(self, _format, a_bzrdir, control_files,
            _commit_builder_class, _serializer)
        index_transport = self._transport.clone('indices')
        self._pack_collection = RepositoryPackCollection(self, self._transport,
            index_transport,
            self._transport.clone('upload'),
            self._transport.clone('packs'),
            _format.index_builder_class,
            _format.index_class,
            use_chk_index=self._format.supports_chks,
            )
        self.inventories = KnitVersionedFiles(
            _KnitGraphIndex(self._pack_collection.inventory_index.combined_index,
                add_callback=self._pack_collection.inventory_index.add_callback,
                deltas=True, parents=True, is_locked=self.is_locked),
            data_access=self._pack_collection.inventory_index.data_access,
            max_delta_chain=200)
        self.revisions = KnitVersionedFiles(
            _KnitGraphIndex(self._pack_collection.revision_index.combined_index,
                add_callback=self._pack_collection.revision_index.add_callback,
                deltas=False, parents=True, is_locked=self.is_locked,
                track_external_parent_refs=True),
            data_access=self._pack_collection.revision_index.data_access,
            max_delta_chain=0)
        self.signatures = KnitVersionedFiles(
            _KnitGraphIndex(self._pack_collection.signature_index.combined_index,
                add_callback=self._pack_collection.signature_index.add_callback,
                deltas=False, parents=False, is_locked=self.is_locked),
            data_access=self._pack_collection.signature_index.data_access,
            max_delta_chain=0)
        self.texts = KnitVersionedFiles(
            _KnitGraphIndex(self._pack_collection.text_index.combined_index,
                add_callback=self._pack_collection.text_index.add_callback,
                deltas=True, parents=True, is_locked=self.is_locked),
            data_access=self._pack_collection.text_index.data_access,
            max_delta_chain=200)
        if _format.supports_chks:
            # No graph, no compression:- references from chks are between
            # different objects not temporal versions of the same; and without
            # some sort of temporal structure knit compression will just fail.
            self.chk_bytes = KnitVersionedFiles(
                _KnitGraphIndex(self._pack_collection.chk_index.combined_index,
                    add_callback=self._pack_collection.chk_index.add_callback,
                    deltas=False, parents=False, is_locked=self.is_locked),
                data_access=self._pack_collection.chk_index.data_access,
                max_delta_chain=0)
        else:
            self.chk_bytes = None
        # True when the repository object is 'write locked' (as opposed to the
        # physical lock only taken out around changes to the pack-names list.)
        # Another way to represent this would be a decorator around the control
        # files object that presents logical locks as physical ones - if this
        # gets ugly consider that alternative design. RBC 20071011
        self._write_lock_count = 0
        self._transaction = None
        # for tests
        self._reconcile_does_inventory_gc = True
        self._reconcile_fixes_text_parents = True
        self._reconcile_backsup_inventory = False

    def _warn_if_deprecated(self):
        # This class isn't deprecated, but one sub-format is
        if isinstance(self._format, RepositoryFormatKnitPack5RichRootBroken):
            from bzrlib import repository
            if repository._deprecation_warning_done:
                return
            repository._deprecation_warning_done = True
            warning("Format %s for %s is deprecated - please use"
                    " 'bzr upgrade --1.6.1-rich-root'"
                    % (self._format, self.bzrdir.transport.base))

    def _abort_write_group(self):
        self.revisions._index._key_dependencies.refs.clear()
        self._pack_collection._abort_write_group()

<<<<<<< HEAD
=======
    def _find_inconsistent_revision_parents(self):
        """Find revisions with incorrectly cached parents.

        :returns: an iterator yielding tuples of (revison-id, parents-in-index,
            parents-in-revision).
        """
        if not self.is_locked():
            raise errors.ObjectNotLocked(self)
        pb = ui.ui_factory.nested_progress_bar()
        result = []
        try:
            revision_nodes = self._pack_collection.revision_index \
                .combined_index.iter_all_entries()
            index_positions = []
            # Get the cached index values for all revisions, and also the
            # location in each index of the revision text so we can perform
            # linear IO.
            for index, key, value, refs in revision_nodes:
                node = (index, key, value, refs)
                index_memo = self.revisions._index._node_to_position(node)
                if index_memo[0] != index:
                    raise AssertionError('%r != %r' % (index_memo[0], index))
                index_positions.append((index_memo, key[0],
                                       tuple(parent[0] for parent in refs[0])))
                pb.update("Reading revision index", 0, 0)
            index_positions.sort()
            batch_size = 1000
            pb.update("Checking cached revision graph", 0,
                      len(index_positions))
            for offset in xrange(0, len(index_positions), 1000):
                pb.update("Checking cached revision graph", offset)
                to_query = index_positions[offset:offset + batch_size]
                if not to_query:
                    break
                rev_ids = [item[1] for item in to_query]
                revs = self.get_revisions(rev_ids)
                for revision, item in zip(revs, to_query):
                    index_parents = item[2]
                    rev_parents = tuple(revision.parent_ids)
                    if index_parents != rev_parents:
                        result.append((revision.revision_id, index_parents,
                                       rev_parents))
        finally:
            pb.finished()
        return result

    def _get_source(self, to_format):
        if to_format.network_name() == self._format.network_name():
            return KnitPackStreamSource(self, to_format)
        return super(KnitPackRepository, self)._get_source(to_format)

>>>>>>> 428d08ef
    def _make_parents_provider(self):
        return graph.CachingParentsProvider(self)

    def _refresh_data(self):
        if not self.is_locked():
            return
        self._pack_collection.reload_pack_names()

    def _start_write_group(self):
        self._pack_collection._start_write_group()

    def _commit_write_group(self):
        self.revisions._index._key_dependencies.refs.clear()
        return self._pack_collection._commit_write_group()

    def suspend_write_group(self):
        # XXX check self._write_group is self.get_transaction()?
        tokens = self._pack_collection._suspend_write_group()
        self.revisions._index._key_dependencies.refs.clear()
        self._write_group = None
        return tokens

    def _resume_write_group(self, tokens):
        self._start_write_group()
        try:
            self._pack_collection._resume_write_group(tokens)
        except errors.UnresumableWriteGroup:
            self._abort_write_group()
            raise
        for pack in self._pack_collection._resumed_packs:
            self.revisions._index.scan_unvalidated_index(pack.revision_index)

    def get_transaction(self):
        if self._write_lock_count:
            return self._transaction
        else:
            return self.control_files.get_transaction()

    def is_locked(self):
        return self._write_lock_count or self.control_files.is_locked()

    def is_write_locked(self):
        return self._write_lock_count

    def lock_write(self, token=None):
        locked = self.is_locked()
        if not self._write_lock_count and locked:
            raise errors.ReadOnlyError(self)
        self._write_lock_count += 1
        if self._write_lock_count == 1:
            self._transaction = transactions.WriteTransaction()
        if not locked:
            for repo in self._fallback_repositories:
                # Writes don't affect fallback repos
                repo.lock_read()
            self._refresh_data()

    def lock_read(self):
        locked = self.is_locked()
        if self._write_lock_count:
            self._write_lock_count += 1
        else:
            self.control_files.lock_read()
        if not locked:
            for repo in self._fallback_repositories:
                repo.lock_read()
            self._refresh_data()

    def leave_lock_in_place(self):
        # not supported - raise an error
        raise NotImplementedError(self.leave_lock_in_place)

    def dont_leave_lock_in_place(self):
        # not supported - raise an error
        raise NotImplementedError(self.dont_leave_lock_in_place)

    @needs_write_lock
    def pack(self, hint=None):
        """Compress the data within the repository.

        This will pack all the data to a single pack. In future it may
        recompress deltas or do other such expensive operations.
        """
        self._pack_collection.pack(hint=hint)

    @needs_write_lock
    def reconcile(self, other=None, thorough=False):
        """Reconcile this repository."""
        from bzrlib.reconcile import PackReconciler
        reconciler = PackReconciler(self, thorough=thorough)
        reconciler.reconcile()
        return reconciler

    def _reconcile_pack(self, collection, packs, extension, revs, pb):
        packer = ReconcilePacker(collection, packs, extension, revs)
        return packer.pack(pb)

    def unlock(self):
        if self._write_lock_count == 1 and self._write_group is not None:
            self.abort_write_group()
            self._transaction = None
            self._write_lock_count = 0
            raise errors.BzrError(
                'Must end write group before releasing write lock on %s'
                % self)
        if self._write_lock_count:
            self._write_lock_count -= 1
            if not self._write_lock_count:
                transaction = self._transaction
                self._transaction = None
                transaction.finish()
        else:
            self.control_files.unlock()

        if not self.is_locked():
            for repo in self._fallback_repositories:
                repo.unlock()


class KnitPackStreamSource(StreamSource):
    """A StreamSource used to transfer data between same-format KnitPack repos.

    This source assumes:
        1) Same serialization format for all objects
        2) Same root information
        3) XML format inventories
        4) Atomic inserts (so we can stream inventory texts before text
           content)
        5) No chk_bytes
    """

    def __init__(self, from_repository, to_format):
        super(KnitPackStreamSource, self).__init__(from_repository, to_format)
        self._text_keys = None
        self._text_fetch_order = 'unordered'

    def _get_filtered_inv_stream(self, revision_ids):
        from_repo = self.from_repository
        parent_ids = from_repo._find_parent_ids_of_revisions(revision_ids)
        parent_keys = [(p,) for p in parent_ids]
        find_text_keys = from_repo._find_text_key_references_from_xml_inventory_lines
        parent_text_keys = set(find_text_keys(
            from_repo._inventory_xml_lines_for_keys(parent_keys)))
        content_text_keys = set()
        knit = KnitVersionedFiles(None, None)
        factory = KnitPlainFactory()
        def find_text_keys_from_content(record):
            if record.storage_kind not in ('knit-delta-gz', 'knit-ft-gz'):
                raise ValueError("Unknown content storage kind for"
                    " inventory text: %s" % (record.storage_kind,))
            # It's a knit record, it has a _raw_record field (even if it was
            # reconstituted from a network stream).
            raw_data = record._raw_record
            # read the entire thing
            revision_id = record.key[-1]
            content, _ = knit._parse_record(revision_id, raw_data)
            if record.storage_kind == 'knit-delta-gz':
                line_iterator = factory.get_linedelta_content(content)
            elif record.storage_kind == 'knit-ft-gz':
                line_iterator = factory.get_fulltext_content(content)
            content_text_keys.update(find_text_keys(
                [(line, revision_id) for line in line_iterator]))
        revision_keys = [(r,) for r in revision_ids]
        def _filtered_inv_stream():
            source_vf = from_repo.inventories
            stream = source_vf.get_record_stream(revision_keys,
                                                 'unordered', False)
            for record in stream:
                if record.storage_kind == 'absent':
                    raise errors.NoSuchRevision(from_repo, record.key)
                find_text_keys_from_content(record)
                yield record
            self._text_keys = content_text_keys - parent_text_keys
        return ('inventories', _filtered_inv_stream())

    def _get_text_stream(self):
        # Note: We know we don't have to handle adding root keys, because both
        # the source and target are the identical network name.
        text_stream = self.from_repository.texts.get_record_stream(
                        self._text_keys, self._text_fetch_order, False)
        return ('texts', text_stream)

    def get_stream(self, search):
        revision_ids = search.get_keys()
        for stream_info in self._fetch_revision_texts(revision_ids):
            yield stream_info
        self._revision_keys = [(rev_id,) for rev_id in revision_ids]
        yield self._get_filtered_inv_stream(revision_ids)
        yield self._get_text_stream()



class RepositoryFormatPack(MetaDirRepositoryFormat):
    """Format logic for pack structured repositories.

    This repository format has:
     - a list of packs in pack-names
     - packs in packs/NAME.pack
     - indices in indices/NAME.{iix,six,tix,rix}
     - knit deltas in the packs, knit indices mapped to the indices.
     - thunk objects to support the knits programming API.
     - a format marker of its own
     - an optional 'shared-storage' flag
     - an optional 'no-working-trees' flag
     - a LockDir lock
    """

    # Set this attribute in derived classes to control the repository class
    # created by open and initialize.
    repository_class = None
    # Set this attribute in derived classes to control the
    # _commit_builder_class that the repository objects will have passed to
    # their constructor.
    _commit_builder_class = None
    # Set this attribute in derived clases to control the _serializer that the
    # repository objects will have passed to their constructor.
    _serializer = None
    # Packs are not confused by ghosts.
    supports_ghosts = True
    # External references are not supported in pack repositories yet.
    supports_external_lookups = False
    # Most pack formats do not use chk lookups.
    supports_chks = False
    # What index classes to use
    index_builder_class = None
    index_class = None
    _fetch_uses_deltas = True
    fast_deltas = False

    def initialize(self, a_bzrdir, shared=False):
        """Create a pack based repository.

        :param a_bzrdir: bzrdir to contain the new repository; must already
            be initialized.
        :param shared: If true the repository will be initialized as a shared
                       repository.
        """
        mutter('creating repository in %s.', a_bzrdir.transport.base)
        dirs = ['indices', 'obsolete_packs', 'packs', 'upload']
        builder = self.index_builder_class()
        files = [('pack-names', builder.finish())]
        utf8_files = [('format', self.get_format_string())]

        self._upload_blank_content(a_bzrdir, dirs, files, utf8_files, shared)
        return self.open(a_bzrdir=a_bzrdir, _found=True)

    def open(self, a_bzrdir, _found=False, _override_transport=None):
        """See RepositoryFormat.open().

        :param _override_transport: INTERNAL USE ONLY. Allows opening the
                                    repository at a slightly different url
                                    than normal. I.e. during 'upgrade'.
        """
        if not _found:
            format = RepositoryFormat.find_format(a_bzrdir)
        if _override_transport is not None:
            repo_transport = _override_transport
        else:
            repo_transport = a_bzrdir.get_repository_transport(None)
        control_files = lockable_files.LockableFiles(repo_transport,
                                'lock', lockdir.LockDir)
        return self.repository_class(_format=self,
                              a_bzrdir=a_bzrdir,
                              control_files=control_files,
                              _commit_builder_class=self._commit_builder_class,
                              _serializer=self._serializer)


class RepositoryFormatKnitPack1(RepositoryFormatPack):
    """A no-subtrees parameterized Pack repository.

    This format was introduced in 0.92.
    """

    repository_class = KnitPackRepository
    _commit_builder_class = PackCommitBuilder
    @property
    def _serializer(self):
        return xml5.serializer_v5
    # What index classes to use
    index_builder_class = InMemoryGraphIndex
    index_class = GraphIndex

    def _get_matching_bzrdir(self):
        return bzrdir.format_registry.make_bzrdir('pack-0.92')

    def _ignore_setting_bzrdir(self, format):
        pass

    _matchingbzrdir = property(_get_matching_bzrdir, _ignore_setting_bzrdir)

    def get_format_string(self):
        """See RepositoryFormat.get_format_string()."""
        return "Bazaar pack repository format 1 (needs bzr 0.92)\n"

    def get_format_description(self):
        """See RepositoryFormat.get_format_description()."""
        return "Packs containing knits without subtree support"

    def check_conversion_target(self, target_format):
        pass


class RepositoryFormatKnitPack3(RepositoryFormatPack):
    """A subtrees parameterized Pack repository.

    This repository format uses the xml7 serializer to get:
     - support for recording full info about the tree root
     - support for recording tree-references

    This format was introduced in 0.92.
    """

    repository_class = KnitPackRepository
    _commit_builder_class = PackRootCommitBuilder
    rich_root_data = True
    supports_tree_reference = True
    @property
    def _serializer(self):
        return xml7.serializer_v7
    # What index classes to use
    index_builder_class = InMemoryGraphIndex
    index_class = GraphIndex

    def _get_matching_bzrdir(self):
        return bzrdir.format_registry.make_bzrdir(
            'pack-0.92-subtree')

    def _ignore_setting_bzrdir(self, format):
        pass

    _matchingbzrdir = property(_get_matching_bzrdir, _ignore_setting_bzrdir)

    def check_conversion_target(self, target_format):
        if not target_format.rich_root_data:
            raise errors.BadConversionTarget(
                'Does not support rich root data.', target_format)
        if not getattr(target_format, 'supports_tree_reference', False):
            raise errors.BadConversionTarget(
                'Does not support nested trees', target_format)

    def get_format_string(self):
        """See RepositoryFormat.get_format_string()."""
        return "Bazaar pack repository format 1 with subtree support (needs bzr 0.92)\n"

    def get_format_description(self):
        """See RepositoryFormat.get_format_description()."""
        return "Packs containing knits with subtree support\n"


class RepositoryFormatKnitPack4(RepositoryFormatPack):
    """A rich-root, no subtrees parameterized Pack repository.

    This repository format uses the xml6 serializer to get:
     - support for recording full info about the tree root

    This format was introduced in 1.0.
    """

    repository_class = KnitPackRepository
    _commit_builder_class = PackRootCommitBuilder
    rich_root_data = True
    supports_tree_reference = False
    @property
    def _serializer(self):
        return xml6.serializer_v6
    # What index classes to use
    index_builder_class = InMemoryGraphIndex
    index_class = GraphIndex

    def _get_matching_bzrdir(self):
        return bzrdir.format_registry.make_bzrdir(
            'rich-root-pack')

    def _ignore_setting_bzrdir(self, format):
        pass

    _matchingbzrdir = property(_get_matching_bzrdir, _ignore_setting_bzrdir)

    def check_conversion_target(self, target_format):
        if not target_format.rich_root_data:
            raise errors.BadConversionTarget(
                'Does not support rich root data.', target_format)

    def get_format_string(self):
        """See RepositoryFormat.get_format_string()."""
        return ("Bazaar pack repository format 1 with rich root"
                " (needs bzr 1.0)\n")

    def get_format_description(self):
        """See RepositoryFormat.get_format_description()."""
        return "Packs containing knits with rich root support\n"


class RepositoryFormatKnitPack5(RepositoryFormatPack):
    """Repository that supports external references to allow stacking.

    New in release 1.6.

    Supports external lookups, which results in non-truncated ghosts after
    reconcile compared to pack-0.92 formats.
    """

    repository_class = KnitPackRepository
    _commit_builder_class = PackCommitBuilder
    supports_external_lookups = True
    # What index classes to use
    index_builder_class = InMemoryGraphIndex
    index_class = GraphIndex

    @property
    def _serializer(self):
        return xml5.serializer_v5

    def _get_matching_bzrdir(self):
        return bzrdir.format_registry.make_bzrdir('1.6')

    def _ignore_setting_bzrdir(self, format):
        pass

    _matchingbzrdir = property(_get_matching_bzrdir, _ignore_setting_bzrdir)

    def get_format_string(self):
        """See RepositoryFormat.get_format_string()."""
        return "Bazaar RepositoryFormatKnitPack5 (bzr 1.6)\n"

    def get_format_description(self):
        """See RepositoryFormat.get_format_description()."""
        return "Packs 5 (adds stacking support, requires bzr 1.6)"

    def check_conversion_target(self, target_format):
        pass


class RepositoryFormatKnitPack5RichRoot(RepositoryFormatPack):
    """A repository with rich roots and stacking.

    New in release 1.6.1.

    Supports stacking on other repositories, allowing data to be accessed
    without being stored locally.
    """

    repository_class = KnitPackRepository
    _commit_builder_class = PackRootCommitBuilder
    rich_root_data = True
    supports_tree_reference = False # no subtrees
    supports_external_lookups = True
    # What index classes to use
    index_builder_class = InMemoryGraphIndex
    index_class = GraphIndex

    @property
    def _serializer(self):
        return xml6.serializer_v6

    def _get_matching_bzrdir(self):
        return bzrdir.format_registry.make_bzrdir(
            '1.6.1-rich-root')

    def _ignore_setting_bzrdir(self, format):
        pass

    _matchingbzrdir = property(_get_matching_bzrdir, _ignore_setting_bzrdir)

    def check_conversion_target(self, target_format):
        if not target_format.rich_root_data:
            raise errors.BadConversionTarget(
                'Does not support rich root data.', target_format)

    def get_format_string(self):
        """See RepositoryFormat.get_format_string()."""
        return "Bazaar RepositoryFormatKnitPack5RichRoot (bzr 1.6.1)\n"

    def get_format_description(self):
        return "Packs 5 rich-root (adds stacking support, requires bzr 1.6.1)"


class RepositoryFormatKnitPack5RichRootBroken(RepositoryFormatPack):
    """A repository with rich roots and external references.

    New in release 1.6.

    Supports external lookups, which results in non-truncated ghosts after
    reconcile compared to pack-0.92 formats.

    This format was deprecated because the serializer it uses accidentally
    supported subtrees, when the format was not intended to. This meant that
    someone could accidentally fetch from an incorrect repository.
    """

    repository_class = KnitPackRepository
    _commit_builder_class = PackRootCommitBuilder
    rich_root_data = True
    supports_tree_reference = False # no subtrees

    supports_external_lookups = True
    # What index classes to use
    index_builder_class = InMemoryGraphIndex
    index_class = GraphIndex

    @property
    def _serializer(self):
        return xml7.serializer_v7

    def _get_matching_bzrdir(self):
        matching = bzrdir.format_registry.make_bzrdir(
            '1.6.1-rich-root')
        matching.repository_format = self
        return matching

    def _ignore_setting_bzrdir(self, format):
        pass

    _matchingbzrdir = property(_get_matching_bzrdir, _ignore_setting_bzrdir)

    def check_conversion_target(self, target_format):
        if not target_format.rich_root_data:
            raise errors.BadConversionTarget(
                'Does not support rich root data.', target_format)

    def get_format_string(self):
        """See RepositoryFormat.get_format_string()."""
        return "Bazaar RepositoryFormatKnitPack5RichRoot (bzr 1.6)\n"

    def get_format_description(self):
        return ("Packs 5 rich-root (adds stacking support, requires bzr 1.6)"
                " (deprecated)")


class RepositoryFormatKnitPack6(RepositoryFormatPack):
    """A repository with stacking and btree indexes,
    without rich roots or subtrees.

    This is equivalent to pack-1.6 with B+Tree indices.
    """

    repository_class = KnitPackRepository
    _commit_builder_class = PackCommitBuilder
    supports_external_lookups = True
    # What index classes to use
    index_builder_class = BTreeBuilder
    index_class = BTreeGraphIndex

    @property
    def _serializer(self):
        return xml5.serializer_v5

    def _get_matching_bzrdir(self):
        return bzrdir.format_registry.make_bzrdir('1.9')

    def _ignore_setting_bzrdir(self, format):
        pass

    _matchingbzrdir = property(_get_matching_bzrdir, _ignore_setting_bzrdir)

    def get_format_string(self):
        """See RepositoryFormat.get_format_string()."""
        return "Bazaar RepositoryFormatKnitPack6 (bzr 1.9)\n"

    def get_format_description(self):
        """See RepositoryFormat.get_format_description()."""
        return "Packs 6 (uses btree indexes, requires bzr 1.9)"

    def check_conversion_target(self, target_format):
        pass


class RepositoryFormatKnitPack6RichRoot(RepositoryFormatPack):
    """A repository with rich roots, no subtrees, stacking and btree indexes.

    1.6-rich-root with B+Tree indices.
    """

    repository_class = KnitPackRepository
    _commit_builder_class = PackRootCommitBuilder
    rich_root_data = True
    supports_tree_reference = False # no subtrees
    supports_external_lookups = True
    # What index classes to use
    index_builder_class = BTreeBuilder
    index_class = BTreeGraphIndex

    @property
    def _serializer(self):
        return xml6.serializer_v6

    def _get_matching_bzrdir(self):
        return bzrdir.format_registry.make_bzrdir(
            '1.9-rich-root')

    def _ignore_setting_bzrdir(self, format):
        pass

    _matchingbzrdir = property(_get_matching_bzrdir, _ignore_setting_bzrdir)

    def check_conversion_target(self, target_format):
        if not target_format.rich_root_data:
            raise errors.BadConversionTarget(
                'Does not support rich root data.', target_format)

    def get_format_string(self):
        """See RepositoryFormat.get_format_string()."""
        return "Bazaar RepositoryFormatKnitPack6RichRoot (bzr 1.9)\n"

    def get_format_description(self):
        return "Packs 6 rich-root (uses btree indexes, requires bzr 1.9)"


class RepositoryFormatPackDevelopment2Subtree(RepositoryFormatPack):
    """A subtrees development repository.

    This format should be retained until the second release after bzr 1.7.

    1.6.1-subtree[as it might have been] with B+Tree indices.

    This is [now] retained until we have a CHK based subtree format in
    development.
    """

    repository_class = KnitPackRepository
    _commit_builder_class = PackRootCommitBuilder
    rich_root_data = True
    supports_tree_reference = True
    supports_external_lookups = True
    # What index classes to use
    index_builder_class = BTreeBuilder
    index_class = BTreeGraphIndex

    @property
    def _serializer(self):
        return xml7.serializer_v7

    def _get_matching_bzrdir(self):
        return bzrdir.format_registry.make_bzrdir(
            'development-subtree')

    def _ignore_setting_bzrdir(self, format):
        pass

    _matchingbzrdir = property(_get_matching_bzrdir, _ignore_setting_bzrdir)

    def check_conversion_target(self, target_format):
        if not target_format.rich_root_data:
            raise errors.BadConversionTarget(
                'Does not support rich root data.', target_format)
        if not getattr(target_format, 'supports_tree_reference', False):
            raise errors.BadConversionTarget(
                'Does not support nested trees', target_format)

    def get_format_string(self):
        """See RepositoryFormat.get_format_string()."""
        return ("Bazaar development format 2 with subtree support "
            "(needs bzr.dev from before 1.8)\n")

    def get_format_description(self):
        """See RepositoryFormat.get_format_description()."""
        return ("Development repository format, currently the same as "
            "1.6.1-subtree with B+Tree indices.\n")
<|MERGE_RESOLUTION|>--- conflicted
+++ resolved
@@ -2215,8 +2215,6 @@
         self.revisions._index._key_dependencies.refs.clear()
         self._pack_collection._abort_write_group()
 
-<<<<<<< HEAD
-=======
     def _find_inconsistent_revision_parents(self):
         """Find revisions with incorrectly cached parents.
 
@@ -2268,7 +2266,6 @@
             return KnitPackStreamSource(self, to_format)
         return super(KnitPackRepository, self)._get_source(to_format)
 
->>>>>>> 428d08ef
     def _make_parents_provider(self):
         return graph.CachingParentsProvider(self)
 
