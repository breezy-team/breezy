--- conflicted
+++ resolved
@@ -55,11 +55,7 @@
 from bzrlib.repository import (
     _LazyListJoin,
     MetaDirRepository,
-<<<<<<< HEAD
-    MetaDirRepositoryFormat,
-=======
     RepositoryFormatMetaDir,
->>>>>>> ba03b2ec
     RepositoryWriteLockResult,
     )
 from bzrlib.vf_repository import (
@@ -1910,11 +1906,7 @@
                                     than normal. I.e. during 'upgrade'.
         """
         if not _found:
-<<<<<<< HEAD
-            format = MetaDirRepositoryFormat.find_format(a_bzrdir)
-=======
             format = RepositoryFormatMetaDir.find_format(a_bzrdir)
->>>>>>> ba03b2ec
         if _override_transport is not None:
             repo_transport = _override_transport
         else:
