# Copyright (C) 2005, 2006, 2007, 2008 Canonical Ltd
#
# This program is free software; you can redistribute it and/or modify
# it under the terms of the GNU General Public License as published by
# the Free Software Foundation; either version 2 of the License, or
# (at your option) any later version.
#
# This program is distributed in the hope that it will be useful,
# but WITHOUT ANY WARRANTY; without even the implied warranty of
# MERCHANTABILITY or FITNESS FOR A PARTICULAR PURPOSE.  See the
# GNU General Public License for more details.
#
# You should have received a copy of the GNU General Public License
# along with this program; if not, write to the Free Software
# Foundation, Inc., 59 Temple Place, Suite 330, Boston, MA  02111-1307  USA

import re
import sys

from bzrlib.lazy_import import lazy_import
lazy_import(globals(), """
from itertools import izip
import time

from bzrlib import (
    chk_map,
    debug,
    graph,
    osutils,
    pack,
    transactions,
    ui,
    xml5,
    xml6,
    xml7,
    )
from bzrlib.index import (
    CombinedGraphIndex,
    GraphIndex,
    GraphIndexBuilder,
    GraphIndexPrefixAdapter,
    InMemoryGraphIndex,
    )
from bzrlib.inventory import CHKInventory
from bzrlib.knit import (
    KnitPlainFactory,
    KnitVersionedFiles,
    _KnitGraphIndex,
    _DirectPackAccess,
    )
from bzrlib import tsort
""")
from bzrlib import (
    bzrdir,
    chk_serializer,
    errors,
    lockable_files,
    lockdir,
    revision as _mod_revision,
    symbol_versioning,
    )

from bzrlib.decorators import needs_write_lock
from bzrlib.btree_index import (
    BTreeGraphIndex,
    BTreeBuilder,
    )
from bzrlib.index import (
    GraphIndex,
    InMemoryGraphIndex,
    )
from bzrlib.repofmt.knitrepo import KnitRepository
from bzrlib.repository import (
    CommitBuilder,
    MetaDirRepositoryFormat,
    RepositoryFormat,
    RootCommitBuilder,
    )
import bzrlib.revision as _mod_revision
from bzrlib.trace import (
    mutter,
    warning,
    )


class PackCommitBuilder(CommitBuilder):
    """A subclass of CommitBuilder to add texts with pack semantics.

    Specifically this uses one knit object rather than one knit object per
    added text, reducing memory and object pressure.
    """

    def __init__(self, repository, parents, config, timestamp=None,
                 timezone=None, committer=None, revprops=None,
                 revision_id=None):
        CommitBuilder.__init__(self, repository, parents, config,
            timestamp=timestamp, timezone=timezone, committer=committer,
            revprops=revprops, revision_id=revision_id)
        self._file_graph = graph.Graph(
            repository._pack_collection.text_index.combined_index)

    def _heads(self, file_id, revision_ids):
        keys = [(file_id, revision_id) for revision_id in revision_ids]
        return set([key[1] for key in self._file_graph.heads(keys)])


class PackRootCommitBuilder(RootCommitBuilder):
    """A subclass of RootCommitBuilder to add texts with pack semantics.

    Specifically this uses one knit object rather than one knit object per
    added text, reducing memory and object pressure.
    """

    def __init__(self, repository, parents, config, timestamp=None,
                 timezone=None, committer=None, revprops=None,
                 revision_id=None):
        CommitBuilder.__init__(self, repository, parents, config,
            timestamp=timestamp, timezone=timezone, committer=committer,
            revprops=revprops, revision_id=revision_id)
        self._file_graph = graph.Graph(
            repository._pack_collection.text_index.combined_index)

    def _heads(self, file_id, revision_ids):
        keys = [(file_id, revision_id) for revision_id in revision_ids]
        return set([key[1] for key in self._file_graph.heads(keys)])


class Pack(object):
    """An in memory proxy for a pack and its indices.

    This is a base class that is not directly used, instead the classes
    ExistingPack and NewPack are used.
    """

    # A map of index 'type' to the file extension and position in the
    # index_sizes array.
    index_definitions = {
        'chk': ('.cix', 4),
        'revision': ('.rix', 0),
        'inventory': ('.iix', 1),
        'text': ('.tix', 2),
        'signature': ('.six', 3),
        }

    def __init__(self, revision_index, inventory_index, text_index,
        signature_index, chk_index=None):
        """Create a pack instance.

        :param revision_index: A GraphIndex for determining what revisions are
            present in the Pack and accessing the locations of their texts.
        :param inventory_index: A GraphIndex for determining what inventories are
            present in the Pack and accessing the locations of their
            texts/deltas.
        :param text_index: A GraphIndex for determining what file texts
            are present in the pack and accessing the locations of their
            texts/deltas (via (fileid, revisionid) tuples).
        :param signature_index: A GraphIndex for determining what signatures are
            present in the Pack and accessing the locations of their texts.
        :param chk_index: A GraphIndex for accessing content by CHK, if the
            pack has one.
        """
        self.revision_index = revision_index
        self.inventory_index = inventory_index
        self.text_index = text_index
        self.signature_index = signature_index
        self.chk_index = chk_index

    def access_tuple(self):
        """Return a tuple (transport, name) for the pack content."""
        return self.pack_transport, self.file_name()

    def _check_references(self):
        """Make sure our external references are present.

        Packs are allowed to have deltas whose base is not in the pack, but it
        must be present somewhere in this collection.  It is not allowed to
        have deltas based on a fallback repository.
        (See <https://bugs.launchpad.net/bzr/+bug/288751>)
        """
        missing_items = {}
        for (index_name, external_refs, index) in [
            ('texts',
                self._get_external_refs(self.text_index),
                self._pack_collection.text_index.combined_index),
            ('inventories',
                self._get_external_refs(self.inventory_index),
                self._pack_collection.inventory_index.combined_index),
            ]:
            missing = external_refs.difference(
                k for (idx, k, v, r) in
                index.iter_entries(external_refs))
            if missing:
                missing_items[index_name] = sorted(list(missing))
        if missing_items:
            from pprint import pformat
            raise errors.BzrCheckError(
                "Newly created pack file %r has delta references to "
                "items not in its repository:\n%s"
                % (self, pformat(missing_items)))

    def file_name(self):
        """Get the file name for the pack on disk."""
        return self.name + '.pack'

    def get_revision_count(self):
        return self.revision_index.key_count()

    def index_name(self, index_type, name):
        """Get the disk name of an index type for pack name 'name'."""
        return name + Pack.index_definitions[index_type][0]

    def index_offset(self, index_type):
        """Get the position in a index_size array for a given index type."""
        return Pack.index_definitions[index_type][1]

    def inventory_index_name(self, name):
        """The inv index is the name + .iix."""
        return self.index_name('inventory', name)

    def revision_index_name(self, name):
        """The revision index is the name + .rix."""
        return self.index_name('revision', name)

    def signature_index_name(self, name):
        """The signature index is the name + .six."""
        return self.index_name('signature', name)

    def text_index_name(self, name):
        """The text index is the name + .tix."""
        return self.index_name('text', name)

    def _replace_index_with_readonly(self, index_type):
        setattr(self, index_type + '_index',
            self.index_class(self.index_transport,
                self.index_name(index_type, self.name),
                self.index_sizes[self.index_offset(index_type)]))


class ExistingPack(Pack):
    """An in memory proxy for an existing .pack and its disk indices."""

    def __init__(self, pack_transport, name, revision_index, inventory_index,
        text_index, signature_index, chk_index=None):
        """Create an ExistingPack object.

        :param pack_transport: The transport where the pack file resides.
        :param name: The name of the pack on disk in the pack_transport.
        """
        Pack.__init__(self, revision_index, inventory_index, text_index,
            signature_index, chk_index)
        self.name = name
        self.pack_transport = pack_transport
        if None in (revision_index, inventory_index, text_index,
                signature_index, name, pack_transport):
            raise AssertionError()

    def __eq__(self, other):
        return self.__dict__ == other.__dict__

    def __ne__(self, other):
        return not self.__eq__(other)

    def __repr__(self):
        return "<%s.%s object at 0x%x, %s, %s" % (
            self.__class__.__module__, self.__class__.__name__, id(self),
            self.pack_transport, self.name)


class ResumedPack(ExistingPack):

    def __init__(self, name, revision_index, inventory_index, text_index,
        signature_index, upload_transport, pack_transport, index_transport,
        pack_collection):
        """Create a ResumedPack object."""
        ExistingPack.__init__(self, pack_transport, name, revision_index,
            inventory_index, text_index, signature_index)
        self.upload_transport = upload_transport
        self.index_transport = index_transport
        self.index_sizes = [None, None, None, None]
        indices = [
            ('revision', revision_index),
            ('inventory', inventory_index),
            ('text', text_index),
            ('signature', signature_index),
            ]
        for index_type, index in indices:
            offset = self.index_offset(index_type)
            self.index_sizes[offset] = index._size
        self.index_class = pack_collection._index_class
        self._pack_collection = pack_collection
        self._state = 'resumed'
        # XXX: perhaps check that the .pack file exists?

    def access_tuple(self):
        if self._state == 'finished':
            return Pack.access_tuple(self)
        elif self._state == 'resumed':
            return self.upload_transport, self.file_name()
        else:
            raise AssertionError(self._state)

    def abort(self):
        self.upload_transport.delete(self.file_name())
        indices = [self.revision_index, self.inventory_index, self.text_index,
            self.signature_index]
        for index in indices:
            index._transport.delete(index._name)

    def finish(self):
        self._check_references()
        new_name = '../packs/' + self.file_name()
        self.upload_transport.rename(self.file_name(), new_name)
        for index_type in ['revision', 'inventory', 'text', 'signature']:
            old_name = self.index_name(index_type, self.name)
            new_name = '../indices/' + old_name
            self.upload_transport.rename(old_name, new_name)
            self._replace_index_with_readonly(index_type)
        self._state = 'finished'

    def _get_external_refs(self, index):
        return index.external_references(1)


class NewPack(Pack):
    """An in memory proxy for a pack which is being created."""

    def __init__(self, pack_collection, upload_suffix='', file_mode=None):
        """Create a NewPack instance.

        :param pack_collection: A PackCollection into which this is being inserted.
        :param upload_suffix: An optional suffix to be given to any temporary
            files created during the pack creation. e.g '.autopack'
        :param file_mode: Unix permissions for newly created file.
        """
        # The relative locations of the packs are constrained, but all are
        # passed in because the caller has them, so as to avoid object churn.
        index_builder_class = pack_collection._index_builder_class
        if pack_collection.chk_index is not None:
            chk_index = index_builder_class(reference_lists=0)
        else:
            chk_index = None
        Pack.__init__(self,
            # Revisions: parents list, no text compression.
            index_builder_class(reference_lists=1),
            # Inventory: We want to map compression only, but currently the
            # knit code hasn't been updated enough to understand that, so we
            # have a regular 2-list index giving parents and compression
            # source.
            index_builder_class(reference_lists=2),
            # Texts: compression and per file graph, for all fileids - so two
            # reference lists and two elements in the key tuple.
            index_builder_class(reference_lists=2, key_elements=2),
            # Signatures: Just blobs to store, no compression, no parents
            # listing.
            index_builder_class(reference_lists=0),
            # CHK based storage - just blobs, no compression or parents.
            chk_index=chk_index
            )
        self._pack_collection = pack_collection
        # When we make readonly indices, we need this.
        self.index_class = pack_collection._index_class
        # where should the new pack be opened
        self.upload_transport = pack_collection._upload_transport
        # where are indices written out to
        self.index_transport = pack_collection._index_transport
        # where is the pack renamed to when it is finished?
        self.pack_transport = pack_collection._pack_transport
        # What file mode to upload the pack and indices with.
        self._file_mode = file_mode
        # tracks the content written to the .pack file.
        self._hash = osutils.md5()
        # a tuple with the length in bytes of the indices, once the pack
        # is finalised. (rev, inv, text, sigs, chk_if_in_use)
        self.index_sizes = None
        # How much data to cache when writing packs. Note that this is not
        # synchronised with reads, because it's not in the transport layer, so
        # is not safe unless the client knows it won't be reading from the pack
        # under creation.
        self._cache_limit = 0
        # the temporary pack file name.
        self.random_name = osutils.rand_chars(20) + upload_suffix
        # when was this pack started ?
        self.start_time = time.time()
        # open an output stream for the data added to the pack.
        self.write_stream = self.upload_transport.open_write_stream(
            self.random_name, mode=self._file_mode)
        if 'pack' in debug.debug_flags:
            mutter('%s: create_pack: pack stream open: %s%s t+%6.3fs',
                time.ctime(), self.upload_transport.base, self.random_name,
                time.time() - self.start_time)
        # A list of byte sequences to be written to the new pack, and the
        # aggregate size of them.  Stored as a list rather than separate
        # variables so that the _write_data closure below can update them.
        self._buffer = [[], 0]
        # create a callable for adding data
        #
        # robertc says- this is a closure rather than a method on the object
        # so that the variables are locals, and faster than accessing object
        # members.
        def _write_data(bytes, flush=False, _buffer=self._buffer,
            _write=self.write_stream.write, _update=self._hash.update):
            _buffer[0].append(bytes)
            _buffer[1] += len(bytes)
            # buffer cap
            if _buffer[1] > self._cache_limit or flush:
                bytes = ''.join(_buffer[0])
                _write(bytes)
                _update(bytes)
                _buffer[:] = [[], 0]
        # expose this on self, for the occasion when clients want to add data.
        self._write_data = _write_data
        # a pack writer object to serialise pack records.
        self._writer = pack.ContainerWriter(self._write_data)
        self._writer.begin()
        # what state is the pack in? (open, finished, aborted)
        self._state = 'open'

    def abort(self):
        """Cancel creating this pack."""
        self._state = 'aborted'
        self.write_stream.close()
        # Remove the temporary pack file.
        self.upload_transport.delete(self.random_name)
        # The indices have no state on disk.

    def access_tuple(self):
        """Return a tuple (transport, name) for the pack content."""
        if self._state == 'finished':
            return Pack.access_tuple(self)
        elif self._state == 'open':
            return self.upload_transport, self.random_name
        else:
            raise AssertionError(self._state)

    def data_inserted(self):
        """True if data has been added to this pack."""
        return bool(self.get_revision_count() or
            self.inventory_index.key_count() or
            self.text_index.key_count() or
            self.signature_index.key_count() or
            (self.chk_index is not None and self.chk_index.key_count()))

    def finish(self, suspend=False):
        """Finish the new pack.

        This:
         - finalises the content
         - assigns a name (the md5 of the content, currently)
         - writes out the associated indices
         - renames the pack into place.
         - stores the index size tuple for the pack in the index_sizes
           attribute.
        """
        self._writer.end()
        if self._buffer[1]:
            self._write_data('', flush=True)
        self.name = self._hash.hexdigest()
        if not suspend:
            self._check_references()
        # write indices
        # XXX: It'd be better to write them all to temporary names, then
        # rename them all into place, so that the window when only some are
        # visible is smaller.  On the other hand none will be seen until
        # they're in the names list.
        self.index_sizes = [None, None, None, None]
        self._write_index('revision', self.revision_index, 'revision', suspend)
        self._write_index('inventory', self.inventory_index, 'inventory',
            suspend)
        self._write_index('text', self.text_index, 'file texts', suspend)
        self._write_index('signature', self.signature_index,
            'revision signatures', suspend)
        if self.chk_index is not None:
            self.index_sizes.append(None)
            self._write_index('chk', self.chk_index,
                'content hash bytes', suspend)
        self.write_stream.close()
        # Note that this will clobber an existing pack with the same name,
        # without checking for hash collisions. While this is undesirable this
        # is something that can be rectified in a subsequent release. One way
        # to rectify it may be to leave the pack at the original name, writing
        # its pack-names entry as something like 'HASH: index-sizes
        # temporary-name'. Allocate that and check for collisions, if it is
        # collision free then rename it into place. If clients know this scheme
        # they can handle missing-file errors by:
        #  - try for HASH.pack
        #  - try for temporary-name
        #  - refresh the pack-list to see if the pack is now absent
        new_name = self.name + '.pack'
        if not suspend:
            new_name = '../packs/' + new_name
        self.upload_transport.rename(self.random_name, new_name)
        self._state = 'finished'
        if 'pack' in debug.debug_flags:
            # XXX: size might be interesting?
            mutter('%s: create_pack: pack finished: %s%s->%s t+%6.3fs',
                time.ctime(), self.upload_transport.base, self.random_name,
                new_name, time.time() - self.start_time)

    def flush(self):
        """Flush any current data."""
        if self._buffer[1]:
            bytes = ''.join(self._buffer[0])
            self.write_stream.write(bytes)
            self._hash.update(bytes)
            self._buffer[:] = [[], 0]

    def _get_external_refs(self, index):
        return index._external_references()

    def set_write_cache_size(self, size):
        self._cache_limit = size

    def _write_index(self, index_type, index, label, suspend=False):
        """Write out an index.

        :param index_type: The type of index to write - e.g. 'revision'.
        :param index: The index object to serialise.
        :param label: What label to give the index e.g. 'revision'.
        """
        index_name = self.index_name(index_type, self.name)
        if suspend:
            transport = self.upload_transport
        else:
            transport = self.index_transport
        self.index_sizes[self.index_offset(index_type)] = transport.put_file(
            index_name, index.finish(), mode=self._file_mode)
        if 'pack' in debug.debug_flags:
            # XXX: size might be interesting?
            mutter('%s: create_pack: wrote %s index: %s%s t+%6.3fs',
                time.ctime(), label, self.upload_transport.base,
                self.random_name, time.time() - self.start_time)
        # Replace the writable index on this object with a readonly,
        # presently unloaded index. We should alter
        # the index layer to make its finish() error if add_node is
        # subsequently used. RBC
        self._replace_index_with_readonly(index_type)


class AggregateIndex(object):
    """An aggregated index for the RepositoryPackCollection.

    AggregateIndex is reponsible for managing the PackAccess object,
    Index-To-Pack mapping, and all indices list for a specific type of index
    such as 'revision index'.

    A CombinedIndex provides an index on a single key space built up
    from several on-disk indices.  The AggregateIndex builds on this
    to provide a knit access layer, and allows having up to one writable
    index within the collection.
    """
    # XXX: Probably 'can be written to' could/should be separated from 'acts
    # like a knit index' -- mbp 20071024

    def __init__(self, reload_func=None):
        """Create an AggregateIndex.

        :param reload_func: A function to call if we find we are missing an
            index. Should have the form reload_func() => True if the list of
            active pack files has changed.
        """
        self._reload_func = reload_func
        self.index_to_pack = {}
        self.combined_index = CombinedGraphIndex([], reload_func=reload_func)
        self.data_access = _DirectPackAccess(self.index_to_pack,
                                             reload_func=reload_func)
        self.add_callback = None

    def replace_indices(self, index_to_pack, indices):
        """Replace the current mappings with fresh ones.

        This should probably not be used eventually, rather incremental add and
        removal of indices. It has been added during refactoring of existing
        code.

        :param index_to_pack: A mapping from index objects to
            (transport, name) tuples for the pack file data.
        :param indices: A list of indices.
        """
        # refresh the revision pack map dict without replacing the instance.
        self.index_to_pack.clear()
        self.index_to_pack.update(index_to_pack)
        # XXX: API break - clearly a 'replace' method would be good?
        self.combined_index._indices[:] = indices
        # the current add nodes callback for the current writable index if
        # there is one.
        self.add_callback = None

    def add_index(self, index, pack):
        """Add index to the aggregate, which is an index for Pack pack.

        Future searches on the aggregate index will seach this new index
        before all previously inserted indices.

        :param index: An Index for the pack.
        :param pack: A Pack instance.
        """
        # expose it to the index map
        self.index_to_pack[index] = pack.access_tuple()
        # put it at the front of the linear index list
        self.combined_index.insert_index(0, index)

    def add_writable_index(self, index, pack):
        """Add an index which is able to have data added to it.

        There can be at most one writable index at any time.  Any
        modifications made to the knit are put into this index.

        :param index: An index from the pack parameter.
        :param pack: A Pack instance.
        """
        if self.add_callback is not None:
            raise AssertionError(
                "%s already has a writable index through %s" % \
                (self, self.add_callback))
        # allow writing: queue writes to a new index
        self.add_index(index, pack)
        # Updates the index to packs mapping as a side effect,
        self.data_access.set_writer(pack._writer, index, pack.access_tuple())
        self.add_callback = index.add_nodes

    def clear(self):
        """Reset all the aggregate data to nothing."""
        self.data_access.set_writer(None, None, (None, None))
        self.index_to_pack.clear()
        del self.combined_index._indices[:]
        self.add_callback = None

    def remove_index(self, index, pack):
        """Remove index from the indices used to answer queries.

        :param index: An index from the pack parameter.
        :param pack: A Pack instance.
        """
        del self.index_to_pack[index]
        self.combined_index._indices.remove(index)
        if (self.add_callback is not None and
            getattr(index, 'add_nodes', None) == self.add_callback):
            self.add_callback = None
            self.data_access.set_writer(None, None, (None, None))


class Packer(object):
    """Create a pack from packs."""

    def __init__(self, pack_collection, packs, suffix, revision_ids=None,
                 reload_func=None):
        """Create a Packer.

        :param pack_collection: A RepositoryPackCollection object where the
            new pack is being written to.
        :param packs: The packs to combine.
        :param suffix: The suffix to use on the temporary files for the pack.
        :param revision_ids: Revision ids to limit the pack to.
        :param reload_func: A function to call if a pack file/index goes
            missing. The side effect of calling this function should be to
            update self.packs. See also AggregateIndex
        """
        self.packs = packs
        self.suffix = suffix
        self.revision_ids = revision_ids
        # The pack object we are creating.
        self.new_pack = None
        self._pack_collection = pack_collection
        self._reload_func = reload_func
        # The index layer keys for the revisions being copied. None for 'all
        # objects'.
        self._revision_keys = None
        # What text keys to copy. None for 'all texts'. This is set by
        # _copy_inventory_texts
        self._text_filter = None
        self._extra_init()

    def _extra_init(self):
        """A template hook to allow extending the constructor trivially."""

    def _pack_map_and_index_list(self, index_attribute):
        """Convert a list of packs to an index pack map and index list.

        :param index_attribute: The attribute that the desired index is found
            on.
        :return: A tuple (map, list) where map contains the dict from
            index:pack_tuple, and list contains the indices in the preferred
            access order.
        """
        indices = []
        pack_map = {}
        for pack_obj in self.packs:
            index = getattr(pack_obj, index_attribute)
            indices.append(index)
            pack_map[index] = pack_obj
        return pack_map, indices

    def _index_contents(self, indices, key_filter=None):
        """Get an iterable of the index contents from a pack_map.

        :param indices: The list of indices to query
        :param key_filter: An optional filter to limit the keys returned.
        """
        all_index = CombinedGraphIndex(indices)
        if key_filter is None:
            return all_index.iter_all_entries()
        else:
            return all_index.iter_entries(key_filter)

    def pack(self, pb=None):
        """Create a new pack by reading data from other packs.

        This does little more than a bulk copy of data. One key difference
        is that data with the same item key across multiple packs is elided
        from the output. The new pack is written into the current pack store
        along with its indices, and the name added to the pack names. The
        source packs are not altered and are not required to be in the current
        pack collection.

        :param pb: An optional progress bar to use. A nested bar is created if
            this is None.
        :return: A Pack object, or None if nothing was copied.
        """
        # open a pack - using the same name as the last temporary file
        # - which has already been flushed, so its safe.
        # XXX: - duplicate code warning with start_write_group; fix before
        #      considering 'done'.
        if self._pack_collection._new_pack is not None:
            raise errors.BzrError('call to %s.pack() while another pack is'
                                  ' being written.'
                                  % (self.__class__.__name__,))
        if self.revision_ids is not None:
            if len(self.revision_ids) == 0:
                # silly fetch request.
                return None
            else:
                self.revision_ids = frozenset(self.revision_ids)
                self.revision_keys = frozenset((revid,) for revid in
                    self.revision_ids)
        if pb is None:
            self.pb = ui.ui_factory.nested_progress_bar()
        else:
            self.pb = pb
        try:
            return self._create_pack_from_packs()
        finally:
            if pb is None:
                self.pb.finished()

    def open_pack(self):
        """Open a pack for the pack we are creating."""
        return NewPack(self._pack_collection, upload_suffix=self.suffix,
                file_mode=self._pack_collection.repo.bzrdir._get_file_mode())

    def _update_pack_order(self, entries, index_to_pack_map):
        """Determine how we want our packs to be ordered.

        This changes the sort order of the self.packs list so that packs unused
        by 'entries' will be at the end of the list, so that future requests
        can avoid probing them.  Used packs will be at the front of the
        self.packs list, in the order of their first use in 'entries'.

        :param entries: A list of (index, ...) tuples
        :param index_to_pack_map: A mapping from index objects to pack objects.
        """
        packs = []
        seen_indexes = set()
        for entry in entries:
            index = entry[0]
            if index not in seen_indexes:
                packs.append(index_to_pack_map[index])
                seen_indexes.add(index)
        if len(packs) == len(self.packs):
            if 'pack' in debug.debug_flags:
                mutter('Not changing pack list, all packs used.')
            return
        seen_packs = set(packs)
        for pack in self.packs:
            if pack not in seen_packs:
                packs.append(pack)
                seen_packs.add(pack)
        if 'pack' in debug.debug_flags:
            old_names = [p.access_tuple()[1] for p in self.packs]
            new_names = [p.access_tuple()[1] for p in packs]
            mutter('Reordering packs\nfrom: %s\n  to: %s',
                   old_names, new_names)
        self.packs = packs

    def _copy_revision_texts(self):
        """Copy revision data to the new pack."""
        # select revisions
        if self.revision_ids:
            revision_keys = [(revision_id,) for revision_id in self.revision_ids]
        else:
            revision_keys = None
        # select revision keys
        revision_index_map, revision_indices = self._pack_map_and_index_list(
            'revision_index')
        revision_nodes = self._index_contents(revision_indices, revision_keys)
        revision_nodes = list(revision_nodes)
        self._update_pack_order(revision_nodes, revision_index_map)
        # copy revision keys and adjust values
        self.pb.update("Copying revision texts", 1)
        total_items, readv_group_iter = self._revision_node_readv(revision_nodes)
        list(self._copy_nodes_graph(revision_index_map, self.new_pack._writer,
            self.new_pack.revision_index, readv_group_iter, total_items))
        if 'pack' in debug.debug_flags:
            mutter('%s: create_pack: revisions copied: %s%s %d items t+%6.3fs',
                time.ctime(), self._pack_collection._upload_transport.base,
                self.new_pack.random_name,
                self.new_pack.revision_index.key_count(),
                time.time() - self.new_pack.start_time)
        self._revision_keys = revision_keys

    def _copy_inventory_texts(self):
        """Copy the inventory texts to the new pack.

        self._revision_keys is used to determine what inventories to copy.

        Sets self._text_filter appropriately.
        """
        # select inventory keys
        inv_keys = self._revision_keys # currently the same keyspace, and note that
        # querying for keys here could introduce a bug where an inventory item
        # is missed, so do not change it to query separately without cross
        # checking like the text key check below.
        inventory_index_map, inventory_indices = self._pack_map_and_index_list(
            'inventory_index')
        inv_nodes = self._index_contents(inventory_indices, inv_keys)
        # copy inventory keys and adjust values
        # XXX: Should be a helper function to allow different inv representation
        # at this point.
        self.pb.update("Copying inventory texts", 2)
        total_items, readv_group_iter = self._least_readv_node_readv(inv_nodes)
        # Only grab the output lines if we will be processing them
        output_lines = bool(self.revision_ids)
        inv_lines = self._copy_nodes_graph(inventory_index_map,
            self.new_pack._writer, self.new_pack.inventory_index,
            readv_group_iter, total_items, output_lines=output_lines)
        if self.revision_ids:
            self._process_inventory_lines(inv_lines)
        else:
            # eat the iterator to cause it to execute.
            list(inv_lines)
            self._text_filter = None
        if 'pack' in debug.debug_flags:
            mutter('%s: create_pack: inventories copied: %s%s %d items t+%6.3fs',
                time.ctime(), self._pack_collection._upload_transport.base,
                self.new_pack.random_name,
                self.new_pack.inventory_index.key_count(),
                time.time() - self.new_pack.start_time)

    def _copy_text_texts(self):
        # select text keys
        text_index_map, text_nodes = self._get_text_nodes()
        if self._text_filter is not None:
            # We could return the keys copied as part of the return value from
            # _copy_nodes_graph but this doesn't work all that well with the
            # need to get line output too, so we check separately, and as we're
            # going to buffer everything anyway, we check beforehand, which
            # saves reading knit data over the wire when we know there are
            # mising records.
            text_nodes = set(text_nodes)
            present_text_keys = set(_node[1] for _node in text_nodes)
            missing_text_keys = set(self._text_filter) - present_text_keys
            if missing_text_keys:
                # TODO: raise a specific error that can handle many missing
                # keys.
                mutter("missing keys during fetch: %r", missing_text_keys)
                a_missing_key = missing_text_keys.pop()
                raise errors.RevisionNotPresent(a_missing_key[1],
                    a_missing_key[0])
        # copy text keys and adjust values
        self.pb.update("Copying content texts", 3)
        total_items, readv_group_iter = self._least_readv_node_readv(text_nodes)
        list(self._copy_nodes_graph(text_index_map, self.new_pack._writer,
            self.new_pack.text_index, readv_group_iter, total_items))
        self._log_copied_texts()

    def _create_pack_from_packs(self):
        self.pb.update("Opening pack", 0, 5)
        self.new_pack = self.open_pack()
        new_pack = self.new_pack
        # buffer data - we won't be reading-back during the pack creation and
        # this makes a significant difference on sftp pushes.
        new_pack.set_write_cache_size(1024*1024)
        if 'pack' in debug.debug_flags:
            plain_pack_list = ['%s%s' % (a_pack.pack_transport.base, a_pack.name)
                for a_pack in self.packs]
            if self.revision_ids is not None:
                rev_count = len(self.revision_ids)
            else:
                rev_count = 'all'
            mutter('%s: create_pack: creating pack from source packs: '
                '%s%s %s revisions wanted %s t=0',
                time.ctime(), self._pack_collection._upload_transport.base, new_pack.random_name,
                plain_pack_list, rev_count)
        self._copy_revision_texts()
        self._copy_inventory_texts()
        self._copy_text_texts()
        # select signature keys
        signature_filter = self._revision_keys # same keyspace
        signature_index_map, signature_indices = self._pack_map_and_index_list(
            'signature_index')
        signature_nodes = self._index_contents(signature_indices,
            signature_filter)
        # copy signature keys and adjust values
        self.pb.update("Copying signature texts", 4)
        self._copy_nodes(signature_nodes, signature_index_map, new_pack._writer,
            new_pack.signature_index)
        if 'pack' in debug.debug_flags:
            mutter('%s: create_pack: revision signatures copied: %s%s %d items t+%6.3fs',
                time.ctime(), self._pack_collection._upload_transport.base, new_pack.random_name,
                new_pack.signature_index.key_count(),
                time.time() - new_pack.start_time)
        # copy chk contents
        # NB XXX: how to check CHK references are present? perhaps by yielding
        # the items? How should that interact with stacked repos?
        if new_pack.chk_index is not None:
            self._copy_chks()
            if 'pack' in debug.debug_flags:
                mutter('%s: create_pack: chk content copied: %s%s %d items t+%6.3fs',
                    time.ctime(), self._pack_collection._upload_transport.base,
                    new_pack.random_name,
                    new_pack.chk_index.key_count(),
                    time.time() - new_pack.start_time)
        new_pack._check_references()
        if not self._use_pack(new_pack):
            new_pack.abort()
            return None
        self.pb.update("Finishing pack", 5)
        new_pack.finish()
        self._pack_collection.allocate(new_pack)
        return new_pack

    def _copy_chks(self, refs=None):
        # XXX: Todo, recursive follow-pointers facility when fetching some
        # revisions only.
        chk_index_map, chk_indices = self._pack_map_and_index_list(
            'chk_index')
        chk_nodes = self._index_contents(chk_indices, refs)
        new_refs = set()
        # TODO: This isn't strictly tasteful as we are accessing some private
        #       variables (_serializer). Perhaps a better way would be to have
        #       Repository._deserialise_chk_node()
        search_key_func = chk_map.search_key_registry.get(
            self._pack_collection.repo._serializer.search_key_name)
        def accumlate_refs(lines):
            # XXX: move to a generic location
            # Yay mismatch:
            bytes = ''.join(lines)
            node = chk_map._deserialise(bytes, ("unknown",), search_key_func)
            new_refs.update(node.refs())
        self._copy_nodes(chk_nodes, chk_index_map, self.new_pack._writer,
            self.new_pack.chk_index, output_lines=accumlate_refs)
        return new_refs

    def _copy_nodes(self, nodes, index_map, writer, write_index,
        output_lines=None):
        """Copy knit nodes between packs with no graph references.

        :param output_lines: Output full texts of copied items.
        """
        pb = ui.ui_factory.nested_progress_bar()
        try:
            return self._do_copy_nodes(nodes, index_map, writer,
                write_index, pb, output_lines=output_lines)
        finally:
            pb.finished()

    def _do_copy_nodes(self, nodes, index_map, writer, write_index, pb,
        output_lines=None):
        # for record verification
        knit = KnitVersionedFiles(None, None)
        # plan a readv on each source pack:
        # group by pack
        nodes = sorted(nodes)
        # how to map this into knit.py - or knit.py into this?
        # we don't want the typical knit logic, we want grouping by pack
        # at this point - perhaps a helper library for the following code
        # duplication points?
        request_groups = {}
        for index, key, value in nodes:
            if index not in request_groups:
                request_groups[index] = []
            request_groups[index].append((key, value))
        record_index = 0
        pb.update("Copied record", record_index, len(nodes))
        for index, items in request_groups.iteritems():
            pack_readv_requests = []
            for key, value in items:
                # ---- KnitGraphIndex.get_position
                bits = value[1:].split(' ')
                offset, length = int(bits[0]), int(bits[1])
                pack_readv_requests.append((offset, length, (key, value[0])))
            # linear scan up the pack
            pack_readv_requests.sort()
            # copy the data
            pack_obj = index_map[index]
            transport, path = pack_obj.access_tuple()
            try:
                reader = pack.make_readv_reader(transport, path,
                    [offset[0:2] for offset in pack_readv_requests])
            except errors.NoSuchFile:
                if self._reload_func is not None:
                    self._reload_func()
                raise
            for (names, read_func), (_1, _2, (key, eol_flag)) in \
                izip(reader.iter_records(), pack_readv_requests):
                raw_data = read_func(None)
                # check the header only
                if output_lines is not None:
                    output_lines(knit._parse_record(key[-1], raw_data)[0])
                else:
                    df, _ = knit._parse_record_header(key, raw_data)
                    df.close()
                pos, size = writer.add_bytes_record(raw_data, names)
                write_index.add_node(key, eol_flag + "%d %d" % (pos, size))
                pb.update("Copied record", record_index)
                record_index += 1

    def _copy_nodes_graph(self, index_map, writer, write_index,
        readv_group_iter, total_items, output_lines=False):
        """Copy knit nodes between packs.

        :param output_lines: Return lines present in the copied data as
            an iterator of line,version_id.
        """
        pb = ui.ui_factory.nested_progress_bar()
        try:
            for result in self._do_copy_nodes_graph(index_map, writer,
                write_index, output_lines, pb, readv_group_iter, total_items):
                yield result
        except Exception:
            # Python 2.4 does not permit try:finally: in a generator.
            pb.finished()
            raise
        else:
            pb.finished()

    def _do_copy_nodes_graph(self, index_map, writer, write_index,
        output_lines, pb, readv_group_iter, total_items):
        # for record verification
        knit = KnitVersionedFiles(None, None)
        # for line extraction when requested (inventories only)
        if output_lines:
            factory = KnitPlainFactory()
        record_index = 0
        pb.update("Copied record", record_index, total_items)
        for index, readv_vector, node_vector in readv_group_iter:
            # copy the data
            pack_obj = index_map[index]
            transport, path = pack_obj.access_tuple()
            try:
                reader = pack.make_readv_reader(transport, path, readv_vector)
            except errors.NoSuchFile:
                if self._reload_func is not None:
                    self._reload_func()
                raise
            for (names, read_func), (key, eol_flag, references) in \
                izip(reader.iter_records(), node_vector):
                raw_data = read_func(None)
                if output_lines:
                    # read the entire thing
                    content, _ = knit._parse_record(key[-1], raw_data)
                    if len(references[-1]) == 0:
                        line_iterator = factory.get_fulltext_content(content)
                    else:
                        line_iterator = factory.get_linedelta_content(content)
                    for line in line_iterator:
                        yield line, key
                else:
                    # check the header only
                    df, _ = knit._parse_record_header(key, raw_data)
                    df.close()
                pos, size = writer.add_bytes_record(raw_data, names)
                write_index.add_node(key, eol_flag + "%d %d" % (pos, size), references)
                pb.update("Copied record", record_index)
                record_index += 1

    def _get_text_nodes(self):
        text_index_map, text_indices = self._pack_map_and_index_list(
            'text_index')
        return text_index_map, self._index_contents(text_indices,
            self._text_filter)

    def _least_readv_node_readv(self, nodes):
        """Generate request groups for nodes using the least readv's.

        :param nodes: An iterable of graph index nodes.
        :return: Total node count and an iterator of the data needed to perform
            readvs to obtain the data for nodes. Each item yielded by the
            iterator is a tuple with:
            index, readv_vector, node_vector. readv_vector is a list ready to
            hand to the transport readv method, and node_vector is a list of
            (key, eol_flag, references) for the the node retrieved by the
            matching readv_vector.
        """
        # group by pack so we do one readv per pack
        nodes = sorted(nodes)
        total = len(nodes)
        request_groups = {}
        for index, key, value, references in nodes:
            if index not in request_groups:
                request_groups[index] = []
            request_groups[index].append((key, value, references))
        result = []
        for index, items in request_groups.iteritems():
            pack_readv_requests = []
            for key, value, references in items:
                # ---- KnitGraphIndex.get_position
                bits = value[1:].split(' ')
                offset, length = int(bits[0]), int(bits[1])
                pack_readv_requests.append(
                    ((offset, length), (key, value[0], references)))
            # linear scan up the pack to maximum range combining.
            pack_readv_requests.sort()
            # split out the readv and the node data.
            pack_readv = [readv for readv, node in pack_readv_requests]
            node_vector = [node for readv, node in pack_readv_requests]
            result.append((index, pack_readv, node_vector))
        return total, result

    def _log_copied_texts(self):
        if 'pack' in debug.debug_flags:
            mutter('%s: create_pack: file texts copied: %s%s %d items t+%6.3fs',
                time.ctime(), self._pack_collection._upload_transport.base,
                self.new_pack.random_name,
                self.new_pack.text_index.key_count(),
                time.time() - self.new_pack.start_time)

    def _process_inventory_lines(self, inv_lines):
        """Use up the inv_lines generator and setup a text key filter."""
        repo = self._pack_collection.repo
        fileid_revisions = repo._find_file_ids_from_xml_inventory_lines(
            inv_lines, self.revision_keys)
        text_filter = []
        for fileid, file_revids in fileid_revisions.iteritems():
            text_filter.extend([(fileid, file_revid) for file_revid in file_revids])
        self._text_filter = text_filter

    def _revision_node_readv(self, revision_nodes):
        """Return the total revisions and the readv's to issue.

        :param revision_nodes: The revision index contents for the packs being
            incorporated into the new pack.
        :return: As per _least_readv_node_readv.
        """
        return self._least_readv_node_readv(revision_nodes)

    def _use_pack(self, new_pack):
        """Return True if new_pack should be used.

        :param new_pack: The pack that has just been created.
        :return: True if the pack should be used.
        """
        return new_pack.data_inserted()


class OptimisingPacker(Packer):
    """A packer which spends more time to create better disk layouts."""

    def _revision_node_readv(self, revision_nodes):
        """Return the total revisions and the readv's to issue.

        This sort places revisions in topological order with the ancestors
        after the children.

        :param revision_nodes: The revision index contents for the packs being
            incorporated into the new pack.
        :return: As per _least_readv_node_readv.
        """
        # build an ancestors dict
        ancestors = {}
        by_key = {}
        for index, key, value, references in revision_nodes:
            ancestors[key] = references[0]
            by_key[key] = (index, value, references)
        order = tsort.topo_sort(ancestors)
        total = len(order)
        # Single IO is pathological, but it will work as a starting point.
        requests = []
        for key in reversed(order):
            index, value, references = by_key[key]
            # ---- KnitGraphIndex.get_position
            bits = value[1:].split(' ')
            offset, length = int(bits[0]), int(bits[1])
            requests.append(
                (index, [(offset, length)], [(key, value[0], references)]))
        # TODO: combine requests in the same index that are in ascending order.
        return total, requests

    def open_pack(self):
        """Open a pack for the pack we are creating."""
        new_pack = super(OptimisingPacker, self).open_pack()
        # Turn on the optimization flags for all the index builders.
        new_pack.revision_index.set_optimize(for_size=True)
        new_pack.inventory_index.set_optimize(for_size=True)
        new_pack.text_index.set_optimize(for_size=True)
        new_pack.signature_index.set_optimize(for_size=True)
        return new_pack


class ReconcilePacker(Packer):
    """A packer which regenerates indices etc as it copies.

    This is used by ``bzr reconcile`` to cause parent text pointers to be
    regenerated.
    """

    def _extra_init(self):
        self._data_changed = False

    def _process_inventory_lines(self, inv_lines):
        """Generate a text key reference map rather for reconciling with."""
        repo = self._pack_collection.repo
        refs = repo._find_text_key_references_from_xml_inventory_lines(
            inv_lines)
        self._text_refs = refs
        # during reconcile we:
        #  - convert unreferenced texts to full texts
        #  - correct texts which reference a text not copied to be full texts
        #  - copy all others as-is but with corrected parents.
        #  - so at this point we don't know enough to decide what becomes a full
        #    text.
        self._text_filter = None

    def _copy_text_texts(self):
        """generate what texts we should have and then copy."""
        self.pb.update("Copying content texts", 3)
        # we have three major tasks here:
        # 1) generate the ideal index
        repo = self._pack_collection.repo
        ancestors = dict([(key[0], tuple(ref[0] for ref in refs[0])) for
            _1, key, _2, refs in
            self.new_pack.revision_index.iter_all_entries()])
        ideal_index = repo._generate_text_key_index(self._text_refs, ancestors)
        # 2) generate a text_nodes list that contains all the deltas that can
        #    be used as-is, with corrected parents.
        ok_nodes = []
        bad_texts = []
        discarded_nodes = []
        NULL_REVISION = _mod_revision.NULL_REVISION
        text_index_map, text_nodes = self._get_text_nodes()
        for node in text_nodes:
            # 0 - index
            # 1 - key
            # 2 - value
            # 3 - refs
            try:
                ideal_parents = tuple(ideal_index[node[1]])
            except KeyError:
                discarded_nodes.append(node)
                self._data_changed = True
            else:
                if ideal_parents == (NULL_REVISION,):
                    ideal_parents = ()
                if ideal_parents == node[3][0]:
                    # no change needed.
                    ok_nodes.append(node)
                elif ideal_parents[0:1] == node[3][0][0:1]:
                    # the left most parent is the same, or there are no parents
                    # today. Either way, we can preserve the representation as
                    # long as we change the refs to be inserted.
                    self._data_changed = True
                    ok_nodes.append((node[0], node[1], node[2],
                        (ideal_parents, node[3][1])))
                    self._data_changed = True
                else:
                    # Reinsert this text completely
                    bad_texts.append((node[1], ideal_parents))
                    self._data_changed = True
        # we're finished with some data.
        del ideal_index
        del text_nodes
        # 3) bulk copy the ok data
        total_items, readv_group_iter = self._least_readv_node_readv(ok_nodes)
        list(self._copy_nodes_graph(text_index_map, self.new_pack._writer,
            self.new_pack.text_index, readv_group_iter, total_items))
        # 4) adhoc copy all the other texts.
        # We have to topologically insert all texts otherwise we can fail to
        # reconcile when parts of a single delta chain are preserved intact,
        # and other parts are not. E.g. Discarded->d1->d2->d3. d1 will be
        # reinserted, and if d3 has incorrect parents it will also be
        # reinserted. If we insert d3 first, d2 is present (as it was bulk
        # copied), so we will try to delta, but d2 is not currently able to be
        # extracted because it's basis d1 is not present. Topologically sorting
        # addresses this. The following generates a sort for all the texts that
        # are being inserted without having to reference the entire text key
        # space (we only topo sort the revisions, which is smaller).
        topo_order = tsort.topo_sort(ancestors)
        rev_order = dict(zip(topo_order, range(len(topo_order))))
        bad_texts.sort(key=lambda key:rev_order[key[0][1]])
        transaction = repo.get_transaction()
        file_id_index = GraphIndexPrefixAdapter(
            self.new_pack.text_index,
            ('blank', ), 1,
            add_nodes_callback=self.new_pack.text_index.add_nodes)
        data_access = _DirectPackAccess(
                {self.new_pack.text_index:self.new_pack.access_tuple()})
        data_access.set_writer(self.new_pack._writer, self.new_pack.text_index,
            self.new_pack.access_tuple())
        output_texts = KnitVersionedFiles(
            _KnitGraphIndex(self.new_pack.text_index,
                add_callback=self.new_pack.text_index.add_nodes,
                deltas=True, parents=True, is_locked=repo.is_locked),
            data_access=data_access, max_delta_chain=200)
        for key, parent_keys in bad_texts:
            # We refer to the new pack to delta data being output.
            # A possible improvement would be to catch errors on short reads
            # and only flush then.
            self.new_pack.flush()
            parents = []
            for parent_key in parent_keys:
                if parent_key[0] != key[0]:
                    # Graph parents must match the fileid
                    raise errors.BzrError('Mismatched key parent %r:%r' %
                        (key, parent_keys))
                parents.append(parent_key[1])
            text_lines = osutils.split_lines(repo.texts.get_record_stream(
                [key], 'unordered', True).next().get_bytes_as('fulltext'))
            output_texts.add_lines(key, parent_keys, text_lines,
                random_id=True, check_content=False)
        # 5) check that nothing inserted has a reference outside the keyspace.
        missing_text_keys = self.new_pack.text_index._external_references()
        if missing_text_keys:
            raise errors.BzrCheckError('Reference to missing compression parents %r'
                % (missing_text_keys,))
        self._log_copied_texts()

    def _use_pack(self, new_pack):
        """Override _use_pack to check for reconcile having changed content."""
        # XXX: we might be better checking this at the copy time.
        original_inventory_keys = set()
        inv_index = self._pack_collection.inventory_index.combined_index
        for entry in inv_index.iter_all_entries():
            original_inventory_keys.add(entry[1])
        new_inventory_keys = set()
        for entry in new_pack.inventory_index.iter_all_entries():
            new_inventory_keys.add(entry[1])
        if new_inventory_keys != original_inventory_keys:
            self._data_changed = True
        return new_pack.data_inserted() and self._data_changed


class RepositoryPackCollection(object):
    """Management of packs within a repository.

    :ivar _names: map of {pack_name: (index_size,)}
    """

    def __init__(self, repo, transport, index_transport, upload_transport,
                 pack_transport, index_builder_class, index_class,
                 use_chk_index):
        """Create a new RepositoryPackCollection.

        :param transport: Addresses the repository base directory
            (typically .bzr/repository/).
        :param index_transport: Addresses the directory containing indices.
        :param upload_transport: Addresses the directory into which packs are written
            while they're being created.
        :param pack_transport: Addresses the directory of existing complete packs.
        :param index_builder_class: The index builder class to use.
        :param index_class: The index class to use.
        :param use_chk_index: Whether to setup and manage a CHK index.
        """
        self.repo = repo
        self.transport = transport
        self._index_transport = index_transport
        self._upload_transport = upload_transport
        self._pack_transport = pack_transport
        self._index_builder_class = index_builder_class
        self._index_class = index_class
        self._suffix_offsets = {'.rix': 0, '.iix': 1, '.tix': 2, '.six': 3,
            '.cix': 4}
        self.packs = []
        # name:Pack mapping
        self._packs_by_name = {}
        # the previous pack-names content
        self._packs_at_load = None
        # when a pack is being created by this object, the state of that pack.
        self._new_pack = None
        # aggregated revision index data
        self.revision_index = AggregateIndex(self.reload_pack_names)
        self.inventory_index = AggregateIndex(self.reload_pack_names)
        self.text_index = AggregateIndex(self.reload_pack_names)
        self.signature_index = AggregateIndex(self.reload_pack_names)
        if use_chk_index:
            self.chk_index = AggregateIndex(self.reload_pack_names)
        else:
            # used to determine if we're using a chk_index elsewhere.
            self.chk_index = None
        # resumed packs
        self._resumed_packs = []

    def add_pack_to_memory(self, pack):
        """Make a Pack object available to the repository to satisfy queries.

        :param pack: A Pack object.
        """
        if pack.name in self._packs_by_name:
            raise AssertionError(
                'pack %s already in _packs_by_name' % (pack.name,))
        self.packs.append(pack)
        self._packs_by_name[pack.name] = pack
        self.revision_index.add_index(pack.revision_index, pack)
        self.inventory_index.add_index(pack.inventory_index, pack)
        self.text_index.add_index(pack.text_index, pack)
        self.signature_index.add_index(pack.signature_index, pack)
        if self.chk_index is not None:
            self.chk_index.add_index(pack.chk_index, pack)

    def all_packs(self):
        """Return a list of all the Pack objects this repository has.

        Note that an in-progress pack being created is not returned.

        :return: A list of Pack objects for all the packs in the repository.
        """
        result = []
        for name in self.names():
            result.append(self.get_pack_by_name(name))
        return result

    def autopack(self):
        """Pack the pack collection incrementally.

        This will not attempt global reorganisation or recompression,
        rather it will just ensure that the total number of packs does
        not grow without bound. It uses the _max_pack_count method to
        determine if autopacking is needed, and the pack_distribution
        method to determine the number of revisions in each pack.

        If autopacking takes place then the packs name collection will have
        been flushed to disk - packing requires updating the name collection
        in synchronisation with certain steps. Otherwise the names collection
        is not flushed.

        :return: True if packing took place.
        """
        while True:
            try:
                return self._do_autopack()
            except errors.RetryAutopack, e:
                # If we get a RetryAutopack exception, we should abort the
                # current action, and retry.
                pass

    def _do_autopack(self):
        # XXX: Should not be needed when the management of indices is sane.
        total_revisions = self.revision_index.combined_index.key_count()
        total_packs = len(self._names)
        if self._max_pack_count(total_revisions) >= total_packs:
            return False
        # determine which packs need changing
        pack_distribution = self.pack_distribution(total_revisions)
        existing_packs = []
        for pack in self.all_packs():
            revision_count = pack.get_revision_count()
            if revision_count == 0:
                # revision less packs are not generated by normal operation,
                # only by operations like sign-my-commits, and thus will not
                # tend to grow rapdily or without bound like commit containing
                # packs do - leave them alone as packing them really should
                # group their data with the relevant commit, and that may
                # involve rewriting ancient history - which autopack tries to
                # avoid. Alternatively we could not group the data but treat
                # each of these as having a single revision, and thus add
                # one revision for each to the total revision count, to get
                # a matching distribution.
                continue
            existing_packs.append((revision_count, pack))
        pack_operations = self.plan_autopack_combinations(
            existing_packs, pack_distribution)
        num_new_packs = len(pack_operations)
        num_old_packs = sum([len(po[1]) for po in pack_operations])
        num_revs_affected = sum([po[0] for po in pack_operations])
        mutter('Auto-packing repository %s, which has %d pack files, '
            'containing %d revisions. Packing %d files into %d affecting %d'
            ' revisions', self, total_packs, total_revisions, num_old_packs,
            num_new_packs, num_revs_affected)
        self._execute_pack_operations(pack_operations,
                                      reload_func=self._restart_autopack)
        mutter('Auto-packing repository %s completed', self)
        return True

    def _execute_pack_operations(self, pack_operations, _packer_class=Packer,
                                 reload_func=None):
        """Execute a series of pack operations.

        :param pack_operations: A list of [revision_count, packs_to_combine].
        :param _packer_class: The class of packer to use (default: Packer).
        :return: None.
        """
        for revision_count, packs in pack_operations:
            # we may have no-ops from the setup logic
            if len(packs) == 0:
                continue
            packer = _packer_class(self, packs, '.autopack',
                                   reload_func=reload_func)
            try:
                packer.pack()
            except errors.RetryWithNewPacks:
                # An exception is propagating out of this context, make sure
                # this packer has cleaned up. Packer() doesn't set its new_pack
                # state into the RepositoryPackCollection object, so we only
                # have access to it directly here.
                if packer.new_pack is not None:
                    packer.new_pack.abort()
                raise
            for pack in packs:
                self._remove_pack_from_memory(pack)
        # record the newly available packs and stop advertising the old
        # packs
        self._save_pack_names(clear_obsolete_packs=True)
        # Move the old packs out of the way now they are no longer referenced.
        for revision_count, packs in pack_operations:
            self._obsolete_packs(packs)

    def lock_names(self):
        """Acquire the mutex around the pack-names index.

        This cannot be used in the middle of a read-only transaction on the
        repository.
        """
        self.repo.control_files.lock_write()

    def pack(self):
        """Pack the pack collection totally."""
        self.ensure_loaded()
        total_packs = len(self._names)
        if total_packs < 2:
            # This is arguably wrong because we might not be optimal, but for
            # now lets leave it in. (e.g. reconcile -> one pack. But not
            # optimal.
            return
        total_revisions = self.revision_index.combined_index.key_count()
        # XXX: the following may want to be a class, to pack with a given
        # policy.
        mutter('Packing repository %s, which has %d pack files, '
            'containing %d revisions into 1 packs.', self, total_packs,
            total_revisions)
        # determine which packs need changing
        pack_distribution = [1]
        pack_operations = [[0, []]]
        for pack in self.all_packs():
            pack_operations[-1][0] += pack.get_revision_count()
            pack_operations[-1][1].append(pack)
        self._execute_pack_operations(pack_operations, OptimisingPacker)

    def plan_autopack_combinations(self, existing_packs, pack_distribution):
        """Plan a pack operation.

        :param existing_packs: The packs to pack. (A list of (revcount, Pack)
            tuples).
        :param pack_distribution: A list with the number of revisions desired
            in each pack.
        """
        if len(existing_packs) <= len(pack_distribution):
            return []
        existing_packs.sort(reverse=True)
        pack_operations = [[0, []]]
        # plan out what packs to keep, and what to reorganise
        while len(existing_packs):
            # take the largest pack, and if its less than the head of the
            # distribution chart we will include its contents in the new pack
            # for that position. If its larger, we remove its size from the
            # distribution chart
            next_pack_rev_count, next_pack = existing_packs.pop(0)
            if next_pack_rev_count >= pack_distribution[0]:
                # this is already packed 'better' than this, so we can
                # not waste time packing it.
                while next_pack_rev_count > 0:
                    next_pack_rev_count -= pack_distribution[0]
                    if next_pack_rev_count >= 0:
                        # more to go
                        del pack_distribution[0]
                    else:
                        # didn't use that entire bucket up
                        pack_distribution[0] = -next_pack_rev_count
            else:
                # add the revisions we're going to add to the next output pack
                pack_operations[-1][0] += next_pack_rev_count
                # allocate this pack to the next pack sub operation
                pack_operations[-1][1].append(next_pack)
                if pack_operations[-1][0] >= pack_distribution[0]:
                    # this pack is used up, shift left.
                    del pack_distribution[0]
                    pack_operations.append([0, []])
        # Now that we know which pack files we want to move, shove them all
        # into a single pack file.
        final_rev_count = 0
        final_pack_list = []
        for num_revs, pack_files in pack_operations:
            final_rev_count += num_revs
            final_pack_list.extend(pack_files)
        if len(final_pack_list) == 1:
            raise AssertionError('We somehow generated an autopack with a'
                ' single pack file being moved.')
            return []
        return [[final_rev_count, final_pack_list]]

    def ensure_loaded(self):
        # NB: if you see an assertion error here, its probably access against
        # an unlocked repo. Naughty.
        if not self.repo.is_locked():
            raise errors.ObjectNotLocked(self.repo)
        if self._names is None:
            self._names = {}
            self._packs_at_load = set()
            for index, key, value in self._iter_disk_pack_index():
                name = key[0]
                self._names[name] = self._parse_index_sizes(value)
                self._packs_at_load.add((key, value))
        # populate all the metadata.
        self.all_packs()

    def _parse_index_sizes(self, value):
        """Parse a string of index sizes."""
        return tuple([int(digits) for digits in value.split(' ')])

    def get_pack_by_name(self, name):
        """Get a Pack object by name.

        :param name: The name of the pack - e.g. '123456'
        :return: A Pack object.
        """
        try:
            return self._packs_by_name[name]
        except KeyError:
            rev_index = self._make_index(name, '.rix')
            inv_index = self._make_index(name, '.iix')
            txt_index = self._make_index(name, '.tix')
            sig_index = self._make_index(name, '.six')
            if self.chk_index is not None:
                chk_index = self._make_index(name, '.cix')
            else:
                chk_index = None
            result = ExistingPack(self._pack_transport, name, rev_index,
                inv_index, txt_index, sig_index, chk_index)
            self.add_pack_to_memory(result)
            return result

    def _resume_pack(self, name):
        """Get a suspended Pack object by name.

        :param name: The name of the pack - e.g. '123456'
        :return: A Pack object.
        """
        if not re.match('[a-f0-9]{32}', name):
            # Tokens should be md5sums of the suspended pack file, i.e. 32 hex
            # digits.
            raise errors.UnresumableWriteGroup(
                self.repo, [name], 'Malformed write group token')
        try:
            rev_index = self._make_index(name, '.rix', resume=True)
            inv_index = self._make_index(name, '.iix', resume=True)
            txt_index = self._make_index(name, '.tix', resume=True)
            sig_index = self._make_index(name, '.six', resume=True)
            result = ResumedPack(name, rev_index, inv_index, txt_index,
                sig_index, self._upload_transport, self._pack_transport,
                self._index_transport, self)
        except errors.NoSuchFile, e:
            raise errors.UnresumableWriteGroup(self.repo, [name], str(e))
        self.add_pack_to_memory(result)
        self._resumed_packs.append(result)
        return result

    def allocate(self, a_new_pack):
        """Allocate name in the list of packs.

        :param a_new_pack: A NewPack instance to be added to the collection of
            packs for this repository.
        """
        self.ensure_loaded()
        if a_new_pack.name in self._names:
            raise errors.BzrError(
                'Pack %r already exists in %s' % (a_new_pack.name, self))
        self._names[a_new_pack.name] = tuple(a_new_pack.index_sizes)
        self.add_pack_to_memory(a_new_pack)

    def _iter_disk_pack_index(self):
        """Iterate over the contents of the pack-names index.

        This is used when loading the list from disk, and before writing to
        detect updates from others during our write operation.
        :return: An iterator of the index contents.
        """
        return self._index_class(self.transport, 'pack-names', None
                ).iter_all_entries()

    def _make_index(self, name, suffix, resume=False):
        size_offset = self._suffix_offsets[suffix]
        index_name = name + suffix
        if resume:
            transport = self._upload_transport
            index_size = transport.stat(index_name).st_size
        else:
            transport = self._index_transport
            index_size = self._names[name][size_offset]
        return self._index_class(transport, index_name, index_size)

    def _max_pack_count(self, total_revisions):
        """Return the maximum number of packs to use for total revisions.

        :param total_revisions: The total number of revisions in the
            repository.
        """
        if not total_revisions:
            return 1
        digits = str(total_revisions)
        result = 0
        for digit in digits:
            result += int(digit)
        return result

    def names(self):
        """Provide an order to the underlying names."""
        return sorted(self._names.keys())

    def _obsolete_packs(self, packs):
        """Move a number of packs which have been obsoleted out of the way.

        Each pack and its associated indices are moved out of the way.

        Note: for correctness this function should only be called after a new
        pack names index has been written without these pack names, and with
        the names of packs that contain the data previously available via these
        packs.

        :param packs: The packs to obsolete.
        :param return: None.
        """
        for pack in packs:
            pack.pack_transport.rename(pack.file_name(),
                '../obsolete_packs/' + pack.file_name())
            # TODO: Probably needs to know all possible indices for this pack
            # - or maybe list the directory and move all indices matching this
            # name whether we recognize it or not?
            suffixes = ['.iix', '.six', '.tix', '.rix']
            if self.chk_index is not None:
                suffixes.append('.cix')
            for suffix in suffixes:
                self._index_transport.rename(pack.name + suffix,
                    '../obsolete_packs/' + pack.name + suffix)

    def pack_distribution(self, total_revisions):
        """Generate a list of the number of revisions to put in each pack.

        :param total_revisions: The total number of revisions in the
            repository.
        """
        if total_revisions == 0:
            return [0]
        digits = reversed(str(total_revisions))
        result = []
        for exponent, count in enumerate(digits):
            size = 10 ** exponent
            for pos in range(int(count)):
                result.append(size)
        return list(reversed(result))

    def _pack_tuple(self, name):
        """Return a tuple with the transport and file name for a pack name."""
        return self._pack_transport, name + '.pack'

    def _remove_pack_from_memory(self, pack):
        """Remove pack from the packs accessed by this repository.

        Only affects memory state, until self._save_pack_names() is invoked.
        """
        self._names.pop(pack.name)
        self._packs_by_name.pop(pack.name)
        self._remove_pack_indices(pack)
        self.packs.remove(pack)

    def _remove_pack_indices(self, pack):
        """Remove the indices for pack from the aggregated indices."""
        self.revision_index.remove_index(pack.revision_index, pack)
        self.inventory_index.remove_index(pack.inventory_index, pack)
        self.text_index.remove_index(pack.text_index, pack)
        self.signature_index.remove_index(pack.signature_index, pack)
        if self.chk_index is not None:
            self.chk_index.remove_index(pack.chk_index, pack)

    def reset(self):
        """Clear all cached data."""
        # cached revision data
        self.repo._revision_knit = None
        self.revision_index.clear()
        # cached signature data
        self.repo._signature_knit = None
        self.signature_index.clear()
        # cached file text data
        self.text_index.clear()
        self.repo._text_knit = None
        # cached inventory data
        self.inventory_index.clear()
        # cached chk data
        if self.chk_index is not None:
            self.chk_index.clear()
        # remove the open pack
        self._new_pack = None
        # information about packs.
        self._names = None
        self.packs = []
        self._packs_by_name = {}
        self._packs_at_load = None

    def _unlock_names(self):
        """Release the mutex around the pack-names index."""
        self.repo.control_files.unlock()

    def _diff_pack_names(self):
        """Read the pack names from disk, and compare it to the one in memory.

        :return: (disk_nodes, deleted_nodes, new_nodes)
            disk_nodes    The final set of nodes that should be referenced
            deleted_nodes Nodes which have been removed from when we started
            new_nodes     Nodes that are newly introduced
        """
        # load the disk nodes across
        disk_nodes = set()
        for index, key, value in self._iter_disk_pack_index():
            disk_nodes.add((key, value))

        # do a two-way diff against our original content
        current_nodes = set()
        for name, sizes in self._names.iteritems():
            current_nodes.add(
                ((name, ), ' '.join(str(size) for size in sizes)))

        # Packs no longer present in the repository, which were present when we
        # locked the repository
        deleted_nodes = self._packs_at_load - current_nodes
        # Packs which this process is adding
        new_nodes = current_nodes - self._packs_at_load

        # Update the disk_nodes set to include the ones we are adding, and
        # remove the ones which were removed by someone else
        disk_nodes.difference_update(deleted_nodes)
        disk_nodes.update(new_nodes)

        return disk_nodes, deleted_nodes, new_nodes

    def _syncronize_pack_names_from_disk_nodes(self, disk_nodes):
        """Given the correct set of pack files, update our saved info.

        :return: (removed, added, modified)
            removed     pack names removed from self._names
            added       pack names added to self._names
            modified    pack names that had changed value
        """
        removed = []
        added = []
        modified = []
        ## self._packs_at_load = disk_nodes
        new_names = dict(disk_nodes)
        # drop no longer present nodes
        for pack in self.all_packs():
            if (pack.name,) not in new_names:
                removed.append(pack.name)
                self._remove_pack_from_memory(pack)
        # add new nodes/refresh existing ones
        for key, value in disk_nodes:
            name = key[0]
            sizes = self._parse_index_sizes(value)
            if name in self._names:
                # existing
                if sizes != self._names[name]:
                    # the pack for name has had its indices replaced - rare but
                    # important to handle. XXX: probably can never happen today
                    # because the three-way merge code above does not handle it
                    # - you may end up adding the same key twice to the new
                    # disk index because the set values are the same, unless
                    # the only index shows up as deleted by the set difference
                    # - which it may. Until there is a specific test for this,
                    # assume its broken. RBC 20071017.
                    self._remove_pack_from_memory(self.get_pack_by_name(name))
                    self._names[name] = sizes
                    self.get_pack_by_name(name)
                    modified.append(name)
            else:
                # new
                self._names[name] = sizes
                self.get_pack_by_name(name)
                added.append(name)
        return removed, added, modified

    def _save_pack_names(self, clear_obsolete_packs=False):
        """Save the list of packs.

        This will take out the mutex around the pack names list for the
        duration of the method call. If concurrent updates have been made, a
        three-way merge between the current list and the current in memory list
        is performed.

        :param clear_obsolete_packs: If True, clear out the contents of the
            obsolete_packs directory.
        """
        self.lock_names()
        try:
            builder = self._index_builder_class()
            disk_nodes, deleted_nodes, new_nodes = self._diff_pack_names()
            # TODO: handle same-name, index-size-changes here -
            # e.g. use the value from disk, not ours, *unless* we're the one
            # changing it.
            for key, value in disk_nodes:
                builder.add_node(key, value)
            self.transport.put_file('pack-names', builder.finish(),
                mode=self.repo.bzrdir._get_file_mode())
            # move the baseline forward
            self._packs_at_load = disk_nodes
            if clear_obsolete_packs:
                self._clear_obsolete_packs()
        finally:
            self._unlock_names()
        # synchronise the memory packs list with what we just wrote:
        self._syncronize_pack_names_from_disk_nodes(disk_nodes)

    def reload_pack_names(self):
        """Sync our pack listing with what is present in the repository.

        This should be called when we find out that something we thought was
        present is now missing. This happens when another process re-packs the
        repository, etc.
        """
        # This is functionally similar to _save_pack_names, but we don't write
        # out the new value.
        disk_nodes, _, _ = self._diff_pack_names()
        self._packs_at_load = disk_nodes
        (removed, added,
         modified) = self._syncronize_pack_names_from_disk_nodes(disk_nodes)
        if removed or added or modified:
            return True
        return False

    def _restart_autopack(self):
        """Reload the pack names list, and restart the autopack code."""
        if not self.reload_pack_names():
            # Re-raise the original exception, because something went missing
            # and a restart didn't find it
            raise
        raise errors.RetryAutopack(self.repo, False, sys.exc_info())

    def _clear_obsolete_packs(self):
        """Delete everything from the obsolete-packs directory.
        """
        obsolete_pack_transport = self.transport.clone('obsolete_packs')
        for filename in obsolete_pack_transport.list_dir('.'):
            try:
                obsolete_pack_transport.delete(filename)
            except (errors.PathError, errors.TransportError), e:
                warning("couldn't delete obsolete pack, skipping it:\n%s" % (e,))

    def _start_write_group(self):
        # Do not permit preparation for writing if we're not in a 'write lock'.
        if not self.repo.is_write_locked():
            raise errors.NotWriteLocked(self)
        self._new_pack = NewPack(self, upload_suffix='.pack',
            file_mode=self.repo.bzrdir._get_file_mode())
        # allow writing: queue writes to a new index
        self.revision_index.add_writable_index(self._new_pack.revision_index,
            self._new_pack)
        self.inventory_index.add_writable_index(self._new_pack.inventory_index,
            self._new_pack)
        self.text_index.add_writable_index(self._new_pack.text_index,
            self._new_pack)
        self.signature_index.add_writable_index(self._new_pack.signature_index,
            self._new_pack)
        if self.chk_index is not None:
            self.chk_index.add_writable_index(self._new_pack.chk_index,
                self._new_pack)
            self.repo.chk_bytes._index._add_callback = self.chk_index.add_callback

        self.repo.inventories._index._add_callback = self.inventory_index.add_callback
        self.repo.revisions._index._add_callback = self.revision_index.add_callback
        self.repo.signatures._index._add_callback = self.signature_index.add_callback
        self.repo.texts._index._add_callback = self.text_index.add_callback

    def _abort_write_group(self):
        # FIXME: just drop the transient index.
        # forget what names there are
        if self._new_pack is not None:
            try:
                self._new_pack.abort()
            finally:
                # XXX: If we aborted while in the middle of finishing the write
                # group, _remove_pack_indices can fail because the indexes are
                # already gone.  If they're not there we shouldn't fail in this
                # case.  -- mbp 20081113
                self._remove_pack_indices(self._new_pack)
                self._new_pack = None
        for resumed_pack in self._resumed_packs:
            try:
                resumed_pack.abort()
            finally:
                # See comment in previous finally block.
                try:
                    self._remove_pack_indices(resumed_pack)
                except KeyError:
                    pass
        del self._resumed_packs[:]
        self.repo._text_knit = None

    def _remove_resumed_pack_indices(self):
        for resumed_pack in self._resumed_packs:
            self._remove_pack_indices(resumed_pack)
        del self._resumed_packs[:]

    def _commit_write_group(self):
        all_missing = set()
        for prefix, versioned_file in (
                ('revisions', self.repo.revisions),
                ('inventories', self.repo.inventories),
                ('texts', self.repo.texts),
                ('signatures', self.repo.signatures),
                ):
            missing = versioned_file.get_missing_compression_parent_keys()
            all_missing.update([(prefix,) + key for key in missing])
        if all_missing:
            raise errors.BzrCheckError(
                "Repository %s has missing compression parent(s) %r "
                 % (self.repo, sorted(all_missing)))
        self._remove_pack_indices(self._new_pack)
        should_autopack = False
        if self._new_pack.data_inserted():
            # get all the data to disk and read to use
            self._new_pack.finish()
            self.allocate(self._new_pack)
            self._new_pack = None
            should_autopack = True
        else:
            self._new_pack.abort()
            self._new_pack = None
        for resumed_pack in self._resumed_packs:
            # XXX: this is a pretty ugly way to turn the resumed pack into a
            # properly committed pack.
            self._names[resumed_pack.name] = None
            self._remove_pack_from_memory(resumed_pack)
            resumed_pack.finish()
            self.allocate(resumed_pack)
            should_autopack = True
        del self._resumed_packs[:]
        if should_autopack:
            if not self.autopack():
                # when autopack takes no steps, the names list is still
                # unsaved.
                self._save_pack_names()
        self.repo._text_knit = None

    def _suspend_write_group(self):
        tokens = [pack.name for pack in self._resumed_packs]
        self._remove_pack_indices(self._new_pack)
        if self._new_pack.data_inserted():
            # get all the data to disk and read to use
            self._new_pack.finish(suspend=True)
            tokens.append(self._new_pack.name)
            self._new_pack = None
        else:
            self._new_pack.abort()
            self._new_pack = None
        self._remove_resumed_pack_indices()
        self.repo._text_knit = None
        return tokens

    def _resume_write_group(self, tokens):
        for token in tokens:
            self._resume_pack(token)


class KnitPackRepository(KnitRepository):
    """Repository with knit objects stored inside pack containers.

    The layering for a KnitPackRepository is:

    Graph        |  HPSS    | Repository public layer |
    ===================================================
    Tuple based apis below, string based, and key based apis above
    ---------------------------------------------------
    KnitVersionedFiles
      Provides .texts, .revisions etc
      This adapts the N-tuple keys to physical knit records which only have a
      single string identifier (for historical reasons), which in older formats
      was always the revision_id, and in the mapped code for packs is always
      the last element of key tuples.
    ---------------------------------------------------
    GraphIndex
      A separate GraphIndex is used for each of the
      texts/inventories/revisions/signatures contained within each individual
      pack file. The GraphIndex layer works in N-tuples and is unaware of any
      semantic value.
    ===================================================

    """

    def __init__(self, _format, a_bzrdir, control_files, _commit_builder_class,
        _serializer):
        KnitRepository.__init__(self, _format, a_bzrdir, control_files,
            _commit_builder_class, _serializer)
        index_transport = self._transport.clone('indices')
        self._pack_collection = RepositoryPackCollection(self, self._transport,
            index_transport,
            self._transport.clone('upload'),
            self._transport.clone('packs'),
            _format.index_builder_class,
            _format.index_class,
            use_chk_index=self._format.supports_chks,
            )
        self.inventories = KnitVersionedFiles(
            _KnitGraphIndex(self._pack_collection.inventory_index.combined_index,
                add_callback=self._pack_collection.inventory_index.add_callback,
                deltas=True, parents=True, is_locked=self.is_locked),
            data_access=self._pack_collection.inventory_index.data_access,
            max_delta_chain=200)
        self.revisions = KnitVersionedFiles(
            _KnitGraphIndex(self._pack_collection.revision_index.combined_index,
                add_callback=self._pack_collection.revision_index.add_callback,
                deltas=False, parents=True, is_locked=self.is_locked),
            data_access=self._pack_collection.revision_index.data_access,
            max_delta_chain=0)
        self.signatures = KnitVersionedFiles(
            _KnitGraphIndex(self._pack_collection.signature_index.combined_index,
                add_callback=self._pack_collection.signature_index.add_callback,
                deltas=False, parents=False, is_locked=self.is_locked),
            data_access=self._pack_collection.signature_index.data_access,
            max_delta_chain=0)
        self.texts = KnitVersionedFiles(
            _KnitGraphIndex(self._pack_collection.text_index.combined_index,
                add_callback=self._pack_collection.text_index.add_callback,
                deltas=True, parents=True, is_locked=self.is_locked),
            data_access=self._pack_collection.text_index.data_access,
            max_delta_chain=200)
        if _format.supports_chks:
            # No graph, no compression:- references from chks are between
            # different objects not temporal versions of the same; and without
            # some sort of temporal structure knit compression will just fail.
            self.chk_bytes = KnitVersionedFiles(
                _KnitGraphIndex(self._pack_collection.chk_index.combined_index,
                    add_callback=self._pack_collection.chk_index.add_callback,
                    deltas=False, parents=False, is_locked=self.is_locked),
                data_access=self._pack_collection.chk_index.data_access,
                max_delta_chain=0)
        else:
            self.chk_bytes = None
        # True when the repository object is 'write locked' (as opposed to the
        # physical lock only taken out around changes to the pack-names list.)
        # Another way to represent this would be a decorator around the control
        # files object that presents logical locks as physical ones - if this
        # gets ugly consider that alternative design. RBC 20071011
        self._write_lock_count = 0
        self._transaction = None
        # for tests
        self._reconcile_does_inventory_gc = True
        self._reconcile_fixes_text_parents = True
        self._reconcile_backsup_inventory = False

    def _warn_if_deprecated(self):
        # This class isn't deprecated, but one sub-format is
        if isinstance(self._format, RepositoryFormatKnitPack5RichRootBroken):
            from bzrlib import repository
            if repository._deprecation_warning_done:
                return
            repository._deprecation_warning_done = True
            warning("Format %s for %s is deprecated - please use"
                    " 'bzr upgrade --1.6.1-rich-root'"
                    % (self._format, self.bzrdir.transport.base))

    def _abort_write_group(self):
        self._pack_collection._abort_write_group()

    def _find_inconsistent_revision_parents(self):
        """Find revisions with incorrectly cached parents.

        :returns: an iterator yielding tuples of (revison-id, parents-in-index,
            parents-in-revision).
        """
        if not self.is_locked():
            raise errors.ObjectNotLocked(self)
        pb = ui.ui_factory.nested_progress_bar()
        result = []
        try:
            revision_nodes = self._pack_collection.revision_index \
                .combined_index.iter_all_entries()
            index_positions = []
            # Get the cached index values for all revisions, and also the location
            # in each index of the revision text so we can perform linear IO.
            for index, key, value, refs in revision_nodes:
                pos, length = value[1:].split(' ')
                index_positions.append((index, int(pos), key[0],
                    tuple(parent[0] for parent in refs[0])))
                pb.update("Reading revision index", 0, 0)
            index_positions.sort()
            batch_count = len(index_positions) / 1000 + 1
            pb.update("Checking cached revision graph", 0, batch_count)
            for offset in xrange(batch_count):
                pb.update("Checking cached revision graph", offset)
                to_query = index_positions[offset * 1000:(offset + 1) * 1000]
                if not to_query:
                    break
                rev_ids = [item[2] for item in to_query]
                revs = self.get_revisions(rev_ids)
                for revision, item in zip(revs, to_query):
                    index_parents = item[3]
                    rev_parents = tuple(revision.parent_ids)
                    if index_parents != rev_parents:
                        result.append((revision.revision_id, index_parents, rev_parents))
        finally:
            pb.finished()
        return result

    @symbol_versioning.deprecated_method(symbol_versioning.one_one)
    def get_parents(self, revision_ids):
        """See graph._StackedParentsProvider.get_parents."""
        parent_map = self.get_parent_map(revision_ids)
        return [parent_map.get(r, None) for r in revision_ids]

    def _make_parents_provider(self):
        return graph.CachingParentsProvider(self)

    def _refresh_data(self):
        if self._write_lock_count == 1 or (
            self.control_files._lock_count == 1 and
            self.control_files._lock_mode == 'r'):
            # forget what names there are
            self._pack_collection.reset()
            # XXX: Better to do an in-memory merge when acquiring a new lock -
            # factor out code from _save_pack_names.
            self._pack_collection.ensure_loaded()

    def _start_write_group(self):
        self._pack_collection._start_write_group()

    def _commit_write_group(self):
        return self._pack_collection._commit_write_group()

    def suspend_write_group(self):
        # XXX check self._write_group is self.get_transaction()?
        tokens = self._pack_collection._suspend_write_group()
        self._write_group = None
        return tokens

    def _resume_write_group(self, tokens):
        self._start_write_group()
        self._pack_collection._resume_write_group(tokens)

    def get_transaction(self):
        if self._write_lock_count:
            return self._transaction
        else:
            return self.control_files.get_transaction()

    def is_locked(self):
        return self._write_lock_count or self.control_files.is_locked()

    def is_write_locked(self):
        return self._write_lock_count

    def lock_write(self, token=None):
        if not self._write_lock_count and self.is_locked():
            raise errors.ReadOnlyError(self)
        self._write_lock_count += 1
        if self._write_lock_count == 1:
            self._transaction = transactions.WriteTransaction()
            for repo in self._fallback_repositories:
                # Writes don't affect fallback repos
                repo.lock_read()
        self._refresh_data()

    def lock_read(self):
        if self._write_lock_count:
            self._write_lock_count += 1
        else:
            self.control_files.lock_read()
            for repo in self._fallback_repositories:
                # Writes don't affect fallback repos
                repo.lock_read()
        self._refresh_data()

    def leave_lock_in_place(self):
        # not supported - raise an error
        raise NotImplementedError(self.leave_lock_in_place)

    def dont_leave_lock_in_place(self):
        # not supported - raise an error
        raise NotImplementedError(self.dont_leave_lock_in_place)

    @needs_write_lock
    def pack(self):
        """Compress the data within the repository.

        This will pack all the data to a single pack. In future it may
        recompress deltas or do other such expensive operations.
        """
        self._pack_collection.pack()

    @needs_write_lock
    def reconcile(self, other=None, thorough=False):
        """Reconcile this repository."""
        from bzrlib.reconcile import PackReconciler
        reconciler = PackReconciler(self, thorough=thorough)
        reconciler.reconcile()
        return reconciler

    def _reconcile_pack(self, collection, packs, extension, revs, pb):
        packer = ReconcilePacker(collection, packs, extension, revs)
        return packer.pack(pb)

    def unlock(self):
        if self._write_lock_count == 1 and self._write_group is not None:
            self.abort_write_group()
            self._transaction = None
            self._write_lock_count = 0
            raise errors.BzrError(
                'Must end write group before releasing write lock on %s'
                % self)
        if self._write_lock_count:
            self._write_lock_count -= 1
            if not self._write_lock_count:
                transaction = self._transaction
                self._transaction = None
                transaction.finish()
                for repo in self._fallback_repositories:
                    repo.unlock()
        else:
            self.control_files.unlock()
            for repo in self._fallback_repositories:
                repo.unlock()


class CHKInventoryRepository(KnitPackRepository):
    """subclass of KnitPackRepository that uses CHK based inventories."""

    def _add_inventory_checked(self, revision_id, inv, parents):
        """Add inv to the repository after checking the inputs.

        This function can be overridden to allow different inventory styles.

        :seealso: add_inventory, for the contract.
        """
        # make inventory
        serializer = self._format._serializer
        result = CHKInventory.from_inventory(self.chk_bytes, inv,
            maximum_size=serializer.maximum_size,
            search_key_name=serializer.search_key_name)
        inv_lines = result.to_lines()
        return self._inventory_add_lines(revision_id, parents,
            inv_lines, check_content=False)

    def add_inventory_by_delta(self, basis_revision_id, delta, new_revision_id,
                               parents, basis_inv=None, propagate_caches=False):
        """Add a new inventory expressed as a delta against another revision.

        :param basis_revision_id: The inventory id the delta was created
            against.
        :param delta: The inventory delta (see Inventory.apply_delta for
            details).
        :param new_revision_id: The revision id that the inventory is being
            added for.
        :param parents: The revision ids of the parents that revision_id is
            known to have and are in the repository already. These are supplied
            for repositories that depend on the inventory graph for revision
            graph access, as well as for those that pun ancestry with delta
            compression.
        :param basis_inv: The basis inventory if it is already known,
            otherwise None.
        :param propagate_caches: If True, the caches for this inventory are
          copied to and updated for the result if possible.

        :returns: (validator, new_inv)
            The validator(which is a sha1 digest, though what is sha'd is
            repository format specific) of the serialized inventory, and the
            resulting inventory.
        """
        if basis_revision_id == _mod_revision.NULL_REVISION:
            return KnitPackRepository.add_inventory_by_delta(self,
                basis_revision_id, delta, new_revision_id, parents)
        if not self.is_in_write_group():
            raise AssertionError("%r not in write group" % (self,))
        _mod_revision.check_not_reserved_id(new_revision_id)
        basis_tree = self.revision_tree(basis_revision_id)
        basis_tree.lock_read()
        try:
            if basis_inv is None:
                basis_inv = basis_tree.inventory
            result = basis_inv.create_by_apply_delta(delta, new_revision_id,
                propagate_caches=propagate_caches)
            inv_lines = result.to_lines()
            return self._inventory_add_lines(new_revision_id, parents,
                inv_lines, check_content=False), result
        finally:
            basis_tree.unlock()

    def _iter_inventories(self, revision_ids):
        """Iterate over many inventory objects."""
        keys = [(revision_id,) for revision_id in revision_ids]
        stream = self.inventories.get_record_stream(keys, 'unordered', True)
        texts = {}
        for record in stream:
            if record.storage_kind != 'absent':
                texts[record.key] = record.get_bytes_as('fulltext')
            else:
                raise errors.NoSuchRevision(self, record.key)
        for key in keys:
            yield CHKInventory.deserialise(self.chk_bytes, texts[key], key)

    def _iter_inventory_xmls(self, revision_ids):
        # Without a native 'xml' inventory, this method doesn't make sense, so
        # make it raise to trap naughty direct users.
        raise NotImplementedError(self._iter_inventory_xmls)

    def _find_revision_outside_set(self, revision_ids):
        revision_set = frozenset(revision_ids)
        for revid in revision_ids:
            parent_ids = self.get_parent_map([revid]).get(revid, ())
            for parent in parent_ids:
                if parent in revision_set:
                    # Parent is not outside the set
                    continue
                if parent not in self.get_parent_map([parent]):
                    # Parent is a ghost
                    continue
                return parent
        return _mod_revision.NULL_REVISION

    def _find_file_keys_to_fetch(self, revision_ids, pb):
        rich_root = self.supports_rich_root()
        revision_outside_set = self._find_revision_outside_set(revision_ids)
        if revision_outside_set == _mod_revision.NULL_REVISION:
            uninteresting_root_keys = set()
        else:
            uninteresting_inv = self.get_inventory(revision_outside_set)
            uninteresting_root_keys = set([uninteresting_inv.id_to_entry.key()])
        interesting_root_keys = set()
        for idx, inv in enumerate(self.iter_inventories(revision_ids)):
            interesting_root_keys.add(inv.id_to_entry.key())
        revision_ids = frozenset(revision_ids)
        file_id_revisions = {}
        for records, items in chk_map.iter_interesting_nodes(self.chk_bytes,
                    interesting_root_keys, uninteresting_root_keys,
                    pb=pb):
            # This is cheating a bit to use the last grabbed 'inv', but it
            # works
            for name, bytes in items:
                entry = inv._bytes_to_entry(bytes)
                if entry.name == '' and not rich_root:
                    continue
                if entry.revision in revision_ids:
                    # Would we rather build this up into file_id => revision
                    # maps?
                    s = file_id_revisions.setdefault(entry.file_id, set())
                    s.add(entry.revision)
        for file_id, revisions in file_id_revisions.iteritems():
            yield ('file', file_id, revisions)

    def fileids_altered_by_revision_ids(self, revision_ids, _inv_weave=None):
        """Find the file ids and versions affected by revisions.

        :param revisions: an iterable containing revision ids.
        :param _inv_weave: The inventory weave from this repository or None.
            If None, the inventory weave will be opened automatically.
        :return: a dictionary mapping altered file-ids to an iterable of
            revision_ids. Each altered file-ids has the exact revision_ids that
            altered it listed explicitly.
        """
        rich_roots = self.supports_rich_root()
        result = {}
        pb = ui.ui_factory.nested_progress_bar()
        try:
            total = len(revision_ids)
            for pos, inv in enumerate(self.iter_inventories(revision_ids)):
                pb.update("Finding text references", pos, total)
                for _, entry in inv.iter_entries():
                    if entry.revision != inv.revision_id:
                        continue
                    if not rich_roots and entry.file_id == inv.root_id:
                        continue
                    alterations = result.setdefault(entry.file_id, set([]))
                    alterations.add(entry.revision)
            return result
        finally:
            pb.finished()

    def find_text_key_references(self):
        """Find the text key references within the repository.

        :return: A dictionary mapping text keys ((fileid, revision_id) tuples)
            to whether they were referred to by the inventory of the
            revision_id that they contain. The inventory texts from all present
            revision ids are assessed to generate this report.
        """
        # XXX: Slow version but correct: rewrite as a series of delta
        # examinations/direct tree traversal. Note that that will require care
        # as a common node is reachable both from the inventory that added it,
        # and others afterwards.
        revision_keys = self.revisions.keys()
        result = {}
        rich_roots = self.supports_rich_root()
        pb = ui.ui_factory.nested_progress_bar()
        try:
            all_revs = self.all_revision_ids()
            total = len(all_revs)
            for pos, inv in enumerate(self.iter_inventories(all_revs)):
                pb.update("Finding text references", pos, total)
                for _, entry in inv.iter_entries():
                    if not rich_roots and entry.file_id == inv.root_id:
                        continue
                    key = (entry.file_id, entry.revision)
                    result.setdefault(key, False)
                    if entry.revision == inv.revision_id:
                        result[key] = True
            return result
        finally:
            pb.finished()

    def _reconcile_pack(self, collection, packs, extension, revs, pb):
        packer = CHKReconcilePacker(collection, packs, extension, revs)
        return packer.pack(pb)


class CHKReconcilePacker(ReconcilePacker):
    """Subclass of ReconcilePacker for handling chk inventories."""

    def _process_inventory_lines(self, inv_lines):
        """Generate a text key reference map rather for reconciling with."""
        repo = self._pack_collection.repo
        # XXX: This double-reads the inventories; but it works.
        refs = repo.find_text_key_references()
        self._text_refs = refs
        # during reconcile we:
        #  - convert unreferenced texts to full texts
        #  - correct texts which reference a text not copied to be full texts
        #  - copy all others as-is but with corrected parents.
        #  - so at this point we don't know enough to decide what becomes a full
        #    text.
        self._text_filter = None
        # Copy the selected inventory roots, extracting the CHK references
        # needed.
        pending_refs = set()
        for line, revid in inv_lines:
            if line.startswith('id_to_entry: '):
                pending_refs.add((line[13:],))
        while pending_refs:
            pending_refs = self._copy_chks(pending_refs)


class RepositoryFormatPack(MetaDirRepositoryFormat):
    """Format logic for pack structured repositories.

    This repository format has:
     - a list of packs in pack-names
     - packs in packs/NAME.pack
     - indices in indices/NAME.{iix,six,tix,rix}
     - knit deltas in the packs, knit indices mapped to the indices.
     - thunk objects to support the knits programming API.
     - a format marker of its own
     - an optional 'shared-storage' flag
     - an optional 'no-working-trees' flag
     - a LockDir lock
    """

    # Set this attribute in derived classes to control the repository class
    # created by open and initialize.
    repository_class = None
    # Set this attribute in derived classes to control the
    # _commit_builder_class that the repository objects will have passed to
    # their constructor.
    _commit_builder_class = None
    # Set this attribute in derived clases to control the _serializer that the
    # repository objects will have passed to their constructor.
    _serializer = None
<<<<<<< HEAD
    # External references are not supported in most pack repositories.
=======
    # Packs are not confused by ghosts.
    supports_ghosts = True
    # External references are not supported in pack repositories yet.
>>>>>>> bb6ca854
    supports_external_lookups = False
    # Most pack formats do not use chk lookups.
    supports_chks = False
    # What index classes to use
    index_builder_class = None
    index_class = None
    _fetch_uses_deltas = True

    def initialize(self, a_bzrdir, shared=False):
        """Create a pack based repository.

        :param a_bzrdir: bzrdir to contain the new repository; must already
            be initialized.
        :param shared: If true the repository will be initialized as a shared
                       repository.
        """
        mutter('creating repository in %s.', a_bzrdir.transport.base)
        dirs = ['indices', 'obsolete_packs', 'packs', 'upload']
        builder = self.index_builder_class()
        files = [('pack-names', builder.finish())]
        utf8_files = [('format', self.get_format_string())]

        self._upload_blank_content(a_bzrdir, dirs, files, utf8_files, shared)
        return self.open(a_bzrdir=a_bzrdir, _found=True)

    def open(self, a_bzrdir, _found=False, _override_transport=None):
        """See RepositoryFormat.open().

        :param _override_transport: INTERNAL USE ONLY. Allows opening the
                                    repository at a slightly different url
                                    than normal. I.e. during 'upgrade'.
        """
        if not _found:
            format = RepositoryFormat.find_format(a_bzrdir)
        if _override_transport is not None:
            repo_transport = _override_transport
        else:
            repo_transport = a_bzrdir.get_repository_transport(None)
        control_files = lockable_files.LockableFiles(repo_transport,
                                'lock', lockdir.LockDir)
        return self.repository_class(_format=self,
                              a_bzrdir=a_bzrdir,
                              control_files=control_files,
                              _commit_builder_class=self._commit_builder_class,
                              _serializer=self._serializer)


class RepositoryFormatKnitPack1(RepositoryFormatPack):
    """A no-subtrees parameterized Pack repository.

    This format was introduced in 0.92.
    """

    repository_class = KnitPackRepository
    _commit_builder_class = PackCommitBuilder
    @property
    def _serializer(self):
        return xml5.serializer_v5
    # What index classes to use
    index_builder_class = InMemoryGraphIndex
    index_class = GraphIndex

    def _get_matching_bzrdir(self):
        return bzrdir.format_registry.make_bzrdir('pack-0.92')

    def _ignore_setting_bzrdir(self, format):
        pass

    _matchingbzrdir = property(_get_matching_bzrdir, _ignore_setting_bzrdir)

    def get_format_string(self):
        """See RepositoryFormat.get_format_string()."""
        return "Bazaar pack repository format 1 (needs bzr 0.92)\n"

    def get_format_description(self):
        """See RepositoryFormat.get_format_description()."""
        return "Packs containing knits without subtree support"

    def check_conversion_target(self, target_format):
        pass


class RepositoryFormatKnitPack3(RepositoryFormatPack):
    """A subtrees parameterized Pack repository.

    This repository format uses the xml7 serializer to get:
     - support for recording full info about the tree root
     - support for recording tree-references

    This format was introduced in 0.92.
    """

    repository_class = KnitPackRepository
    _commit_builder_class = PackRootCommitBuilder
    rich_root_data = True
    supports_tree_reference = True
    @property
    def _serializer(self):
        return xml7.serializer_v7
    # What index classes to use
    index_builder_class = InMemoryGraphIndex
    index_class = GraphIndex

    def _get_matching_bzrdir(self):
        return bzrdir.format_registry.make_bzrdir(
            'pack-0.92-subtree')

    def _ignore_setting_bzrdir(self, format):
        pass

    _matchingbzrdir = property(_get_matching_bzrdir, _ignore_setting_bzrdir)

    def check_conversion_target(self, target_format):
        if not target_format.rich_root_data:
            raise errors.BadConversionTarget(
                'Does not support rich root data.', target_format)
        if not getattr(target_format, 'supports_tree_reference', False):
            raise errors.BadConversionTarget(
                'Does not support nested trees', target_format)

    def get_format_string(self):
        """See RepositoryFormat.get_format_string()."""
        return "Bazaar pack repository format 1 with subtree support (needs bzr 0.92)\n"

    def get_format_description(self):
        """See RepositoryFormat.get_format_description()."""
        return "Packs containing knits with subtree support\n"


class RepositoryFormatKnitPack4(RepositoryFormatPack):
    """A rich-root, no subtrees parameterized Pack repository.

    This repository format uses the xml6 serializer to get:
     - support for recording full info about the tree root

    This format was introduced in 1.0.
    """

    repository_class = KnitPackRepository
    _commit_builder_class = PackRootCommitBuilder
    rich_root_data = True
    supports_tree_reference = False
    @property
    def _serializer(self):
        return xml6.serializer_v6
    # What index classes to use
    index_builder_class = InMemoryGraphIndex
    index_class = GraphIndex

    def _get_matching_bzrdir(self):
        return bzrdir.format_registry.make_bzrdir(
            'rich-root-pack')

    def _ignore_setting_bzrdir(self, format):
        pass

    _matchingbzrdir = property(_get_matching_bzrdir, _ignore_setting_bzrdir)

    def check_conversion_target(self, target_format):
        if not target_format.rich_root_data:
            raise errors.BadConversionTarget(
                'Does not support rich root data.', target_format)

    def get_format_string(self):
        """See RepositoryFormat.get_format_string()."""
        return ("Bazaar pack repository format 1 with rich root"
                " (needs bzr 1.0)\n")

    def get_format_description(self):
        """See RepositoryFormat.get_format_description()."""
        return "Packs containing knits with rich root support\n"


class RepositoryFormatKnitPack5(RepositoryFormatPack):
    """Repository that supports external references to allow stacking.

    New in release 1.6.

    Supports external lookups, which results in non-truncated ghosts after
    reconcile compared to pack-0.92 formats.
    """

    repository_class = KnitPackRepository
    _commit_builder_class = PackCommitBuilder
    supports_external_lookups = True
    # What index classes to use
    index_builder_class = InMemoryGraphIndex
    index_class = GraphIndex

    @property
    def _serializer(self):
        return xml5.serializer_v5

    def _get_matching_bzrdir(self):
        return bzrdir.format_registry.make_bzrdir('1.6')

    def _ignore_setting_bzrdir(self, format):
        pass

    _matchingbzrdir = property(_get_matching_bzrdir, _ignore_setting_bzrdir)

    def get_format_string(self):
        """See RepositoryFormat.get_format_string()."""
        return "Bazaar RepositoryFormatKnitPack5 (bzr 1.6)\n"

    def get_format_description(self):
        """See RepositoryFormat.get_format_description()."""
        return "Packs 5 (adds stacking support, requires bzr 1.6)"

    def check_conversion_target(self, target_format):
        pass


class RepositoryFormatKnitPack5RichRoot(RepositoryFormatPack):
    """A repository with rich roots and stacking.

    New in release 1.6.1.

    Supports stacking on other repositories, allowing data to be accessed
    without being stored locally.
    """

    repository_class = KnitPackRepository
    _commit_builder_class = PackRootCommitBuilder
    rich_root_data = True
    supports_tree_reference = False # no subtrees
    supports_external_lookups = True
    # What index classes to use
    index_builder_class = InMemoryGraphIndex
    index_class = GraphIndex

    @property
    def _serializer(self):
        return xml6.serializer_v6

    def _get_matching_bzrdir(self):
        return bzrdir.format_registry.make_bzrdir(
            '1.6.1-rich-root')

    def _ignore_setting_bzrdir(self, format):
        pass

    _matchingbzrdir = property(_get_matching_bzrdir, _ignore_setting_bzrdir)

    def check_conversion_target(self, target_format):
        if not target_format.rich_root_data:
            raise errors.BadConversionTarget(
                'Does not support rich root data.', target_format)

    def get_format_string(self):
        """See RepositoryFormat.get_format_string()."""
        return "Bazaar RepositoryFormatKnitPack5RichRoot (bzr 1.6.1)\n"

    def get_format_description(self):
        return "Packs 5 rich-root (adds stacking support, requires bzr 1.6.1)"


class RepositoryFormatKnitPack5RichRootBroken(RepositoryFormatPack):
    """A repository with rich roots and external references.

    New in release 1.6.

    Supports external lookups, which results in non-truncated ghosts after
    reconcile compared to pack-0.92 formats.

    This format was deprecated because the serializer it uses accidentally
    supported subtrees, when the format was not intended to. This meant that
    someone could accidentally fetch from an incorrect repository.
    """

    repository_class = KnitPackRepository
    _commit_builder_class = PackRootCommitBuilder
    rich_root_data = True
    supports_tree_reference = False # no subtrees

    supports_external_lookups = True
    # What index classes to use
    index_builder_class = InMemoryGraphIndex
    index_class = GraphIndex

    @property
    def _serializer(self):
        return xml7.serializer_v7

    def _get_matching_bzrdir(self):
        matching = bzrdir.format_registry.make_bzrdir(
            '1.6.1-rich-root')
        matching.repository_format = self
        return matching

    def _ignore_setting_bzrdir(self, format):
        pass

    _matchingbzrdir = property(_get_matching_bzrdir, _ignore_setting_bzrdir)

    def check_conversion_target(self, target_format):
        if not target_format.rich_root_data:
            raise errors.BadConversionTarget(
                'Does not support rich root data.', target_format)

    def get_format_string(self):
        """See RepositoryFormat.get_format_string()."""
        return "Bazaar RepositoryFormatKnitPack5RichRoot (bzr 1.6)\n"

    def get_format_description(self):
        return ("Packs 5 rich-root (adds stacking support, requires bzr 1.6)"
                " (deprecated)")


class RepositoryFormatKnitPack6(RepositoryFormatPack):
    """A repository with stacking and btree indexes,
    without rich roots or subtrees.

    This is equivalent to pack-1.6 with B+Tree indices.
    """

    repository_class = KnitPackRepository
    _commit_builder_class = PackCommitBuilder
    supports_external_lookups = True
    # What index classes to use
    index_builder_class = BTreeBuilder
    index_class = BTreeGraphIndex

    @property
    def _serializer(self):
        return xml5.serializer_v5

    def _get_matching_bzrdir(self):
        return bzrdir.format_registry.make_bzrdir('1.9')

    def _ignore_setting_bzrdir(self, format):
        pass

    _matchingbzrdir = property(_get_matching_bzrdir, _ignore_setting_bzrdir)

    def get_format_string(self):
        """See RepositoryFormat.get_format_string()."""
        return "Bazaar RepositoryFormatKnitPack6 (bzr 1.9)\n"

    def get_format_description(self):
        """See RepositoryFormat.get_format_description()."""
        return "Packs 6 (uses btree indexes, requires bzr 1.9)"

    def check_conversion_target(self, target_format):
        pass


class RepositoryFormatKnitPack6RichRoot(RepositoryFormatPack):
    """A repository with rich roots, no subtrees, stacking and btree indexes.

    1.6-rich-root with B+Tree indices.
    """

    repository_class = KnitPackRepository
    _commit_builder_class = PackRootCommitBuilder
    rich_root_data = True
    supports_tree_reference = False # no subtrees
    supports_external_lookups = True
    # What index classes to use
    index_builder_class = BTreeBuilder
    index_class = BTreeGraphIndex

    @property
    def _serializer(self):
        return xml6.serializer_v6

    def _get_matching_bzrdir(self):
        return bzrdir.format_registry.make_bzrdir(
            '1.9-rich-root')

    def _ignore_setting_bzrdir(self, format):
        pass

    _matchingbzrdir = property(_get_matching_bzrdir, _ignore_setting_bzrdir)

    def check_conversion_target(self, target_format):
        if not target_format.rich_root_data:
            raise errors.BadConversionTarget(
                'Does not support rich root data.', target_format)

    def get_format_string(self):
        """See RepositoryFormat.get_format_string()."""
        return "Bazaar RepositoryFormatKnitPack6RichRoot (bzr 1.9)\n"

    def get_format_description(self):
        return "Packs 6 rich-root (uses btree indexes, requires bzr 1.9)"


class RepositoryFormatPackDevelopment2(RepositoryFormatPack):
    """A no-subtrees development repository.

    This format should be retained until the second release after bzr 1.7.

    This is pack-1.6.1 with B+Tree indices.
    """

    repository_class = KnitPackRepository
    _commit_builder_class = PackCommitBuilder
    supports_external_lookups = True
    # What index classes to use
    index_builder_class = BTreeBuilder
    index_class = BTreeGraphIndex

    @property
    def _serializer(self):
        return xml5.serializer_v5

    def _get_matching_bzrdir(self):
        return bzrdir.format_registry.make_bzrdir('development2')

    def _ignore_setting_bzrdir(self, format):
        pass

    _matchingbzrdir = property(_get_matching_bzrdir, _ignore_setting_bzrdir)

    def get_format_string(self):
        """See RepositoryFormat.get_format_string()."""
        return "Bazaar development format 2 (needs bzr.dev from before 1.8)\n"

    def get_format_description(self):
        """See RepositoryFormat.get_format_description()."""
        return ("Development repository format, currently the same as "
            "1.6.1 with B+Trees.\n")

    def check_conversion_target(self, target_format):
        pass


class RepositoryFormatPackDevelopment2Subtree(RepositoryFormatPack):
    """A subtrees development repository.

    This format should be retained until the second release after bzr 1.7.

    1.6.1-subtree[as it might have been] with B+Tree indices.
    """

    repository_class = KnitPackRepository
    _commit_builder_class = PackRootCommitBuilder
    rich_root_data = True
    supports_tree_reference = True
    supports_external_lookups = True
    # What index classes to use
    index_builder_class = BTreeBuilder
    index_class = BTreeGraphIndex

    @property
    def _serializer(self):
        return xml7.serializer_v7

    def _get_matching_bzrdir(self):
        return bzrdir.format_registry.make_bzrdir(
            'development2-subtree')

    def _ignore_setting_bzrdir(self, format):
        pass

    _matchingbzrdir = property(_get_matching_bzrdir, _ignore_setting_bzrdir)

    def check_conversion_target(self, target_format):
        if not target_format.rich_root_data:
            raise errors.BadConversionTarget(
                'Does not support rich root data.', target_format)
        if not getattr(target_format, 'supports_tree_reference', False):
            raise errors.BadConversionTarget(
                'Does not support nested trees', target_format)

    def get_format_string(self):
        """See RepositoryFormat.get_format_string()."""
        return ("Bazaar development format 2 with subtree support "
            "(needs bzr.dev from before 1.8)\n")

    def get_format_description(self):
        """See RepositoryFormat.get_format_description()."""
        return ("Development repository format, currently the same as "
            "1.6.1-subtree with B+Tree indices.\n")


class RepositoryFormatPackDevelopment5(RepositoryFormatPack):
    """A no-subtrees development repository.

    This format should be retained until the second release after bzr 1.13.

    This is pack-1.9 with CHKMap based inventories.
    """

    repository_class = CHKInventoryRepository
    _commit_builder_class = PackCommitBuilder
    _serializer = chk_serializer.chk_serializer_parent_id
    supports_external_lookups = True
    # What index classes to use
    index_builder_class = BTreeBuilder
    index_class = BTreeGraphIndex
    supports_chks = True
    _commit_inv_deltas = True

    def _get_matching_bzrdir(self):
        return bzrdir.format_registry.make_bzrdir('development5')

    def _ignore_setting_bzrdir(self, format):
        pass

    _matchingbzrdir = property(_get_matching_bzrdir, _ignore_setting_bzrdir)

    def get_format_string(self):
        """See RepositoryFormat.get_format_string()."""
        # This will need to be updated (at least replacing 1.13 with the target
        # bzr release) once we merge brisbane-core into bzr.dev, I've used
        # 'merge-bbc-dev4-to-bzr.dev' into comments at relevant places to make
        # them easily greppable.  -- vila 2009016
        return "Bazaar development format 5 (needs bzr.dev from before 1.13)\n"

    def get_format_description(self):
        """See RepositoryFormat.get_format_description()."""
        return ("Development repository format, currently the same as"
                " 1.9 with B+Trees and chk support.\n")

    def check_conversion_target(self, target_format):
        pass


class RepositoryFormatPackDevelopment5Subtree(RepositoryFormatPack):
    """A subtrees development repository.

    This format should be retained until the second release after bzr 1.13.

    1.9-subtree[as it might have been] with CHKMap based inventories.
    """

    repository_class = CHKInventoryRepository
    _commit_builder_class = PackRootCommitBuilder
    rich_root_data = True
    supports_tree_reference = True
    _serializer = chk_serializer.chk_serializer_subtree_parent_id
    supports_external_lookups = True
    # What index classes to use
    index_builder_class = BTreeBuilder
    index_class = BTreeGraphIndex
    supports_chks = True
    _commit_inv_deltas = True

    def _get_matching_bzrdir(self):
        return bzrdir.format_registry.make_bzrdir(
            'development5-subtree')

    def _ignore_setting_bzrdir(self, format):
        pass

    _matchingbzrdir = property(_get_matching_bzrdir, _ignore_setting_bzrdir)

    def check_conversion_target(self, target_format):
        if not target_format.rich_root_data:
            raise errors.BadConversionTarget(
                'Does not support rich root data.', target_format)
        if not getattr(target_format, 'supports_tree_reference', False):
            raise errors.BadConversionTarget(
                'Does not support nested trees', target_format)

    def get_format_string(self):
        """See RepositoryFormat.get_format_string()."""
        # merge-bbc-dev4-to-bzr.dev
        return ("Bazaar development format 5 with subtree support"
                " (needs bzr.dev from before 1.13)\n")

    def get_format_description(self):
        """See RepositoryFormat.get_format_description()."""
        return ("Development repository format, currently the same as"
                " 1.9-subtree with B+Tree and chk support.\n")


class RepositoryFormatPackDevelopment5Hash16(RepositoryFormatPack):
    """A no-subtrees development repository.

    This format should be retained until the second release after bzr 1.13.

    This is pack-1.9 with CHKMap based inventories with 16-way hash tries.
    """

    repository_class = CHKInventoryRepository
    _commit_builder_class = PackCommitBuilder
    _serializer = chk_serializer.chk_serializer_16_parent_id
    supports_external_lookups = True
    # What index classes to use
    index_builder_class = BTreeBuilder
    index_class = BTreeGraphIndex
    supports_chks = True
    _commit_inv_deltas = True

    def _get_matching_bzrdir(self):
        return bzrdir.format_registry.make_bzrdir('development5-hash16')

    def _ignore_setting_bzrdir(self, format):
        pass

    _matchingbzrdir = property(_get_matching_bzrdir, _ignore_setting_bzrdir)

    def get_format_string(self):
        """See RepositoryFormat.get_format_string()."""
        return ("Bazaar development format 5 hash 16"
                " (needs bzr.dev from before 1.13)\n")

    def get_format_description(self):
        """See RepositoryFormat.get_format_description()."""
        return ("Development repository format, currently the same as"
                " 1.9 with B+Trees and chk support and 16-way hash tries\n")

    def check_conversion_target(self, target_format):
        pass


class RepositoryFormatPackDevelopment5Hash255(RepositoryFormatPack):
    """A no-subtrees development repository.

    This format should be retained until the second release after bzr 1.13.

    This is pack-1.9 with CHKMap based inventories with 255-way hash tries.
    """

    repository_class = CHKInventoryRepository
    _commit_builder_class = PackCommitBuilder
    _serializer = chk_serializer.chk_serializer_255_parent_id
    supports_external_lookups = True
    # What index classes to use
    index_builder_class = BTreeBuilder
    index_class = BTreeGraphIndex
    supports_chks = True
    _commit_inv_deltas = True

    def _get_matching_bzrdir(self):
        return bzrdir.format_registry.make_bzrdir('development5-hash255')

    def _ignore_setting_bzrdir(self, format):
        pass

    _matchingbzrdir = property(_get_matching_bzrdir, _ignore_setting_bzrdir)

    def get_format_string(self):
        """See RepositoryFormat.get_format_string()."""
        return ("Bazaar development format 5 hash 255"
                " (needs bzr.dev from before 1.13)\n")

    def get_format_description(self):
        """See RepositoryFormat.get_format_description()."""
        return ("Development repository format, currently the same as"
                " 1.9 with B+Trees and chk support and 255-way hash tries\n")

    def check_conversion_target(self, target_format):
        pass<|MERGE_RESOLUTION|>--- conflicted
+++ resolved
@@ -2564,13 +2564,9 @@
     # Set this attribute in derived clases to control the _serializer that the
     # repository objects will have passed to their constructor.
     _serializer = None
-<<<<<<< HEAD
-    # External references are not supported in most pack repositories.
-=======
     # Packs are not confused by ghosts.
     supports_ghosts = True
     # External references are not supported in pack repositories yet.
->>>>>>> bb6ca854
     supports_external_lookups = False
     # Most pack formats do not use chk lookups.
     supports_chks = False
