# Copyright (C) 2005, 2006, 2007, 2008 Canonical Ltd
#
# This program is free software; you can redistribute it and/or modify
# it under the terms of the GNU General Public License as published by
# the Free Software Foundation; either version 2 of the License, or
# (at your option) any later version.
#
# This program is distributed in the hope that it will be useful,
# but WITHOUT ANY WARRANTY; without even the implied warranty of
# MERCHANTABILITY or FITNESS FOR A PARTICULAR PURPOSE.  See the
# GNU General Public License for more details.
#
# You should have received a copy of the GNU General Public License
# along with this program; if not, write to the Free Software
# Foundation, Inc., 59 Temple Place, Suite 330, Boston, MA  02111-1307  USA

from bzrlib.lazy_import import lazy_import
lazy_import(globals(), """
from itertools import izip
import time

from bzrlib import (
    chk_map,
    debug,
    graph,
    osutils,
    pack,
    transactions,
    ui,
    xml5,
    xml6,
    xml7,
    )
from bzrlib.index import (
    CombinedGraphIndex,
    GraphIndex,
    GraphIndexBuilder,
    GraphIndexPrefixAdapter,
    InMemoryGraphIndex,
    )
from bzrlib.inventory import CHKInventory
from bzrlib.knit import (
    KnitPlainFactory,
    KnitVersionedFiles,
    _KnitGraphIndex,
    _DirectPackAccess,
    )
from bzrlib import tsort
""")
from bzrlib import (
    bzrdir,
    chk_serializer,
    errors,
    lockable_files,
    lockdir,
    symbol_versioning,
    )

from bzrlib.decorators import needs_write_lock
from bzrlib.btree_index import (
    BTreeGraphIndex,
    BTreeBuilder,
    )
from bzrlib.index import (
    GraphIndex,
    InMemoryGraphIndex,
    )
from bzrlib.repofmt.knitrepo import KnitRepository
from bzrlib.repository import (
    CommitBuilder,
    MetaDirRepositoryFormat,
    RepositoryFormat,
    RootCommitBuilder,
    )
import bzrlib.revision as _mod_revision
from bzrlib.trace import (
    mutter,
    warning,
    )


class PackCommitBuilder(CommitBuilder):
    """A subclass of CommitBuilder to add texts with pack semantics.
    
    Specifically this uses one knit object rather than one knit object per
    added text, reducing memory and object pressure.
    """

    def __init__(self, repository, parents, config, timestamp=None,
                 timezone=None, committer=None, revprops=None,
                 revision_id=None):
        CommitBuilder.__init__(self, repository, parents, config,
            timestamp=timestamp, timezone=timezone, committer=committer,
            revprops=revprops, revision_id=revision_id)
        self._file_graph = graph.Graph(
            repository._pack_collection.text_index.combined_index)

    def _heads(self, file_id, revision_ids):
        keys = [(file_id, revision_id) for revision_id in revision_ids]
        return set([key[1] for key in self._file_graph.heads(keys)])


class PackRootCommitBuilder(RootCommitBuilder):
    """A subclass of RootCommitBuilder to add texts with pack semantics.
    
    Specifically this uses one knit object rather than one knit object per
    added text, reducing memory and object pressure.
    """

    def __init__(self, repository, parents, config, timestamp=None,
                 timezone=None, committer=None, revprops=None,
                 revision_id=None):
        CommitBuilder.__init__(self, repository, parents, config,
            timestamp=timestamp, timezone=timezone, committer=committer,
            revprops=revprops, revision_id=revision_id)
        self._file_graph = graph.Graph(
            repository._pack_collection.text_index.combined_index)

    def _heads(self, file_id, revision_ids):
        keys = [(file_id, revision_id) for revision_id in revision_ids]
        return set([key[1] for key in self._file_graph.heads(keys)])


class Pack(object):
    """An in memory proxy for a pack and its indices.

    This is a base class that is not directly used, instead the classes
    ExistingPack and NewPack are used.
    """

    def __init__(self, revision_index, inventory_index, text_index,
        signature_index, chk_index=None):
        """Create a pack instance.

        :param revision_index: A GraphIndex for determining what revisions are
            present in the Pack and accessing the locations of their texts.
        :param inventory_index: A GraphIndex for determining what inventories are
            present in the Pack and accessing the locations of their
            texts/deltas.
        :param text_index: A GraphIndex for determining what file texts
            are present in the pack and accessing the locations of their
            texts/deltas (via (fileid, revisionid) tuples).
        :param signature_index: A GraphIndex for determining what signatures are
            present in the Pack and accessing the locations of their texts.
        :param chk_index: A GraphIndex for accessing content by CHK, if the
            pack has one.
        """
        self.revision_index = revision_index
        self.inventory_index = inventory_index
        self.text_index = text_index
        self.signature_index = signature_index
        self.chk_index = chk_index

    def access_tuple(self):
        """Return a tuple (transport, name) for the pack content."""
        return self.pack_transport, self.file_name()

    def file_name(self):
        """Get the file name for the pack on disk."""
        return self.name + '.pack'

    def get_revision_count(self):
        return self.revision_index.key_count()

    def chk_index_name(self, name):
        """The chk index is the name + .cix."""
        return self.index_name('chk', name)

    def inventory_index_name(self, name):
        """The inv index is the name + .iix."""
        return self.index_name('inventory', name)

    def revision_index_name(self, name):
        """The revision index is the name + .rix."""
        return self.index_name('revision', name)

    def signature_index_name(self, name):
        """The signature index is the name + .six."""
        return self.index_name('signature', name)

    def text_index_name(self, name):
        """The text index is the name + .tix."""
        return self.index_name('text', name)

    def _external_compression_parents_of_texts(self):
        keys = set()
        refs = set()
        for node in self.text_index.iter_all_entries():
            keys.add(node[1])
            refs.update(node[3][1])
        return refs - keys


class ExistingPack(Pack):
    """An in memory proxy for an existing .pack and its disk indices."""

    def __init__(self, pack_transport, name, revision_index, inventory_index,
        text_index, signature_index, chk_index=None):
        """Create an ExistingPack object.

        :param pack_transport: The transport where the pack file resides.
        :param name: The name of the pack on disk in the pack_transport.
        """
        Pack.__init__(self, revision_index, inventory_index, text_index,
            signature_index, chk_index)
        self.name = name
        self.pack_transport = pack_transport
        if None in (revision_index, inventory_index, text_index,
                signature_index, name, pack_transport):
            raise AssertionError()

    def __eq__(self, other):
        return self.__dict__ == other.__dict__

    def __ne__(self, other):
        return not self.__eq__(other)

    def __repr__(self):
        return "<bzrlib.repofmt.pack_repo.Pack object at 0x%x, %s, %s" % (
            id(self), self.pack_transport, self.name)


class NewPack(Pack):
    """An in memory proxy for a pack which is being created."""

    # A map of index 'type' to the file extension and position in the
    # index_sizes array.
    index_definitions = {
        'chk': ('.cix', 4),
        'revision': ('.rix', 0),
        'inventory': ('.iix', 1),
        'text': ('.tix', 2),
        'signature': ('.six', 3),
        }

    def __init__(self, upload_transport, index_transport, pack_transport,
        upload_suffix='', file_mode=None, index_builder_class=None,
        index_class=None, use_chk_index=False):
        """Create a NewPack instance.

        :param upload_transport: A writable transport for the pack to be
            incrementally uploaded to.
        :param index_transport: A writable transport for the pack's indices to
            be written to when the pack is finished.
        :param pack_transport: A writable transport for the pack to be renamed
            to when the upload is complete. This *must* be the same as
            upload_transport.clone('../packs').
        :param upload_suffix: An optional suffix to be given to any temporary
            files created during the pack creation. e.g '.autopack'
        :param file_mode: An optional file mode to create the new files with.
        :param index_builder_class: Required keyword parameter - the class of
            index builder to use.
        :param index_class: Required keyword parameter - the class of index
            object to use.
        :param use_chk_index: If True create a CHK index.
        """
        # The relative locations of the packs are constrained, but all are
        # passed in because the caller has them, so as to avoid object churn.
        if use_chk_index:
            chk_index = index_builder_class(reference_lists=0)
        else:
            chk_index = None
        Pack.__init__(self,
            # Revisions: parents list, no text compression.
            index_builder_class(reference_lists=1),
            # Inventory: We want to map compression only, but currently the
            # knit code hasn't been updated enough to understand that, so we
            # have a regular 2-list index giving parents and compression
            # source.
            index_builder_class(reference_lists=2),
            # Texts: compression and per file graph, for all fileids - so two
            # reference lists and two elements in the key tuple.
            index_builder_class(reference_lists=2, key_elements=2),
            # Signatures: Just blobs to store, no compression, no parents
            # listing.
            index_builder_class(reference_lists=0),
            # CHK based storage - just blobs, no compression or parents.
            chk_index=chk_index
            )
        # When we make readonly indices, we need this.
        self.index_class = index_class
        # where should the new pack be opened
        self.upload_transport = upload_transport
        # where are indices written out to
        self.index_transport = index_transport
        # where is the pack renamed to when it is finished?
        self.pack_transport = pack_transport
        # What file mode to upload the pack and indices with.
        self._file_mode = file_mode
        # tracks the content written to the .pack file.
<<<<<<< HEAD
        self._hash = md5.new()
        # a tuple with the length in bytes of the indices, once the pack
        # is finalised. (rev, inv, text, sigs, chk_if_in_use)
=======
        self._hash = osutils.md5()
        # a four-tuple with the length in bytes of the indices, once the pack
        # is finalised. (rev, inv, text, sigs)
>>>>>>> 999a4fd3
        self.index_sizes = None
        # How much data to cache when writing packs. Note that this is not
        # synchronised with reads, because it's not in the transport layer, so
        # is not safe unless the client knows it won't be reading from the pack
        # under creation.
        self._cache_limit = 0
        # the temporary pack file name.
        self.random_name = osutils.rand_chars(20) + upload_suffix
        # when was this pack started ?
        self.start_time = time.time()
        # open an output stream for the data added to the pack.
        self.write_stream = self.upload_transport.open_write_stream(
            self.random_name, mode=self._file_mode)
        if 'pack' in debug.debug_flags:
            mutter('%s: create_pack: pack stream open: %s%s t+%6.3fs',
                time.ctime(), self.upload_transport.base, self.random_name,
                time.time() - self.start_time)
        # A list of byte sequences to be written to the new pack, and the 
        # aggregate size of them.  Stored as a list rather than separate 
        # variables so that the _write_data closure below can update them.
        self._buffer = [[], 0]
        # create a callable for adding data 
        #
        # robertc says- this is a closure rather than a method on the object
        # so that the variables are locals, and faster than accessing object
        # members.
        def _write_data(bytes, flush=False, _buffer=self._buffer,
            _write=self.write_stream.write, _update=self._hash.update):
            _buffer[0].append(bytes)
            _buffer[1] += len(bytes)
            # buffer cap
            if _buffer[1] > self._cache_limit or flush:
                bytes = ''.join(_buffer[0])
                _write(bytes)
                _update(bytes)
                _buffer[:] = [[], 0]
        # expose this on self, for the occasion when clients want to add data.
        self._write_data = _write_data
        # a pack writer object to serialise pack records.
        self._writer = pack.ContainerWriter(self._write_data)
        self._writer.begin()
        # what state is the pack in? (open, finished, aborted)
        self._state = 'open'

    def abort(self):
        """Cancel creating this pack."""
        self._state = 'aborted'
        self.write_stream.close()
        # Remove the temporary pack file.
        self.upload_transport.delete(self.random_name)
        # The indices have no state on disk.

    def access_tuple(self):
        """Return a tuple (transport, name) for the pack content."""
        if self._state == 'finished':
            return Pack.access_tuple(self)
        elif self._state == 'open':
            return self.upload_transport, self.random_name
        else:
            raise AssertionError(self._state)

    def data_inserted(self):
        """True if data has been added to this pack."""
        return bool(self.get_revision_count() or
            self.inventory_index.key_count() or
            self.text_index.key_count() or
            self.signature_index.key_count() or
            (self.chk_index is not None and self.chk_index.key_count()))

    def finish(self):
        """Finish the new pack.

        This:
         - finalises the content
         - assigns a name (the md5 of the content, currently)
         - writes out the associated indices
         - renames the pack into place.
         - stores the index size tuple for the pack in the index_sizes
           attribute.
        """
        self._writer.end()
        if self._buffer[1]:
            self._write_data('', flush=True)
        self.name = self._hash.hexdigest()
        # write indices
        # XXX: It'd be better to write them all to temporary names, then
        # rename them all into place, so that the window when only some are
        # visible is smaller.  On the other hand none will be seen until
        # they're in the names list.
        self.index_sizes = [None, None, None, None]
        self._write_index('revision', self.revision_index, 'revision')
        self._write_index('inventory', self.inventory_index, 'inventory')
        self._write_index('text', self.text_index, 'file texts')
        self._write_index('signature', self.signature_index,
            'revision signatures')
        if self.chk_index is not None:
            self.index_sizes.append(None)
            self._write_index('chk', self.chk_index,
                'content hash bytes')
        self.write_stream.close()
        # Note that this will clobber an existing pack with the same name,
        # without checking for hash collisions. While this is undesirable this
        # is something that can be rectified in a subsequent release. One way
        # to rectify it may be to leave the pack at the original name, writing
        # its pack-names entry as something like 'HASH: index-sizes
        # temporary-name'. Allocate that and check for collisions, if it is
        # collision free then rename it into place. If clients know this scheme
        # they can handle missing-file errors by:
        #  - try for HASH.pack
        #  - try for temporary-name
        #  - refresh the pack-list to see if the pack is now absent
        self.upload_transport.rename(self.random_name,
                '../packs/' + self.name + '.pack')
        self._state = 'finished'
        if 'pack' in debug.debug_flags:
            # XXX: size might be interesting?
            mutter('%s: create_pack: pack renamed into place: %s%s->%s%s t+%6.3fs',
                time.ctime(), self.upload_transport.base, self.random_name,
                self.pack_transport, self.name,
                time.time() - self.start_time)

    def flush(self):
        """Flush any current data."""
        if self._buffer[1]:
            bytes = ''.join(self._buffer[0])
            self.write_stream.write(bytes)
            self._hash.update(bytes)
            self._buffer[:] = [[], 0]

    def index_name(self, index_type, name):
        """Get the disk name of an index type for pack name 'name'."""
        return name + NewPack.index_definitions[index_type][0]

    def index_offset(self, index_type):
        """Get the position in a index_size array for a given index type."""
        return NewPack.index_definitions[index_type][1]

    def _replace_index_with_readonly(self, index_type):
        setattr(self, index_type + '_index',
            self.index_class(self.index_transport,
                self.index_name(index_type, self.name),
                self.index_sizes[self.index_offset(index_type)]))

    def set_write_cache_size(self, size):
        self._cache_limit = size

    def _write_index(self, index_type, index, label):
        """Write out an index.

        :param index_type: The type of index to write - e.g. 'revision'.
        :param index: The index object to serialise.
        :param label: What label to give the index e.g. 'revision'.
        """
        index_name = self.index_name(index_type, self.name)
        self.index_sizes[self.index_offset(index_type)] = \
            self.index_transport.put_file(index_name, index.finish(),
            mode=self._file_mode)
        if 'pack' in debug.debug_flags:
            # XXX: size might be interesting?
            mutter('%s: create_pack: wrote %s index: %s%s t+%6.3fs',
                time.ctime(), label, self.upload_transport.base,
                self.random_name, time.time() - self.start_time)
        # Replace the writable index on this object with a readonly, 
        # presently unloaded index. We should alter
        # the index layer to make its finish() error if add_node is
        # subsequently used. RBC
        self._replace_index_with_readonly(index_type)


class AggregateIndex(object):
    """An aggregated index for the RepositoryPackCollection.

    AggregateIndex is reponsible for managing the PackAccess object,
    Index-To-Pack mapping, and all indices list for a specific type of index
    such as 'revision index'.

    A CombinedIndex provides an index on a single key space built up
    from several on-disk indices.  The AggregateIndex builds on this 
    to provide a knit access layer, and allows having up to one writable
    index within the collection.
    """
    # XXX: Probably 'can be written to' could/should be separated from 'acts
    # like a knit index' -- mbp 20071024

    def __init__(self):
        """Create an AggregateIndex."""
        self.index_to_pack = {}
        self.combined_index = CombinedGraphIndex([])
        self.data_access = _DirectPackAccess(self.index_to_pack)
        self.add_callback = None

    def replace_indices(self, index_to_pack, indices):
        """Replace the current mappings with fresh ones.

        This should probably not be used eventually, rather incremental add and
        removal of indices. It has been added during refactoring of existing
        code.

        :param index_to_pack: A mapping from index objects to
            (transport, name) tuples for the pack file data.
        :param indices: A list of indices.
        """
        # refresh the revision pack map dict without replacing the instance.
        self.index_to_pack.clear()
        self.index_to_pack.update(index_to_pack)
        # XXX: API break - clearly a 'replace' method would be good?
        self.combined_index._indices[:] = indices
        # the current add nodes callback for the current writable index if
        # there is one.
        self.add_callback = None

    def add_index(self, index, pack):
        """Add index to the aggregate, which is an index for Pack pack.

        Future searches on the aggregate index will seach this new index
        before all previously inserted indices.
        
        :param index: An Index for the pack.
        :param pack: A Pack instance.
        """
        # expose it to the index map
        self.index_to_pack[index] = pack.access_tuple()
        # put it at the front of the linear index list
        self.combined_index.insert_index(0, index)

    def add_writable_index(self, index, pack):
        """Add an index which is able to have data added to it.

        There can be at most one writable index at any time.  Any
        modifications made to the knit are put into this index.
        
        :param index: An index from the pack parameter.
        :param pack: A Pack instance.
        """
        if self.add_callback is not None:
            raise AssertionError(
                "%s already has a writable index through %s" % \
                (self, self.add_callback))
        # allow writing: queue writes to a new index
        self.add_index(index, pack)
        # Updates the index to packs mapping as a side effect,
        self.data_access.set_writer(pack._writer, index, pack.access_tuple())
        self.add_callback = index.add_nodes

    def clear(self):
        """Reset all the aggregate data to nothing."""
        self.data_access.set_writer(None, None, (None, None))
        self.index_to_pack.clear()
        del self.combined_index._indices[:]
        self.add_callback = None

    def remove_index(self, index, pack):
        """Remove index from the indices used to answer queries.
        
        :param index: An index from the pack parameter.
        :param pack: A Pack instance.
        """
        del self.index_to_pack[index]
        self.combined_index._indices.remove(index)
        if (self.add_callback is not None and
            getattr(index, 'add_nodes', None) == self.add_callback):
            self.add_callback = None
            self.data_access.set_writer(None, None, (None, None))


class Packer(object):
    """Create a pack from packs."""

    def __init__(self, pack_collection, packs, suffix, revision_ids=None):
        """Create a Packer.

        :param pack_collection: A RepositoryPackCollection object where the
            new pack is being written to.
        :param packs: The packs to combine.
        :param suffix: The suffix to use on the temporary files for the pack.
        :param revision_ids: Revision ids to limit the pack to.
        """
        self.packs = packs
        self.suffix = suffix
        self.revision_ids = revision_ids
        # The pack object we are creating.
        self.new_pack = None
        self._pack_collection = pack_collection
        # The index layer keys for the revisions being copied. None for 'all
        # objects'.
        self._revision_keys = None
        # What text keys to copy. None for 'all texts'. This is set by
        # _copy_inventory_texts
        self._text_filter = None
        self._extra_init()

    def _extra_init(self):
        """A template hook to allow extending the constructor trivially."""

    def pack(self, pb=None):
        """Create a new pack by reading data from other packs.

        This does little more than a bulk copy of data. One key difference
        is that data with the same item key across multiple packs is elided
        from the output. The new pack is written into the current pack store
        along with its indices, and the name added to the pack names. The 
        source packs are not altered and are not required to be in the current
        pack collection.

        :param pb: An optional progress bar to use. A nested bar is created if
            this is None.
        :return: A Pack object, or None if nothing was copied.
        """
        # open a pack - using the same name as the last temporary file
        # - which has already been flushed, so its safe.
        # XXX: - duplicate code warning with start_write_group; fix before
        #      considering 'done'.
        if self._pack_collection._new_pack is not None:
            raise errors.BzrError('call to create_pack_from_packs while '
                'another pack is being written.')
        if self.revision_ids is not None:
            if len(self.revision_ids) == 0:
                # silly fetch request.
                return None
            else:
                self.revision_ids = frozenset(self.revision_ids)
                self.revision_keys = frozenset((revid,) for revid in
                    self.revision_ids)
        if pb is None:
            self.pb = ui.ui_factory.nested_progress_bar()
        else:
            self.pb = pb
        try:
            return self._create_pack_from_packs()
        finally:
            if pb is None:
                self.pb.finished()

    def open_pack(self):
        """Open a pack for the pack we are creating."""
        return NewPack(self._pack_collection._upload_transport,
            self._pack_collection._index_transport,
            self._pack_collection._pack_transport, upload_suffix=self.suffix,
            file_mode=self._pack_collection.repo.bzrdir._get_file_mode(),
            index_builder_class=self._pack_collection._index_builder_class,
            index_class=self._pack_collection._index_class,
            use_chk_index=self._pack_collection.chk_index is not None)

    def _copy_revision_texts(self):
        """Copy revision data to the new pack."""
        # select revisions
        if self.revision_ids:
            revision_keys = [(revision_id,) for revision_id in self.revision_ids]
        else:
            revision_keys = None
        # select revision keys
        revision_index_map = self._pack_collection._packs_list_to_pack_map_and_index_list(
            self.packs, 'revision_index')[0]
        revision_nodes = self._pack_collection._index_contents(revision_index_map, revision_keys)
        # copy revision keys and adjust values
        self.pb.update("Copying revision texts", 1)
        total_items, readv_group_iter = self._revision_node_readv(revision_nodes)
        list(self._copy_nodes_graph(revision_index_map, self.new_pack._writer,
            self.new_pack.revision_index, readv_group_iter, total_items))
        if 'pack' in debug.debug_flags:
            mutter('%s: create_pack: revisions copied: %s%s %d items t+%6.3fs',
                time.ctime(), self._pack_collection._upload_transport.base,
                self.new_pack.random_name,
                self.new_pack.revision_index.key_count(),
                time.time() - self.new_pack.start_time)
        self._revision_keys = revision_keys

    def _copy_inventory_texts(self):
        """Copy the inventory texts to the new pack.

        self._revision_keys is used to determine what inventories to copy.

        Sets self._text_filter appropriately.
        """
        # select inventory keys
        inv_keys = self._revision_keys # currently the same keyspace, and note that
        # querying for keys here could introduce a bug where an inventory item
        # is missed, so do not change it to query separately without cross
        # checking like the text key check below.
        inventory_index_map = self._pack_collection._packs_list_to_pack_map_and_index_list(
            self.packs, 'inventory_index')[0]
        inv_nodes = self._pack_collection._index_contents(inventory_index_map, inv_keys)
        # copy inventory keys and adjust values
        # XXX: Should be a helper function to allow different inv representation
        # at this point.
        self.pb.update("Copying inventory texts", 2)
        total_items, readv_group_iter = self._least_readv_node_readv(inv_nodes)
        # Only grab the output lines if we will be processing them
        output_lines = bool(self.revision_ids)
        inv_lines = self._copy_nodes_graph(inventory_index_map,
            self.new_pack._writer, self.new_pack.inventory_index,
            readv_group_iter, total_items, output_lines=output_lines)
        if self.revision_ids:
            self._process_inventory_lines(inv_lines)
        else:
            # eat the iterator to cause it to execute.
            list(inv_lines)
            self._text_filter = None
        if 'pack' in debug.debug_flags:
            mutter('%s: create_pack: inventories copied: %s%s %d items t+%6.3fs',
                time.ctime(), self._pack_collection._upload_transport.base,
                self.new_pack.random_name,
                self.new_pack.inventory_index.key_count(),
                time.time() - self.new_pack.start_time)

    def _copy_text_texts(self):
        # select text keys
        text_index_map, text_nodes = self._get_text_nodes()
        if self._text_filter is not None:
            # We could return the keys copied as part of the return value from
            # _copy_nodes_graph but this doesn't work all that well with the
            # need to get line output too, so we check separately, and as we're
            # going to buffer everything anyway, we check beforehand, which
            # saves reading knit data over the wire when we know there are
            # mising records.
            text_nodes = set(text_nodes)
            present_text_keys = set(_node[1] for _node in text_nodes)
            missing_text_keys = set(self._text_filter) - present_text_keys
            if missing_text_keys:
                # TODO: raise a specific error that can handle many missing
                # keys.
                a_missing_key = missing_text_keys.pop()
                raise errors.RevisionNotPresent(a_missing_key[1],
                    a_missing_key[0])
        # copy text keys and adjust values
        self.pb.update("Copying content texts", 3)
        total_items, readv_group_iter = self._least_readv_node_readv(text_nodes)
        list(self._copy_nodes_graph(text_index_map, self.new_pack._writer,
            self.new_pack.text_index, readv_group_iter, total_items))
        self._log_copied_texts()

    def _check_references(self):
        """Make sure our external refereneces are present."""
        external_refs = self.new_pack._external_compression_parents_of_texts()
        if external_refs:
            index = self._pack_collection.text_index.combined_index
            found_items = list(index.iter_entries(external_refs))
            if len(found_items) != len(external_refs):
                found_keys = set(k for idx, k, refs, value in found_items)
                missing_items = external_refs - found_keys
                missing_file_id, missing_revision_id = missing_items.pop()
                raise errors.RevisionNotPresent(missing_revision_id,
                                                missing_file_id)

    def _create_pack_from_packs(self):
        self.pb.update("Opening pack", 0, 5)
        self.new_pack = self.open_pack()
        new_pack = self.new_pack
        # buffer data - we won't be reading-back during the pack creation and
        # this makes a significant difference on sftp pushes.
        new_pack.set_write_cache_size(1024*1024)
        if 'pack' in debug.debug_flags:
            plain_pack_list = ['%s%s' % (a_pack.pack_transport.base, a_pack.name)
                for a_pack in self.packs]
            if self.revision_ids is not None:
                rev_count = len(self.revision_ids)
            else:
                rev_count = 'all'
            mutter('%s: create_pack: creating pack from source packs: '
                '%s%s %s revisions wanted %s t=0',
                time.ctime(), self._pack_collection._upload_transport.base, new_pack.random_name,
                plain_pack_list, rev_count)
        self._copy_revision_texts()
        self._copy_inventory_texts()
        self._copy_text_texts()
        # select signature keys
        signature_filter = self._revision_keys # same keyspace
        signature_index_map = self._pack_collection._packs_list_to_pack_map_and_index_list(
            self.packs, 'signature_index')[0]
        signature_nodes = self._pack_collection._index_contents(signature_index_map,
            signature_filter)
        # copy signature keys and adjust values
        self.pb.update("Copying signature texts", 4)
        self._copy_nodes(signature_nodes, signature_index_map, new_pack._writer,
            new_pack.signature_index)
        if 'pack' in debug.debug_flags:
            mutter('%s: create_pack: revision signatures copied: %s%s %d items t+%6.3fs',
                time.ctime(), self._pack_collection._upload_transport.base, new_pack.random_name,
                new_pack.signature_index.key_count(),
                time.time() - new_pack.start_time)
        # copy chk contents
        # NB XXX: how to check CHK references are present? perhaps by yielding
        # the items? How should that interact with stacked repos?
        if new_pack.chk_index is not None:
            self._copy_chks()
        if 'pack' in debug.debug_flags:
            mutter('%s: create_pack: chk content copied: %s%s %d items t+%6.3fs',
                time.ctime(), self._pack_collection._upload_transport.base,
                new_pack.random_name,
                new_pack.chk_index.key_count(),
                time.time() - new_pack.start_time)
        self._check_references()
        if not self._use_pack(new_pack):
            new_pack.abort()
            return None
        self.pb.update("Finishing pack", 5)
        new_pack.finish()
        self._pack_collection.allocate(new_pack)
        return new_pack

    def _copy_chks(self, refs=None):
        # XXX: Todo, recursive follow-pointers facility when fetching some
        # revisions only.
        chk_index_map = self._pack_collection._packs_list_to_pack_map_and_index_list(
            self.packs, 'chk_index')[0]
        chk_nodes = self._pack_collection._index_contents(chk_index_map, refs)
        new_refs = set()
        def accumlate_refs(lines):
            # XXX: move to a generic location
            kind = lines[0]
            if kind == 'chkroot:\n':
                node = chk_map.RootNode()
                node.deserialise(''.join(lines),  None)
                new_refs.update(node.refs())
            elif kind == 'chkvalue:\n':
                pass
            else:
                raise ValueError("unknown chk node %r" % lines[0])
        self._copy_nodes(chk_nodes, chk_index_map, self.new_pack._writer,
            self.new_pack.chk_index, output_lines=accumlate_refs)
        return new_refs

    def _copy_nodes(self, nodes, index_map, writer, write_index,
        output_lines=None):
        """Copy knit nodes between packs with no graph references.
        
        :param output_lines: Output full texts of copied items.
        """
        pb = ui.ui_factory.nested_progress_bar()
        try:
            return self._do_copy_nodes(nodes, index_map, writer,
                write_index, pb, output_lines=output_lines)
        finally:
            pb.finished()

    def _do_copy_nodes(self, nodes, index_map, writer, write_index, pb,
        output_lines=None):
        # for record verification
        knit = KnitVersionedFiles(None, None)
        # plan a readv on each source pack:
        # group by pack
        nodes = sorted(nodes)
        # how to map this into knit.py - or knit.py into this?
        # we don't want the typical knit logic, we want grouping by pack
        # at this point - perhaps a helper library for the following code 
        # duplication points?
        request_groups = {}
        for index, key, value in nodes:
            if index not in request_groups:
                request_groups[index] = []
            request_groups[index].append((key, value))
        record_index = 0
        pb.update("Copied record", record_index, len(nodes))
        for index, items in request_groups.iteritems():
            pack_readv_requests = []
            for key, value in items:
                # ---- KnitGraphIndex.get_position
                bits = value[1:].split(' ')
                offset, length = int(bits[0]), int(bits[1])
                pack_readv_requests.append((offset, length, (key, value[0])))
            # linear scan up the pack
            pack_readv_requests.sort()
            # copy the data
            transport, path = index_map[index]
            reader = pack.make_readv_reader(transport, path,
                [offset[0:2] for offset in pack_readv_requests])
            for (names, read_func), (_1, _2, (key, eol_flag)) in \
                izip(reader.iter_records(), pack_readv_requests):
                raw_data = read_func(None)
                # check the header only
                if output_lines is not None:
                    output_lines(knit._parse_record(key[-1], raw_data)[0])
                else:
                    df, _ = knit._parse_record_header(key, raw_data)
                    df.close()
                pos, size = writer.add_bytes_record(raw_data, names)
                write_index.add_node(key, eol_flag + "%d %d" % (pos, size))
                pb.update("Copied record", record_index)
                record_index += 1

    def _copy_nodes_graph(self, index_map, writer, write_index,
        readv_group_iter, total_items, output_lines=False):
        """Copy knit nodes between packs.

        :param output_lines: Return lines present in the copied data as
            an iterator of line,version_id.
        """
        pb = ui.ui_factory.nested_progress_bar()
        try:
            for result in self._do_copy_nodes_graph(index_map, writer,
                write_index, output_lines, pb, readv_group_iter, total_items):
                yield result
        except Exception:
            # Python 2.4 does not permit try:finally: in a generator.
            pb.finished()
            raise
        else:
            pb.finished()

    def _do_copy_nodes_graph(self, index_map, writer, write_index,
        output_lines, pb, readv_group_iter, total_items):
        # for record verification
        knit = KnitVersionedFiles(None, None)
        # for line extraction when requested (inventories only)
        if output_lines:
            factory = KnitPlainFactory()
        record_index = 0
        pb.update("Copied record", record_index, total_items)
        for index, readv_vector, node_vector in readv_group_iter:
            # copy the data
            transport, path = index_map[index]
            reader = pack.make_readv_reader(transport, path, readv_vector)
            for (names, read_func), (key, eol_flag, references) in \
                izip(reader.iter_records(), node_vector):
                raw_data = read_func(None)
                if output_lines:
                    # read the entire thing
                    content, _ = knit._parse_record(key[-1], raw_data)
                    if len(references[-1]) == 0:
                        line_iterator = factory.get_fulltext_content(content)
                    else:
                        line_iterator = factory.get_linedelta_content(content)
                    for line in line_iterator:
                        yield line, key
                else:
                    # check the header only
                    df, _ = knit._parse_record_header(key, raw_data)
                    df.close()
                pos, size = writer.add_bytes_record(raw_data, names)
                write_index.add_node(key, eol_flag + "%d %d" % (pos, size), references)
                pb.update("Copied record", record_index)
                record_index += 1

    def _get_text_nodes(self):
        text_index_map = self._pack_collection._packs_list_to_pack_map_and_index_list(
            self.packs, 'text_index')[0]
        return text_index_map, self._pack_collection._index_contents(text_index_map,
            self._text_filter)

    def _least_readv_node_readv(self, nodes):
        """Generate request groups for nodes using the least readv's.
        
        :param nodes: An iterable of graph index nodes.
        :return: Total node count and an iterator of the data needed to perform
            readvs to obtain the data for nodes. Each item yielded by the
            iterator is a tuple with:
            index, readv_vector, node_vector. readv_vector is a list ready to
            hand to the transport readv method, and node_vector is a list of
            (key, eol_flag, references) for the the node retrieved by the
            matching readv_vector.
        """
        # group by pack so we do one readv per pack
        nodes = sorted(nodes)
        total = len(nodes)
        request_groups = {}
        for index, key, value, references in nodes:
            if index not in request_groups:
                request_groups[index] = []
            request_groups[index].append((key, value, references))
        result = []
        for index, items in request_groups.iteritems():
            pack_readv_requests = []
            for key, value, references in items:
                # ---- KnitGraphIndex.get_position
                bits = value[1:].split(' ')
                offset, length = int(bits[0]), int(bits[1])
                pack_readv_requests.append(
                    ((offset, length), (key, value[0], references)))
            # linear scan up the pack to maximum range combining.
            pack_readv_requests.sort()
            # split out the readv and the node data.
            pack_readv = [readv for readv, node in pack_readv_requests]
            node_vector = [node for readv, node in pack_readv_requests]
            result.append((index, pack_readv, node_vector))
        return total, result

    def _log_copied_texts(self):
        if 'pack' in debug.debug_flags:
            mutter('%s: create_pack: file texts copied: %s%s %d items t+%6.3fs',
                time.ctime(), self._pack_collection._upload_transport.base,
                self.new_pack.random_name,
                self.new_pack.text_index.key_count(),
                time.time() - self.new_pack.start_time)

    def _process_inventory_lines(self, inv_lines):
        """Use up the inv_lines generator and setup a text key filter."""
        repo = self._pack_collection.repo
        fileid_revisions = repo._find_file_ids_from_xml_inventory_lines(
            inv_lines, self.revision_keys)
        text_filter = []
        for fileid, file_revids in fileid_revisions.iteritems():
            text_filter.extend([(fileid, file_revid) for file_revid in file_revids])
        self._text_filter = text_filter

    def _revision_node_readv(self, revision_nodes):
        """Return the total revisions and the readv's to issue.

        :param revision_nodes: The revision index contents for the packs being
            incorporated into the new pack.
        :return: As per _least_readv_node_readv.
        """
        return self._least_readv_node_readv(revision_nodes)

    def _use_pack(self, new_pack):
        """Return True if new_pack should be used.

        :param new_pack: The pack that has just been created.
        :return: True if the pack should be used.
        """
        return new_pack.data_inserted()


class OptimisingPacker(Packer):
    """A packer which spends more time to create better disk layouts."""

    def _revision_node_readv(self, revision_nodes):
        """Return the total revisions and the readv's to issue.

        This sort places revisions in topological order with the ancestors
        after the children.

        :param revision_nodes: The revision index contents for the packs being
            incorporated into the new pack.
        :return: As per _least_readv_node_readv.
        """
        # build an ancestors dict
        ancestors = {}
        by_key = {}
        for index, key, value, references in revision_nodes:
            ancestors[key] = references[0]
            by_key[key] = (index, value, references)
        order = tsort.topo_sort(ancestors)
        total = len(order)
        # Single IO is pathological, but it will work as a starting point.
        requests = []
        for key in reversed(order):
            index, value, references = by_key[key]
            # ---- KnitGraphIndex.get_position
            bits = value[1:].split(' ')
            offset, length = int(bits[0]), int(bits[1])
            requests.append(
                (index, [(offset, length)], [(key, value[0], references)]))
        # TODO: combine requests in the same index that are in ascending order.
        return total, requests


class ReconcilePacker(Packer):
    """A packer which regenerates indices etc as it copies.
    
    This is used by ``bzr reconcile`` to cause parent text pointers to be
    regenerated.
    """

    def _extra_init(self):
        self._data_changed = False

    def _process_inventory_lines(self, inv_lines):
        """Generate a text key reference map rather for reconciling with."""
        repo = self._pack_collection.repo
        refs = repo._find_text_key_references_from_xml_inventory_lines(
            inv_lines)
        self._text_refs = refs
        # during reconcile we:
        #  - convert unreferenced texts to full texts
        #  - correct texts which reference a text not copied to be full texts
        #  - copy all others as-is but with corrected parents.
        #  - so at this point we don't know enough to decide what becomes a full
        #    text.
        self._text_filter = None

    def _copy_text_texts(self):
        """generate what texts we should have and then copy."""
        self.pb.update("Copying content texts", 3)
        # we have three major tasks here:
        # 1) generate the ideal index
        repo = self._pack_collection.repo
        ancestors = dict([(key[0], tuple(ref[0] for ref in refs[0])) for
            _1, key, _2, refs in 
            self.new_pack.revision_index.iter_all_entries()])
        ideal_index = repo._generate_text_key_index(self._text_refs, ancestors)
        # 2) generate a text_nodes list that contains all the deltas that can
        #    be used as-is, with corrected parents.
        ok_nodes = []
        bad_texts = []
        discarded_nodes = []
        NULL_REVISION = _mod_revision.NULL_REVISION
        text_index_map, text_nodes = self._get_text_nodes()
        for node in text_nodes:
            # 0 - index
            # 1 - key 
            # 2 - value
            # 3 - refs
            try:
                ideal_parents = tuple(ideal_index[node[1]])
            except KeyError:
                discarded_nodes.append(node)
                self._data_changed = True
            else:
                if ideal_parents == (NULL_REVISION,):
                    ideal_parents = ()
                if ideal_parents == node[3][0]:
                    # no change needed.
                    ok_nodes.append(node)
                elif ideal_parents[0:1] == node[3][0][0:1]:
                    # the left most parent is the same, or there are no parents
                    # today. Either way, we can preserve the representation as
                    # long as we change the refs to be inserted.
                    self._data_changed = True
                    ok_nodes.append((node[0], node[1], node[2],
                        (ideal_parents, node[3][1])))
                    self._data_changed = True
                else:
                    # Reinsert this text completely
                    bad_texts.append((node[1], ideal_parents))
                    self._data_changed = True
        # we're finished with some data.
        del ideal_index
        del text_nodes
        # 3) bulk copy the ok data
        total_items, readv_group_iter = self._least_readv_node_readv(ok_nodes)
        list(self._copy_nodes_graph(text_index_map, self.new_pack._writer,
            self.new_pack.text_index, readv_group_iter, total_items))
        # 4) adhoc copy all the other texts.
        # We have to topologically insert all texts otherwise we can fail to
        # reconcile when parts of a single delta chain are preserved intact,
        # and other parts are not. E.g. Discarded->d1->d2->d3. d1 will be
        # reinserted, and if d3 has incorrect parents it will also be
        # reinserted. If we insert d3 first, d2 is present (as it was bulk
        # copied), so we will try to delta, but d2 is not currently able to be
        # extracted because it's basis d1 is not present. Topologically sorting
        # addresses this. The following generates a sort for all the texts that
        # are being inserted without having to reference the entire text key
        # space (we only topo sort the revisions, which is smaller).
        topo_order = tsort.topo_sort(ancestors)
        rev_order = dict(zip(topo_order, range(len(topo_order))))
        bad_texts.sort(key=lambda key:rev_order[key[0][1]])
        transaction = repo.get_transaction()
        file_id_index = GraphIndexPrefixAdapter(
            self.new_pack.text_index,
            ('blank', ), 1,
            add_nodes_callback=self.new_pack.text_index.add_nodes)
        data_access = _DirectPackAccess(
                {self.new_pack.text_index:self.new_pack.access_tuple()})
        data_access.set_writer(self.new_pack._writer, self.new_pack.text_index,
            self.new_pack.access_tuple())
        output_texts = KnitVersionedFiles(
            _KnitGraphIndex(self.new_pack.text_index,
                add_callback=self.new_pack.text_index.add_nodes,
                deltas=True, parents=True, is_locked=repo.is_locked),
            data_access=data_access, max_delta_chain=200)
        for key, parent_keys in bad_texts:
            # We refer to the new pack to delta data being output.
            # A possible improvement would be to catch errors on short reads
            # and only flush then.
            self.new_pack.flush()
            parents = []
            for parent_key in parent_keys:
                if parent_key[0] != key[0]:
                    # Graph parents must match the fileid
                    raise errors.BzrError('Mismatched key parent %r:%r' %
                        (key, parent_keys))
                parents.append(parent_key[1])
            text_lines = osutils.split_lines(repo.texts.get_record_stream(
                [key], 'unordered', True).next().get_bytes_as('fulltext'))
            output_texts.add_lines(key, parent_keys, text_lines,
                random_id=True, check_content=False)
        # 5) check that nothing inserted has a reference outside the keyspace.
        missing_text_keys = self.new_pack._external_compression_parents_of_texts()
        if missing_text_keys:
            raise errors.BzrError('Reference to missing compression parents %r'
                % (missing_text_keys,))
        self._log_copied_texts()

    def _use_pack(self, new_pack):
        """Override _use_pack to check for reconcile having changed content."""
        # XXX: we might be better checking this at the copy time.
        original_inventory_keys = set()
        inv_index = self._pack_collection.inventory_index.combined_index
        for entry in inv_index.iter_all_entries():
            original_inventory_keys.add(entry[1])
        new_inventory_keys = set()
        for entry in new_pack.inventory_index.iter_all_entries():
            new_inventory_keys.add(entry[1])
        if new_inventory_keys != original_inventory_keys:
            self._data_changed = True
        return new_pack.data_inserted() and self._data_changed


class RepositoryPackCollection(object):
    """Management of packs within a repository.
    
    :ivar _names: map of {pack_name: (index_size,)}
    """

    def __init__(self, repo, transport, index_transport, upload_transport,
                 pack_transport, index_builder_class, index_class,
                 use_chk_index):
        """Create a new RepositoryPackCollection.

        :param transport: Addresses the repository base directory 
            (typically .bzr/repository/).
        :param index_transport: Addresses the directory containing indices.
        :param upload_transport: Addresses the directory into which packs are written
            while they're being created.
        :param pack_transport: Addresses the directory of existing complete packs.
        :param index_builder_class: The index builder class to use.
        :param index_class: The index class to use.
        :param use_chk_index: Whether to setup and manage a CHK index.
        """
        self.repo = repo
        self.transport = transport
        self._index_transport = index_transport
        self._upload_transport = upload_transport
        self._pack_transport = pack_transport
        self._index_builder_class = index_builder_class
        self._index_class = index_class
        self._suffix_offsets = {'.rix': 0, '.iix': 1, '.tix': 2, '.six': 3,
            '.cix': 4}
        self.packs = []
        # name:Pack mapping
        self._packs_by_name = {}
        # the previous pack-names content
        self._packs_at_load = None
        # when a pack is being created by this object, the state of that pack.
        self._new_pack = None
        # aggregated revision index data
        self.revision_index = AggregateIndex()
        self.inventory_index = AggregateIndex()
        self.text_index = AggregateIndex()
        self.signature_index = AggregateIndex()
        if use_chk_index:
            self.chk_index = AggregateIndex()
        else:
            # used to determine if we're using a chk_index elsewhere.
            self.chk_index = None

    def add_pack_to_memory(self, pack):
        """Make a Pack object available to the repository to satisfy queries.
        
        :param pack: A Pack object.
        """
        if pack.name in self._packs_by_name:
            raise AssertionError()
        self.packs.append(pack)
        self._packs_by_name[pack.name] = pack
        self.revision_index.add_index(pack.revision_index, pack)
        self.inventory_index.add_index(pack.inventory_index, pack)
        self.text_index.add_index(pack.text_index, pack)
        self.signature_index.add_index(pack.signature_index, pack)
        if self.chk_index is not None:
            self.chk_index.add_index(pack.chk_index, pack)
        
    def all_packs(self):
        """Return a list of all the Pack objects this repository has.

        Note that an in-progress pack being created is not returned.

        :return: A list of Pack objects for all the packs in the repository.
        """
        result = []
        for name in self.names():
            result.append(self.get_pack_by_name(name))
        return result

    def autopack(self):
        """Pack the pack collection incrementally.
        
        This will not attempt global reorganisation or recompression,
        rather it will just ensure that the total number of packs does
        not grow without bound. It uses the _max_pack_count method to
        determine if autopacking is needed, and the pack_distribution
        method to determine the number of revisions in each pack.

        If autopacking takes place then the packs name collection will have
        been flushed to disk - packing requires updating the name collection
        in synchronisation with certain steps. Otherwise the names collection
        is not flushed.

        :return: True if packing took place.
        """
        # XXX: Should not be needed when the management of indices is sane.
        total_revisions = self.revision_index.combined_index.key_count()
        total_packs = len(self._names)
        if self._max_pack_count(total_revisions) >= total_packs:
            return False
        # XXX: the following may want to be a class, to pack with a given
        # policy.
        mutter('Auto-packing repository %s, which has %d pack files, '
            'containing %d revisions into %d packs.', self, total_packs,
            total_revisions, self._max_pack_count(total_revisions))
        # determine which packs need changing
        pack_distribution = self.pack_distribution(total_revisions)
        existing_packs = []
        for pack in self.all_packs():
            revision_count = pack.get_revision_count()
            if revision_count == 0:
                # revision less packs are not generated by normal operation,
                # only by operations like sign-my-commits, and thus will not
                # tend to grow rapdily or without bound like commit containing
                # packs do - leave them alone as packing them really should
                # group their data with the relevant commit, and that may
                # involve rewriting ancient history - which autopack tries to
                # avoid. Alternatively we could not group the data but treat
                # each of these as having a single revision, and thus add 
                # one revision for each to the total revision count, to get
                # a matching distribution.
                continue
            existing_packs.append((revision_count, pack))
        pack_operations = self.plan_autopack_combinations(
            existing_packs, pack_distribution)
        self._execute_pack_operations(pack_operations)
        return True

    def _execute_pack_operations(self, pack_operations, _packer_class=Packer):
        """Execute a series of pack operations.

        :param pack_operations: A list of [revision_count, packs_to_combine].
        :param _packer_class: The class of packer to use (default: Packer).
        :return: None.
        """
        for revision_count, packs in pack_operations:
            # we may have no-ops from the setup logic
            if len(packs) == 0:
                continue
            _packer_class(self, packs, '.autopack').pack()
            for pack in packs:
                self._remove_pack_from_memory(pack)
        # record the newly available packs and stop advertising the old
        # packs
        self._save_pack_names(clear_obsolete_packs=True)
        # Move the old packs out of the way now they are no longer referenced.
        for revision_count, packs in pack_operations:
            self._obsolete_packs(packs)

    def lock_names(self):
        """Acquire the mutex around the pack-names index.
        
        This cannot be used in the middle of a read-only transaction on the
        repository.
        """
        self.repo.control_files.lock_write()

    def pack(self):
        """Pack the pack collection totally."""
        self.ensure_loaded()
        total_packs = len(self._names)
        if total_packs < 2:
            # This is arguably wrong because we might not be optimal, but for
            # now lets leave it in. (e.g. reconcile -> one pack. But not
            # optimal.
            return
        total_revisions = self.revision_index.combined_index.key_count()
        # XXX: the following may want to be a class, to pack with a given
        # policy.
        mutter('Packing repository %s, which has %d pack files, '
            'containing %d revisions into 1 packs.', self, total_packs,
            total_revisions)
        # determine which packs need changing
        pack_distribution = [1]
        pack_operations = [[0, []]]
        for pack in self.all_packs():
            pack_operations[-1][0] += pack.get_revision_count()
            pack_operations[-1][1].append(pack)
        self._execute_pack_operations(pack_operations, OptimisingPacker)

    def plan_autopack_combinations(self, existing_packs, pack_distribution):
        """Plan a pack operation.

        :param existing_packs: The packs to pack. (A list of (revcount, Pack)
            tuples).
        :param pack_distribution: A list with the number of revisions desired
            in each pack.
        """
        if len(existing_packs) <= len(pack_distribution):
            return []
        existing_packs.sort(reverse=True)
        pack_operations = [[0, []]]
        # plan out what packs to keep, and what to reorganise
        while len(existing_packs):
            # take the largest pack, and if its less than the head of the
            # distribution chart we will include its contents in the new pack
            # for that position. If its larger, we remove its size from the
            # distribution chart
            next_pack_rev_count, next_pack = existing_packs.pop(0)
            if next_pack_rev_count >= pack_distribution[0]:
                # this is already packed 'better' than this, so we can
                # not waste time packing it.
                while next_pack_rev_count > 0:
                    next_pack_rev_count -= pack_distribution[0]
                    if next_pack_rev_count >= 0:
                        # more to go
                        del pack_distribution[0]
                    else:
                        # didn't use that entire bucket up
                        pack_distribution[0] = -next_pack_rev_count
            else:
                # add the revisions we're going to add to the next output pack
                pack_operations[-1][0] += next_pack_rev_count
                # allocate this pack to the next pack sub operation
                pack_operations[-1][1].append(next_pack)
                if pack_operations[-1][0] >= pack_distribution[0]:
                    # this pack is used up, shift left.
                    del pack_distribution[0]
                    pack_operations.append([0, []])
        # Now that we know which pack files we want to move, shove them all
        # into a single pack file.
        final_rev_count = 0
        final_pack_list = []
        for num_revs, pack_files in pack_operations:
            final_rev_count += num_revs
            final_pack_list.extend(pack_files)
        if len(final_pack_list) == 1:
            raise AssertionError('We somehow generated an autopack with a'
                ' single pack file being moved.')
            return []
        return [[final_rev_count, final_pack_list]]

    def ensure_loaded(self):
        # NB: if you see an assertion error here, its probably access against
        # an unlocked repo. Naughty.
        if not self.repo.is_locked():
            raise errors.ObjectNotLocked(self.repo)
        if self._names is None:
            self._names = {}
            self._packs_at_load = set()
            for index, key, value in self._iter_disk_pack_index():
                name = key[0]
                self._names[name] = self._parse_index_sizes(value)
                self._packs_at_load.add((key, value))
        # populate all the metadata.
        self.all_packs()

    def _parse_index_sizes(self, value):
        """Parse a string of index sizes."""
        return tuple([int(digits) for digits in value.split(' ')])

    def get_pack_by_name(self, name):
        """Get a Pack object by name.

        :param name: The name of the pack - e.g. '123456'
        :return: A Pack object.
        """
        try:
            return self._packs_by_name[name]
        except KeyError:
            rev_index = self._make_index(name, '.rix')
            inv_index = self._make_index(name, '.iix')
            txt_index = self._make_index(name, '.tix')
            sig_index = self._make_index(name, '.six')
            if self.chk_index is not None:
                chk_index = self._make_index(name, '.cix')
            else:
                chk_index = None
            result = ExistingPack(self._pack_transport, name, rev_index,
                inv_index, txt_index, sig_index, chk_index)
            self.add_pack_to_memory(result)
            return result

    def allocate(self, a_new_pack):
        """Allocate name in the list of packs.

        :param a_new_pack: A NewPack instance to be added to the collection of
            packs for this repository.
        """
        self.ensure_loaded()
        if a_new_pack.name in self._names:
            raise errors.BzrError(
                'Pack %r already exists in %s' % (a_new_pack.name, self))
        self._names[a_new_pack.name] = tuple(a_new_pack.index_sizes)
        self.add_pack_to_memory(a_new_pack)

    def _iter_disk_pack_index(self):
        """Iterate over the contents of the pack-names index.
        
        This is used when loading the list from disk, and before writing to
        detect updates from others during our write operation.
        :return: An iterator of the index contents.
        """
        return self._index_class(self.transport, 'pack-names', None
                ).iter_all_entries()

    def _make_index(self, name, suffix):
        size_offset = self._suffix_offsets[suffix]
        index_name = name + suffix
        index_size = self._names[name][size_offset]
        return self._index_class(
            self._index_transport, index_name, index_size)

    def _max_pack_count(self, total_revisions):
        """Return the maximum number of packs to use for total revisions.
        
        :param total_revisions: The total number of revisions in the
            repository.
        """
        if not total_revisions:
            return 1
        digits = str(total_revisions)
        result = 0
        for digit in digits:
            result += int(digit)
        return result

    def names(self):
        """Provide an order to the underlying names."""
        return sorted(self._names.keys())

    def _obsolete_packs(self, packs):
        """Move a number of packs which have been obsoleted out of the way.

        Each pack and its associated indices are moved out of the way.

        Note: for correctness this function should only be called after a new
        pack names index has been written without these pack names, and with
        the names of packs that contain the data previously available via these
        packs.

        :param packs: The packs to obsolete.
        :param return: None.
        """
        for pack in packs:
            pack.pack_transport.rename(pack.file_name(),
                '../obsolete_packs/' + pack.file_name())
            # TODO: Probably needs to know all possible indices for this pack
            # - or maybe list the directory and move all indices matching this
            # name whether we recognize it or not?
            for suffix in ('.iix', '.six', '.tix', '.rix'):
                self._index_transport.rename(pack.name + suffix,
                    '../obsolete_packs/' + pack.name + suffix)

    def pack_distribution(self, total_revisions):
        """Generate a list of the number of revisions to put in each pack.

        :param total_revisions: The total number of revisions in the
            repository.
        """
        if total_revisions == 0:
            return [0]
        digits = reversed(str(total_revisions))
        result = []
        for exponent, count in enumerate(digits):
            size = 10 ** exponent
            for pos in range(int(count)):
                result.append(size)
        return list(reversed(result))

    def _pack_tuple(self, name):
        """Return a tuple with the transport and file name for a pack name."""
        return self._pack_transport, name + '.pack'

    def _remove_pack_from_memory(self, pack):
        """Remove pack from the packs accessed by this repository.
        
        Only affects memory state, until self._save_pack_names() is invoked.
        """
        self._names.pop(pack.name)
        self._packs_by_name.pop(pack.name)
        self._remove_pack_indices(pack)

    def _remove_pack_indices(self, pack):
        """Remove the indices for pack from the aggregated indices."""
        self.revision_index.remove_index(pack.revision_index, pack)
        self.inventory_index.remove_index(pack.inventory_index, pack)
        self.text_index.remove_index(pack.text_index, pack)
        self.signature_index.remove_index(pack.signature_index, pack)
        if self.chk_index is not None:
            self.chk_index.remove_index(pack.chk_index, pack)

    def reset(self):
        """Clear all cached data."""
        # cached revision data
        self.repo._revision_knit = None
        self.revision_index.clear()
        # cached signature data
        self.repo._signature_knit = None
        self.signature_index.clear()
        # cached file text data
        self.text_index.clear()
        self.repo._text_knit = None
        # cached inventory data
        self.inventory_index.clear()
        # cached chk data
        if self.chk_index is not None:
            self.chk_index.clear()
        # remove the open pack
        self._new_pack = None
        # information about packs.
        self._names = None
        self.packs = []
        self._packs_by_name = {}
        self._packs_at_load = None

    def _make_index_map(self, index_suffix):
        """Return information on existing indices.

        :param suffix: Index suffix added to pack name.

        :returns: (pack_map, indices) where indices is a list of GraphIndex 
        objects, and pack_map is a mapping from those objects to the 
        pack tuple they describe.
        """
        # TODO: stop using this; it creates new indices unnecessarily.
        self.ensure_loaded()
        suffix_map = {'.rix': 'revision_index',
            '.six': 'signature_index',
            '.iix': 'inventory_index',
            '.tix': 'text_index',
        }
        return self._packs_list_to_pack_map_and_index_list(self.all_packs(),
            suffix_map[index_suffix])

    def _packs_list_to_pack_map_and_index_list(self, packs, index_attribute):
        """Convert a list of packs to an index pack map and index list.

        :param packs: The packs list to process.
        :param index_attribute: The attribute that the desired index is found
            on.
        :return: A tuple (map, list) where map contains the dict from
            index:pack_tuple, and lsit contains the indices in the same order
            as the packs list.
        """
        indices = []
        pack_map = {}
        for pack in packs:
            index = getattr(pack, index_attribute)
            indices.append(index)
            pack_map[index] = (pack.pack_transport, pack.file_name())
        return pack_map, indices

    def _index_contents(self, pack_map, key_filter=None):
        """Get an iterable of the index contents from a pack_map.

        :param pack_map: A map from indices to pack details.
        :param key_filter: An optional filter to limit the
            keys returned.
        """
        indices = [index for index in pack_map.iterkeys()]
        all_index = CombinedGraphIndex(indices)
        if key_filter is None:
            return all_index.iter_all_entries()
        else:
            return all_index.iter_entries(key_filter)

    def _unlock_names(self):
        """Release the mutex around the pack-names index."""
        self.repo.control_files.unlock()

    def _save_pack_names(self, clear_obsolete_packs=False):
        """Save the list of packs.

        This will take out the mutex around the pack names list for the
        duration of the method call. If concurrent updates have been made, a
        three-way merge between the current list and the current in memory list
        is performed.

        :param clear_obsolete_packs: If True, clear out the contents of the
            obsolete_packs directory.
        """
        self.lock_names()
        try:
            builder = self._index_builder_class()
            # load the disk nodes across
            disk_nodes = set()
            for index, key, value in self._iter_disk_pack_index():
                disk_nodes.add((key, value))
            # do a two-way diff against our original content
            current_nodes = set()
            for name, sizes in self._names.iteritems():
                current_nodes.add(
                    ((name, ), ' '.join(str(size) for size in sizes)))
            deleted_nodes = self._packs_at_load - current_nodes
            new_nodes = current_nodes - self._packs_at_load
            disk_nodes.difference_update(deleted_nodes)
            disk_nodes.update(new_nodes)
            # TODO: handle same-name, index-size-changes here - 
            # e.g. use the value from disk, not ours, *unless* we're the one
            # changing it.
            for key, value in disk_nodes:
                builder.add_node(key, value)
            self.transport.put_file('pack-names', builder.finish(),
                mode=self.repo.bzrdir._get_file_mode())
            # move the baseline forward
            self._packs_at_load = disk_nodes
            if clear_obsolete_packs:
                self._clear_obsolete_packs()
        finally:
            self._unlock_names()
        # synchronise the memory packs list with what we just wrote:
        new_names = dict(disk_nodes)
        # drop no longer present nodes
        for pack in self.all_packs():
            if (pack.name,) not in new_names:
                self._remove_pack_from_memory(pack)
        # add new nodes/refresh existing ones
        for key, value in disk_nodes:
            name = key[0]
            sizes = self._parse_index_sizes(value)
            if name in self._names:
                # existing
                if sizes != self._names[name]:
                    # the pack for name has had its indices replaced - rare but
                    # important to handle. XXX: probably can never happen today
                    # because the three-way merge code above does not handle it
                    # - you may end up adding the same key twice to the new
                    # disk index because the set values are the same, unless
                    # the only index shows up as deleted by the set difference
                    # - which it may. Until there is a specific test for this,
                    # assume its broken. RBC 20071017.
                    self._remove_pack_from_memory(self.get_pack_by_name(name))
                    self._names[name] = sizes
                    self.get_pack_by_name(name)
            else:
                # new
                self._names[name] = sizes
                self.get_pack_by_name(name)

    def _clear_obsolete_packs(self):
        """Delete everything from the obsolete-packs directory.
        """
        obsolete_pack_transport = self.transport.clone('obsolete_packs')
        for filename in obsolete_pack_transport.list_dir('.'):
            try:
                obsolete_pack_transport.delete(filename)
            except (errors.PathError, errors.TransportError), e:
                warning("couldn't delete obsolete pack, skipping it:\n%s" % (e,))

    def _start_write_group(self):
        # Do not permit preparation for writing if we're not in a 'write lock'.
        if not self.repo.is_write_locked():
            raise errors.NotWriteLocked(self)
        self._new_pack = NewPack(self._upload_transport, self._index_transport,
            self._pack_transport, upload_suffix='.pack',
            file_mode=self.repo.bzrdir._get_file_mode(),
            index_builder_class=self._index_builder_class,
            index_class=self._index_class,
            use_chk_index=self.chk_index is not None)
        # allow writing: queue writes to a new index
        self.revision_index.add_writable_index(self._new_pack.revision_index,
            self._new_pack)
        self.inventory_index.add_writable_index(self._new_pack.inventory_index,
            self._new_pack)
        self.text_index.add_writable_index(self._new_pack.text_index,
            self._new_pack)
        self.signature_index.add_writable_index(self._new_pack.signature_index,
            self._new_pack)
        if self.chk_index is not None:
            self.chk_index.add_writable_index(self._new_pack.chk_index,
                self._new_pack)
            self.repo.chk_bytes._index._add_callback = self.chk_index.add_callback

        self.repo.inventories._index._add_callback = self.inventory_index.add_callback
        self.repo.revisions._index._add_callback = self.revision_index.add_callback
        self.repo.signatures._index._add_callback = self.signature_index.add_callback
        self.repo.texts._index._add_callback = self.text_index.add_callback

    def _abort_write_group(self):
        # FIXME: just drop the transient index.
        # forget what names there are
        if self._new_pack is not None:
            self._new_pack.abort()
            self._remove_pack_indices(self._new_pack)
            self._new_pack = None
        self.repo._text_knit = None

    def _commit_write_group(self):
        self._remove_pack_indices(self._new_pack)
        if self._new_pack.data_inserted():
            # get all the data to disk and read to use
            self._new_pack.finish()
            self.allocate(self._new_pack)
            self._new_pack = None
            if not self.autopack():
                # when autopack takes no steps, the names list is still
                # unsaved.
                self._save_pack_names()
        else:
            self._new_pack.abort()
            self._new_pack = None
        self.repo._text_knit = None


class KnitPackRepository(KnitRepository):
    """Repository with knit objects stored inside pack containers.
    
    The layering for a KnitPackRepository is:

    Graph        |  HPSS    | Repository public layer |
    ===================================================
    Tuple based apis below, string based, and key based apis above
    ---------------------------------------------------
    KnitVersionedFiles
      Provides .texts, .revisions etc
      This adapts the N-tuple keys to physical knit records which only have a
      single string identifier (for historical reasons), which in older formats
      was always the revision_id, and in the mapped code for packs is always
      the last element of key tuples.
    ---------------------------------------------------
    GraphIndex
      A separate GraphIndex is used for each of the
      texts/inventories/revisions/signatures contained within each individual
      pack file. The GraphIndex layer works in N-tuples and is unaware of any
      semantic value.
    ===================================================
    
    """

    def __init__(self, _format, a_bzrdir, control_files, _commit_builder_class,
        _serializer):
        KnitRepository.__init__(self, _format, a_bzrdir, control_files,
            _commit_builder_class, _serializer)
        index_transport = self._transport.clone('indices')
        self._pack_collection = RepositoryPackCollection(self, self._transport,
            index_transport,
            self._transport.clone('upload'),
            self._transport.clone('packs'),
            _format.index_builder_class,
            _format.index_class,
            use_chk_index=self._format.supports_chks,
            )
        self.inventories = KnitVersionedFiles(
            _KnitGraphIndex(self._pack_collection.inventory_index.combined_index,
                add_callback=self._pack_collection.inventory_index.add_callback,
                deltas=True, parents=True, is_locked=self.is_locked),
            data_access=self._pack_collection.inventory_index.data_access,
            max_delta_chain=200)
        self.revisions = KnitVersionedFiles(
            _KnitGraphIndex(self._pack_collection.revision_index.combined_index,
                add_callback=self._pack_collection.revision_index.add_callback,
                deltas=False, parents=True, is_locked=self.is_locked),
            data_access=self._pack_collection.revision_index.data_access,
            max_delta_chain=0)
        self.signatures = KnitVersionedFiles(
            _KnitGraphIndex(self._pack_collection.signature_index.combined_index,
                add_callback=self._pack_collection.signature_index.add_callback,
                deltas=False, parents=False, is_locked=self.is_locked),
            data_access=self._pack_collection.signature_index.data_access,
            max_delta_chain=0)
        self.texts = KnitVersionedFiles(
            _KnitGraphIndex(self._pack_collection.text_index.combined_index,
                add_callback=self._pack_collection.text_index.add_callback,
                deltas=True, parents=True, is_locked=self.is_locked),
            data_access=self._pack_collection.text_index.data_access,
            max_delta_chain=200)
        if _format.supports_chks:
            # No graph, no compression:- references from chks are between
            # different objects not temporal versions of the same; and without
            # some sort of temporal structure knit compression will just fail.
            self.chk_bytes = KnitVersionedFiles(
                _KnitGraphIndex(self._pack_collection.chk_index.combined_index,
                    add_callback=self._pack_collection.chk_index.add_callback,
                    deltas=False, parents=False, is_locked=self.is_locked),
                data_access=self._pack_collection.chk_index.data_access,
                max_delta_chain=0)
        else:
            self.chk_bytes = None
        # True when the repository object is 'write locked' (as opposed to the
        # physical lock only taken out around changes to the pack-names list.) 
        # Another way to represent this would be a decorator around the control
        # files object that presents logical locks as physical ones - if this
        # gets ugly consider that alternative design. RBC 20071011
        self._write_lock_count = 0
        self._transaction = None
        # for tests
        self._reconcile_does_inventory_gc = True
        self._reconcile_fixes_text_parents = True
        self._reconcile_backsup_inventory = False
        self._fetch_order = 'unordered'

    def _warn_if_deprecated(self):
        # This class isn't deprecated, but one sub-format is
        if isinstance(self._format, RepositoryFormatKnitPack5RichRootBroken):
            from bzrlib import repository
            if repository._deprecation_warning_done:
                return
            repository._deprecation_warning_done = True
            warning("Format %s for %s is deprecated - please use"
                    " 'bzr upgrade --1.6.1-rich-root'"
                    % (self._format, self.bzrdir.transport.base))

    def _abort_write_group(self):
        self._pack_collection._abort_write_group()

    def _find_inconsistent_revision_parents(self):
        """Find revisions with incorrectly cached parents.

        :returns: an iterator yielding tuples of (revison-id, parents-in-index,
            parents-in-revision).
        """
        if not self.is_locked():
            raise errors.ObjectNotLocked(self)
        pb = ui.ui_factory.nested_progress_bar()
        result = []
        try:
            revision_nodes = self._pack_collection.revision_index \
                .combined_index.iter_all_entries()
            index_positions = []
            # Get the cached index values for all revisions, and also the location
            # in each index of the revision text so we can perform linear IO.
            for index, key, value, refs in revision_nodes:
                pos, length = value[1:].split(' ')
                index_positions.append((index, int(pos), key[0],
                    tuple(parent[0] for parent in refs[0])))
                pb.update("Reading revision index.", 0, 0)
            index_positions.sort()
            batch_count = len(index_positions) / 1000 + 1
            pb.update("Checking cached revision graph.", 0, batch_count)
            for offset in xrange(batch_count):
                pb.update("Checking cached revision graph.", offset)
                to_query = index_positions[offset * 1000:(offset + 1) * 1000]
                if not to_query:
                    break
                rev_ids = [item[2] for item in to_query]
                revs = self.get_revisions(rev_ids)
                for revision, item in zip(revs, to_query):
                    index_parents = item[3]
                    rev_parents = tuple(revision.parent_ids)
                    if index_parents != rev_parents:
                        result.append((revision.revision_id, index_parents, rev_parents))
        finally:
            pb.finished()
        return result

    @symbol_versioning.deprecated_method(symbol_versioning.one_one)
    def get_parents(self, revision_ids):
        """See graph._StackedParentsProvider.get_parents."""
        parent_map = self.get_parent_map(revision_ids)
        return [parent_map.get(r, None) for r in revision_ids]

    def _make_parents_provider(self):
        return graph.CachingParentsProvider(self)

    def _refresh_data(self):
        if self._write_lock_count == 1 or (
            self.control_files._lock_count == 1 and
            self.control_files._lock_mode == 'r'):
            # forget what names there are
            self._pack_collection.reset()
            # XXX: Better to do an in-memory merge when acquiring a new lock -
            # factor out code from _save_pack_names.
            self._pack_collection.ensure_loaded()

    def _start_write_group(self):
        self._pack_collection._start_write_group()

    def _commit_write_group(self):
        return self._pack_collection._commit_write_group()

    def get_transaction(self):
        if self._write_lock_count:
            return self._transaction
        else:
            return self.control_files.get_transaction()

    def is_locked(self):
        return self._write_lock_count or self.control_files.is_locked()

    def is_write_locked(self):
        return self._write_lock_count

    def lock_write(self, token=None):
        if not self._write_lock_count and self.is_locked():
            raise errors.ReadOnlyError(self)
        self._write_lock_count += 1
        if self._write_lock_count == 1:
            self._transaction = transactions.WriteTransaction()
            for repo in self._fallback_repositories:
                # Writes don't affect fallback repos
                repo.lock_read()
        self._refresh_data()

    def lock_read(self):
        if self._write_lock_count:
            self._write_lock_count += 1
        else:
            self.control_files.lock_read()
            for repo in self._fallback_repositories:
                # Writes don't affect fallback repos
                repo.lock_read()
        self._refresh_data()

    def leave_lock_in_place(self):
        # not supported - raise an error
        raise NotImplementedError(self.leave_lock_in_place)

    def dont_leave_lock_in_place(self):
        # not supported - raise an error
        raise NotImplementedError(self.dont_leave_lock_in_place)

    @needs_write_lock
    def pack(self):
        """Compress the data within the repository.

        This will pack all the data to a single pack. In future it may
        recompress deltas or do other such expensive operations.
        """
        self._pack_collection.pack()

    @needs_write_lock
    def reconcile(self, other=None, thorough=False):
        """Reconcile this repository."""
        from bzrlib.reconcile import PackReconciler
        reconciler = PackReconciler(self, thorough=thorough)
        reconciler.reconcile()
        return reconciler

    def _reconcile_pack(self, collection, packs, extension, revs, pb):
        packer = ReconcilePacker(collection, packs, extension, revs)
        return packer.pack(pb)

    def unlock(self):
        if self._write_lock_count == 1 and self._write_group is not None:
            self.abort_write_group()
            self._transaction = None
            self._write_lock_count = 0
            raise errors.BzrError(
                'Must end write group before releasing write lock on %s'
                % self)
        if self._write_lock_count:
            self._write_lock_count -= 1
            if not self._write_lock_count:
                transaction = self._transaction
                self._transaction = None
                transaction.finish()
                for repo in self._fallback_repositories:
                    repo.unlock()
        else:
            self.control_files.unlock()
            for repo in self._fallback_repositories:
                repo.unlock()


class CHKInventoryRepository(KnitPackRepository):
    """subclass of KnitPackRepository that uses CHK based inventories."""

    def _add_inventory_checked(self, revision_id, inv, parents):
        """Add inv to the repository after checking the inputs.

        This function can be overridden to allow different inventory styles.

        :seealso: add_inventory, for the contract.
        """
        # make inventory
        result = CHKInventory.from_inventory(self.chk_bytes, inv)
        inv_lines = result.to_lines()
        return self._inventory_add_lines(revision_id, parents,
            inv_lines, check_content=False)

    def _iter_inventories(self, revision_ids):
        """Iterate over many inventory objects."""
        keys = [(revision_id,) for revision_id in revision_ids]
        stream = self.inventories.get_record_stream(keys, 'unordered', True)
        texts = {}
        for record in stream:
            if record.storage_kind != 'absent':
                texts[record.key] = record.get_bytes_as('fulltext')
            else:
                raise errors.NoSuchRevision(self, record.key)
        for key in keys:
            yield CHKInventory.deserialise(self.chk_bytes, texts[key], key)

    def _iter_inventory_xmls(self, revision_ids):
        # Without a native 'xml' inventory, this method doesn't make sense, so
        # make it raise to trap naughty direct users.
        raise NotImplementedError(self._iter_inventory_xmls)

    def fileids_altered_by_revision_ids(self, revision_ids, _inv_weave=None):
        """Find the file ids and versions affected by revisions.

        :param revisions: an iterable containing revision ids.
        :param _inv_weave: The inventory weave from this repository or None.
            If None, the inventory weave will be opened automatically.
        :return: a dictionary mapping altered file-ids to an iterable of
            revision_ids. Each altered file-ids has the exact revision_ids that
            altered it listed explicitly.
        """
        rich_roots = self.supports_rich_root()
        result = {}
        pb = ui.ui_factory.nested_progress_bar()
        try:
            total = len(revision_ids)
            for pos, inv in enumerate(self.iter_inventories(revision_ids)):
                pb.update("Finding text references", pos, total)
                for _, entry in inv.iter_entries():
                    if entry.revision != inv.revision_id:
                        continue
                    if not rich_roots and entry.file_id == inv.root_id:
                        continue
                    alterations = result.setdefault(entry.file_id, set([]))
                    alterations.add(entry.revision)
            return result
        finally:
            pb.finished()

    def find_text_key_references(self):
        """Find the text key references within the repository.

        :return: A dictionary mapping text keys ((fileid, revision_id) tuples)
            to whether they were referred to by the inventory of the
            revision_id that they contain. The inventory texts from all present
            revision ids are assessed to generate this report.
        """
        # XXX: Slow version but correct: rewrite as a series of delta
        # examinations/direct tree traversal. Note that that will require care
        # as a common node is reachable both from the inventory that added it,
        # and others afterwards.
        revision_keys = self.revisions.keys()
        result = {}
        rich_roots = self.supports_rich_root()
        pb = ui.ui_factory.nested_progress_bar()
        try:
            all_revs = self.all_revision_ids()
            total = len(all_revs)
            for pos, inv in enumerate(self.iter_inventories(all_revs)):
                pb.update("Finding text references", pos, total)
                for _, entry in inv.iter_entries():
                    if not rich_roots and entry.file_id == inv.root_id:
                        continue
                    key = (entry.file_id, entry.revision)
                    result.setdefault(key, False)
                    if entry.revision == inv.revision_id:
                        result[key] = True
            return result
        finally:
            pb.finished()

    def _reconcile_pack(self, collection, packs, extension, revs, pb):
        packer = CHKReconcilePacker(collection, packs, extension, revs)
        return packer.pack(pb)


class CHKReconcilePacker(ReconcilePacker):
    """Subclass of ReconcilePacker for handling chk inventories."""

    def _process_inventory_lines(self, inv_lines):
        """Generate a text key reference map rather for reconciling with."""
        repo = self._pack_collection.repo
        # XXX: This double-reads the inventories; but it works.
        refs = repo.find_text_key_references()
        self._text_refs = refs
        # during reconcile we:
        #  - convert unreferenced texts to full texts
        #  - correct texts which reference a text not copied to be full texts
        #  - copy all others as-is but with corrected parents.
        #  - so at this point we don't know enough to decide what becomes a full
        #    text.
        self._text_filter = None
        # Copy the selected inventory roots, extracting the CHK references
        # needed.
        pending_refs = set()
        for line, revid in inv_lines:
            if line.startswith('id_to_entry: '):
                pending_refs.add((line[13:],))
        while pending_refs:
            pending_refs = self._copy_chks(pending_refs)


class RepositoryFormatPack(MetaDirRepositoryFormat):
    """Format logic for pack structured repositories.

    This repository format has:
     - a list of packs in pack-names
     - packs in packs/NAME.pack
     - indices in indices/NAME.{iix,six,tix,rix}
     - knit deltas in the packs, knit indices mapped to the indices.
     - thunk objects to support the knits programming API.
     - a format marker of its own
     - an optional 'shared-storage' flag
     - an optional 'no-working-trees' flag
     - a LockDir lock
    """

    # Set this attribute in derived classes to control the repository class
    # created by open and initialize.
    repository_class = None
    # Set this attribute in derived classes to control the
    # _commit_builder_class that the repository objects will have passed to
    # their constructor.
    _commit_builder_class = None
    # Set this attribute in derived clases to control the _serializer that the
    # repository objects will have passed to their constructor.
    _serializer = None
    # External references are not supported in most pack repositories.
    supports_external_lookups = False
    # Most pack formats do not use chk lookups.
    supports_chks = False
    # What index classes to use
    index_builder_class = None
    index_class = None

    def initialize(self, a_bzrdir, shared=False):
        """Create a pack based repository.

        :param a_bzrdir: bzrdir to contain the new repository; must already
            be initialized.
        :param shared: If true the repository will be initialized as a shared
                       repository.
        """
        mutter('creating repository in %s.', a_bzrdir.transport.base)
        dirs = ['indices', 'obsolete_packs', 'packs', 'upload']
        builder = self.index_builder_class()
        files = [('pack-names', builder.finish())]
        utf8_files = [('format', self.get_format_string())]
        
        self._upload_blank_content(a_bzrdir, dirs, files, utf8_files, shared)
        return self.open(a_bzrdir=a_bzrdir, _found=True)

    def open(self, a_bzrdir, _found=False, _override_transport=None):
        """See RepositoryFormat.open().
        
        :param _override_transport: INTERNAL USE ONLY. Allows opening the
                                    repository at a slightly different url
                                    than normal. I.e. during 'upgrade'.
        """
        if not _found:
            format = RepositoryFormat.find_format(a_bzrdir)
        if _override_transport is not None:
            repo_transport = _override_transport
        else:
            repo_transport = a_bzrdir.get_repository_transport(None)
        control_files = lockable_files.LockableFiles(repo_transport,
                                'lock', lockdir.LockDir)
        return self.repository_class(_format=self,
                              a_bzrdir=a_bzrdir,
                              control_files=control_files,
                              _commit_builder_class=self._commit_builder_class,
                              _serializer=self._serializer)


class RepositoryFormatKnitPack1(RepositoryFormatPack):
    """A no-subtrees parameterized Pack repository.

    This format was introduced in 0.92.
    """

    repository_class = KnitPackRepository
    _commit_builder_class = PackCommitBuilder
    @property
    def _serializer(self):
        return xml5.serializer_v5
    # What index classes to use
    index_builder_class = InMemoryGraphIndex
    index_class = GraphIndex

    def _get_matching_bzrdir(self):
        return bzrdir.format_registry.make_bzrdir('pack-0.92')

    def _ignore_setting_bzrdir(self, format):
        pass

    _matchingbzrdir = property(_get_matching_bzrdir, _ignore_setting_bzrdir)

    def get_format_string(self):
        """See RepositoryFormat.get_format_string()."""
        return "Bazaar pack repository format 1 (needs bzr 0.92)\n"

    def get_format_description(self):
        """See RepositoryFormat.get_format_description()."""
        return "Packs containing knits without subtree support"

    def check_conversion_target(self, target_format):
        pass


class RepositoryFormatKnitPack3(RepositoryFormatPack):
    """A subtrees parameterized Pack repository.

    This repository format uses the xml7 serializer to get:
     - support for recording full info about the tree root
     - support for recording tree-references

    This format was introduced in 0.92.
    """

    repository_class = KnitPackRepository
    _commit_builder_class = PackRootCommitBuilder
    rich_root_data = True
    supports_tree_reference = True
    @property
    def _serializer(self):
        return xml7.serializer_v7
    # What index classes to use
    index_builder_class = InMemoryGraphIndex
    index_class = GraphIndex

    def _get_matching_bzrdir(self):
        return bzrdir.format_registry.make_bzrdir(
            'pack-0.92-subtree')

    def _ignore_setting_bzrdir(self, format):
        pass

    _matchingbzrdir = property(_get_matching_bzrdir, _ignore_setting_bzrdir)

    def check_conversion_target(self, target_format):
        if not target_format.rich_root_data:
            raise errors.BadConversionTarget(
                'Does not support rich root data.', target_format)
        if not getattr(target_format, 'supports_tree_reference', False):
            raise errors.BadConversionTarget(
                'Does not support nested trees', target_format)
            
    def get_format_string(self):
        """See RepositoryFormat.get_format_string()."""
        return "Bazaar pack repository format 1 with subtree support (needs bzr 0.92)\n"

    def get_format_description(self):
        """See RepositoryFormat.get_format_description()."""
        return "Packs containing knits with subtree support\n"


class RepositoryFormatKnitPack4(RepositoryFormatPack):
    """A rich-root, no subtrees parameterized Pack repository.

    This repository format uses the xml6 serializer to get:
     - support for recording full info about the tree root

    This format was introduced in 1.0.
    """

    repository_class = KnitPackRepository
    _commit_builder_class = PackRootCommitBuilder
    rich_root_data = True
    supports_tree_reference = False
    @property
    def _serializer(self):
        return xml6.serializer_v6
    # What index classes to use
    index_builder_class = InMemoryGraphIndex
    index_class = GraphIndex

    def _get_matching_bzrdir(self):
        return bzrdir.format_registry.make_bzrdir(
            'rich-root-pack')

    def _ignore_setting_bzrdir(self, format):
        pass

    _matchingbzrdir = property(_get_matching_bzrdir, _ignore_setting_bzrdir)

    def check_conversion_target(self, target_format):
        if not target_format.rich_root_data:
            raise errors.BadConversionTarget(
                'Does not support rich root data.', target_format)

    def get_format_string(self):
        """See RepositoryFormat.get_format_string()."""
        return ("Bazaar pack repository format 1 with rich root"
                " (needs bzr 1.0)\n")

    def get_format_description(self):
        """See RepositoryFormat.get_format_description()."""
        return "Packs containing knits with rich root support\n"


class RepositoryFormatKnitPack5(RepositoryFormatPack):
    """Repository that supports external references to allow stacking.

    New in release 1.6.

    Supports external lookups, which results in non-truncated ghosts after
    reconcile compared to pack-0.92 formats.
    """

    repository_class = KnitPackRepository
    _commit_builder_class = PackCommitBuilder
    supports_external_lookups = True
    # What index classes to use
    index_builder_class = InMemoryGraphIndex
    index_class = GraphIndex

    @property
    def _serializer(self):
        return xml5.serializer_v5

    def _get_matching_bzrdir(self):
        return bzrdir.format_registry.make_bzrdir('1.6')

    def _ignore_setting_bzrdir(self, format):
        pass

    _matchingbzrdir = property(_get_matching_bzrdir, _ignore_setting_bzrdir)

    def get_format_string(self):
        """See RepositoryFormat.get_format_string()."""
        return "Bazaar RepositoryFormatKnitPack5 (bzr 1.6)\n"

    def get_format_description(self):
        """See RepositoryFormat.get_format_description()."""
        return "Packs 5 (adds stacking support, requires bzr 1.6)"

    def check_conversion_target(self, target_format):
        pass


class RepositoryFormatKnitPack5RichRoot(RepositoryFormatPack):
    """A repository with rich roots and stacking.

    New in release 1.6.1.

    Supports stacking on other repositories, allowing data to be accessed
    without being stored locally.
    """

    repository_class = KnitPackRepository
    _commit_builder_class = PackRootCommitBuilder
    rich_root_data = True
    supports_tree_reference = False # no subtrees
    supports_external_lookups = True
    # What index classes to use
    index_builder_class = InMemoryGraphIndex
    index_class = GraphIndex

    @property
    def _serializer(self):
        return xml6.serializer_v6

    def _get_matching_bzrdir(self):
        return bzrdir.format_registry.make_bzrdir(
            '1.6.1-rich-root')

    def _ignore_setting_bzrdir(self, format):
        pass

    _matchingbzrdir = property(_get_matching_bzrdir, _ignore_setting_bzrdir)

    def check_conversion_target(self, target_format):
        if not target_format.rich_root_data:
            raise errors.BadConversionTarget(
                'Does not support rich root data.', target_format)

    def get_format_string(self):
        """See RepositoryFormat.get_format_string()."""
        return "Bazaar RepositoryFormatKnitPack5RichRoot (bzr 1.6.1)\n"

    def get_format_description(self):
        return "Packs 5 rich-root (adds stacking support, requires bzr 1.6.1)"


class RepositoryFormatKnitPack5RichRootBroken(RepositoryFormatPack):
    """A repository with rich roots and external references.

    New in release 1.6.

    Supports external lookups, which results in non-truncated ghosts after
    reconcile compared to pack-0.92 formats.

    This format was deprecated because the serializer it uses accidentally
    supported subtrees, when the format was not intended to. This meant that
    someone could accidentally fetch from an incorrect repository.
    """

    repository_class = KnitPackRepository
    _commit_builder_class = PackRootCommitBuilder
    rich_root_data = True
    supports_tree_reference = False # no subtrees

    supports_external_lookups = True
    # What index classes to use
    index_builder_class = InMemoryGraphIndex
    index_class = GraphIndex

    @property
    def _serializer(self):
        return xml7.serializer_v7

    def _get_matching_bzrdir(self):
        return bzrdir.format_registry.make_bzrdir(
            '1.6.1-rich-root')

    def _ignore_setting_bzrdir(self, format):
        pass

    _matchingbzrdir = property(_get_matching_bzrdir, _ignore_setting_bzrdir)

    def check_conversion_target(self, target_format):
        if not target_format.rich_root_data:
            raise errors.BadConversionTarget(
                'Does not support rich root data.', target_format)

    def get_format_string(self):
        """See RepositoryFormat.get_format_string()."""
        return "Bazaar RepositoryFormatKnitPack5RichRoot (bzr 1.6)\n"

    def get_format_description(self):
        return ("Packs 5 rich-root (adds stacking support, requires bzr 1.6)"
                " (deprecated)")


class RepositoryFormatPackDevelopment2(RepositoryFormatPack):
    """A no-subtrees development repository.

    This format should be retained until the second release after bzr 1.7.

    This is pack-1.6.1 with B+Tree indices.
    """

    repository_class = KnitPackRepository
    _commit_builder_class = PackCommitBuilder
    supports_external_lookups = True
    # What index classes to use
    index_builder_class = BTreeBuilder
    index_class = BTreeGraphIndex

    @property
    def _serializer(self):
        return xml5.serializer_v5

    def _get_matching_bzrdir(self):
        return bzrdir.format_registry.make_bzrdir('development2')

    def _ignore_setting_bzrdir(self, format):
        pass

    _matchingbzrdir = property(_get_matching_bzrdir, _ignore_setting_bzrdir)

    def get_format_string(self):
        """See RepositoryFormat.get_format_string()."""
        return "Bazaar development format 2 (needs bzr.dev from before 1.8)\n"

    def get_format_description(self):
        """See RepositoryFormat.get_format_description()."""
        return ("Development repository format, currently the same as "
            "1.6.1 with B+Trees.\n")

    def check_conversion_target(self, target_format):
        pass


class RepositoryFormatPackDevelopment2Subtree(RepositoryFormatPack):
    """A subtrees development repository.

    This format should be retained until the second release after bzr 1.7.

    1.6.1-subtree[as it might have been] with B+Tree indices.
    """

    repository_class = KnitPackRepository
    _commit_builder_class = PackRootCommitBuilder
    rich_root_data = True
    supports_tree_reference = True
    supports_external_lookups = True
    # What index classes to use
    index_builder_class = BTreeBuilder
    index_class = BTreeGraphIndex

    @property
    def _serializer(self):
        return xml7.serializer_v7

    def _get_matching_bzrdir(self):
        return bzrdir.format_registry.make_bzrdir(
            'development2-subtree')

    def _ignore_setting_bzrdir(self, format):
        pass

    _matchingbzrdir = property(_get_matching_bzrdir, _ignore_setting_bzrdir)

    def check_conversion_target(self, target_format):
        if not target_format.rich_root_data:
            raise errors.BadConversionTarget(
                'Does not support rich root data.', target_format)
        if not getattr(target_format, 'supports_tree_reference', False):
            raise errors.BadConversionTarget(
                'Does not support nested trees', target_format)
            
    def get_format_string(self):
        """See RepositoryFormat.get_format_string()."""
        return ("Bazaar development format 2 with subtree support "
            "(needs bzr.dev from before 1.8)\n")

    def get_format_description(self):
        """See RepositoryFormat.get_format_description()."""
        return ("Development repository format, currently the same as "
            "1.6.1-subtree with B+Tree indices.\n")


class RepositoryFormatPackDevelopment3(RepositoryFormatPack):
    """A no-subtrees development repository.

    This format should be retained until the second release after bzr 1.7.

    This is pack-1.6.1 with B+Tree indices and a chk index.
    """

    repository_class = CHKInventoryRepository
    _commit_builder_class = PackCommitBuilder
    _serializer = chk_serializer.chk_serializer
    supports_external_lookups = True
    # What index classes to use
    index_builder_class = BTreeBuilder
    index_class = BTreeGraphIndex
    supports_chks = True

    def _get_matching_bzrdir(self):
        return bzrdir.format_registry.make_bzrdir('development3')

    def _ignore_setting_bzrdir(self, format):
        pass

    _matchingbzrdir = property(_get_matching_bzrdir, _ignore_setting_bzrdir)

    def get_format_string(self):
        """See RepositoryFormat.get_format_string()."""
        return "Bazaar development format 3 (needs bzr.dev from before 1.8)\n"

    def get_format_description(self):
        """See RepositoryFormat.get_format_description()."""
        return ("Development repository format, currently the same as "
            "1.6.1 with B+Trees and chk support.\n")

    def check_conversion_target(self, target_format):
        pass


class RepositoryFormatPackDevelopment3Subtree(RepositoryFormatPack):
    """A subtrees development repository.

    This format should be retained until the second release after bzr 1.7.

    1.6.1-subtree[as it might have been] with B+Tree indices and a chk index.
    """

    repository_class = CHKInventoryRepository
    _commit_builder_class = PackRootCommitBuilder
    rich_root_data = True
    supports_tree_reference = True
    _serializer = chk_serializer.chk_serializer_subtree
    supports_external_lookups = True
    # What index classes to use
    index_builder_class = BTreeBuilder
    index_class = BTreeGraphIndex
    supports_chks = True

    def _get_matching_bzrdir(self):
        return bzrdir.format_registry.make_bzrdir(
            'development3-subtree')

    def _ignore_setting_bzrdir(self, format):
        pass

    _matchingbzrdir = property(_get_matching_bzrdir, _ignore_setting_bzrdir)

    def check_conversion_target(self, target_format):
        if not target_format.rich_root_data:
            raise errors.BadConversionTarget(
                'Does not support rich root data.', target_format)
        if not getattr(target_format, 'supports_tree_reference', False):
            raise errors.BadConversionTarget(
                'Does not support nested trees', target_format)
            
    def get_format_string(self):
        """See RepositoryFormat.get_format_string()."""
        return ("Bazaar development format 3 with subtree support "
            "(needs bzr.dev from before 1.8)\n")

    def get_format_description(self):
        """See RepositoryFormat.get_format_description()."""
        return ("Development repository format, currently the same as "
            "1.6.1-subtree with B+Tree and chk support.\n")<|MERGE_RESOLUTION|>--- conflicted
+++ resolved
@@ -288,15 +288,9 @@
         # What file mode to upload the pack and indices with.
         self._file_mode = file_mode
         # tracks the content written to the .pack file.
-<<<<<<< HEAD
-        self._hash = md5.new()
+        self._hash = osutils.md5()
         # a tuple with the length in bytes of the indices, once the pack
         # is finalised. (rev, inv, text, sigs, chk_if_in_use)
-=======
-        self._hash = osutils.md5()
-        # a four-tuple with the length in bytes of the indices, once the pack
-        # is finalised. (rev, inv, text, sigs)
->>>>>>> 999a4fd3
         self.index_sizes = None
         # How much data to cache when writing packs. Note that this is not
         # synchronised with reads, because it's not in the transport layer, so
