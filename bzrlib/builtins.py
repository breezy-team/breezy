--- conflicted
+++ resolved
@@ -2390,11 +2390,7 @@
                 try:
                     repo_basis = tree.branch.repository.revision_tree(
                         tree.last_revision())
-<<<<<<< HEAD
-                    if len(list(tree_basis._iter_changes(repo_basis))):
-=======
                     if len(list(repo_basis._iter_changes(tree_basis))):
->>>>>>> e76a427e
                         raise errors.BzrCheckError(
                             "Mismatched basis inventory content.")
                     tree._validate()
