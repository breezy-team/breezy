# Copyright (C) 2004, 2005, 2006 by Canonical Ltd

# This program is free software; you can redistribute it and/or modify
# it under the terms of the GNU General Public License as published by
# the Free Software Foundation; either version 2 of the License, or
# (at your option) any later version.

# This program is distributed in the hope that it will be useful,
# but WITHOUT ANY WARRANTY; without even the implied warranty of
# MERCHANTABILITY or FITNESS FOR A PARTICULAR PURPOSE.  See the
# GNU General Public License for more details.

# You should have received a copy of the GNU General Public License
# along with this program; if not, write to the Free Software
# Foundation, Inc., 59 Temple Place, Suite 330, Boston, MA  02111-1307  USA

"""builtin bzr commands"""


import errno
import os
import codecs
from shutil import rmtree
import sys

import bzrlib
import bzrlib.branch
from bzrlib.branch import Branch
import bzrlib.bzrdir as bzrdir
from bzrlib.commands import Command, display_command
from bzrlib.revision import common_ancestor
import bzrlib.errors as errors
from bzrlib.errors import (BzrError, BzrCheckError, BzrCommandError, 
                           NotBranchError, DivergedBranches, NotConflicted,
                           NoSuchFile, NoWorkingTree, FileInWrongBranch,
                           NotVersionedError)
from bzrlib.log import show_one_log
from bzrlib.merge import Merge3Merger
from bzrlib.option import Option
from bzrlib.progress import DummyProgress, ProgressPhase
from bzrlib.revisionspec import RevisionSpec
import bzrlib.trace
from bzrlib.trace import mutter, note, log_error, warning, is_quiet
from bzrlib.transport.local import LocalTransport
import bzrlib.ui
from bzrlib.workingtree import WorkingTree


def tree_files(file_list, default_branch=u'.'):
    try:
        return internal_tree_files(file_list, default_branch)
    except FileInWrongBranch, e:
        raise BzrCommandError("%s is not in the same branch as %s" %
                             (e.path, file_list[0]))


<<<<<<< HEAD
# XXX: Bad function name; should possibly also be a class method of
# WorkingTree rather than a function.
=======
>>>>>>> c1fc2ab1
def internal_tree_files(file_list, default_branch=u'.'):
    """Convert command-line paths to a WorkingTree and relative paths.

    This is typically used for command-line processors that take one or
    more filenames, and infer the workingtree that contains them.

    The filenames given are not required to exist.

    :param file_list: Filenames to convert.  

    :param default_branch: Fallback tree path to use if file_list is empty or None.

    :return: workingtree, [relative_paths]
    """
    if file_list is None or len(file_list) == 0:
        return WorkingTree.open_containing(default_branch)[0], file_list
    tree = WorkingTree.open_containing(file_list[0])[0]
    new_list = []
    for filename in file_list:
        try:
            new_list.append(tree.relpath(filename))
        except errors.PathNotChild:
            raise FileInWrongBranch(tree.branch, filename)
    return tree, new_list


def get_format_type(typestring):
    """Parse and return a format specifier."""
    if typestring == "weave":
        return bzrdir.BzrDirFormat6()
    if typestring == "metadir":
        return bzrdir.BzrDirMetaFormat1()
    if typestring == "knit":
        format = bzrdir.BzrDirMetaFormat1()
        format.repository_format = bzrlib.repository.RepositoryFormatKnit1()
        return format
    msg = "No known bzr-dir format %s. Supported types are: weave, metadir\n" %\
        (typestring)
    raise BzrCommandError(msg)


# TODO: Make sure no commands unconditionally use the working directory as a
# branch.  If a filename argument is used, the first of them should be used to
# specify the branch.  (Perhaps this can be factored out into some kind of
# Argument class, representing a file in a branch, where the first occurrence
# opens the branch?)

class cmd_status(Command):
    """Display status summary.

    This reports on versioned and unknown files, reporting them
    grouped by state.  Possible states are:

    added
        Versioned in the working copy but not in the previous revision.

    removed
        Versioned in the previous revision but removed or deleted
        in the working copy.

    renamed
        Path of this file changed from the previous revision;
        the text may also have changed.  This includes files whose
        parent directory was renamed.

    modified
        Text has changed since the previous revision.

    unchanged
        Nothing about this file has changed since the previous revision.
        Only shown with --all.

    unknown
        Not versioned and not matching an ignore pattern.

    To see ignored files use 'bzr ignored'.  For details in the
    changes to file texts, use 'bzr diff'.

    If no arguments are specified, the status of the entire working
    directory is shown.  Otherwise, only the status of the specified
    files or directories is reported.  If a directory is given, status
    is reported for everything inside that directory.

    If a revision argument is given, the status is calculated against
    that revision, or between two revisions if two are provided.
    """
    
    # TODO: --no-recurse, --recurse options
    
    takes_args = ['file*']
    takes_options = ['all', 'show-ids', 'revision']
    aliases = ['st', 'stat']

    encoding_type = 'replace'
    
    @display_command
    def run(self, all=False, show_ids=False, file_list=None, revision=None):
        from bzrlib.status import show_tree_status

        tree, file_list = tree_files(file_list)
            
        show_tree_status(tree, show_unchanged=all, show_ids=show_ids,
                         specific_files=file_list, revision=revision,
                         to_file=self.outf)


class cmd_cat_revision(Command):
    """Write out metadata for a revision.
    
    The revision to print can either be specified by a specific
    revision identifier, or you can use --revision.
    """

    hidden = True
    takes_args = ['revision_id?']
    takes_options = ['revision']
    
    @display_command
    def run(self, revision_id=None, revision=None):

        if revision_id is not None and revision is not None:
            raise BzrCommandError('You can only supply one of revision_id or --revision')
        if revision_id is None and revision is None:
            raise BzrCommandError('You must supply either --revision or a revision_id')
        b = WorkingTree.open_containing(u'.')[0].branch

        # TODO: jam 20060112 should cat-revision always output utf-8?
        if revision_id is not None:
            self.outf.write(b.repository.get_revision_xml(revision_id).decode('utf-8'))
        elif revision is not None:
            for rev in revision:
                if rev is None:
                    raise BzrCommandError('You cannot specify a NULL revision.')
                revno, rev_id = rev.in_history(b)
                self.outf.write(b.repository.get_revision_xml(rev_id).decode('utf-8'))
    

class cmd_revno(Command):
    """Show current revision number.

    This is equal to the number of revisions on this branch.
    """

    takes_args = ['location?']

    @display_command
    def run(self, location=u'.'):
        self.outf.write(str(Branch.open_containing(location)[0].revno()))
        self.outf.write('\n')


class cmd_revision_info(Command):
    """Show revision number and revision id for a given revision identifier.
    """
    hidden = True
    takes_args = ['revision_info*']
    takes_options = ['revision']

    @display_command
    def run(self, revision=None, revision_info_list=[]):

        revs = []
        if revision is not None:
            revs.extend(revision)
        if revision_info_list is not None:
            for rev in revision_info_list:
                revs.append(RevisionSpec(rev))
        if len(revs) == 0:
            raise BzrCommandError('You must supply a revision identifier')

        b = WorkingTree.open_containing(u'.')[0].branch

        for rev in revs:
            revinfo = rev.in_history(b)
            if revinfo.revno is None:
                print '     %s' % revinfo.rev_id
            else:
                print '%4d %s' % (revinfo.revno, revinfo.rev_id)

    
class cmd_add(Command):
    """Add specified files or directories.

    In non-recursive mode, all the named items are added, regardless
    of whether they were previously ignored.  A warning is given if
    any of the named files are already versioned.

    In recursive mode (the default), files are treated the same way
    but the behaviour for directories is different.  Directories that
    are already versioned do not give a warning.  All directories,
    whether already versioned or not, are searched for files or
    subdirectories that are neither versioned or ignored, and these
    are added.  This search proceeds recursively into versioned
    directories.  If no names are given '.' is assumed.

    Therefore simply saying 'bzr add' will version all files that
    are currently unknown.

    Adding a file whose parent directory is not versioned will
    implicitly add the parent, and so on up to the root. This means
    you should never need to explictly add a directory, they'll just
    get added when you add a file in the directory.

    --dry-run will show which files would be added, but not actually 
    add them.
    """
    takes_args = ['file*']
    takes_options = ['no-recurse', 'dry-run', 'verbose']
    encoding_type = 'replace'

    def run(self, file_list, no_recurse=False, dry_run=False, verbose=False):
        import bzrlib.add

        action = bzrlib.add.AddAction(to_file=self.outf,
            should_add=(not dry_run), should_print=(not is_quiet()))

        added, ignored = bzrlib.add.smart_add(file_list, not no_recurse, 
                                              action=action)
        if len(ignored) > 0:
            for glob in sorted(ignored.keys()):
                match_len = len(ignored[glob])
                if verbose:
                    for path in ignored[glob]:
                        self.outf.write("ignored %s matching \"%s\"\n" 
                                        % (path, glob))
                else:
                    self.outf.write("ignored %d file(s) matching \"%s\"\n"
                                    % (match_len, glob))
            self.outf.write("If you wish to add some of these files,"
                            " please add them by name.\n")


class cmd_mkdir(Command):
    """Create a new versioned directory.

    This is equivalent to creating the directory and then adding it.
    """
    takes_args = ['dir+']
    encoding_type = 'replace'

    def run(self, dir_list):
        for d in dir_list:
            os.mkdir(d)
            wt, dd = WorkingTree.open_containing(d)
            wt.add([dd])
            self.outf.write('added ')
            self.outf.write(d)
            self.outf.write('\n')


class cmd_relpath(Command):
    """Show path of a file relative to root"""
    takes_args = ['filename']
    hidden = True
    
    @display_command
    def run(self, filename):
        # TODO: jam 20050106 Can relpath return a munged path if
        #       sys.stdout encoding cannot represent it?
        tree, relpath = WorkingTree.open_containing(filename)
        self.outf.write(relpath)
        self.outf.write('\n')


class cmd_inventory(Command):
    """Show inventory of the current working copy or a revision.

    It is possible to limit the output to a particular entry
    type using the --kind option.  For example; --kind file.
    """
    takes_options = ['revision', 'show-ids', 'kind']
    
    @display_command
    def run(self, revision=None, show_ids=False, kind=None):
        if kind and kind not in ['file', 'directory', 'symlink']:
            raise BzrCommandError('invalid kind specified')
        tree = WorkingTree.open_containing(u'.')[0]
        if revision is None:
            inv = tree.read_working_inventory()
        else:
            if len(revision) > 1:
                raise BzrCommandError('bzr inventory --revision takes'
                    ' exactly one revision identifier')
            inv = tree.branch.repository.get_revision_inventory(
                revision[0].in_history(tree.branch).rev_id)

        for path, entry in inv.entries():
            if kind and kind != entry.kind:
                continue
            if show_ids:
                self.outf.write('%-50s %s\n' % (path, entry.file_id))
            else:
                self.outf.write(path)
                self.outf.write('\n')


class cmd_mv(Command):
    """Move or rename a file.

    usage:
        bzr mv OLDNAME NEWNAME
        bzr mv SOURCE... DESTINATION

    If the last argument is a versioned directory, all the other names
    are moved into it.  Otherwise, there must be exactly two arguments
    and the file is changed to a new name, which must not already exist.

    Files cannot be moved between branches.
    """
    takes_args = ['names*']
<<<<<<< HEAD
    aliases = ['move', 'rename']
=======
    encoding_type = 'replace'
>>>>>>> c1fc2ab1

    def run(self, names_list):
        if len(names_list) < 2:
            raise BzrCommandError("missing file argument")
        tree, rel_names = tree_files(names_list)
        
        if os.path.isdir(names_list[-1]):
            # move into existing directory
            for pair in tree.move(rel_names[:-1], rel_names[-1]):
                self.outf.write("%s => %s\n" % pair)
        else:
            if len(names_list) != 2:
                raise BzrCommandError('to mv multiple files the destination '
                                      'must be a versioned directory')
            tree.rename_one(rel_names[0], rel_names[1])
            self.outf.write("%s => %s\n" % (rel_names[0], rel_names[1]))
            
    
class cmd_pull(Command):
    """Turn this branch into a mirror of another branch.

    This command only works on branches that have not diverged.  Branches are
    considered diverged if the destination branch's most recent commit is one
    that has not been merged (directly or indirectly) into the parent.

    If branches have diverged, you can use 'bzr merge' to integrate the changes
    from one into the other.  Once one branch has merged, the other should
    be able to pull it again.

    If branches have diverged, you can use 'bzr merge' to pull the text changes
    from one into the other.  Once one branch has merged, the other should
    be able to pull it again.

    If you want to forget your local changes and just update your branch to
    match the remote one, use pull --overwrite.

    If there is no default location set, the first pull will set it.  After
    that, you can omit the location to use the default.  To change the
    default, use --remember.
    """
    takes_options = ['remember', 'overwrite', 'revision', 'verbose']
    takes_args = ['location?']
    encoding_type = 'replace'

    def run(self, location=None, remember=False, overwrite=False, revision=None, verbose=False):
        # FIXME: too much stuff is in the command class
        try:
            tree_to = WorkingTree.open_containing(u'.')[0]
            branch_to = tree_to.branch
        except NoWorkingTree:
            tree_to = None
            branch_to = Branch.open_containing(u'.')[0] 
        stored_loc = branch_to.get_parent()
        if location is None:
            if stored_loc is None:
                raise BzrCommandError("No pull location known or specified.")
            else:
                self.outf.write("Using saved location: %s\n" % stored_loc)
                location = stored_loc

        if branch_to.get_parent() is None or remember:
            branch_to.set_parent(location)

        branch_from = Branch.open(location)

        if revision is None:
            rev_id = None
        elif len(revision) == 1:
            rev_id = revision[0].in_history(branch_from).rev_id
        else:
            raise BzrCommandError('bzr pull --revision takes one value.')

        old_rh = branch_to.revision_history()
        if tree_to is not None:
            count = tree_to.pull(branch_from, overwrite, rev_id)
        else:
            count = branch_to.pull(branch_from, overwrite, rev_id)
        note('%d revision(s) pulled.' % (count,))

        if verbose:
            new_rh = branch_to.revision_history()
            if old_rh != new_rh:
                # Something changed
                from bzrlib.log import show_changed_revisions
<<<<<<< HEAD
                show_changed_revisions(branch_to, old_rh, new_rh)
=======
                show_changed_revisions(tree_to.branch, old_rh, new_rh,
                                       to_file=self.outf)
>>>>>>> c1fc2ab1


class cmd_push(Command):
    """Update a mirror of this branch.
    
    The target branch will not have its working tree populated because this
    is both expensive, and is not supported on remote file systems.
    
    Some smart servers or protocols *may* put the working tree in place in
    the future.

    This command only works on branches that have not diverged.  Branches are
    considered diverged if the destination branch's most recent commit is one
    that has not been merged (directly or indirectly) by the source branch.

    If branches have diverged, you can use 'bzr push --overwrite' to replace
    the other branch completely, discarding its unmerged changes.
    
    If you want to ensure you have the different changes in the other branch,
    do a merge (see bzr help merge) from the other branch, and commit that.
    After that you will be able to do a push without '--overwrite'.

    If there is no default push location set, the first push will set it.
    After that, you can omit the location to use the default.  To change the
    default, use --remember.
    """
    takes_options = ['remember', 'overwrite', 'verbose',
                     Option('create-prefix', 
                            help='Create the path leading up to the branch '
                                 'if it does not already exist')]
    takes_args = ['location?']
    encoding_type = 'replace'

    def run(self, location=None, remember=False, overwrite=False,
            create_prefix=False, verbose=False):
        # FIXME: Way too big!  Put this into a function called from the
        # command.
        from bzrlib.transport import get_transport
        
        tree_from = WorkingTree.open_containing(u'.')[0]
        br_from = tree_from.branch
        stored_loc = tree_from.branch.get_push_location()
        if location is None:
            if stored_loc is None:
                raise BzrCommandError("No push location known or specified.")
            else:
                self.outf.write("Using saved location: %s" % stored_loc)
                location = stored_loc
        if br_from.get_push_location() is None or remember:
            br_from.set_push_location(location)
        try:
            dir_to = bzrlib.bzrdir.BzrDir.open(location)
            br_to = dir_to.open_branch()
        except NotBranchError:
            # create a branch.
            transport = get_transport(location).clone('..')
            if not create_prefix:
                try:
                    transport.mkdir(transport.relpath(location))
                except NoSuchFile:
                    raise BzrCommandError("Parent directory of %s "
                                          "does not exist." % location)
            else:
                current = transport.base
                needed = [(transport, transport.relpath(location))]
                while needed:
                    try:
                        transport, relpath = needed[-1]
                        transport.mkdir(relpath)
                        needed.pop()
                    except NoSuchFile:
                        new_transport = transport.clone('..')
                        needed.append((new_transport,
                                       new_transport.relpath(transport.base)))
                        if new_transport.base == transport.base:
                            raise BzrCommandError("Could not create "
                                                  "path prefix.")
            dir_to = br_from.bzrdir.clone(location)
            br_to = dir_to.open_branch()
        old_rh = br_to.revision_history()
        try:
            try:
                tree_to = dir_to.open_workingtree()
            except errors.NotLocalUrl:
                # TODO: This should be updated for branches which don't have a
                # working tree, as opposed to ones where we just couldn't 
                # update the tree.
                warning('This transport does not update the working '
                        'tree of: %s' % (br_to.base,))
                count = br_to.pull(br_from, overwrite)
            except NoWorkingTree:
                count = br_to.pull(br_from, overwrite)
            else:
                count = tree_to.pull(br_from, overwrite)
        except DivergedBranches:
            raise BzrCommandError("These branches have diverged."
                                  "  Try a merge then push with overwrite.")
        note('%d revision(s) pushed.' % (count,))

        if verbose:
            new_rh = br_to.revision_history()
            if old_rh != new_rh:
                # Something changed
                from bzrlib.log import show_changed_revisions
                show_changed_revisions(br_to, old_rh, new_rh,
                                       to_file=self.outf)


class cmd_branch(Command):
    """Create a new copy of a branch.

    If the TO_LOCATION is omitted, the last component of the FROM_LOCATION will
    be used.  In other words, "branch ../foo/bar" will attempt to create ./bar.

    To retrieve the branch as of a particular revision, supply the --revision
    parameter, as in "branch foo/bar -r 5".

    --basis is to speed up branching from remote branches.  When specified, it
    copies all the file-contents, inventory and revision data from the basis
    branch before copying anything from the remote branch.
    """
    takes_args = ['from_location', 'to_location?']
    takes_options = ['revision', 'basis']
    aliases = ['get', 'clone']

    def run(self, from_location, to_location=None, revision=None, basis=None):
        if revision is None:
            revision = [None]
        elif len(revision) > 1:
            raise BzrCommandError(
                'bzr branch --revision takes exactly 1 revision value')
        try:
            br_from = Branch.open(from_location)
        except OSError, e:
            if e.errno == errno.ENOENT:
                raise BzrCommandError('Source location "%s" does not'
                                      ' exist.' % to_location)
            else:
                raise
        br_from.lock_read()
        try:
            if basis is not None:
                basis_dir = bzrdir.BzrDir.open_containing(basis)[0]
            else:
                basis_dir = None
            if len(revision) == 1 and revision[0] is not None:
                revision_id = revision[0].in_history(br_from)[1]
            else:
                # FIXME - wt.last_revision, fallback to branch, fall back to
                # None or perhaps NULL_REVISION to mean copy nothing
                # RBC 20060209
                revision_id = br_from.last_revision()
            if to_location is None:
                to_location = os.path.basename(from_location.rstrip("/\\"))
                name = None
            else:
                name = os.path.basename(to_location) + '\n'
            try:
                os.mkdir(to_location)
            except OSError, e:
                if e.errno == errno.EEXIST:
                    raise BzrCommandError('Target directory "%s" already'
                                          ' exists.' % to_location)
                if e.errno == errno.ENOENT:
                    raise BzrCommandError('Parent of "%s" does not exist.' %
                                          to_location)
                else:
                    raise
            try:
                # preserve whatever source format we have.
                dir = br_from.bzrdir.sprout(to_location, revision_id, basis_dir)
                branch = dir.open_branch()
            except bzrlib.errors.NoSuchRevision:
                rmtree(to_location)
                msg = "The branch %s has no revision %s." % (from_location, revision[0])
                raise BzrCommandError(msg)
            except bzrlib.errors.UnlistableBranch:
                rmtree(to_location)
                msg = "The branch %s cannot be used as a --basis" % (basis,)
                raise BzrCommandError(msg)
            if name:
                branch.control_files.put_utf8('branch-name', name)
            note('Branched %d revision(s).' % branch.revno())
        finally:
            br_from.unlock()


class cmd_checkout(Command):
    """Create a new checkout of an existing branch.

    If BRANCH_LOCATION is omitted, checkout will reconstitute a working tree for
    the branch found in '.'. This is useful if you have removed the working tree
    or if it was never created - i.e. if you pushed the branch to its current
    location using SFTP.
    
    If the TO_LOCATION is omitted, the last component of the BRANCH_LOCATION will
    be used.  In other words, "checkout ../foo/bar" will attempt to create ./bar.

    To retrieve the branch as of a particular revision, supply the --revision
    parameter, as in "checkout foo/bar -r 5". Note that this will be immediately
    out of date [so you cannot commit] but it may be useful (i.e. to examine old
    code.)

    --basis is to speed up checking out from remote branches.  When specified, it
    uses the inventory and file contents from the basis branch in preference to the
    branch being checked out. [Not implemented yet.]
    """
    takes_args = ['branch_location?', 'to_location?']
    takes_options = ['revision', # , 'basis']
                     Option('lightweight',
                            help="perform a lightweight checkout. Lightweight "
                                 "checkouts depend on access to the branch for "
                                 "every operation. Normal checkouts can perform "
                                 "common operations like diff and status without "
                                 "such access, and also support local commits."
                            ),
                     ]

    def run(self, branch_location=None, to_location=None, revision=None, basis=None,
            lightweight=False):
        if revision is None:
            revision = [None]
        elif len(revision) > 1:
            raise BzrCommandError(
                'bzr checkout --revision takes exactly 1 revision value')
        if branch_location is None:
            branch_location = bzrlib.osutils.getcwd()
            to_location = branch_location
        source = Branch.open(branch_location)
        if len(revision) == 1 and revision[0] is not None:
            revision_id = revision[0].in_history(source)[1]
        else:
            revision_id = None
        if to_location is None:
            to_location = os.path.basename(branch_location.rstrip("/\\"))
        # if the source and to_location are the same, 
        # and there is no working tree,
        # then reconstitute a branch
        if (bzrlib.osutils.abspath(to_location) == 
            bzrlib.osutils.abspath(branch_location)):
            try:
                source.bzrdir.open_workingtree()
            except errors.NoWorkingTree:
                source.bzrdir.create_workingtree()
                return
        try:
            os.mkdir(to_location)
        except OSError, e:
            if e.errno == errno.EEXIST:
                raise BzrCommandError('Target directory "%s" already'
                                      ' exists.' % to_location)
            if e.errno == errno.ENOENT:
                raise BzrCommandError('Parent of "%s" does not exist.' %
                                      to_location)
            else:
                raise
        old_format = bzrlib.bzrdir.BzrDirFormat.get_default_format()
        bzrlib.bzrdir.BzrDirFormat.set_default_format(bzrdir.BzrDirMetaFormat1())
        try:
            if lightweight:
                checkout = bzrdir.BzrDirMetaFormat1().initialize(to_location)
                bzrlib.branch.BranchReferenceFormat().initialize(checkout, source)
            else:
                checkout_branch =  bzrlib.bzrdir.BzrDir.create_branch_convenience(
                    to_location, force_new_tree=False)
                checkout = checkout_branch.bzrdir
                checkout_branch.bind(source)
                if revision_id is not None:
                    rh = checkout_branch.revision_history()
                    checkout_branch.set_revision_history(rh[:rh.index(revision_id) + 1])
            checkout.create_workingtree(revision_id)
        finally:
            bzrlib.bzrdir.BzrDirFormat.set_default_format(old_format)


class cmd_renames(Command):
    """Show list of renamed files.
    """
    # TODO: Option to show renames between two historical versions.

    # TODO: Only show renames under dir, rather than in the whole branch.
    takes_args = ['dir?']

    @display_command
    def run(self, dir=u'.'):
        tree = WorkingTree.open_containing(dir)[0]
        old_inv = tree.basis_tree().inventory
        new_inv = tree.read_working_inventory()

        renames = list(bzrlib.tree.find_renames(old_inv, new_inv))
        renames.sort()
        for old_name, new_name in renames:
            self.outf.write("%s => %s\n" % (old_name, new_name))


class cmd_update(Command):
    """Update a tree to have the latest code committed to its branch.
    
    This will perform a merge into the working tree, and may generate
    conflicts. If you have any local changes, you will still 
    need to commit them after the update for the update to be complete.
    
    If you want to discard your local changes, you can just do a 
    'bzr revert' instead of 'bzr commit' after the update.
    """
    takes_args = ['dir?']

    def run(self, dir='.'):
        tree = WorkingTree.open_containing(dir)[0]
        tree.lock_write()
        try:
            if tree.last_revision() == tree.branch.last_revision():
                # may be up to date, check master too.
                master = tree.branch.get_master_branch()
                if master is None or master.last_revision == tree.last_revision():
                    note("Tree is up to date.")
                    return
            conflicts = tree.update()
            note('Updated to revision %d.' %
                 (tree.branch.revision_id_to_revno(tree.last_revision()),))
            if conflicts != 0:
                return 1
            else:
                return 0
        finally:
            tree.unlock()


class cmd_info(Command):
    """Show statistical information about a branch."""
    takes_args = ['branch?']
    takes_options = ['verbose']
    
    @display_command
    def run(self, branch=None, verbose=False):
        import bzrlib.info
        bzrlib.info.show_bzrdir_info(bzrdir.BzrDir.open_containing(branch)[0],
                                     verbose=verbose)


class cmd_remove(Command):
    """Make a file unversioned.

    This makes bzr stop tracking changes to a versioned file.  It does
    not delete the working copy.
    """
    takes_args = ['file+']
    takes_options = ['verbose']
    aliases = ['rm']
    
    def run(self, file_list, verbose=False):
        tree, file_list = tree_files(file_list)
        tree.remove(file_list, verbose=verbose)


class cmd_file_id(Command):
    """Print file_id of a particular file or directory.

    The file_id is assigned when the file is first added and remains the
    same through all revisions where the file exists, even when it is
    moved or renamed.
    """
    hidden = True
    takes_args = ['filename']

    @display_command
    def run(self, filename):
        tree, relpath = WorkingTree.open_containing(filename)
        i = tree.inventory.path2id(relpath)
        if i == None:
            raise BzrError("%r is not a versioned file" % filename)
        else:
            self.outf.write(i)
            self.outf.write('\n')


class cmd_file_path(Command):
    """Print path of file_ids to a file or directory.

    This prints one line for each directory down to the target,
    starting at the branch root.
    """
    hidden = True
    takes_args = ['filename']

    @display_command
    def run(self, filename):
        tree, relpath = WorkingTree.open_containing(filename)
        inv = tree.inventory
        fid = inv.path2id(relpath)
        if fid == None:
            raise BzrError("%r is not a versioned file" % filename)
        for fip in inv.get_idpath(fid):
            self.outf.write(fip)
            self.outf.write('\n')


class cmd_reconcile(Command):
    """Reconcile bzr metadata in a branch.

    This can correct data mismatches that may have been caused by
    previous ghost operations or bzr upgrades. You should only
    need to run this command if 'bzr check' or a bzr developer 
    advises you to run it.

    If a second branch is provided, cross-branch reconciliation is
    also attempted, which will check that data like the tree root
    id which was not present in very early bzr versions is represented
    correctly in both branches.

    At the same time it is run it may recompress data resulting in 
    a potential saving in disk space or performance gain.

    The branch *MUST* be on a listable system such as local disk or sftp.
    """
    takes_args = ['branch?']

    def run(self, branch="."):
        from bzrlib.reconcile import reconcile
        dir = bzrlib.bzrdir.BzrDir.open(branch)
        reconcile(dir)


class cmd_revision_history(Command):
    """Display list of revision ids on this branch."""
    hidden = True

    @display_command
    def run(self):
        branch = WorkingTree.open_containing(u'.')[0].branch
        for patchid in branch.revision_history():
            self.outf.write(patchid)
            self.outf.write('\n')


class cmd_ancestry(Command):
    """List all revisions merged into this branch."""
    hidden = True

    @display_command
    def run(self):
        tree = WorkingTree.open_containing(u'.')[0]
        b = tree.branch
        # FIXME. should be tree.last_revision
        for revision_id in b.repository.get_ancestry(b.last_revision()):
            if revision_id is None:
                continue
            self.outf.write(revision_id)
            self.outf.write('\n')


class cmd_init(Command):
    """Make a directory into a versioned branch.

    Use this to create an empty branch, or before importing an
    existing project.

    If there is a repository in a parent directory of the location, then 
    the history of the branch will be stored in the repository.  Otherwise
    init creates a standalone branch which carries its own history in 
    .bzr.

    If there is already a branch at the location but it has no working tree,
    the tree can be populated with 'bzr checkout'.

    Recipe for importing a tree of files:
        cd ~/project
        bzr init
        bzr add .
        bzr status
        bzr commit -m 'imported project'
    """
    takes_args = ['location?']
    takes_options = [
                     Option('format', 
                            help='Create a specific format rather than the'
                                 ' current default format. Currently this '
                                 ' option only accepts "metadir"',
                            type=get_format_type),
                     ]
    def run(self, location=None, format=None):
        from bzrlib.branch import Branch
        if location is None:
            location = u'.'
        else:
            # The path has to exist to initialize a
            # branch inside of it.
            # Just using os.mkdir, since I don't
            # believe that we want to create a bunch of
            # locations if the user supplies an extended path
            if not os.path.exists(location):
                os.mkdir(location)
        try:
            existing_bzrdir = bzrdir.BzrDir.open(location)
        except NotBranchError:
            # really a NotBzrDir error...
            bzrdir.BzrDir.create_branch_convenience(location, format=format)
        else:
            if existing_bzrdir.has_branch():
                if existing_bzrdir.has_workingtree():
                    raise errors.AlreadyBranchError(location)
                else:
                    raise errors.BranchExistsWithoutWorkingTree(location)
            else:
                existing_bzrdir.create_branch()
                existing_bzrdir.create_workingtree()


class cmd_init_repository(Command):
    """Create a shared repository to hold branches.

    New branches created under the repository directory will store their revisions
    in the repository, not in the branch directory, if the branch format supports
    shared storage.

    example:
        bzr init-repo repo
        bzr init repo/trunk
        bzr checkout --lightweight repo/trunk trunk-checkout
        cd trunk-checkout
        (add files here)
    """
    takes_args = ["location"] 
    takes_options = [Option('format', 
                            help='Use a specific format rather than the'
                            ' current default format. Currently this'
                            ' option accepts "weave", "metadir" and "knit"',
                            type=get_format_type),
                     Option('trees',
                             help='Allows branches in repository to have'
                             ' a working tree')]
    aliases = ["init-repo"]
    def run(self, location, format=None, trees=False):
        from bzrlib.bzrdir import BzrDirMetaFormat1
        from bzrlib.transport import get_transport
        if format is None:
            format = BzrDirMetaFormat1()
        transport = get_transport(location)
        if not transport.has('.'):
            transport.mkdir('')
        newdir = format.initialize_on_transport(transport)
        repo = newdir.create_repository(shared=True)
        repo.set_make_working_trees(trees)


class cmd_diff(Command):
    """Show differences in working tree.
    
    If files are listed, only the changes in those files are listed.
    Otherwise, all changes for the tree are listed.

    examples:
        bzr diff
        bzr diff -r1
        bzr diff -r1..2
    """
    # TODO: Allow diff across branches.
    # TODO: Option to use external diff command; could be GNU diff, wdiff,
    #       or a graphical diff.

    # TODO: Python difflib is not exactly the same as unidiff; should
    #       either fix it up or prefer to use an external diff.

    # TODO: If a directory is given, diff everything under that.

    # TODO: Selected-file diff is inefficient and doesn't show you
    #       deleted files.

    # TODO: This probably handles non-Unix newlines poorly.
    
    takes_args = ['file*']
    takes_options = ['revision', 'diff-options']
    aliases = ['di', 'dif']
    encoding_type = 'exact'

    @display_command
    def run(self, revision=None, file_list=None, diff_options=None):
        from bzrlib.diff import diff_cmd_helper, show_diff_trees
        try:
            tree1, file_list = internal_tree_files(file_list)
            tree2 = None
            b = None
            b2 = None
        except FileInWrongBranch:
            if len(file_list) != 2:
                raise BzrCommandError("Files are in different branches")

            tree1, file1 = WorkingTree.open_containing(file_list[0])
            tree2, file2 = WorkingTree.open_containing(file_list[1])
            if file1 != "" or file2 != "":
                # FIXME diff those two files. rbc 20051123
                raise BzrCommandError("Files are in different branches")
            file_list = None
        if revision is not None:
            if tree2 is not None:
                raise BzrCommandError("Can't specify -r with two branches")
            if (len(revision) == 1) or (revision[1].spec is None):
                return diff_cmd_helper(tree1, file_list, diff_options,
                                       revision[0])
            elif len(revision) == 2:
                return diff_cmd_helper(tree1, file_list, diff_options,
                                       revision[0], revision[1])
            else:
                raise BzrCommandError('bzr diff --revision takes exactly one or two revision identifiers')
        else:
            if tree2 is not None:
                return show_diff_trees(tree1, tree2, sys.stdout, 
                                       specific_files=file_list,
                                       external_diff_options=diff_options)
            else:
                return diff_cmd_helper(tree1, file_list, diff_options)


class cmd_deleted(Command):
    """List files deleted in the working tree.
    """
    # TODO: Show files deleted since a previous revision, or
    # between two revisions.
    # TODO: Much more efficient way to do this: read in new
    # directories with readdir, rather than stating each one.  Same
    # level of effort but possibly much less IO.  (Or possibly not,
    # if the directories are very large...)
    takes_options = ['show-ids']

    @display_command
    def run(self, show_ids=False):
        tree = WorkingTree.open_containing(u'.')[0]
        old = tree.basis_tree()
        for path, ie in old.inventory.iter_entries():
            if not tree.has_id(ie.file_id):
                self.outf.write(path)
                if show_ids:
                    self.outf.write(' ')
                    self.outf.write(ie.file_id)
                self.outf.write('\n')


class cmd_modified(Command):
    """List files modified in working tree."""
    hidden = True
    @display_command
    def run(self):
        from bzrlib.delta import compare_trees

        tree = WorkingTree.open_containing(u'.')[0]
        td = compare_trees(tree.basis_tree(), tree)

        for path, id, kind, text_modified, meta_modified in td.modified:
            self.outf.write(path)
            self.outf.write('\n')


class cmd_added(Command):
    """List files added in working tree."""
    hidden = True
    @display_command
    def run(self):
        wt = WorkingTree.open_containing(u'.')[0]
        basis_inv = wt.basis_tree().inventory
        inv = wt.inventory
        for file_id in inv:
            if file_id in basis_inv:
                continue
            path = inv.id2path(file_id)
            if not os.access(bzrlib.osutils.abspath(path), os.F_OK):
                continue
            self.outf.write(path)
            self.outf.write('\n')


class cmd_root(Command):
    """Show the tree root directory.

    The root is the nearest enclosing directory with a .bzr control
    directory."""
    takes_args = ['filename?']
    @display_command
    def run(self, filename=None):
        """Print the branch root."""
        tree = WorkingTree.open_containing(filename)[0]
        self.outf.write(tree.basedir)
        self.outf.write('\n')


class cmd_log(Command):
    """Show log of a branch, file, or directory.

    By default show the log of the branch containing the working directory.

    To request a range of logs, you can use the command -r begin..end
    -r revision requests a specific revision, -r ..end or -r begin.. are
    also valid.

    examples:
        bzr log
        bzr log foo.c
        bzr log -r -10.. http://server/branch
    """

    # TODO: Make --revision support uuid: and hash: [future tag:] notation.

    takes_args = ['location?']
    takes_options = [Option('forward', 
                            help='show from oldest to newest'),
                     'timezone', 
                     Option('verbose', 
                             help='show files changed in each revision'),
                     'show-ids', 'revision',
                     'log-format',
                     'line', 'long', 
                     Option('message',
                            help='show revisions whose message matches this regexp',
                            type=str),
                     'short',
                     ]
    encoding_type = 'replace'

    @display_command
    def run(self, location=None, timezone='original',
            verbose=False,
            show_ids=False,
            forward=False,
            revision=None,
            log_format=None,
            message=None,
            long=False,
            short=False,
            line=False):
        from bzrlib.log import log_formatter, show_log
        assert message is None or isinstance(message, basestring), \
            "invalid message argument %r" % message
        direction = (forward and 'forward') or 'reverse'
        
        # log everything
        file_id = None
        if location:
            # find the file id to log:

            dir, fp = bzrdir.BzrDir.open_containing(location)
            b = dir.open_branch()
            if fp != '':
                try:
                    # might be a tree:
                    inv = dir.open_workingtree().inventory
                except (errors.NotBranchError, errors.NotLocalUrl):
                    # either no tree, or is remote.
                    inv = b.basis_tree().inventory
                file_id = inv.path2id(fp)
        else:
            # local dir only
            # FIXME ? log the current subdir only RBC 20060203 
            dir, relpath = bzrdir.BzrDir.open_containing('.')
            b = dir.open_branch()

        if revision is None:
            rev1 = None
            rev2 = None
        elif len(revision) == 1:
            rev1 = rev2 = revision[0].in_history(b).revno
        elif len(revision) == 2:
            if revision[0].spec is None:
                # missing begin-range means first revision
                rev1 = 1
            else:
                rev1 = revision[0].in_history(b).revno

            if revision[1].spec is None:
                # missing end-range means last known revision
                rev2 = b.revno()
            else:
                rev2 = revision[1].in_history(b).revno
        else:
            raise BzrCommandError('bzr log --revision takes one or two values.')

        # By this point, the revision numbers are converted to the +ve
        # form if they were supplied in the -ve form, so we can do
        # this comparison in relative safety
        if rev1 > rev2:
            (rev2, rev1) = (rev1, rev2)

        if (log_format == None):
            default = bzrlib.config.BranchConfig(b).log_format()
            log_format = get_log_format(long=long, short=short, line=line, default=default)
        lf = log_formatter(log_format,
                           show_ids=show_ids,
                           to_file=self.outf,
                           show_timezone=timezone)

        show_log(b,
                 lf,
                 file_id,
                 verbose=verbose,
                 direction=direction,
                 start_revision=rev1,
                 end_revision=rev2,
                 search=message)


def get_log_format(long=False, short=False, line=False, default='long'):
    log_format = default
    if long:
        log_format = 'long'
    if short:
        log_format = 'short'
    if line:
        log_format = 'line'
    return log_format


class cmd_touching_revisions(Command):
    """Return revision-ids which affected a particular file.

    A more user-friendly interface is "bzr log FILE"."""
    hidden = True
    takes_args = ["filename"]
    encoding_type = 'replace'

    @display_command
    def run(self, filename):
        tree, relpath = WorkingTree.open_containing(filename)
        b = tree.branch
        inv = tree.read_working_inventory()
        file_id = inv.path2id(relpath)
        for revno, revision_id, what in bzrlib.log.find_touching_revisions(b, file_id):
            self.outf.write("%6d %s\n" % (revno, what))


class cmd_ls(Command):
    """List files in a tree.
    """
    # TODO: Take a revision or remote path and list that tree instead.
    hidden = True
    takes_options = ['verbose', 'revision',
                     Option('non-recursive',
                            help='don\'t recurse into sub-directories'),
                     Option('from-root',
                            help='Print all paths from the root of the branch.'),
                     Option('unknown', help='Print unknown files'),
                     Option('versioned', help='Print versioned files'),
                     Option('ignored', help='Print ignored files'),

                     Option('null', help='Null separate the files'),
                    ]
    @display_command
    def run(self, revision=None, verbose=False, 
            non_recursive=False, from_root=False,
            unknown=False, versioned=False, ignored=False,
            null=False):

        if verbose and null:
            raise BzrCommandError('Cannot set both --verbose and --null')
        all = not (unknown or versioned or ignored)

        selection = {'I':ignored, '?':unknown, 'V':versioned}

        tree, relpath = WorkingTree.open_containing(u'.')
        if from_root:
            relpath = u''
        elif relpath:
            relpath += '/'
        if revision is not None:
            tree = tree.branch.repository.revision_tree(
                revision[0].in_history(tree.branch).rev_id)

        for fp, fc, kind, fid, entry in tree.list_files():
            if fp.startswith(relpath):
                fp = fp[len(relpath):]
                if non_recursive and '/' in fp:
                    continue
                if not all and not selection[fc]:
                    continue
                if verbose:
                    kindch = entry.kind_character()
                    self.outf.write('%-8s %s%s\n' % (fc, fp, kindch))
                elif null:
                    self.outf.write(fp)
                    self.outf.write('\0')
                    self.outf.flush()
                else:
                    self.outf.write(fp)
                    self.outf.write('\n')


class cmd_unknowns(Command):
    """List unknown files."""
    @display_command
    def run(self):
        from bzrlib.osutils import quotefn
        for f in WorkingTree.open_containing(u'.')[0].unknowns():
            self.outf.write(quotefn(f))
            self.outf.write('\n')


class cmd_ignore(Command):
    """Ignore a command or pattern.

    To remove patterns from the ignore list, edit the .bzrignore file.

    If the pattern contains a slash, it is compared to the whole path
    from the branch root.  Otherwise, it is compared to only the last
    component of the path.  To match a file only in the root directory,
    prepend './'.

    Ignore patterns are case-insensitive on case-insensitive systems.

    Note: wildcards must be quoted from the shell on Unix.

    examples:
        bzr ignore ./Makefile
        bzr ignore '*.class'
    """
    # TODO: Complain if the filename is absolute
    takes_args = ['name_pattern']
    
    def run(self, name_pattern):
        from bzrlib.atomicfile import AtomicFile
        import os.path

        tree, relpath = WorkingTree.open_containing(u'.')
        ifn = tree.abspath('.bzrignore')

        if os.path.exists(ifn):
            f = open(ifn, 'rt')
            try:
                igns = f.read().decode('utf-8')
            finally:
                f.close()
        else:
            igns = ''

        # TODO: If the file already uses crlf-style termination, maybe
        # we should use that for the newly added lines?

        if igns and igns[-1] != '\n':
            igns += '\n'
        igns += name_pattern + '\n'

        try:
            f = AtomicFile(ifn, 'wt')
            f.write(igns.encode('utf-8'))
            f.commit()
        finally:
            f.close()

        inv = tree.inventory
        if inv.path2id('.bzrignore'):
            mutter('.bzrignore is already versioned')
        else:
            mutter('need to make new .bzrignore file versioned')
            tree.add(['.bzrignore'])


class cmd_ignored(Command):
    """List ignored files and the patterns that matched them.

    See also: bzr ignore"""
    @display_command
    def run(self):
        tree = WorkingTree.open_containing(u'.')[0]
        for path, file_class, kind, file_id, entry in tree.list_files():
            if file_class != 'I':
                continue
            ## XXX: Slightly inefficient since this was already calculated
            pat = tree.is_ignored(path)
            print '%-50s %s' % (path, pat)


class cmd_lookup_revision(Command):
    """Lookup the revision-id from a revision-number

    example:
        bzr lookup-revision 33
    """
    hidden = True
    takes_args = ['revno']
    
    @display_command
    def run(self, revno):
        try:
            revno = int(revno)
        except ValueError:
            raise BzrCommandError("not a valid revision-number: %r" % revno)

        print WorkingTree.open_containing(u'.')[0].branch.get_rev_id(revno)


class cmd_export(Command):
    """Export past revision to destination directory.

    If no revision is specified this exports the last committed revision.

    Format may be an "exporter" name, such as tar, tgz, tbz2.  If none is
    given, try to find the format with the extension. If no extension
    is found exports to a directory (equivalent to --format=dir).

    Root may be the top directory for tar, tgz and tbz2 formats. If none
    is given, the top directory will be the root name of the file.

    Note: export of tree with non-ascii filenames to zip is not supported.

     Supported formats       Autodetected by extension
     -----------------       -------------------------
         dir                            -
         tar                          .tar
         tbz2                    .tar.bz2, .tbz2
         tgz                      .tar.gz, .tgz
         zip                          .zip
    """
    takes_args = ['dest']
    takes_options = ['revision', 'format', 'root']
    def run(self, dest, revision=None, format=None, root=None):
        import os.path
        from bzrlib.export import export
        tree = WorkingTree.open_containing(u'.')[0]
        b = tree.branch
        if revision is None:
            # should be tree.last_revision  FIXME
            rev_id = b.last_revision()
        else:
            if len(revision) != 1:
                raise BzrError('bzr export --revision takes exactly 1 argument')
            rev_id = revision[0].in_history(b).rev_id
        t = b.repository.revision_tree(rev_id)
        try:
            export(t, dest, format, root)
        except errors.NoSuchExportFormat, e:
            raise BzrCommandError('Unsupported export format: %s' % e.format)


class cmd_cat(Command):
    """Write a file's text from a previous revision."""

    takes_options = ['revision']
    takes_args = ['filename']

    @display_command
    def run(self, filename, revision=None):
        if revision is not None and len(revision) != 1:
            raise BzrCommandError("bzr cat --revision takes exactly one number")
        tree = None
        try:
            tree, relpath = WorkingTree.open_containing(filename)
            b = tree.branch
        except NotBranchError:
            pass

        if tree is None:
            b, relpath = Branch.open_containing(filename)
        if revision is None:
            revision_id = b.last_revision()
        else:
            revision_id = revision[0].in_history(b).rev_id
        b.print_file(relpath, revision_id)


class cmd_local_time_offset(Command):
    """Show the offset in seconds from GMT to local time."""
    hidden = True    
    @display_command
    def run(self):
        print bzrlib.osutils.local_time_offset()



class cmd_commit(Command):
    """Commit changes into a new revision.
    
    If no arguments are given, the entire tree is committed.

    If selected files are specified, only changes to those files are
    committed.  If a directory is specified then the directory and everything 
    within it is committed.

    A selected-file commit may fail in some cases where the committed
    tree would be invalid, such as trying to commit a file in a
    newly-added directory that is not itself committed.
    """
    # TODO: Run hooks on tree to-be-committed, and after commit.

    # TODO: Strict commit that fails if there are deleted files.
    #       (what does "deleted files" mean ??)

    # TODO: Give better message for -s, --summary, used by tla people

    # XXX: verbose currently does nothing

    takes_args = ['selected*']
    takes_options = ['message', 'verbose', 
                     Option('unchanged',
                            help='commit even if nothing has changed'),
                     Option('file', type=str, 
                            argname='msgfile',
                            help='file containing commit message'),
                     Option('strict',
                            help="refuse to commit if there are unknown "
                            "files in the working tree."),
                     Option('local',
                            help="perform a local only commit in a bound "
                                 "branch. Such commits are not pushed to "
                                 "the master branch until a normal commit "
                                 "is performed."
                            ),
                     ]
    aliases = ['ci', 'checkin']

    def run(self, message=None, file=None, verbose=True, selected_list=None,
            unchanged=False, strict=False, local=False):
        from bzrlib.commit import (NullCommitReporter, ReportCommitToLog)
        from bzrlib.errors import (PointlessCommit, ConflictsInTree,
                StrictCommitFailed)
        from bzrlib.msgeditor import edit_commit_message, \
                make_commit_message_template
        from tempfile import TemporaryFile

        # TODO: Need a blackbox test for invoking the external editor; may be
        # slightly problematic to run this cross-platform.

        # TODO: do more checks that the commit will succeed before 
        # spending the user's valuable time typing a commit message.
        #
        # TODO: if the commit *does* happen to fail, then save the commit 
        # message to a temporary file where it can be recovered
        tree, selected_list = tree_files(selected_list)
        if local and not tree.branch.get_bound_location():
            raise errors.LocalRequiresBoundBranch()
        if message is None and not file:
            template = make_commit_message_template(tree, selected_list)
            message = edit_commit_message(template)
            if message is None:
                raise BzrCommandError("please specify a commit message"
                                      " with either --message or --file")
        elif message and file:
            raise BzrCommandError("please specify either --message or --file")
        
        if file:
            message = codecs.open(file, 'rt', bzrlib.user_encoding).read()

        if message == "":
                raise BzrCommandError("empty commit message specified")
        
        if verbose:
            reporter = ReportCommitToLog()
        else:
            reporter = NullCommitReporter()
        
        try:
            tree.commit(message, specific_files=selected_list,
                        allow_pointless=unchanged, strict=strict, local=local,
                        reporter=reporter)
        except PointlessCommit:
            # FIXME: This should really happen before the file is read in;
            # perhaps prepare the commit; get the message; then actually commit
            raise BzrCommandError("no changes to commit",
                                  ["use --unchanged to commit anyhow"])
        except ConflictsInTree:
            raise BzrCommandError("Conflicts detected in working tree.  "
                'Use "bzr conflicts" to list, "bzr resolve FILE" to resolve.')
        except StrictCommitFailed:
            raise BzrCommandError("Commit refused because there are unknown "
                                  "files in the working tree.")
        except errors.BoundBranchOutOfDate, e:
            raise BzrCommandError(str(e)
                                  + ' Either unbind, update, or'
                                    ' pass --local to commit.')


class cmd_check(Command):
    """Validate consistency of branch history.

    This command checks various invariants about the branch storage to
    detect data corruption or bzr bugs.
    """
    takes_args = ['branch?']
    takes_options = ['verbose']

    def run(self, branch=None, verbose=False):
        from bzrlib.check import check
        if branch is None:
            tree = WorkingTree.open_containing()[0]
            branch = tree.branch
        else:
            branch = Branch.open(branch)
        check(branch, verbose)


class cmd_scan_cache(Command):
    hidden = True
    def run(self):
        from bzrlib.hashcache import HashCache

        c = HashCache(u'.')
        c.read()
        c.scan()
            
        print '%6d stats' % c.stat_count
        print '%6d in hashcache' % len(c._cache)
        print '%6d files removed from cache' % c.removed_count
        print '%6d hashes updated' % c.update_count
        print '%6d files changed too recently to cache' % c.danger_count

        if c.needs_write:
            c.write()


class cmd_upgrade(Command):
    """Upgrade branch storage to current format.

    The check command or bzr developers may sometimes advise you to run
    this command. When the default format has changed you may also be warned
    during other operations to upgrade.
    """
    takes_args = ['url?']
    takes_options = [
                     Option('format', 
                            help='Upgrade to a specific format rather than the'
                                 ' current default format. Currently this'
                                 ' option accepts "weave", "metadir" and'
                                 ' "knit".',
                            type=get_format_type),
                    ]


    def run(self, url='.', format=None):
        from bzrlib.upgrade import upgrade
        upgrade(url, format)


class cmd_whoami(Command):
    """Show bzr user id."""
    takes_options = ['email']
    
    @display_command
    def run(self, email=False):
        try:
            b = WorkingTree.open_containing(u'.')[0].branch
            config = bzrlib.config.BranchConfig(b)
        except NotBranchError:
            config = bzrlib.config.GlobalConfig()
        
        if email:
            print config.user_email()
        else:
            print config.username()


class cmd_nick(Command):
    """Print or set the branch nickname.  

    If unset, the tree root directory name is used as the nickname
    To print the current nickname, execute with no argument.  
    """
    takes_args = ['nickname?']
    def run(self, nickname=None):
        branch = Branch.open_containing(u'.')[0]
        if nickname is None:
            self.printme(branch)
        else:
            branch.nick = nickname

    @display_command
    def printme(self, branch):
        print branch.nick 


class cmd_selftest(Command):
    """Run internal test suite.
    
    This creates temporary test directories in the working directory,
    but not existing data is affected.  These directories are deleted
    if the tests pass, or left behind to help in debugging if they
    fail and --keep-output is specified.
    
    If arguments are given, they are regular expressions that say
    which tests should run.

    If the global option '--no-plugins' is given, plugins are not loaded
    before running the selftests.  This has two effects: features provided or
    modified by plugins will not be tested, and tests provided by plugins will
    not be run.

    examples:
        bzr selftest ignore
        bzr --no-plugins selftest -v
    """
    # TODO: --list should give a list of all available tests

    # NB: this is used from the class without creating an instance, which is
    # why it does not have a self parameter.
    def get_transport_type(typestring):
        """Parse and return a transport specifier."""
        if typestring == "sftp":
            from bzrlib.transport.sftp import SFTPAbsoluteServer
            return SFTPAbsoluteServer
        if typestring == "memory":
            from bzrlib.transport.memory import MemoryServer
            return MemoryServer
        if typestring == "fakenfs":
            from bzrlib.transport.fakenfs import FakeNFSServer
            return FakeNFSServer
        msg = "No known transport type %s. Supported types are: sftp\n" %\
            (typestring)
        raise BzrCommandError(msg)

    hidden = True
    takes_args = ['testspecs*']
    takes_options = ['verbose',
                     Option('one', help='stop when one test fails'),
                     Option('keep-output', 
                            help='keep output directories when tests fail'),
                     Option('transport', 
                            help='Use a different transport by default '
                                 'throughout the test suite.',
                            type=get_transport_type),
                    ]

    def run(self, testspecs_list=None, verbose=False, one=False,
            keep_output=False, transport=None):
        import bzrlib.ui
        from bzrlib.tests import selftest
        # we don't want progress meters from the tests to go to the
        # real output; and we don't want log messages cluttering up
        # the real logs.
        save_ui = bzrlib.ui.ui_factory
        bzrlib.trace.info('running tests...')
        try:
            bzrlib.ui.ui_factory = bzrlib.ui.SilentUIFactory()
            if testspecs_list is not None:
                pattern = '|'.join(testspecs_list)
            else:
                pattern = ".*"
            result = selftest(verbose=verbose, 
                              pattern=pattern,
                              stop_on_failure=one, 
                              keep_output=keep_output,
                              transport=transport)
            if result:
                bzrlib.trace.info('tests passed')
            else:
                bzrlib.trace.info('tests failed')
            return int(not result)
        finally:
            bzrlib.ui.ui_factory = save_ui


def _get_bzr_branch():
    """If bzr is run from a branch, return Branch or None"""
    import bzrlib.errors
    from bzrlib.branch import Branch
    from bzrlib.osutils import abspath
    from os.path import dirname
    
    try:
        branch = Branch.open(dirname(abspath(dirname(__file__))))
        return branch
    except bzrlib.errors.BzrError:
        return None
    

def show_version():
    print "bzr (bazaar-ng) %s" % bzrlib.__version__
    # is bzrlib itself in a branch?
    branch = _get_bzr_branch()
    if branch:
        rh = branch.revision_history()
        revno = len(rh)
        print "  bzr checkout, revision %d" % (revno,)
        print "  nick: %s" % (branch.nick,)
        if rh:
            print "  revid: %s" % (rh[-1],)
    print bzrlib.__copyright__
    print "http://bazaar-ng.org/"
    print
    print "bzr comes with ABSOLUTELY NO WARRANTY.  bzr is free software, and"
    print "you may use, modify and redistribute it under the terms of the GNU"
    print "General Public License version 2 or later."


class cmd_version(Command):
    """Show version of bzr."""
    @display_command
    def run(self):
        show_version()

class cmd_rocks(Command):
    """Statement of optimism."""
    hidden = True
    @display_command
    def run(self):
        print "it sure does!"


class cmd_find_merge_base(Command):
    """Find and print a base revision for merging two branches.
    """
    # TODO: Options to specify revisions on either side, as if
    #       merging only part of the history.
    takes_args = ['branch', 'other']
    hidden = True
    
    @display_command
    def run(self, branch, other):
        from bzrlib.revision import common_ancestor, MultipleRevisionSources
        
        branch1 = Branch.open_containing(branch)[0]
        branch2 = Branch.open_containing(other)[0]

        history_1 = branch1.revision_history()
        history_2 = branch2.revision_history()

        last1 = branch1.last_revision()
        last2 = branch2.last_revision()

        source = MultipleRevisionSources(branch1.repository, 
                                         branch2.repository)
        
        base_rev_id = common_ancestor(last1, last2, source)

        print 'merge base is revision %s' % base_rev_id
        
        return

        if base_revno is None:
            raise bzrlib.errors.UnrelatedBranches()

        print ' r%-6d in %s' % (base_revno, branch)

        other_revno = branch2.revision_id_to_revno(base_revid)
        
        print ' r%-6d in %s' % (other_revno, other)



class cmd_merge(Command):
    """Perform a three-way merge.
    
    The branch is the branch you will merge from.  By default, it will
    merge the latest revision.  If you specify a revision, that
    revision will be merged.  If you specify two revisions, the first
    will be used as a BASE, and the second one as OTHER.  Revision
    numbers are always relative to the specified branch.

    By default, bzr will try to merge in all new work from the other
    branch, automatically determining an appropriate base.  If this
    fails, you may need to give an explicit base.
    
    Merge will do its best to combine the changes in two branches, but there
    are some kinds of problems only a human can fix.  When it encounters those,
    it will mark a conflict.  A conflict means that you need to fix something,
    before you should commit.

    Use bzr resolve when you have fixed a problem.  See also bzr conflicts.

    If there is no default branch set, the first merge will set it. After
    that, you can omit the branch to use the default.  To change the
    default, use --remember.

    Examples:

    To merge the latest revision from bzr.dev
    bzr merge ../bzr.dev

    To merge changes up to and including revision 82 from bzr.dev
    bzr merge -r 82 ../bzr.dev

    To merge the changes introduced by 82, without previous changes:
    bzr merge -r 81..82 ../bzr.dev
    
    merge refuses to run if there are any uncommitted changes, unless
    --force is given.
    """
    takes_args = ['branch?']
    takes_options = ['revision', 'force', 'merge-type', 'reprocess', 'remember',
                     Option('show-base', help="Show base revision text in "
                            "conflicts")]

    def run(self, branch=None, revision=None, force=False, merge_type=None,
            show_base=False, reprocess=False, remember=False):
        if merge_type is None:
            merge_type = Merge3Merger

        tree = WorkingTree.open_containing(u'.')[0]
        stored_loc = tree.branch.get_parent()
        if branch is None:
            if stored_loc is None:
                raise BzrCommandError("No merge branch known or specified.")
            else:
                print "Using saved branch: %s" % stored_loc
                branch = stored_loc

        if tree.branch.get_parent() is None or remember:
            tree.branch.set_parent(branch)

        if revision is None or len(revision) < 1:
            base = [None, None]
            other = [branch, -1]
            other_branch, path = Branch.open_containing(branch)
        else:
            if len(revision) == 1:
                base = [None, None]
                other_branch, path = Branch.open_containing(branch)
                revno = revision[0].in_history(other_branch).revno
                other = [branch, revno]
            else:
                assert len(revision) == 2
                if None in revision:
                    raise BzrCommandError(
                        "Merge doesn't permit that revision specifier.")
                b, path = Branch.open_containing(branch)

                base = [branch, revision[0].in_history(b).revno]
                other = [branch, revision[1].in_history(b).revno]
        if path != "":
            interesting_files = [path]
        else:
            interesting_files = None
        pb = bzrlib.ui.ui_factory.nested_progress_bar()
        try:
            try:
                conflict_count = merge(other, base, check_clean=(not force),
                                       merge_type=merge_type, 
                                       reprocess=reprocess,
                                       show_base=show_base, 
                                       pb=pb, file_list=interesting_files)
            finally:
                pb.finished()
            if conflict_count != 0:
                return 1
            else:
                return 0
        except bzrlib.errors.AmbiguousBase, e:
            m = ("sorry, bzr can't determine the right merge base yet\n"
                 "candidates are:\n  "
                 + "\n  ".join(e.bases)
                 + "\n"
                 "please specify an explicit base with -r,\n"
                 "and (if you want) report this to the bzr developers\n")
            log_error(m)


class cmd_remerge(Command):
    """Redo a merge.
    """
    takes_args = ['file*']
    takes_options = ['merge-type', 'reprocess',
                     Option('show-base', help="Show base revision text in "
                            "conflicts")]

    def run(self, file_list=None, merge_type=None, show_base=False,
            reprocess=False):
        from bzrlib.merge import merge_inner, transform_tree
        if merge_type is None:
            merge_type = Merge3Merger
        tree, file_list = tree_files(file_list)
        tree.lock_write()
        try:
            pending_merges = tree.pending_merges() 
            if len(pending_merges) != 1:
                raise BzrCommandError("Sorry, remerge only works after normal"
                                      + " merges.  Not cherrypicking or"
                                      + "multi-merges.")
            repository = tree.branch.repository
            base_revision = common_ancestor(tree.branch.last_revision(), 
                                            pending_merges[0], repository)
            base_tree = repository.revision_tree(base_revision)
            other_tree = repository.revision_tree(pending_merges[0])
            interesting_ids = None
            if file_list is not None:
                interesting_ids = set()
                for filename in file_list:
                    file_id = tree.path2id(filename)
                    if file_id is None:
                        raise NotVersionedError(filename)
                    interesting_ids.add(file_id)
                    if tree.kind(file_id) != "directory":
                        continue
                    
                    for name, ie in tree.inventory.iter_entries(file_id):
                        interesting_ids.add(ie.file_id)
            transform_tree(tree, tree.basis_tree(), interesting_ids)
            if file_list is None:
                restore_files = list(tree.iter_conflicts())
            else:
                restore_files = file_list
            for filename in restore_files:
                try:
                    restore(tree.abspath(filename))
                except NotConflicted:
                    pass
            conflicts =  merge_inner(tree.branch, other_tree, base_tree,
                                     this_tree=tree,
                                     interesting_ids = interesting_ids, 
                                     other_rev_id=pending_merges[0], 
                                     merge_type=merge_type, 
                                     show_base=show_base,
                                     reprocess=reprocess)
        finally:
            tree.unlock()
        if conflicts > 0:
            return 1
        else:
            return 0

class cmd_revert(Command):
    """Reverse all changes since the last commit.

    Only versioned files are affected.  Specify filenames to revert only 
    those files.  By default, any files that are changed will be backed up
    first.  Backup files have a '~' appended to their name.
    """
    takes_options = ['revision', 'no-backup']
    takes_args = ['file*']
    aliases = ['merge-revert']

    def run(self, revision=None, no_backup=False, file_list=None):
        from bzrlib.commands import parse_spec
        if file_list is not None:
            if len(file_list) == 0:
                raise BzrCommandError("No files specified")
        else:
            file_list = []
        
        tree, file_list = tree_files(file_list)
        if revision is None:
            # FIXME should be tree.last_revision
            rev_id = tree.last_revision()
        elif len(revision) != 1:
            raise BzrCommandError('bzr revert --revision takes exactly 1 argument')
        else:
            rev_id = revision[0].in_history(tree.branch).rev_id
        pb = bzrlib.ui.ui_factory.nested_progress_bar()
        try:
            tree.revert(file_list, 
                        tree.branch.repository.revision_tree(rev_id),
                        not no_backup, pb)
        finally:
            pb.finished()


class cmd_assert_fail(Command):
    """Test reporting of assertion failures"""
    hidden = True
    def run(self):
        assert False, "always fails"


class cmd_help(Command):
    """Show help on a command or other topic.

    For a list of all available commands, say 'bzr help commands'."""
    takes_options = [Option('long', 'show help on all commands')]
    takes_args = ['topic?']
    aliases = ['?', '--help', '-?', '-h']
    
    @display_command
    def run(self, topic=None, long=False):
        import help
        if topic is None and long:
            topic = "commands"
        help.help(topic)


class cmd_shell_complete(Command):
    """Show appropriate completions for context.

    For a list of all available commands, say 'bzr shell-complete'."""
    takes_args = ['context?']
    aliases = ['s-c']
    hidden = True
    
    @display_command
    def run(self, context=None):
        import shellcomplete
        shellcomplete.shellcomplete(context)


class cmd_fetch(Command):
    """Copy in history from another branch but don't merge it.

    This is an internal method used for pull and merge."""
    hidden = True
    takes_args = ['from_branch', 'to_branch']
    def run(self, from_branch, to_branch):
        from bzrlib.fetch import Fetcher
        from bzrlib.branch import Branch
        from_b = Branch.open(from_branch)
        to_b = Branch.open(to_branch)
        Fetcher(to_b, from_b)


class cmd_missing(Command):
    """Show unmerged/unpulled revisions between two branches.

    OTHER_BRANCH may be local or remote."""
    takes_args = ['other_branch?']
    takes_options = [Option('reverse', 'Reverse the order of revisions'),
                     Option('mine-only', 
                            'Display changes in the local branch only'),
                     Option('theirs-only', 
                            'Display changes in the remote branch only'), 
                     'log-format',
                     'line',
                     'long', 
                     'short',
                     'show-ids',
                     'verbose'
                     ]

    def run(self, other_branch=None, reverse=False, mine_only=False,
            theirs_only=False, log_format=None, long=False, short=False, line=False, 
            show_ids=False, verbose=False):
        from bzrlib.missing import find_unmerged, iter_log_data
        from bzrlib.log import log_formatter
        local_branch = bzrlib.branch.Branch.open_containing(u".")[0]
        parent = local_branch.get_parent()
        if other_branch is None:
            other_branch = parent
            if other_branch is None:
                raise BzrCommandError("No missing location known or specified.")
            print "Using last location: " + local_branch.get_parent()
        remote_branch = bzrlib.branch.Branch.open(other_branch)
        if remote_branch.base == local_branch.base:
            remote_branch = local_branch
        local_branch.lock_read()
        try:
            remote_branch.lock_read()
            try:
                local_extra, remote_extra = find_unmerged(local_branch, remote_branch)
                if (log_format == None):
                    default = bzrlib.config.BranchConfig(local_branch).log_format()
                    log_format = get_log_format(long=long, short=short, line=line, default=default)
                lf = log_formatter(log_format, sys.stdout,
                                   show_ids=show_ids,
                                   show_timezone='original')
                if reverse is False:
                    local_extra.reverse()
                    remote_extra.reverse()
                if local_extra and not theirs_only:
                    print "You have %d extra revision(s):" % len(local_extra)
                    for data in iter_log_data(local_extra, local_branch.repository,
                                              verbose):
                        lf.show(*data)
                    printed_local = True
                else:
                    printed_local = False
                if remote_extra and not mine_only:
                    if printed_local is True:
                        print "\n\n"
                    print "You are missing %d revision(s):" % len(remote_extra)
                    for data in iter_log_data(remote_extra, remote_branch.repository, 
                                              verbose):
                        lf.show(*data)
                if not remote_extra and not local_extra:
                    status_code = 0
                    print "Branches are up to date."
                else:
                    status_code = 1
            finally:
                remote_branch.unlock()
        finally:
            local_branch.unlock()
        if not status_code and parent is None and other_branch is not None:
            local_branch.lock_write()
            try:
                # handle race conditions - a parent might be set while we run.
                if local_branch.get_parent() is None:
                    local_branch.set_parent(other_branch)
            finally:
                local_branch.unlock()
        return status_code


class cmd_plugins(Command):
    """List plugins"""
    hidden = True
    @display_command
    def run(self):
        import bzrlib.plugin
        from inspect import getdoc
        for name, plugin in bzrlib.plugin.all_plugins().items():
            if hasattr(plugin, '__path__'):
                print plugin.__path__[0]
            elif hasattr(plugin, '__file__'):
                print plugin.__file__
            else:
                print `plugin`
                
            d = getdoc(plugin)
            if d:
                print '\t', d.split('\n')[0]


class cmd_testament(Command):
    """Show testament (signing-form) of a revision."""
    takes_options = ['revision', 'long']
    takes_args = ['branch?']
    @display_command
    def run(self, branch=u'.', revision=None, long=False):
        from bzrlib.testament import Testament
        b = WorkingTree.open_containing(branch)[0].branch
        b.lock_read()
        try:
            if revision is None:
                rev_id = b.last_revision()
            else:
                rev_id = revision[0].in_history(b).rev_id
            t = Testament.from_revision(b.repository, rev_id)
            if long:
                sys.stdout.writelines(t.as_text_lines())
            else:
                sys.stdout.write(t.as_short_text())
        finally:
            b.unlock()


class cmd_annotate(Command):
    """Show the origin of each line in a file.

    This prints out the given file with an annotation on the left side
    indicating which revision, author and date introduced the change.

    If the origin is the same for a run of consecutive lines, it is 
    shown only at the top, unless the --all option is given.
    """
    # TODO: annotate directories; showing when each file was last changed
    # TODO: annotate a previous version of a file
    # TODO: if the working copy is modified, show annotations on that 
    #       with new uncommitted lines marked
    aliases = ['blame', 'praise']
    takes_args = ['filename']
    takes_options = [Option('all', help='show annotations on all lines'),
                     Option('long', help='show date in annotations'),
                     ]

    @display_command
    def run(self, filename, all=False, long=False):
        from bzrlib.annotate import annotate_file
        tree, relpath = WorkingTree.open_containing(filename)
        branch = tree.branch
        branch.lock_read()
        try:
            file_id = tree.inventory.path2id(relpath)
            tree = branch.repository.revision_tree(branch.last_revision())
            file_version = tree.inventory[file_id].revision
            annotate_file(branch, file_version, file_id, long, all, sys.stdout)
        finally:
            branch.unlock()


class cmd_re_sign(Command):
    """Create a digital signature for an existing revision."""
    # TODO be able to replace existing ones.

    hidden = True # is this right ?
    takes_args = ['revision_id*']
    takes_options = ['revision']
    
    def run(self, revision_id_list=None, revision=None):
        import bzrlib.config as config
        import bzrlib.gpg as gpg
        if revision_id_list is not None and revision is not None:
            raise BzrCommandError('You can only supply one of revision_id or --revision')
        if revision_id_list is None and revision is None:
            raise BzrCommandError('You must supply either --revision or a revision_id')
        b = WorkingTree.open_containing(u'.')[0].branch
        gpg_strategy = gpg.GPGStrategy(config.BranchConfig(b))
        if revision_id_list is not None:
            for revision_id in revision_id_list:
                b.repository.sign_revision(revision_id, gpg_strategy)
        elif revision is not None:
            if len(revision) == 1:
                revno, rev_id = revision[0].in_history(b)
                b.repository.sign_revision(rev_id, gpg_strategy)
            elif len(revision) == 2:
                # are they both on rh- if so we can walk between them
                # might be nice to have a range helper for arbitrary
                # revision paths. hmm.
                from_revno, from_revid = revision[0].in_history(b)
                to_revno, to_revid = revision[1].in_history(b)
                if to_revid is None:
                    to_revno = b.revno()
                if from_revno is None or to_revno is None:
                    raise BzrCommandError('Cannot sign a range of non-revision-history revisions')
                for revno in range(from_revno, to_revno + 1):
                    b.repository.sign_revision(b.get_rev_id(revno), 
                                               gpg_strategy)
            else:
                raise BzrCommandError('Please supply either one revision, or a range.')


class cmd_bind(Command):
    """Bind the current branch to a master branch.

    After binding, commits must succeed on the master branch
    before they are executed on the local one.
    """

    takes_args = ['location']
    takes_options = []

    def run(self, location=None):
        b, relpath = Branch.open_containing(u'.')
        b_other = Branch.open(location)
        try:
            b.bind(b_other)
        except DivergedBranches:
            raise BzrCommandError('These branches have diverged.'
                                  ' Try merging, and then bind again.')


class cmd_unbind(Command):
    """Bind the current branch to its parent.

    After unbinding, the local branch is considered independent.
    """

    takes_args = []
    takes_options = []

    def run(self):
        b, relpath = Branch.open_containing(u'.')
        if not b.unbind():
            raise BzrCommandError('Local branch is not bound')


class cmd_uncommit(bzrlib.commands.Command):
    """Remove the last committed revision.

    By supplying the --all flag, it will not only remove the entry 
    from revision_history, but also remove all of the entries in the
    stores.

    --verbose will print out what is being removed.
    --dry-run will go through all the motions, but not actually
    remove anything.
    
    In the future, uncommit will create a changeset, which can then
    be re-applied.
    """

    # TODO: jam 20060108 Add an option to allow uncommit to remove
    # unreferenced information in 'branch-as-repostory' branches.
    # TODO: jam 20060108 Add the ability for uncommit to remove unreferenced
    # information in shared branches as well.
    takes_options = ['verbose', 'revision',
                    Option('dry-run', help='Don\'t actually make changes'),
                    Option('force', help='Say yes to all questions.')]
    takes_args = ['location?']
    aliases = []

    def run(self, location=None, 
            dry_run=False, verbose=False,
            revision=None, force=False):
        from bzrlib.branch import Branch
        from bzrlib.log import log_formatter
        import sys
        from bzrlib.uncommit import uncommit

        if location is None:
            location = u'.'
        control, relpath = bzrdir.BzrDir.open_containing(location)
        try:
            tree = control.open_workingtree()
            b = tree.branch
        except (errors.NoWorkingTree, errors.NotLocalUrl):
            tree = None
            b = control.open_branch()

        if revision is None:
            revno = b.revno()
            rev_id = b.last_revision()
        else:
            revno, rev_id = revision[0].in_history(b)
        if rev_id is None:
            print 'No revisions to uncommit.'

        for r in range(revno, b.revno()+1):
            rev_id = b.get_rev_id(r)
            lf = log_formatter('short', to_file=sys.stdout,show_timezone='original')
            lf.show(r, b.repository.get_revision(rev_id), None)

        if dry_run:
            print 'Dry-run, pretending to remove the above revisions.'
            if not force:
                val = raw_input('Press <enter> to continue')
        else:
            print 'The above revision(s) will be removed.'
            if not force:
                val = raw_input('Are you sure [y/N]? ')
                if val.lower() not in ('y', 'yes'):
                    print 'Canceled'
                    return 0

        uncommit(b, tree=tree, dry_run=dry_run, verbose=verbose,
                revno=revno)


class cmd_break_lock(Command):
    """Break a dead lock on a repository, branch or working directory.

    CAUTION: Locks should only be broken when you are sure that the process
    holding the lock has been stopped.
    
    example:
        bzr break-lock .
    """
    takes_args = ['location']
    takes_options = [Option('show',
                            help="just show information on the lock, " \
                                 "don't break it"),
                    ]
    def run(self, location, show=False):
        raise NotImplementedError("sorry, break-lock is not complete yet; "
                "you can remove the 'held' directory manually to break the lock")


# command-line interpretation helper for merge-related commands
def merge(other_revision, base_revision,
          check_clean=True, ignore_zero=False,
          this_dir=None, backup_files=False, merge_type=Merge3Merger,
          file_list=None, show_base=False, reprocess=False,
          pb=DummyProgress()):
    """Merge changes into a tree.

    base_revision
        list(path, revno) Base for three-way merge.  
        If [None, None] then a base will be automatically determined.
    other_revision
        list(path, revno) Other revision for three-way merge.
    this_dir
        Directory to merge changes into; '.' by default.
    check_clean
        If true, this_dir must have no uncommitted changes before the
        merge begins.
    ignore_zero - If true, suppress the "zero conflicts" message when 
        there are no conflicts; should be set when doing something we expect
        to complete perfectly.
    file_list - If supplied, merge only changes to selected files.

    All available ancestors of other_revision and base_revision are
    automatically pulled into the branch.

    The revno may be -1 to indicate the last revision on the branch, which is
    the typical case.

    This function is intended for use from the command line; programmatic
    clients might prefer to call merge.merge_inner(), which has less magic 
    behavior.
    """
    from bzrlib.merge import Merger
    if this_dir is None:
        this_dir = u'.'
    this_tree = WorkingTree.open_containing(this_dir)[0]
    if show_base and not merge_type is Merge3Merger:
        raise BzrCommandError("Show-base is not supported for this merge"
                              " type. %s" % merge_type)
    if reprocess and not merge_type.supports_reprocess:
        raise BzrCommandError("Conflict reduction is not supported for merge"
                              " type %s." % merge_type)
    if reprocess and show_base:
        raise BzrCommandError("Cannot do conflict reduction and show base.")
    try:
        merger = Merger(this_tree.branch, this_tree=this_tree, pb=pb)
        merger.pp = ProgressPhase("Merge phase", 5, pb)
        merger.pp.next_phase()
        merger.check_basis(check_clean)
        merger.set_other(other_revision)
        merger.pp.next_phase()
        merger.set_base(base_revision)
        if merger.base_rev_id == merger.other_rev_id:
            note('Nothing to do.')
            return 0
        merger.backup_files = backup_files
        merger.merge_type = merge_type 
        merger.set_interesting_files(file_list)
        merger.show_base = show_base 
        merger.reprocess = reprocess
        conflicts = merger.do_merge()
        if file_list is None:
            merger.set_pending()
    finally:
        pb.clear()
    return conflicts


# these get imported and then picked up by the scan for cmd_*
# TODO: Some more consistent way to split command definitions across files;
# we do need to load at least some information about them to know of 
# aliases.  ideally we would avoid loading the implementation until the
# details were needed.
from bzrlib.conflicts import cmd_resolve, cmd_conflicts, restore
from bzrlib.sign_my_commits import cmd_sign_my_commits
from bzrlib.weave_commands import cmd_weave_list, cmd_weave_join, \
        cmd_weave_plan_merge, cmd_weave_merge_text<|MERGE_RESOLUTION|>--- conflicted
+++ resolved
@@ -54,11 +54,8 @@
                              (e.path, file_list[0]))
 
 
-<<<<<<< HEAD
 # XXX: Bad function name; should possibly also be a class method of
 # WorkingTree rather than a function.
-=======
->>>>>>> c1fc2ab1
 def internal_tree_files(file_list, default_branch=u'.'):
     """Convert command-line paths to a WorkingTree and relative paths.
 
@@ -369,11 +366,9 @@
     Files cannot be moved between branches.
     """
     takes_args = ['names*']
-<<<<<<< HEAD
     aliases = ['move', 'rename']
-=======
+
     encoding_type = 'replace'
->>>>>>> c1fc2ab1
 
     def run(self, names_list):
         if len(names_list) < 2:
@@ -458,12 +453,8 @@
             if old_rh != new_rh:
                 # Something changed
                 from bzrlib.log import show_changed_revisions
-<<<<<<< HEAD
-                show_changed_revisions(branch_to, old_rh, new_rh)
-=======
-                show_changed_revisions(tree_to.branch, old_rh, new_rh,
+                show_changed_revisions(branch_to, old_rh, new_rh,
                                        to_file=self.outf)
->>>>>>> c1fc2ab1
 
 
 class cmd_push(Command):
