# Copyright (C) 2004, 2005 by Canonical Ltd

# This program is free software; you can redistribute it and/or modify
# it under the terms of the GNU General Public License as published by
# the Free Software Foundation; either version 2 of the License, or
# (at your option) any later version.

# This program is distributed in the hope that it will be useful,
# but WITHOUT ANY WARRANTY; without even the implied warranty of
# MERCHANTABILITY or FITNESS FOR A PARTICULAR PURPOSE.  See the
# GNU General Public License for more details.

# You should have received a copy of the GNU General Public License
# along with this program; if not, write to the Free Software
# Foundation, Inc., 59 Temple Place, Suite 330, Boston, MA  02111-1307  USA


import sys
import os

import bzrlib
import bzrlib.trace
from bzrlib.trace import mutter, note, log_error, warning
from bzrlib.errors import BzrError, BzrCheckError, BzrCommandError
from bzrlib.branch import Branch
from bzrlib import BZRDIR
from bzrlib.commands import Command


class cmd_status(Command):
    """Display status summary.

    This reports on versioned and unknown files, reporting them
    grouped by state.  Possible states are:

    added
        Versioned in the working copy but not in the previous revision.

    removed
        Versioned in the previous revision but removed or deleted
        in the working copy.

    renamed
        Path of this file changed from the previous revision;
        the text may also have changed.  This includes files whose
        parent directory was renamed.

    modified
        Text has changed since the previous revision.

    unchanged
        Nothing about this file has changed since the previous revision.
        Only shown with --all.

    unknown
        Not versioned and not matching an ignore pattern.

    To see ignored files use 'bzr ignored'.  For details in the
    changes to file texts, use 'bzr diff'.

    If no arguments are specified, the status of the entire working
    directory is shown.  Otherwise, only the status of the specified
    files or directories is reported.  If a directory is given, status
    is reported for everything inside that directory.
    """
    # XXX: FIXME: bzr status should accept a -r option to show changes
    # relative to a revision, or between revisions

    takes_args = ['file*']
    takes_options = ['all', 'show-ids']
    aliases = ['st', 'stat']
    
    def run(self, all=False, show_ids=False, file_list=None):
        if file_list:
            b = Branch.open_containing(file_list[0])
            file_list = [b.relpath(x) for x in file_list]
            # special case: only one path was given and it's the root
            # of the branch
            if file_list == ['']:
                file_list = None
        else:
            b = Branch.open_containing('.')
            
        from bzrlib.status import show_status
        show_status(b, show_unchanged=all, show_ids=show_ids,
                    specific_files=file_list)


class cmd_cat_revision(Command):
    """Write out metadata for a revision."""

    hidden = True
    takes_args = ['revision_id']
    
    def run(self, revision_id):
        b = Branch.open_containing('.')
        sys.stdout.write(b.get_revision_xml_file(revision_id).read())


class cmd_revno(Command):
    """Show current revision number.

    This is equal to the number of revisions on this branch."""
    def run(self):
        print Branch.open_containing('.').revno()


class cmd_revision_info(Command):
    """Show revision number and revision id for a given revision identifier.
    """
    hidden = True
    takes_args = ['revision_info*']
    takes_options = ['revision']
    def run(self, revision=None, revision_info_list=()):
        from bzrlib.revisionspec import RevisionSpec

        revs = []
        if revision is not None:
            revs.extend(revision)
        for rev in revision_info_list:
            revs.append(RevisionSpec(revision_info_list))
        if len(revs) == 0:
            raise BzrCommandError('You must supply a revision identifier')

        b = Branch.open_containing('.')

        for rev in revs:
            print '%4d %s' % rev.in_history(b)

    
class cmd_add(Command):
    """Add specified files or directories.

    In non-recursive mode, all the named items are added, regardless
    of whether they were previously ignored.  A warning is given if
    any of the named files are already versioned.

    In recursive mode (the default), files are treated the same way
    but the behaviour for directories is different.  Directories that
    are already versioned do not give a warning.  All directories,
    whether already versioned or not, are searched for files or
    subdirectories that are neither versioned or ignored, and these
    are added.  This search proceeds recursively into versioned
    directories.  If no names are given '.' is assumed.

    Therefore simply saying 'bzr add' will version all files that
    are currently unknown.

    Adding a file whose parent directory is not versioned will
    implicitly add the parent, and so on up to the root. This means
    you should never need to explictly add a directory, they'll just
    get added when you add a file in the directory.
    """
    takes_args = ['file*']
    takes_options = ['verbose', 'no-recurse']
    
    def run(self, file_list, verbose=False, no_recurse=False):
        # verbose currently has no effect
        from bzrlib.add import smart_add, add_reporter_print
        smart_add(file_list, not no_recurse, add_reporter_print)



class cmd_mkdir(Command):
    """Create a new versioned directory.

    This is equivalent to creating the directory and then adding it.
    """
    takes_args = ['dir+']

    def run(self, dir_list):
        b = None
        
        for d in dir_list:
            os.mkdir(d)
            if not b:
                b = Branch.open_containing(d)
            b.add([d])
            print 'added', d


class cmd_relpath(Command):
    """Show path of a file relative to root"""
    takes_args = ['filename']
    hidden = True
    
    def run(self, filename):
        print Branch.open_containing(filename).relpath(filename)



class cmd_inventory(Command):
    """Show inventory of the current working copy or a revision."""
    takes_options = ['revision', 'show-ids']
    
    def run(self, revision=None, show_ids=False):
        b = Branch.open_containing('.')
        if revision is None:
            inv = b.read_working_inventory()
        else:
            if len(revision) > 1:
                raise BzrCommandError('bzr inventory --revision takes'
                    ' exactly one revision identifier')
            inv = b.get_revision_inventory(revision[0].in_history(b).rev_id)

        for path, entry in inv.entries():
            if show_ids:
                print '%-50s %s' % (path, entry.file_id)
            else:
                print path


class cmd_move(Command):
    """Move files to a different directory.

    examples:
        bzr move *.txt doc

    The destination must be a versioned directory in the same branch.
    """
    takes_args = ['source$', 'dest']
    def run(self, source_list, dest):
        b = Branch.open_containing('.')

        # TODO: glob expansion on windows?
        b.move([b.relpath(s) for s in source_list], b.relpath(dest))


class cmd_rename(Command):
    """Change the name of an entry.

    examples:
      bzr rename frob.c frobber.c
      bzr rename src/frob.c lib/frob.c

    It is an error if the destination name exists.

    See also the 'move' command, which moves files into a different
    directory without changing their name.

    TODO: Some way to rename multiple files without invoking bzr for each
    one?"""
    takes_args = ['from_name', 'to_name']
    
    def run(self, from_name, to_name):
        b = Branch.open_containing('.')
        b.rename_one(b.relpath(from_name), b.relpath(to_name))



class cmd_mv(Command):
    """Move or rename a file.

    usage:
        bzr mv OLDNAME NEWNAME
        bzr mv SOURCE... DESTINATION

    If the last argument is a versioned directory, all the other names
    are moved into it.  Otherwise, there must be exactly two arguments
    and the file is changed to a new name, which must not already exist.

    Files cannot be moved between branches.
    """
    takes_args = ['names*']
    def run(self, names_list):
        if len(names_list) < 2:
            raise BzrCommandError("missing file argument")
        b = Branch.open_containing(names_list[0])

        rel_names = [b.relpath(x) for x in names_list]
        
        if os.path.isdir(names_list[-1]):
            # move into existing directory
            for pair in b.move(rel_names[:-1], rel_names[-1]):
                print "%s => %s" % pair
        else:
            if len(names_list) != 2:
                raise BzrCommandError('to mv multiple files the destination '
                                      'must be a versioned directory')
            b.rename_one(rel_names[0], rel_names[1])
            print "%s => %s" % (rel_names[0], rel_names[1])
            
    


class cmd_pull(Command):
    """Pull any changes from another branch into the current one.

    If the location is omitted, the last-used location will be used.
    Both the revision history and the working directory will be
    updated.

    This command only works on branches that have not diverged.  Branches are
    considered diverged if both branches have had commits without first
    pulling from the other.

    If branches have diverged, you can use 'bzr merge' to pull the text changes
    from one into the other.
    """
    takes_args = ['location?']

    def run(self, location=None):
        from bzrlib.merge import merge
        import tempfile
        from shutil import rmtree
        import errno
        
<<<<<<< HEAD
        br_to = find_branch('.')
=======
        br_to = Branch.open_containing('.')
>>>>>>> fbe91e0c
        stored_loc = br_to.get_parent()
        if location is None:
            if stored_loc is None:
                raise BzrCommandError("No pull location known or specified.")
            else:
                print "Using last location: %s" % stored_loc
                location = stored_loc
        cache_root = tempfile.mkdtemp()
        from bzrlib.errors import DivergedBranches
        br_from = Branch.open_containing(location)
        location = br_from.base
        old_revno = br_to.revno()
        try:
            from bzrlib.errors import DivergedBranches
            br_from = Branch.open(location)
            br_from.setup_caching(cache_root)
            location = br_from.base
            old_revno = br_to.revno()
            try:
                br_to.update_revisions(br_from)
            except DivergedBranches:
                raise BzrCommandError("These branches have diverged."
                    "  Try merge.")
                
            merge(('.', -1), ('.', old_revno), check_clean=False)
            if location != stored_loc:
                br_to.set_parent(location)
        finally:
            rmtree(cache_root)



class cmd_branch(Command):
    """Create a new copy of a branch.

    If the TO_LOCATION is omitted, the last component of the FROM_LOCATION will
    be used.  In other words, "branch ../foo/bar" will attempt to create ./bar.

    To retrieve the branch as of a particular revision, supply the --revision
    parameter, as in "branch foo/bar -r 5".
    """
    takes_args = ['from_location', 'to_location?']
    takes_options = ['revision']
    aliases = ['get', 'clone']

    def run(self, from_location, to_location=None, revision=None):
        from bzrlib.branch import copy_branch
        import tempfile
        import errno
        from shutil import rmtree
        cache_root = tempfile.mkdtemp()
        try:
            if revision is None:
                revision = [None]
            elif len(revision) > 1:
                raise BzrCommandError(
                    'bzr branch --revision takes exactly 1 revision value')
            try:
                br_from = Branch.open(from_location)
            except OSError, e:
                if e.errno == errno.ENOENT:
                    raise BzrCommandError('Source location "%s" does not'
                                          ' exist.' % to_location)
                else:
                    raise
            br_from.setup_caching(cache_root)
            if to_location is None:
                to_location = os.path.basename(from_location.rstrip("/\\"))
            try:
                os.mkdir(to_location)
            except OSError, e:
                if e.errno == errno.EEXIST:
                    raise BzrCommandError('Target directory "%s" already'
                                          ' exists.' % to_location)
                if e.errno == errno.ENOENT:
                    raise BzrCommandError('Parent of "%s" does not exist.' %
                                          to_location)
                else:
                    raise
            try:
                copy_branch(br_from, to_location, revision[0])
            except bzrlib.errors.NoSuchRevision:
                rmtree(to_location)
                msg = "The branch %s has no revision %d." % (from_location, revision[0])
                raise BzrCommandError(msg)
        finally:
            rmtree(cache_root)


class cmd_renames(Command):
    """Show list of renamed files.

    TODO: Option to show renames between two historical versions.

    TODO: Only show renames under dir, rather than in the whole branch.
    """
    takes_args = ['dir?']

    def run(self, dir='.'):
        b = Branch.open_containing(dir)
        old_inv = b.basis_tree().inventory
        new_inv = b.read_working_inventory()

        renames = list(bzrlib.tree.find_renames(old_inv, new_inv))
        renames.sort()
        for old_name, new_name in renames:
            print "%s => %s" % (old_name, new_name)        


class cmd_info(Command):
    """Show statistical information about a branch."""
    takes_args = ['branch?']
    
    def run(self, branch=None):
        import info

        b = Branch.open_containing(branch)
        info.show_info(b)


class cmd_remove(Command):
    """Make a file unversioned.

    This makes bzr stop tracking changes to a versioned file.  It does
    not delete the working copy.
    """
    takes_args = ['file+']
    takes_options = ['verbose']
    
    def run(self, file_list, verbose=False):
        b = Branch.open_containing(file_list[0])
        b.remove([b.relpath(f) for f in file_list], verbose=verbose)


class cmd_file_id(Command):
    """Print file_id of a particular file or directory.

    The file_id is assigned when the file is first added and remains the
    same through all revisions where the file exists, even when it is
    moved or renamed.
    """
    hidden = True
    takes_args = ['filename']
    def run(self, filename):
        b = Branch.open_containing(filename)
        i = b.inventory.path2id(b.relpath(filename))
        if i == None:
            raise BzrError("%r is not a versioned file" % filename)
        else:
            print i


class cmd_file_path(Command):
    """Print path of file_ids to a file or directory.

    This prints one line for each directory down to the target,
    starting at the branch root."""
    hidden = True
    takes_args = ['filename']
    def run(self, filename):
        b = Branch.open_containing(filename)
        inv = b.inventory
        fid = inv.path2id(b.relpath(filename))
        if fid == None:
            raise BzrError("%r is not a versioned file" % filename)
        for fip in inv.get_idpath(fid):
            print fip


class cmd_revision_history(Command):
    """Display list of revision ids on this branch."""
    hidden = True
    def run(self):
        for patchid in Branch.open_containing('.').revision_history():
            print patchid


class cmd_directories(Command):
    """Display list of versioned directories in this branch."""
    def run(self):
        for name, ie in Branch.open_containing('.').read_working_inventory().directories():
            if name == '':
                print '.'
            else:
                print name


class cmd_init(Command):
    """Make a directory into a versioned branch.

    Use this to create an empty branch, or before importing an
    existing project.

    Recipe for importing a tree of files:
        cd ~/project
        bzr init
        bzr add -v .
        bzr status
        bzr commit -m 'imported project'
    """
    def run(self):
        from bzrlib.branch import Branch
        Branch.initialize('.')


class cmd_diff(Command):
    """Show differences in working tree.
    
    If files are listed, only the changes in those files are listed.
    Otherwise, all changes for the tree are listed.

    TODO: Allow diff across branches.

    TODO: Option to use external diff command; could be GNU diff, wdiff,
          or a graphical diff.

    TODO: Python difflib is not exactly the same as unidiff; should
          either fix it up or prefer to use an external diff.

    TODO: If a directory is given, diff everything under that.

    TODO: Selected-file diff is inefficient and doesn't show you
          deleted files.

    TODO: This probably handles non-Unix newlines poorly.

    examples:
        bzr diff
        bzr diff -r1
        bzr diff -r1..2
    """
    
    takes_args = ['file*']
    takes_options = ['revision', 'diff-options']
    aliases = ['di', 'dif']

    def run(self, revision=None, file_list=None, diff_options=None):
        from bzrlib.diff import show_diff

        if file_list:
            b = Branch.open_containing(file_list[0])
            file_list = [b.relpath(f) for f in file_list]
            if file_list == ['']:
                # just pointing to top-of-tree
                file_list = None
        else:
            b = Branch.open_containing('.')

        if revision is not None:
            if len(revision) == 1:
                show_diff(b, revision[0], specific_files=file_list,
                          external_diff_options=diff_options)
            elif len(revision) == 2:
                show_diff(b, revision[0], specific_files=file_list,
                          external_diff_options=diff_options,
                          revision2=revision[1])
            else:
                raise BzrCommandError('bzr diff --revision takes exactly one or two revision identifiers')
        else:
            show_diff(b, None, specific_files=file_list,
                      external_diff_options=diff_options)

        


class cmd_deleted(Command):
    """List files deleted in the working tree.

    TODO: Show files deleted since a previous revision, or between two revisions.
    """
    def run(self, show_ids=False):
        b = Branch.open_containing('.')
        old = b.basis_tree()
        new = b.working_tree()

        ## TODO: Much more efficient way to do this: read in new
        ## directories with readdir, rather than stating each one.  Same
        ## level of effort but possibly much less IO.  (Or possibly not,
        ## if the directories are very large...)

        for path, ie in old.inventory.iter_entries():
            if not new.has_id(ie.file_id):
                if show_ids:
                    print '%-50s %s' % (path, ie.file_id)
                else:
                    print path


class cmd_modified(Command):
    """List files modified in working tree."""
    hidden = True
    def run(self):
        from bzrlib.delta import compare_trees

        b = Branch.open_containing('.')
        td = compare_trees(b.basis_tree(), b.working_tree())

        for path, id, kind in td.modified:
            print path



class cmd_added(Command):
    """List files added in working tree."""
    hidden = True
    def run(self):
        b = Branch.open_containing('.')
        wt = b.working_tree()
        basis_inv = b.basis_tree().inventory
        inv = wt.inventory
        for file_id in inv:
            if file_id in basis_inv:
                continue
            path = inv.id2path(file_id)
            if not os.access(b.abspath(path), os.F_OK):
                continue
            print path
                
        

class cmd_root(Command):
    """Show the tree root directory.

    The root is the nearest enclosing directory with a .bzr control
    directory."""
    takes_args = ['filename?']
    def run(self, filename=None):
        """Print the branch root."""
        b = Branch.open_containing(filename)
        print b.base


class cmd_log(Command):
    """Show log of this branch.

    To request a range of logs, you can use the command -r begin:end
    -r revision requests a specific revision, -r :end or -r begin: are
    also valid.

    --message allows you to give a regular expression, which will be evaluated
    so that only matching entries will be displayed.

    TODO: Make --revision support uuid: and hash: [future tag:] notation.
  
    """

    takes_args = ['filename?']
    takes_options = ['forward', 'timezone', 'verbose', 'show-ids', 'revision',
                     'long', 'message', 'short',]
    
    def run(self, filename=None, timezone='original',
            verbose=False,
            show_ids=False,
            forward=False,
            revision=None,
            message=None,
            long=False,
            short=False):
        from bzrlib.log import log_formatter, show_log
        import codecs

        direction = (forward and 'forward') or 'reverse'
        
        if filename:
            b = Branch.open_containing(filename)
            fp = b.relpath(filename)
            if fp:
                file_id = b.read_working_inventory().path2id(fp)
            else:
                file_id = None  # points to branch root
        else:
            b = Branch.open_containing('.')
            file_id = None

        if revision is None:
            rev1 = None
            rev2 = None
        elif len(revision) == 1:
            rev1 = rev2 = revision[0].in_history(b).revno
        elif len(revision) == 2:
            rev1 = revision[0].in_history(b).revno
            rev2 = revision[1].in_history(b).revno
        else:
            raise BzrCommandError('bzr log --revision takes one or two values.')

        if rev1 == 0:
            rev1 = None
        if rev2 == 0:
            rev2 = None

        mutter('encoding log as %r' % bzrlib.user_encoding)

        # use 'replace' so that we don't abort if trying to write out
        # in e.g. the default C locale.
        outf = codecs.getwriter(bzrlib.user_encoding)(sys.stdout, errors='replace')

        if not short:
            log_format = 'long'
        else:
            log_format = 'short'
        lf = log_formatter(log_format,
                           show_ids=show_ids,
                           to_file=outf,
                           show_timezone=timezone)

        show_log(b,
                 lf,
                 file_id,
                 verbose=verbose,
                 direction=direction,
                 start_revision=rev1,
                 end_revision=rev2,
                 search=message)



class cmd_touching_revisions(Command):
    """Return revision-ids which affected a particular file.

    A more user-friendly interface is "bzr log FILE"."""
    hidden = True
    takes_args = ["filename"]
    def run(self, filename):
        b = Branch.open_containing(filename)
        inv = b.read_working_inventory()
        file_id = inv.path2id(b.relpath(filename))
        for revno, revision_id, what in bzrlib.log.find_touching_revisions(b, file_id):
            print "%6d %s" % (revno, what)


class cmd_ls(Command):
    """List files in a tree.

    TODO: Take a revision or remote path and list that tree instead.
    """
    hidden = True
    def run(self, revision=None, verbose=False):
        b = Branch.open_containing('.')
        if revision == None:
            tree = b.working_tree()
        else:
            tree = b.revision_tree(revision.in_history(b).rev_id)

        for fp, fc, kind, fid in tree.list_files():
            if verbose:
                if kind == 'directory':
                    kindch = '/'
                elif kind == 'file':
                    kindch = ''
                else:
                    kindch = '???'

                print '%-8s %s%s' % (fc, fp, kindch)
            else:
                print fp



class cmd_unknowns(Command):
    """List unknown files."""
    def run(self):
        from bzrlib.osutils import quotefn
        for f in Branch.open_containing('.').unknowns():
            print quotefn(f)



class cmd_ignore(Command):
    """Ignore a command or pattern.

    To remove patterns from the ignore list, edit the .bzrignore file.

    If the pattern contains a slash, it is compared to the whole path
    from the branch root.  Otherwise, it is comapred to only the last
    component of the path.

    Ignore patterns are case-insensitive on case-insensitive systems.

    Note: wildcards must be quoted from the shell on Unix.

    examples:
        bzr ignore ./Makefile
        bzr ignore '*.class'
    """
    takes_args = ['name_pattern']
    
    def run(self, name_pattern):
        from bzrlib.atomicfile import AtomicFile
        import os.path

        b = Branch.open_containing('.')
        ifn = b.abspath('.bzrignore')

        if os.path.exists(ifn):
            f = open(ifn, 'rt')
            try:
                igns = f.read().decode('utf-8')
            finally:
                f.close()
        else:
            igns = ''

        # TODO: If the file already uses crlf-style termination, maybe
        # we should use that for the newly added lines?

        if igns and igns[-1] != '\n':
            igns += '\n'
        igns += name_pattern + '\n'

        try:
            f = AtomicFile(ifn, 'wt')
            f.write(igns.encode('utf-8'))
            f.commit()
        finally:
            f.close()

        inv = b.working_tree().inventory
        if inv.path2id('.bzrignore'):
            mutter('.bzrignore is already versioned')
        else:
            mutter('need to make new .bzrignore file versioned')
            b.add(['.bzrignore'])



class cmd_ignored(Command):
    """List ignored files and the patterns that matched them.

    See also: bzr ignore"""
    def run(self):
        tree = Branch.open_containing('.').working_tree()
        for path, file_class, kind, file_id in tree.list_files():
            if file_class != 'I':
                continue
            ## XXX: Slightly inefficient since this was already calculated
            pat = tree.is_ignored(path)
            print '%-50s %s' % (path, pat)


class cmd_lookup_revision(Command):
    """Lookup the revision-id from a revision-number

    example:
        bzr lookup-revision 33
    """
    hidden = True
    takes_args = ['revno']
    
    def run(self, revno):
        try:
            revno = int(revno)
        except ValueError:
            raise BzrCommandError("not a valid revision-number: %r" % revno)

        print Branch.open_containing('.').get_rev_id(revno)


class cmd_export(Command):
    """Export past revision to destination directory.

    If no revision is specified this exports the last committed revision.

    Format may be an "exporter" name, such as tar, tgz, tbz2.  If none is
    given, try to find the format with the extension. If no extension
    is found exports to a directory (equivalent to --format=dir).

    Root may be the top directory for tar, tgz and tbz2 formats. If none
    is given, the top directory will be the root name of the file."""
    # TODO: list known exporters
    takes_args = ['dest']
    takes_options = ['revision', 'format', 'root']
    def run(self, dest, revision=None, format=None, root=None):
        import os.path
        b = Branch.open_containing('.')
        if revision is None:
            rev_id = b.last_patch()
        else:
            if len(revision) != 1:
                raise BzrError('bzr export --revision takes exactly 1 argument')
            rev_id = revision[0].in_history(b).rev_id
        t = b.revision_tree(rev_id)
        root, ext = os.path.splitext(dest)
        if not format:
            if ext in (".tar",):
                format = "tar"
            elif ext in (".gz", ".tgz"):
                format = "tgz"
            elif ext in (".bz2", ".tbz2"):
                format = "tbz2"
            else:
                format = "dir"
        t.export(dest, format, root)


class cmd_cat(Command):
    """Write a file's text from a previous revision."""

    takes_options = ['revision']
    takes_args = ['filename']

    def run(self, filename, revision=None):
        if revision is None:
            raise BzrCommandError("bzr cat requires a revision number")
        elif len(revision) != 1:
            raise BzrCommandError("bzr cat --revision takes exactly one number")
        b = Branch.open_containing('.')
        b.print_file(b.relpath(filename), revision[0].in_history(b).revno)


class cmd_local_time_offset(Command):
    """Show the offset in seconds from GMT to local time."""
    hidden = True    
    def run(self):
        print bzrlib.osutils.local_time_offset()



class cmd_commit(Command):
    """Commit changes into a new revision.
    
    If no arguments are given, the entire tree is committed.

    If selected files are specified, only changes to those files are
    committed.  If a directory is specified then the directory and everything 
    within it is committed.

    A selected-file commit may fail in some cases where the committed
    tree would be invalid, such as trying to commit a file in a
    newly-added directory that is not itself committed.

    TODO: Run hooks on tree to-be-committed, and after commit.

    TODO: Strict commit that fails if there are unknown or deleted files.
    """
    takes_args = ['selected*']
    takes_options = ['message', 'file', 'verbose', 'unchanged']
    aliases = ['ci', 'checkin']

    # TODO: Give better message for -s, --summary, used by tla people
    
    def run(self, message=None, file=None, verbose=True, selected_list=None,
            unchanged=False):
        from bzrlib.errors import PointlessCommit
        from bzrlib.msgeditor import edit_commit_message
        from bzrlib.status import show_status
        from cStringIO import StringIO

        b = Branch.open_containing('.')
        if selected_list:
            selected_list = [b.relpath(s) for s in selected_list]
            
        if not message and not file:
            catcher = StringIO()
            show_status(b, specific_files=selected_list,
                        to_file=catcher)
            message = edit_commit_message(catcher.getvalue())
            
            if message is None:
                raise BzrCommandError("please specify a commit message"
                                      " with either --message or --file")
        elif message and file:
            raise BzrCommandError("please specify either --message or --file")
        
        if file:
            import codecs
            message = codecs.open(file, 'rt', bzrlib.user_encoding).read()

        try:
            b.commit(message, verbose=verbose,
                     specific_files=selected_list,
                     allow_pointless=unchanged)
        except PointlessCommit:
            # FIXME: This should really happen before the file is read in;
            # perhaps prepare the commit; get the message; then actually commit
            raise BzrCommandError("no changes to commit",
                                  ["use --unchanged to commit anyhow"])


class cmd_check(Command):
    """Validate consistency of branch history.

    This command checks various invariants about the branch storage to
    detect data corruption or bzr bugs.
    """
    takes_args = ['dir?']

    def run(self, dir='.'):
        from bzrlib.check import check

        check(Branch.open_containing(dir))


class cmd_scan_cache(Command):
    hidden = True
    def run(self):
        from bzrlib.hashcache import HashCache

        c = HashCache('.')
        c.read()
        c.scan()
            
        print '%6d stats' % c.stat_count
        print '%6d in hashcache' % len(c._cache)
        print '%6d files removed from cache' % c.removed_count
        print '%6d hashes updated' % c.update_count
        print '%6d files changed too recently to cache' % c.danger_count

        if c.needs_write:
            c.write()
            


class cmd_upgrade(Command):
    """Upgrade branch storage to current format.

    The check command or bzr developers may sometimes advise you to run
    this command.
    """
    takes_args = ['dir?']

    def run(self, dir='.'):
        from bzrlib.upgrade import upgrade
        upgrade(Branch.open_containing(dir))



class cmd_whoami(Command):
    """Show bzr user id."""
    takes_options = ['email']
    
    def run(self, email=False):
        try:
            b = bzrlib.branch.Branch.open_containing('.')
        except:
            b = None
        
        if email:
            print bzrlib.osutils.user_email(b)
        else:
            print bzrlib.osutils.username(b)


class cmd_selftest(Command):
    """Run internal test suite"""
    hidden = True
    takes_options = ['verbose', 'pattern']
    def run(self, verbose=False, pattern=".*"):
        import bzrlib.ui
        from bzrlib.selftest import selftest
        # we don't want progress meters from the tests to go to the
        # real output; and we don't want log messages cluttering up
        # the real logs.
        save_ui = bzrlib.ui.ui_factory
        bzrlib.trace.info('running tests...')
        try:
            bzrlib.ui.ui_factory = bzrlib.ui.SilentUIFactory()
            result = selftest(verbose=verbose, pattern=pattern)
            if result:
                bzrlib.trace.info('tests passed')
            else:
                bzrlib.trace.info('tests failed')
            return int(not result)
        finally:
            bzrlib.ui.ui_factory = save_ui


def show_version():
    print "bzr (bazaar-ng) %s" % bzrlib.__version__
    # is bzrlib itself in a branch?
    bzrrev = bzrlib.get_bzr_revision()
    if bzrrev:
        print "  (bzr checkout, revision %d {%s})" % bzrrev
    print bzrlib.__copyright__
    print "http://bazaar-ng.org/"
    print
    print "bzr comes with ABSOLUTELY NO WARRANTY.  bzr is free software, and"
    print "you may use, modify and redistribute it under the terms of the GNU"
    print "General Public License version 2 or later."


class cmd_version(Command):
    """Show version of bzr."""
    def run(self):
        show_version()

class cmd_rocks(Command):
    """Statement of optimism."""
    hidden = True
    def run(self):
        print "it sure does!"


class cmd_find_merge_base(Command):
    """Find and print a base revision for merging two branches.

    TODO: Options to specify revisions on either side, as if
          merging only part of the history.
    """
    takes_args = ['branch', 'other']
    hidden = True
    
    def run(self, branch, other):
        from bzrlib.revision import common_ancestor, MultipleRevisionSources
        
        branch1 = Branch.open_containing(branch)
        branch2 = Branch.open_containing(other)

        history_1 = branch1.revision_history()
        history_2 = branch2.revision_history()

        last1 = branch1.last_patch()
        last2 = branch2.last_patch()

        source = MultipleRevisionSources(branch1, branch2)
        
        base_rev_id = common_ancestor(last1, last2, source)

        print 'merge base is revision %s' % base_rev_id
        
        return

        if base_revno is None:
            raise bzrlib.errors.UnrelatedBranches()

        print ' r%-6d in %s' % (base_revno, branch)

        other_revno = branch2.revision_id_to_revno(base_revid)
        
        print ' r%-6d in %s' % (other_revno, other)



class cmd_merge(Command):
    """Perform a three-way merge.
    
    The branch is the branch you will merge from.  By default, it will
    merge the latest revision.  If you specify a revision, that
    revision will be merged.  If you specify two revisions, the first
    will be used as a BASE, and the second one as OTHER.  Revision
    numbers are always relative to the specified branch.

    By default bzr will try to merge in all new work from the other
    branch, automatically determining an appropriate base.  If this
    fails, you may need to give an explicit base.
    
    Examples:

    To merge the latest revision from bzr.dev
    bzr merge ../bzr.dev

    To merge changes up to and including revision 82 from bzr.dev
    bzr merge -r 82 ../bzr.dev

    To merge the changes introduced by 82, without previous changes:
    bzr merge -r 81..82 ../bzr.dev
    
    merge refuses to run if there are any uncommitted changes, unless
    --force is given.
    """
    takes_args = ['branch?']
    takes_options = ['revision', 'force', 'merge-type']

    def run(self, branch='.', revision=None, force=False, 
            merge_type=None):
        from bzrlib.merge import merge
        from bzrlib.merge_core import ApplyMerge3
        if merge_type is None:
            merge_type = ApplyMerge3

        if revision is None or len(revision) < 1:
            base = [None, None]
            other = [branch, -1]
        else:
            if len(revision) == 1:
                base = [None, None]
                other = [branch, revision[0].in_history(branch).revno]
            else:
                assert len(revision) == 2
                if None in revision:
                    raise BzrCommandError(
                        "Merge doesn't permit that revision specifier.")
                base = [branch, revision[0].in_history(branch).revno]
                other = [branch, revision[1].in_history(branch).revno]

        try:
            merge(other, base, check_clean=(not force), merge_type=merge_type)
        except bzrlib.errors.AmbiguousBase, e:
            m = ("sorry, bzr can't determine the right merge base yet\n"
                 "candidates are:\n  "
                 + "\n  ".join(e.bases)
                 + "\n"
                 "please specify an explicit base with -r,\n"
                 "and (if you want) report this to the bzr developers\n")
            log_error(m)


class cmd_revert(Command):
    """Reverse all changes since the last commit.

    Only versioned files are affected.  Specify filenames to revert only 
    those files.  By default, any files that are changed will be backed up
    first.  Backup files have a '~' appended to their name.
    """
    takes_options = ['revision', 'no-backup']
    takes_args = ['file*']
    aliases = ['merge-revert']

    def run(self, revision=None, no_backup=False, file_list=None):
        from bzrlib.merge import merge
        from bzrlib.branch import Branch
        from bzrlib.commands import parse_spec

        if file_list is not None:
            if len(file_list) == 0:
                raise BzrCommandError("No files specified")
        if revision is None:
            revision = [-1]
        elif len(revision) != 1:
            raise BzrCommandError('bzr revert --revision takes exactly 1 argument')
        merge(('.', revision[0]), parse_spec('.'),
              check_clean=False,
              ignore_zero=True,
              backup_files=not no_backup,
              file_list=file_list)
        if not file_list:
            Branch.open_containing('.').set_pending_merges([])


class cmd_assert_fail(Command):
    """Test reporting of assertion failures"""
    hidden = True
    def run(self):
        assert False, "always fails"


class cmd_help(Command):
    """Show help on a command or other topic.

    For a list of all available commands, say 'bzr help commands'."""
    takes_options = ['long']
    takes_args = ['topic?']
    aliases = ['?']
    
    def run(self, topic=None, long=False):
        import help
        if topic is None and long:
            topic = "commands"
        help.help(topic)


class cmd_shell_complete(Command):
    """Show appropriate completions for context.

    For a list of all available commands, say 'bzr shell-complete'."""
    takes_args = ['context?']
    aliases = ['s-c']
    hidden = True
    
    def run(self, context=None):
        import shellcomplete
        shellcomplete.shellcomplete(context)


class cmd_missing(Command):
    """What is missing in this branch relative to other branch.
    """
    takes_args = ['remote?']
    aliases = ['mis', 'miss']
    # We don't have to add quiet to the list, because 
    # unknown options are parsed as booleans
    takes_options = ['verbose', 'quiet']

    def run(self, remote=None, verbose=False, quiet=False):
        from bzrlib.errors import BzrCommandError
        from bzrlib.missing import show_missing

        if verbose and quiet:
            raise BzrCommandError('Cannot pass both quiet and verbose')

        b = Branch.open_containing('.')
        parent = b.get_parent()
        if remote is None:
            if parent is None:
                raise BzrCommandError("No missing location known or specified.")
            else:
                if not quiet:
                    print "Using last location: %s" % parent
                remote = parent
        elif parent is None:
            # We only update parent if it did not exist, missing should not change the parent
            b.set_parent(remote)
<<<<<<< HEAD
        br_remote = find_branch(remote)
=======
        br_remote = Branch.open_containing(remote)
>>>>>>> fbe91e0c

        return show_missing(b, br_remote, verbose=verbose, quiet=quiet)



class cmd_plugins(Command):
    """List plugins"""
    hidden = True
    def run(self):
        import bzrlib.plugin
        from inspect import getdoc
        for plugin in bzrlib.plugin.all_plugins:
            if hasattr(plugin, '__path__'):
                print plugin.__path__[0]
            elif hasattr(plugin, '__file__'):
                print plugin.__file__
            else:
                print `plugin`
                
            d = getdoc(plugin)
            if d:
                print '\t', d.split('\n')[0]

<|MERGE_RESOLUTION|>--- conflicted
+++ resolved
@@ -305,11 +305,7 @@
         from shutil import rmtree
         import errno
         
-<<<<<<< HEAD
-        br_to = find_branch('.')
-=======
         br_to = Branch.open_containing('.')
->>>>>>> fbe91e0c
         stored_loc = br_to.get_parent()
         if location is None:
             if stored_loc is None:
@@ -1299,13 +1295,10 @@
                     print "Using last location: %s" % parent
                 remote = parent
         elif parent is None:
-            # We only update parent if it did not exist, missing should not change the parent
+            # We only update parent if it did not exist, missing
+            # should not change the parent
             b.set_parent(remote)
-<<<<<<< HEAD
-        br_remote = find_branch(remote)
-=======
         br_remote = Branch.open_containing(remote)
->>>>>>> fbe91e0c
 
         return show_missing(b, br_remote, verbose=verbose, quiet=quiet)
 
