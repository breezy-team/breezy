--- conflicted
+++ resolved
@@ -398,13 +398,7 @@
     takes_options = ['remember', 'overwrite', 'revision', 'verbose']
     takes_args = ['location?']
 
-<<<<<<< HEAD
     def run(self, location=None, remember=False, overwrite=False, revision=None, verbose=False):
-        from shutil import rmtree
-        import errno
-=======
-    def run(self, location=None, remember=False, overwrite=False, verbose=False):
->>>>>>> 07525e8d
         # FIXME: too much stuff is in the command class        
         tree_to = WorkingTree.open_containing(u'.')[0]
         stored_loc = tree_to.branch.get_parent()
