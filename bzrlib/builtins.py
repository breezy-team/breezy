# Copyright (C) 2004, 2005, 2006 by Canonical Ltd

# This program is free software; you can redistribute it and/or modify
# it under the terms of the GNU General Public License as published by
# the Free Software Foundation; either version 2 of the License, or
# (at your option) any later version.

# This program is distributed in the hope that it will be useful,
# but WITHOUT ANY WARRANTY; without even the implied warranty of
# MERCHANTABILITY or FITNESS FOR A PARTICULAR PURPOSE.  See the
# GNU General Public License for more details.

# You should have received a copy of the GNU General Public License
# along with this program; if not, write to the Free Software
# Foundation, Inc., 59 Temple Place, Suite 330, Boston, MA  02111-1307  USA

"""builtin bzr commands"""


import codecs
import errno
import os
from shutil import rmtree
import sys

import bzrlib
import bzrlib.branch
from bzrlib.branch import Branch
import bzrlib.bzrdir as bzrdir
from bzrlib.bundle.read_bundle import BundleReader
from bzrlib.bundle.apply_bundle import merge_bundle
from bzrlib.commands import Command, display_command
import bzrlib.errors as errors
from bzrlib.errors import (BzrError, BzrCheckError, BzrCommandError, 
                           NotBranchError, DivergedBranches, NotConflicted,
                           NoSuchFile, NoWorkingTree, FileInWrongBranch,
                           NotVersionedError, NotABundle)
from bzrlib.log import show_one_log
from bzrlib.merge import Merge3Merger
from bzrlib.option import Option
import bzrlib.osutils
from bzrlib.progress import DummyProgress, ProgressPhase
from bzrlib.revision import common_ancestor
from bzrlib.revisionspec import RevisionSpec
import bzrlib.trace
from bzrlib.trace import mutter, note, log_error, warning, is_quiet
from bzrlib.transport.local import LocalTransport
import bzrlib.ui
import bzrlib.urlutils as urlutils
from bzrlib.workingtree import WorkingTree


def tree_files(file_list, default_branch=u'.'):
    try:
        return internal_tree_files(file_list, default_branch)
    except FileInWrongBranch, e:
        raise BzrCommandError("%s is not in the same branch as %s" %
                             (e.path, file_list[0]))


# XXX: Bad function name; should possibly also be a class method of
# WorkingTree rather than a function.
def internal_tree_files(file_list, default_branch=u'.'):
    """Convert command-line paths to a WorkingTree and relative paths.

    This is typically used for command-line processors that take one or
    more filenames, and infer the workingtree that contains them.

    The filenames given are not required to exist.

    :param file_list: Filenames to convert.  

    :param default_branch: Fallback tree path to use if file_list is empty or None.

    :return: workingtree, [relative_paths]
    """
    if file_list is None or len(file_list) == 0:
        return WorkingTree.open_containing(default_branch)[0], file_list
    tree = WorkingTree.open_containing(file_list[0])[0]
    new_list = []
    for filename in file_list:
        try:
            new_list.append(tree.relpath(filename))
        except errors.PathNotChild:
            raise FileInWrongBranch(tree.branch, filename)
    return tree, new_list


def get_format_type(typestring):
    """Parse and return a format specifier."""
    if typestring == "weave":
        return bzrdir.BzrDirFormat6()
    if typestring == "default":
        return bzrdir.BzrDirMetaFormat1()
    if typestring == "metaweave":
        format = bzrdir.BzrDirMetaFormat1()
        format.repository_format = bzrlib.repository.RepositoryFormat7()
        return format
    if typestring == "knit":
        format = bzrdir.BzrDirMetaFormat1()
        format.repository_format = bzrlib.repository.RepositoryFormatKnit1()
        return format
    msg = "Unknown bzr format %s. Current formats are: default, knit,\n" \
          "metaweave and weave" % typestring
    raise BzrCommandError(msg)


# TODO: Make sure no commands unconditionally use the working directory as a
# branch.  If a filename argument is used, the first of them should be used to
# specify the branch.  (Perhaps this can be factored out into some kind of
# Argument class, representing a file in a branch, where the first occurrence
# opens the branch?)

class cmd_status(Command):
    """Display status summary.

    This reports on versioned and unknown files, reporting them
    grouped by state.  Possible states are:

    added
        Versioned in the working copy but not in the previous revision.

    removed
        Versioned in the previous revision but removed or deleted
        in the working copy.

    renamed
        Path of this file changed from the previous revision;
        the text may also have changed.  This includes files whose
        parent directory was renamed.

    modified
        Text has changed since the previous revision.

    unchanged
        Nothing about this file has changed since the previous revision.
        Only shown with --all.

    unknown
        Not versioned and not matching an ignore pattern.

    To see ignored files use 'bzr ignored'.  For details in the
    changes to file texts, use 'bzr diff'.

    If no arguments are specified, the status of the entire working
    directory is shown.  Otherwise, only the status of the specified
    files or directories is reported.  If a directory is given, status
    is reported for everything inside that directory.

    If a revision argument is given, the status is calculated against
    that revision, or between two revisions if two are provided.
    """
    
    # TODO: --no-recurse, --recurse options
    
    takes_args = ['file*']
    takes_options = ['all', 'show-ids', 'revision']
    aliases = ['st', 'stat']

    encoding_type = 'replace'
    
    @display_command
    def run(self, all=False, show_ids=False, file_list=None, revision=None):
        from bzrlib.status import show_tree_status

        tree, file_list = tree_files(file_list)
            
        show_tree_status(tree, show_unchanged=all, show_ids=show_ids,
                         specific_files=file_list, revision=revision,
                         to_file=self.outf)


class cmd_cat_revision(Command):
    """Write out metadata for a revision.
    
    The revision to print can either be specified by a specific
    revision identifier, or you can use --revision.
    """

    hidden = True
    takes_args = ['revision_id?']
    takes_options = ['revision']
    # cat-revision is more for frontends so should be exact
    encoding = 'strict'
    
    @display_command
    def run(self, revision_id=None, revision=None):

        if revision_id is not None and revision is not None:
            raise BzrCommandError('You can only supply one of revision_id or --revision')
        if revision_id is None and revision is None:
            raise BzrCommandError('You must supply either --revision or a revision_id')
        b = WorkingTree.open_containing(u'.')[0].branch

        # TODO: jam 20060112 should cat-revision always output utf-8?
        if revision_id is not None:
            self.outf.write(b.repository.get_revision_xml(revision_id).decode('utf-8'))
        elif revision is not None:
            for rev in revision:
                if rev is None:
                    raise BzrCommandError('You cannot specify a NULL revision.')
                revno, rev_id = rev.in_history(b)
                self.outf.write(b.repository.get_revision_xml(rev_id).decode('utf-8'))
    

class cmd_revno(Command):
    """Show current revision number.

    This is equal to the number of revisions on this branch.
    """

    takes_args = ['location?']

    @display_command
    def run(self, location=u'.'):
        self.outf.write(str(Branch.open_containing(location)[0].revno()))
        self.outf.write('\n')


class cmd_revision_info(Command):
    """Show revision number and revision id for a given revision identifier.
    """
    hidden = True
    takes_args = ['revision_info*']
    takes_options = ['revision']

    @display_command
    def run(self, revision=None, revision_info_list=[]):

        revs = []
        if revision is not None:
            revs.extend(revision)
        if revision_info_list is not None:
            for rev in revision_info_list:
                revs.append(RevisionSpec(rev))
        if len(revs) == 0:
            raise BzrCommandError('You must supply a revision identifier')

        b = WorkingTree.open_containing(u'.')[0].branch

        for rev in revs:
            revinfo = rev.in_history(b)
            if revinfo.revno is None:
                print '     %s' % revinfo.rev_id
            else:
                print '%4d %s' % (revinfo.revno, revinfo.rev_id)

    
class cmd_add(Command):
    """Add specified files or directories.

    In non-recursive mode, all the named items are added, regardless
    of whether they were previously ignored.  A warning is given if
    any of the named files are already versioned.

    In recursive mode (the default), files are treated the same way
    but the behaviour for directories is different.  Directories that
    are already versioned do not give a warning.  All directories,
    whether already versioned or not, are searched for files or
    subdirectories that are neither versioned or ignored, and these
    are added.  This search proceeds recursively into versioned
    directories.  If no names are given '.' is assumed.

    Therefore simply saying 'bzr add' will version all files that
    are currently unknown.

    Adding a file whose parent directory is not versioned will
    implicitly add the parent, and so on up to the root. This means
    you should never need to explicitly add a directory, they'll just
    get added when you add a file in the directory.

    --dry-run will show which files would be added, but not actually 
    add them.
    """
    takes_args = ['file*']
    takes_options = ['no-recurse', 'dry-run', 'verbose']
    encoding_type = 'replace'

    def run(self, file_list, no_recurse=False, dry_run=False, verbose=False):
        import bzrlib.add

        action = bzrlib.add.AddAction(to_file=self.outf,
            should_print=(not is_quiet()))

        added, ignored = bzrlib.add.smart_add(file_list, not no_recurse, 
                                              action=action, save=not dry_run)
        if len(ignored) > 0:
            if verbose:
                for glob in sorted(ignored.keys()):
                    for path in ignored[glob]:
                        self.outf.write("ignored %s matching \"%s\"\n" 
                                        % (path, glob))
            else:
                match_len = 0
                for glob, paths in ignored.items():
                    match_len += len(paths)
                self.outf.write("ignored %d file(s).\n" % match_len)
            self.outf.write("If you wish to add some of these files,"
                            " please add them by name.\n")


class cmd_mkdir(Command):
    """Create a new versioned directory.

    This is equivalent to creating the directory and then adding it.
    """

    takes_args = ['dir+']
    encoding_type = 'replace'

    def run(self, dir_list):
        for d in dir_list:
            os.mkdir(d)
            wt, dd = WorkingTree.open_containing(d)
            wt.add([dd])
            self.outf.write('added %s\n' % d)


class cmd_relpath(Command):
    """Show path of a file relative to root"""

    takes_args = ['filename']
    hidden = True
    
    @display_command
    def run(self, filename):
        # TODO: jam 20050106 Can relpath return a munged path if
        #       sys.stdout encoding cannot represent it?
        tree, relpath = WorkingTree.open_containing(filename)
        self.outf.write(relpath)
        self.outf.write('\n')


class cmd_inventory(Command):
    """Show inventory of the current working copy or a revision.

    It is possible to limit the output to a particular entry
    type using the --kind option.  For example; --kind file.
    """

    takes_options = ['revision', 'show-ids', 'kind']
    
    @display_command
    def run(self, revision=None, show_ids=False, kind=None):
        if kind and kind not in ['file', 'directory', 'symlink']:
            raise BzrCommandError('invalid kind specified')
        tree = WorkingTree.open_containing(u'.')[0]
        if revision is None:
            inv = tree.read_working_inventory()
        else:
            if len(revision) > 1:
                raise BzrCommandError('bzr inventory --revision takes'
                    ' exactly one revision identifier')
            inv = tree.branch.repository.get_revision_inventory(
                revision[0].in_history(tree.branch).rev_id)

        for path, entry in inv.entries():
            if kind and kind != entry.kind:
                continue
            if show_ids:
                self.outf.write('%-50s %s\n' % (path, entry.file_id))
            else:
                self.outf.write(path)
                self.outf.write('\n')


class cmd_mv(Command):
    """Move or rename a file.

    usage:
        bzr mv OLDNAME NEWNAME
        bzr mv SOURCE... DESTINATION

    If the last argument is a versioned directory, all the other names
    are moved into it.  Otherwise, there must be exactly two arguments
    and the file is changed to a new name, which must not already exist.

    Files cannot be moved between branches.
    """

    takes_args = ['names*']
    aliases = ['move', 'rename']
    encoding_type = 'replace'

    def run(self, names_list):
        if len(names_list) < 2:
            raise BzrCommandError("missing file argument")
        tree, rel_names = tree_files(names_list)
        
        if os.path.isdir(names_list[-1]):
            # move into existing directory
            for pair in tree.move(rel_names[:-1], rel_names[-1]):
                self.outf.write("%s => %s\n" % pair)
        else:
            if len(names_list) != 2:
                raise BzrCommandError('to mv multiple files the destination '
                                      'must be a versioned directory')
            tree.rename_one(rel_names[0], rel_names[1])
            self.outf.write("%s => %s\n" % (rel_names[0], rel_names[1]))
            
    
class cmd_pull(Command):
    """Turn this branch into a mirror of another branch.

    This command only works on branches that have not diverged.  Branches are
    considered diverged if the destination branch's most recent commit is one
    that has not been merged (directly or indirectly) into the parent.

    If branches have diverged, you can use 'bzr merge' to integrate the changes
    from one into the other.  Once one branch has merged, the other should
    be able to pull it again.

    If branches have diverged, you can use 'bzr merge' to pull the text changes
    from one into the other.  Once one branch has merged, the other should
    be able to pull it again.

    If you want to forget your local changes and just update your branch to
    match the remote one, use pull --overwrite.

    If there is no default location set, the first pull will set it.  After
    that, you can omit the location to use the default.  To change the
    default, use --remember.
    """

    takes_options = ['remember', 'overwrite', 'revision', 'verbose']
    takes_args = ['location?']
    encoding_type = 'replace'

    def run(self, location=None, remember=False, overwrite=False, revision=None, verbose=False):
        # FIXME: too much stuff is in the command class
        try:
            tree_to = WorkingTree.open_containing(u'.')[0]
            branch_to = tree_to.branch
        except NoWorkingTree:
            tree_to = None
            branch_to = Branch.open_containing(u'.')[0]
        stored_loc = branch_to.get_parent()
        if location is None:
            if stored_loc is None:
                raise BzrCommandError("No pull location known or specified.")
            else:
                display_url = urlutils.unescape_for_display(stored_loc,
                        self.outf.encoding)
                self.outf.write("Using saved location: %s\n" % display_url)
                location = stored_loc

        branch_from = Branch.open(location)

        if branch_to.get_parent() is None or remember:
            branch_to.set_parent(branch_from.base)

        if revision is None:
            rev_id = None
        elif len(revision) == 1:
            rev_id = revision[0].in_history(branch_from).rev_id
        else:
            raise BzrCommandError('bzr pull --revision takes one value.')

        old_rh = branch_to.revision_history()
        if tree_to is not None:
            count = tree_to.pull(branch_from, overwrite, rev_id)
        else:
            count = branch_to.pull(branch_from, overwrite, rev_id)
        note('%d revision(s) pulled.' % (count,))

        if verbose:
            new_rh = branch_to.revision_history()
            if old_rh != new_rh:
                # Something changed
                from bzrlib.log import show_changed_revisions
                show_changed_revisions(branch_to, old_rh, new_rh,
                                       to_file=self.outf)


class cmd_push(Command):
    """Update a mirror of this branch.
    
    The target branch will not have its working tree populated because this
    is both expensive, and is not supported on remote file systems.
    
    Some smart servers or protocols *may* put the working tree in place in
    the future.

    This command only works on branches that have not diverged.  Branches are
    considered diverged if the destination branch's most recent commit is one
    that has not been merged (directly or indirectly) by the source branch.

    If branches have diverged, you can use 'bzr push --overwrite' to replace
    the other branch completely, discarding its unmerged changes.
    
    If you want to ensure you have the different changes in the other branch,
    do a merge (see bzr help merge) from the other branch, and commit that.
    After that you will be able to do a push without '--overwrite'.

    If there is no default push location set, the first push will set it.
    After that, you can omit the location to use the default.  To change the
    default, use --remember.
    """

    takes_options = ['remember', 'overwrite', 'verbose',
                     Option('create-prefix', 
                            help='Create the path leading up to the branch '
                                 'if it does not already exist')]
    takes_args = ['location?']
    encoding_type = 'replace'

    def run(self, location=None, remember=False, overwrite=False,
            create_prefix=False, verbose=False):
        # FIXME: Way too big!  Put this into a function called from the
        # command.
        from bzrlib.transport import get_transport
        
        br_from = Branch.open_containing('.')[0]
        stored_loc = br_from.get_push_location()
        if location is None:
            if stored_loc is None:
                raise BzrCommandError("No push location known or specified.")
            else:
                display_url = urlutils.unescape_for_display(stored_loc,
                        self.outf.encoding)
                self.outf.write("Using saved location: %s" % display_url)
                location = stored_loc

        transport = get_transport(location)
        location_url = transport.base
        if br_from.get_push_location() is None or remember:
            br_from.set_push_location(location_url)

        old_rh = []
        try:
            dir_to = bzrlib.bzrdir.BzrDir.open(location_url)
            br_to = dir_to.open_branch()
        except NotBranchError:
            # create a branch.
            transport = transport.clone('..')
            if not create_prefix:
                try:
                    relurl = transport.relpath(location_url)
                    mutter('creating directory %s => %s', location_url, relurl)
                    transport.mkdir(relurl)
                except NoSuchFile:
                    raise BzrCommandError("Parent directory of %s "
                                          "does not exist." % location)
            else:
                current = transport.base
                needed = [(transport, transport.relpath(location_url))]
                while needed:
                    try:
                        transport, relpath = needed[-1]
                        transport.mkdir(relpath)
                        needed.pop()
                    except NoSuchFile:
                        new_transport = transport.clone('..')
                        needed.append((new_transport,
                                       new_transport.relpath(transport.base)))
                        if new_transport.base == transport.base:
                            raise BzrCommandError("Could not create "
                                                  "path prefix.")
            dir_to = br_from.bzrdir.clone(location_url,
                revision_id=br_from.last_revision())
            br_to = dir_to.open_branch()
            count = len(br_to.revision_history())
        else:
            old_rh = br_to.revision_history()
            try:
                try:
                    tree_to = dir_to.open_workingtree()
                except errors.NotLocalUrl:
                    warning('This transport does not update the working '
                            'tree of: %s' % (br_to.base,))
                    count = br_to.pull(br_from, overwrite)
                except NoWorkingTree:
                    count = br_to.pull(br_from, overwrite)
                else:
                    count = tree_to.pull(br_from, overwrite)
            except DivergedBranches:
                raise BzrCommandError("These branches have diverged."
                                      "  Try a merge then push with overwrite.")
        note('%d revision(s) pushed.' % (count,))

        if verbose:
            new_rh = br_to.revision_history()
            if old_rh != new_rh:
                # Something changed
                from bzrlib.log import show_changed_revisions
                show_changed_revisions(br_to, old_rh, new_rh,
                                       to_file=self.outf)


class cmd_branch(Command):
    """Create a new copy of a branch.

    If the TO_LOCATION is omitted, the last component of the FROM_LOCATION will
    be used.  In other words, "branch ../foo/bar" will attempt to create ./bar.

    To retrieve the branch as of a particular revision, supply the --revision
    parameter, as in "branch foo/bar -r 5".

    --basis is to speed up branching from remote branches.  When specified, it
    copies all the file-contents, inventory and revision data from the basis
    branch before copying anything from the remote branch.
    """
    takes_args = ['from_location', 'to_location?']
    takes_options = ['revision', 'basis']
    aliases = ['get', 'clone']

    def run(self, from_location, to_location=None, revision=None, basis=None):
        from bzrlib.transport import get_transport
        from bzrlib.osutils import rmtree
        if revision is None:
            revision = [None]
        elif len(revision) > 1:
            raise BzrCommandError(
                'bzr branch --revision takes exactly 1 revision value')
        try:
            br_from = Branch.open(from_location)
        except OSError, e:
            if e.errno == errno.ENOENT:
                raise BzrCommandError('Source location "%s" does not'
                                      ' exist.' % to_location)
            else:
                raise
        br_from.lock_read()
        try:
            if basis is not None:
                basis_dir = bzrdir.BzrDir.open_containing(basis)[0]
            else:
                basis_dir = None
            if len(revision) == 1 and revision[0] is not None:
                revision_id = revision[0].in_history(br_from)[1]
            else:
                # FIXME - wt.last_revision, fallback to branch, fall back to
                # None or perhaps NULL_REVISION to mean copy nothing
                # RBC 20060209
                revision_id = br_from.last_revision()
            if to_location is None:
                to_location = os.path.basename(from_location.rstrip("/\\"))
                name = None
            else:
                name = os.path.basename(to_location) + '\n'

            to_transport = get_transport(to_location)
            try:
                to_transport.mkdir('.')
            except bzrlib.errors.FileExists:
                raise BzrCommandError('Target directory "%s" already'
                                      ' exists.' % to_location)
            except bzrlib.errors.NoSuchFile:
                raise BzrCommandError('Parent of "%s" does not exist.' %
                                      to_location)
            try:
                # preserve whatever source format we have.
                dir = br_from.bzrdir.sprout(to_transport.base,
                        revision_id, basis_dir)
                branch = dir.open_branch()
            except bzrlib.errors.NoSuchRevision:
                to_transport.delete_tree('.')
                msg = "The branch %s has no revision %s." % (from_location, revision[0])
                raise BzrCommandError(msg)
            except bzrlib.errors.UnlistableBranch:
                rmtree(to_location)
                msg = "The branch %s cannot be used as a --basis" % (basis,)
                raise BzrCommandError(msg)
            if name:
                branch.control_files.put_utf8('branch-name', name)
            note('Branched %d revision(s).' % branch.revno())
        finally:
            br_from.unlock()


class cmd_checkout(Command):
    """Create a new checkout of an existing branch.

    If BRANCH_LOCATION is omitted, checkout will reconstitute a working tree for
    the branch found in '.'. This is useful if you have removed the working tree
    or if it was never created - i.e. if you pushed the branch to its current
    location using SFTP.
    
    If the TO_LOCATION is omitted, the last component of the BRANCH_LOCATION will
    be used.  In other words, "checkout ../foo/bar" will attempt to create ./bar.

    To retrieve the branch as of a particular revision, supply the --revision
    parameter, as in "checkout foo/bar -r 5". Note that this will be immediately
    out of date [so you cannot commit] but it may be useful (i.e. to examine old
    code.)

    --basis is to speed up checking out from remote branches.  When specified, it
    uses the inventory and file contents from the basis branch in preference to the
    branch being checked out.
    """
    takes_args = ['branch_location?', 'to_location?']
    takes_options = ['revision', # , 'basis']
                     Option('lightweight',
                            help="perform a lightweight checkout. Lightweight "
                                 "checkouts depend on access to the branch for "
                                 "every operation. Normal checkouts can perform "
                                 "common operations like diff and status without "
                                 "such access, and also support local commits."
                            ),
                     ]

    def run(self, branch_location=None, to_location=None, revision=None, basis=None,
            lightweight=False):
        if revision is None:
            revision = [None]
        elif len(revision) > 1:
            raise BzrCommandError(
                'bzr checkout --revision takes exactly 1 revision value')
        if branch_location is None:
            branch_location = bzrlib.osutils.getcwd()
            to_location = branch_location
        source = Branch.open(branch_location)
        if len(revision) == 1 and revision[0] is not None:
            revision_id = revision[0].in_history(source)[1]
        else:
            revision_id = None
        if to_location is None:
            to_location = os.path.basename(branch_location.rstrip("/\\"))
        # if the source and to_location are the same, 
        # and there is no working tree,
        # then reconstitute a branch
        if (bzrlib.osutils.abspath(to_location) == 
            bzrlib.osutils.abspath(branch_location)):
            try:
                source.bzrdir.open_workingtree()
            except errors.NoWorkingTree:
                source.bzrdir.create_workingtree()
                return
        try:
            os.mkdir(to_location)
        except OSError, e:
            if e.errno == errno.EEXIST:
                raise BzrCommandError('Target directory "%s" already'
                                      ' exists.' % to_location)
            if e.errno == errno.ENOENT:
                raise BzrCommandError('Parent of "%s" does not exist.' %
                                      to_location)
            else:
                raise
        old_format = bzrlib.bzrdir.BzrDirFormat.get_default_format()
        bzrlib.bzrdir.BzrDirFormat.set_default_format(bzrdir.BzrDirMetaFormat1())
        try:
            if lightweight:
                checkout = bzrdir.BzrDirMetaFormat1().initialize(to_location)
                bzrlib.branch.BranchReferenceFormat().initialize(checkout, source)
            else:
                checkout_branch =  bzrlib.bzrdir.BzrDir.create_branch_convenience(
                    to_location, force_new_tree=False)
                checkout = checkout_branch.bzrdir
                checkout_branch.bind(source)
                if revision_id is not None:
                    rh = checkout_branch.revision_history()
                    checkout_branch.set_revision_history(rh[:rh.index(revision_id) + 1])
            checkout.create_workingtree(revision_id)
        finally:
            bzrlib.bzrdir.BzrDirFormat.set_default_format(old_format)


class cmd_renames(Command):
    """Show list of renamed files.
    """
    # TODO: Option to show renames between two historical versions.

    # TODO: Only show renames under dir, rather than in the whole branch.
    takes_args = ['dir?']

    @display_command
    def run(self, dir=u'.'):
        tree = WorkingTree.open_containing(dir)[0]
        old_inv = tree.basis_tree().inventory
        new_inv = tree.read_working_inventory()

        renames = list(bzrlib.tree.find_renames(old_inv, new_inv))
        renames.sort()
        for old_name, new_name in renames:
            self.outf.write("%s => %s\n" % (old_name, new_name))


class cmd_update(Command):
    """Update a tree to have the latest code committed to its branch.
    
    This will perform a merge into the working tree, and may generate
    conflicts. If you have any local changes, you will still 
    need to commit them after the update for the update to be complete.
    
    If you want to discard your local changes, you can just do a 
    'bzr revert' instead of 'bzr commit' after the update.
    """
    takes_args = ['dir?']

    def run(self, dir='.'):
        tree = WorkingTree.open_containing(dir)[0]
        tree.lock_write()
        try:
            if tree.last_revision() == tree.branch.last_revision():
                # may be up to date, check master too.
                master = tree.branch.get_master_branch()
                if master is None or master.last_revision == tree.last_revision():
                    note("Tree is up to date.")
                    return
            conflicts = tree.update()
            note('Updated to revision %d.' %
                 (tree.branch.revision_id_to_revno(tree.last_revision()),))
            if conflicts != 0:
                return 1
            else:
                return 0
        finally:
            tree.unlock()


class cmd_info(Command):
    """Show information about a working tree, branch or repository.

    This command will show all known locations and formats associated to the
    tree, branch or repository.  Statistical information is included with
    each report.

    Branches and working trees will also report any missing revisions.
    """
    takes_args = ['location?']
    takes_options = ['verbose']

    @display_command
    def run(self, location=None, verbose=False):
        from bzrlib.info import show_bzrdir_info
        show_bzrdir_info(bzrdir.BzrDir.open_containing(location)[0],
                         verbose=verbose)


class cmd_remove(Command):
    """Make a file unversioned.

    This makes bzr stop tracking changes to a versioned file.  It does
    not delete the working copy.

    You can specify one or more files, and/or --new.  If you specify --new,
    only 'added' files will be removed.  If you specify both, then new files
    in the specified directories will be removed.  If the directories are
    also new, they will also be removed.
    """
    takes_args = ['file*']
    takes_options = ['verbose', Option('new', help='remove newly-added files')]
    aliases = ['rm']
    encoding_type = 'replace'
    
    def run(self, file_list, verbose=False, new=False):
        tree, file_list = tree_files(file_list)
        if new is False:
            if file_list is None:
                raise BzrCommandError('Specify one or more files to remove, or'
                                      ' use --new.')
        else:
            from bzrlib.delta import compare_trees
            added = [compare_trees(tree.basis_tree(), tree,
                                   specific_files=file_list).added]
            file_list = sorted([f[0] for f in added[0]], reverse=True)
            if len(file_list) == 0:
                raise BzrCommandError('No matching files.')
        tree.remove(file_list, verbose=verbose, to_file=self.outf)


class cmd_file_id(Command):
    """Print file_id of a particular file or directory.

    The file_id is assigned when the file is first added and remains the
    same through all revisions where the file exists, even when it is
    moved or renamed.
    """

    hidden = True
    takes_args = ['filename']

    @display_command
    def run(self, filename):
        tree, relpath = WorkingTree.open_containing(filename)
        i = tree.inventory.path2id(relpath)
        if i == None:
            raise BzrError("%r is not a versioned file" % filename)
        else:
            self.outf.write(i + '\n')


class cmd_file_path(Command):
    """Print path of file_ids to a file or directory.

    This prints one line for each directory down to the target,
    starting at the branch root.
    """

    hidden = True
    takes_args = ['filename']

    @display_command
    def run(self, filename):
        tree, relpath = WorkingTree.open_containing(filename)
        inv = tree.inventory
        fid = inv.path2id(relpath)
        if fid == None:
            raise BzrError("%r is not a versioned file" % filename)
        for fip in inv.get_idpath(fid):
            self.outf.write(fip + '\n')


class cmd_reconcile(Command):
    """Reconcile bzr metadata in a branch.

    This can correct data mismatches that may have been caused by
    previous ghost operations or bzr upgrades. You should only
    need to run this command if 'bzr check' or a bzr developer 
    advises you to run it.

    If a second branch is provided, cross-branch reconciliation is
    also attempted, which will check that data like the tree root
    id which was not present in very early bzr versions is represented
    correctly in both branches.

    At the same time it is run it may recompress data resulting in 
    a potential saving in disk space or performance gain.

    The branch *MUST* be on a listable system such as local disk or sftp.
    """
    takes_args = ['branch?']

    def run(self, branch="."):
        from bzrlib.reconcile import reconcile
        dir = bzrlib.bzrdir.BzrDir.open(branch)
        reconcile(dir)


class cmd_revision_history(Command):
    """Display the list of revision ids on a branch."""
    takes_args = ['location?']

    hidden = True

    @display_command
<<<<<<< HEAD
    def run(self, location="."):
        branch = Branch.open_containing(location)[0]
        for revid in branch.revision_history():
            print revid
=======
    def run(self):
        branch = WorkingTree.open_containing(u'.')[0].branch
        for patchid in branch.revision_history():
            self.outf.write(patchid)
            self.outf.write('\n')
>>>>>>> 3b99bc11


class cmd_ancestry(Command):
    """List all revisions merged into this branch."""
    takes_args = ['location?']

    hidden = True

    @display_command
    def run(self, location="."):
        try:
            wt = WorkingTree.open_containing(location)[0]
        except errors.NoWorkingTree:
            b = Branch.open(location)
            last_revision = b.last_revision()
        else:
            b = wt.branch
            last_revision = wt.last_revision()

        revision_ids = b.repository.get_ancestry(last_revision)
        assert revision_ids[0] == None
        revision_ids.pop(0)
        for revision_id in revision_ids:
            self.outf.write(revision_id + '\n')


class cmd_init(Command):
    """Make a directory into a versioned branch.

    Use this to create an empty branch, or before importing an
    existing project.

    If there is a repository in a parent directory of the location, then 
    the history of the branch will be stored in the repository.  Otherwise
    init creates a standalone branch which carries its own history in 
    .bzr.

    If there is already a branch at the location but it has no working tree,
    the tree can be populated with 'bzr checkout'.

    Recipe for importing a tree of files:
        cd ~/project
        bzr init
        bzr add .
        bzr status
        bzr commit -m 'imported project'
    """
    takes_args = ['location?']
    takes_options = [
                     Option('format', 
                            help='Specify a format for this branch. Current'
                                 ' formats are: default, knit, metaweave and'
                                 ' weave. Default is knit; metaweave and'
                                 ' weave are deprecated',
                            type=get_format_type),
                     ]
    def run(self, location=None, format=None):
        from bzrlib.branch import Branch
        if format is None:
            format = get_format_type('default')
        if location is None:
            location = u'.'
        else:
            # The path has to exist to initialize a
            # branch inside of it.
            # Just using os.mkdir, since I don't
            # believe that we want to create a bunch of
            # locations if the user supplies an extended path
            if not os.path.exists(location):
                os.mkdir(location)
        try:
            existing_bzrdir = bzrdir.BzrDir.open(location)
        except NotBranchError:
            # really a NotBzrDir error...
            bzrdir.BzrDir.create_branch_convenience(location, format=format)
        else:
            if existing_bzrdir.has_branch():
                if existing_bzrdir.has_workingtree():
                    raise errors.AlreadyBranchError(location)
                else:
                    raise errors.BranchExistsWithoutWorkingTree(location)
            else:
                existing_bzrdir.create_branch()
                existing_bzrdir.create_workingtree()


class cmd_init_repository(Command):
    """Create a shared repository to hold branches.

    New branches created under the repository directory will store their revisions
    in the repository, not in the branch directory, if the branch format supports
    shared storage.

    example:
        bzr init-repo repo
        bzr init repo/trunk
        bzr checkout --lightweight repo/trunk trunk-checkout
        cd trunk-checkout
        (add files here)
    """
    takes_args = ["location"] 
    takes_options = [Option('format', 
                            help='Specify a format for this repository.'
                                 ' Current formats are: default, knit,'
                                 ' metaweave and weave. Default is knit;'
                                 ' metaweave and weave are deprecated',
                            type=get_format_type),
                     Option('trees',
                             help='Allows branches in repository to have'
                             ' a working tree')]
    aliases = ["init-repo"]
    def run(self, location, format=None, trees=False):
        from bzrlib.transport import get_transport
        if format is None:
            format = get_format_type('default')
        transport = get_transport(location)
        if not transport.has('.'):
            transport.mkdir('')
        newdir = format.initialize_on_transport(transport)
        repo = newdir.create_repository(shared=True)
        repo.set_make_working_trees(trees)


class cmd_diff(Command):
    """Show differences in working tree.
    
    If files are listed, only the changes in those files are listed.
    Otherwise, all changes for the tree are listed.

    "bzr diff -p1" is equivalent to "bzr diff --prefix old/:new/", and
    produces patches suitable for "patch -p1".

    examples:
        bzr diff
        bzr diff -r1
        bzr diff -r1..2
        bzr diff --diff-prefix old/:new/
        bzr diff bzr.mine bzr.dev
        bzr diff foo.c
    """
    # TODO: Option to use external diff command; could be GNU diff, wdiff,
    #       or a graphical diff.

    # TODO: Python difflib is not exactly the same as unidiff; should
    #       either fix it up or prefer to use an external diff.

    # TODO: Selected-file diff is inefficient and doesn't show you
    #       deleted files.

    # TODO: This probably handles non-Unix newlines poorly.
    
    takes_args = ['file*']
    takes_options = ['revision', 'diff-options', 'prefix']
    aliases = ['di', 'dif']
    encoding_type = 'exact'

    @display_command
    def run(self, revision=None, file_list=None, diff_options=None,
            prefix=None):
        from bzrlib.diff import diff_cmd_helper, show_diff_trees

        if (prefix is None) or (prefix == '0'):
            # diff -p0 format
            old_label = ''
            new_label = ''
        elif prefix == '1':
            old_label = 'old/'
            new_label = 'new/'
        else:
            if not ':' in prefix:
                 raise BzrError("--diff-prefix expects two values separated by a colon")
            old_label, new_label = prefix.split(":")
        
        try:
            tree1, file_list = internal_tree_files(file_list)
            tree2 = None
            b = None
            b2 = None
        except FileInWrongBranch:
            if len(file_list) != 2:
                raise BzrCommandError("Files are in different branches")

            tree1, file1 = WorkingTree.open_containing(file_list[0])
            tree2, file2 = WorkingTree.open_containing(file_list[1])
            if file1 != "" or file2 != "":
                # FIXME diff those two files. rbc 20051123
                raise BzrCommandError("Files are in different branches")
            file_list = None
        if revision is not None:
            if tree2 is not None:
                raise BzrCommandError("Can't specify -r with two branches")
            if (len(revision) == 1) or (revision[1].spec is None):
                return diff_cmd_helper(tree1, file_list, diff_options,
                                       revision[0], 
                                       old_label=old_label, new_label=new_label)
            elif len(revision) == 2:
                return diff_cmd_helper(tree1, file_list, diff_options,
                                       revision[0], revision[1],
                                       old_label=old_label, new_label=new_label)
            else:
                raise BzrCommandError('bzr diff --revision takes exactly one or two revision identifiers')
        else:
            if tree2 is not None:
                return show_diff_trees(tree1, tree2, sys.stdout, 
                                       specific_files=file_list,
                                       external_diff_options=diff_options,
                                       old_label=old_label, new_label=new_label)
            else:
                return diff_cmd_helper(tree1, file_list, diff_options,
                                       old_label=old_label, new_label=new_label)


class cmd_deleted(Command):
    """List files deleted in the working tree.
    """
    # TODO: Show files deleted since a previous revision, or
    # between two revisions.
    # TODO: Much more efficient way to do this: read in new
    # directories with readdir, rather than stating each one.  Same
    # level of effort but possibly much less IO.  (Or possibly not,
    # if the directories are very large...)
    takes_options = ['show-ids']

    @display_command
    def run(self, show_ids=False):
        tree = WorkingTree.open_containing(u'.')[0]
        old = tree.basis_tree()
        for path, ie in old.inventory.iter_entries():
            if not tree.has_id(ie.file_id):
                self.outf.write(path)
                if show_ids:
                    self.outf.write(' ')
                    self.outf.write(ie.file_id)
                self.outf.write('\n')


class cmd_modified(Command):
    """List files modified in working tree."""
    hidden = True
    @display_command
    def run(self):
        from bzrlib.delta import compare_trees

        tree = WorkingTree.open_containing(u'.')[0]
        td = compare_trees(tree.basis_tree(), tree)

        for path, id, kind, text_modified, meta_modified in td.modified:
            self.outf.write(path + '\n')


class cmd_added(Command):
    """List files added in working tree."""
    hidden = True
    @display_command
    def run(self):
        wt = WorkingTree.open_containing(u'.')[0]
        basis_inv = wt.basis_tree().inventory
        inv = wt.inventory
        for file_id in inv:
            if file_id in basis_inv:
                continue
            path = inv.id2path(file_id)
            if not os.access(bzrlib.osutils.abspath(path), os.F_OK):
                continue
            self.outf.write(path + '\n')


class cmd_root(Command):
    """Show the tree root directory.

    The root is the nearest enclosing directory with a .bzr control
    directory."""
    takes_args = ['filename?']
    @display_command
    def run(self, filename=None):
        """Print the branch root."""
        tree = WorkingTree.open_containing(filename)[0]
        self.outf.write(tree.basedir + '\n')


class cmd_log(Command):
    """Show log of a branch, file, or directory.

    By default show the log of the branch containing the working directory.

    To request a range of logs, you can use the command -r begin..end
    -r revision requests a specific revision, -r ..end or -r begin.. are
    also valid.

    examples:
        bzr log
        bzr log foo.c
        bzr log -r -10.. http://server/branch
    """

    # TODO: Make --revision support uuid: and hash: [future tag:] notation.

    takes_args = ['location?']
    takes_options = [Option('forward', 
                            help='show from oldest to newest'),
                     'timezone', 
                     Option('verbose', 
                             help='show files changed in each revision'),
                     'show-ids', 'revision',
                     'log-format',
                     'line', 'long', 
                     Option('message',
                            help='show revisions whose message matches this regexp',
                            type=str),
                     'short',
                     ]
    encoding_type = 'replace'

    @display_command
    def run(self, location=None, timezone='original',
            verbose=False,
            show_ids=False,
            forward=False,
            revision=None,
            log_format=None,
            message=None,
            long=False,
            short=False,
            line=False):
        from bzrlib.log import log_formatter, show_log
        assert message is None or isinstance(message, basestring), \
            "invalid message argument %r" % message
        direction = (forward and 'forward') or 'reverse'
        
        # log everything
        file_id = None
        if location:
            # find the file id to log:

            dir, fp = bzrdir.BzrDir.open_containing(location)
            b = dir.open_branch()
            if fp != '':
                try:
                    # might be a tree:
                    inv = dir.open_workingtree().inventory
                except (errors.NotBranchError, errors.NotLocalUrl):
                    # either no tree, or is remote.
                    inv = b.basis_tree().inventory
                file_id = inv.path2id(fp)
        else:
            # local dir only
            # FIXME ? log the current subdir only RBC 20060203 
            dir, relpath = bzrdir.BzrDir.open_containing('.')
            b = dir.open_branch()

        if revision is None:
            rev1 = None
            rev2 = None
        elif len(revision) == 1:
            rev1 = rev2 = revision[0].in_history(b).revno
        elif len(revision) == 2:
            if revision[0].spec is None:
                # missing begin-range means first revision
                rev1 = 1
            else:
                rev1 = revision[0].in_history(b).revno

            if revision[1].spec is None:
                # missing end-range means last known revision
                rev2 = b.revno()
            else:
                rev2 = revision[1].in_history(b).revno
        else:
            raise BzrCommandError('bzr log --revision takes one or two values.')

        # By this point, the revision numbers are converted to the +ve
        # form if they were supplied in the -ve form, so we can do
        # this comparison in relative safety
        if rev1 > rev2:
            (rev2, rev1) = (rev1, rev2)

        if (log_format == None):
            default = bzrlib.config.BranchConfig(b).log_format()
            log_format = get_log_format(long=long, short=short, line=line, default=default)
        lf = log_formatter(log_format,
                           show_ids=show_ids,
                           to_file=self.outf,
                           show_timezone=timezone)

        show_log(b,
                 lf,
                 file_id,
                 verbose=verbose,
                 direction=direction,
                 start_revision=rev1,
                 end_revision=rev2,
                 search=message)


def get_log_format(long=False, short=False, line=False, default='long'):
    log_format = default
    if long:
        log_format = 'long'
    if short:
        log_format = 'short'
    if line:
        log_format = 'line'
    return log_format


class cmd_touching_revisions(Command):
    """Return revision-ids which affected a particular file.

    A more user-friendly interface is "bzr log FILE".
    """

    hidden = True
    takes_args = ["filename"]

    @display_command
    def run(self, filename):
        tree, relpath = WorkingTree.open_containing(filename)
        b = tree.branch
        inv = tree.read_working_inventory()
        file_id = inv.path2id(relpath)
        for revno, revision_id, what in bzrlib.log.find_touching_revisions(b, file_id):
            self.outf.write("%6d %s\n" % (revno, what))


class cmd_ls(Command):
    """List files in a tree.
    """
    # TODO: Take a revision or remote path and list that tree instead.
    hidden = True
    takes_options = ['verbose', 'revision',
                     Option('non-recursive',
                            help='don\'t recurse into sub-directories'),
                     Option('from-root',
                            help='Print all paths from the root of the branch.'),
                     Option('unknown', help='Print unknown files'),
                     Option('versioned', help='Print versioned files'),
                     Option('ignored', help='Print ignored files'),

                     Option('null', help='Null separate the files'),
                    ]
    @display_command
    def run(self, revision=None, verbose=False, 
            non_recursive=False, from_root=False,
            unknown=False, versioned=False, ignored=False,
            null=False):

        if verbose and null:
            raise BzrCommandError('Cannot set both --verbose and --null')
        all = not (unknown or versioned or ignored)

        selection = {'I':ignored, '?':unknown, 'V':versioned}

        tree, relpath = WorkingTree.open_containing(u'.')
        if from_root:
            relpath = u''
        elif relpath:
            relpath += '/'
        if revision is not None:
            tree = tree.branch.repository.revision_tree(
                revision[0].in_history(tree.branch).rev_id)

        for fp, fc, kind, fid, entry in tree.list_files():
            if fp.startswith(relpath):
                fp = fp[len(relpath):]
                if non_recursive and '/' in fp:
                    continue
                if not all and not selection[fc]:
                    continue
                if verbose:
                    kindch = entry.kind_character()
                    self.outf.write('%-8s %s%s\n' % (fc, fp, kindch))
                elif null:
                    self.outf.write(fp + '\0')
                    self.outf.flush()
                else:
                    self.outf.write(fp + '\n')


class cmd_unknowns(Command):
    """List unknown files."""
    @display_command
    def run(self):
        from bzrlib.osutils import quotefn
        for f in WorkingTree.open_containing(u'.')[0].unknowns():
            self.outf.write(quotefn(f) + '\n')


class cmd_ignore(Command):
    """Ignore a command or pattern.

    To remove patterns from the ignore list, edit the .bzrignore file.

    If the pattern contains a slash, it is compared to the whole path
    from the branch root.  Otherwise, it is compared to only the last
    component of the path.  To match a file only in the root directory,
    prepend './'.

    Ignore patterns are case-insensitive on case-insensitive systems.

    Note: wildcards must be quoted from the shell on Unix.

    examples:
        bzr ignore ./Makefile
        bzr ignore '*.class'
    """
    # TODO: Complain if the filename is absolute
    takes_args = ['name_pattern']
    
    def run(self, name_pattern):
        from bzrlib.atomicfile import AtomicFile
        import os.path

        tree, relpath = WorkingTree.open_containing(u'.')
        ifn = tree.abspath('.bzrignore')

        if os.path.exists(ifn):
            f = open(ifn, 'rt')
            try:
                igns = f.read().decode('utf-8')
            finally:
                f.close()
        else:
            igns = ''

        # TODO: If the file already uses crlf-style termination, maybe
        # we should use that for the newly added lines?

        if igns and igns[-1] != '\n':
            igns += '\n'
        igns += name_pattern + '\n'

        f = AtomicFile(ifn, 'wt')
        try:
            f.write(igns.encode('utf-8'))
            f.commit()
        finally:
            f.close()

        inv = tree.inventory
        if inv.path2id('.bzrignore'):
            mutter('.bzrignore is already versioned')
        else:
            mutter('need to make new .bzrignore file versioned')
            tree.add(['.bzrignore'])


class cmd_ignored(Command):
    """List ignored files and the patterns that matched them.

    See also: bzr ignore"""
    @display_command
    def run(self):
        tree = WorkingTree.open_containing(u'.')[0]
        for path, file_class, kind, file_id, entry in tree.list_files():
            if file_class != 'I':
                continue
            ## XXX: Slightly inefficient since this was already calculated
            pat = tree.is_ignored(path)
            print '%-50s %s' % (path, pat)


class cmd_lookup_revision(Command):
    """Lookup the revision-id from a revision-number

    example:
        bzr lookup-revision 33
    """
    hidden = True
    takes_args = ['revno']
    
    @display_command
    def run(self, revno):
        try:
            revno = int(revno)
        except ValueError:
            raise BzrCommandError("not a valid revision-number: %r" % revno)

        print WorkingTree.open_containing(u'.')[0].branch.get_rev_id(revno)


class cmd_export(Command):
    """Export past revision to destination directory.

    If no revision is specified this exports the last committed revision.

    Format may be an "exporter" name, such as tar, tgz, tbz2.  If none is
    given, try to find the format with the extension. If no extension
    is found exports to a directory (equivalent to --format=dir).

    Root may be the top directory for tar, tgz and tbz2 formats. If none
    is given, the top directory will be the root name of the file.

    Note: export of tree with non-ascii filenames to zip is not supported.

     Supported formats       Autodetected by extension
     -----------------       -------------------------
         dir                            -
         tar                          .tar
         tbz2                    .tar.bz2, .tbz2
         tgz                      .tar.gz, .tgz
         zip                          .zip
    """
    takes_args = ['dest']
    takes_options = ['revision', 'format', 'root']
    def run(self, dest, revision=None, format=None, root=None):
        import os.path
        from bzrlib.export import export
        tree = WorkingTree.open_containing(u'.')[0]
        b = tree.branch
        if revision is None:
            # should be tree.last_revision  FIXME
            rev_id = b.last_revision()
        else:
            if len(revision) != 1:
                raise BzrError('bzr export --revision takes exactly 1 argument')
            rev_id = revision[0].in_history(b).rev_id
        t = b.repository.revision_tree(rev_id)
        try:
            export(t, dest, format, root)
        except errors.NoSuchExportFormat, e:
            raise BzrCommandError('Unsupported export format: %s' % e.format)


class cmd_cat(Command):
    """Write a file's text from a previous revision."""

    takes_options = ['revision']
    takes_args = ['filename']

    @display_command
    def run(self, filename, revision=None):
        if revision is not None and len(revision) != 1:
            raise BzrCommandError("bzr cat --revision takes exactly one number")
        tree = None
        try:
            tree, relpath = WorkingTree.open_containing(filename)
            b = tree.branch
        except NotBranchError:
            pass

        if tree is None:
            b, relpath = Branch.open_containing(filename)
        if revision is None:
            revision_id = b.last_revision()
        else:
            revision_id = revision[0].in_history(b).rev_id
        b.print_file(relpath, revision_id)


class cmd_local_time_offset(Command):
    """Show the offset in seconds from GMT to local time."""
    hidden = True    
    @display_command
    def run(self):
        print bzrlib.osutils.local_time_offset()



class cmd_commit(Command):
    """Commit changes into a new revision.
    
    If no arguments are given, the entire tree is committed.

    If selected files are specified, only changes to those files are
    committed.  If a directory is specified then the directory and everything 
    within it is committed.

    A selected-file commit may fail in some cases where the committed
    tree would be invalid, such as trying to commit a file in a
    newly-added directory that is not itself committed.
    """
    # TODO: Run hooks on tree to-be-committed, and after commit.

    # TODO: Strict commit that fails if there are deleted files.
    #       (what does "deleted files" mean ??)

    # TODO: Give better message for -s, --summary, used by tla people

    # XXX: verbose currently does nothing

    takes_args = ['selected*']
    takes_options = ['message', 'verbose', 
                     Option('unchanged',
                            help='commit even if nothing has changed'),
                     Option('file', type=str, 
                            argname='msgfile',
                            help='file containing commit message'),
                     Option('strict',
                            help="refuse to commit if there are unknown "
                            "files in the working tree."),
                     Option('local',
                            help="perform a local only commit in a bound "
                                 "branch. Such commits are not pushed to "
                                 "the master branch until a normal commit "
                                 "is performed."
                            ),
                     ]
    aliases = ['ci', 'checkin']

    def run(self, message=None, file=None, verbose=True, selected_list=None,
            unchanged=False, strict=False, local=False):
        from bzrlib.commit import (NullCommitReporter, ReportCommitToLog)
        from bzrlib.errors import (PointlessCommit, ConflictsInTree,
                StrictCommitFailed)
        from bzrlib.msgeditor import edit_commit_message, \
                make_commit_message_template
        from tempfile import TemporaryFile

        # TODO: Need a blackbox test for invoking the external editor; may be
        # slightly problematic to run this cross-platform.

        # TODO: do more checks that the commit will succeed before 
        # spending the user's valuable time typing a commit message.
        #
        # TODO: if the commit *does* happen to fail, then save the commit 
        # message to a temporary file where it can be recovered
        tree, selected_list = tree_files(selected_list)
        if selected_list == ['']:
            # workaround - commit of root of tree should be exactly the same
            # as just default commit in that tree, and succeed even though
            # selected-file merge commit is not done yet
            selected_list = []

        if local and not tree.branch.get_bound_location():
            raise errors.LocalRequiresBoundBranch()
        if message is None and not file:
            template = make_commit_message_template(tree, selected_list)
            message = edit_commit_message(template)
            if message is None:
                raise BzrCommandError("please specify a commit message"
                                      " with either --message or --file")
        elif message and file:
            raise BzrCommandError("please specify either --message or --file")
        
        if file:
            message = codecs.open(file, 'rt', bzrlib.user_encoding).read()

        if message == "":
                raise BzrCommandError("empty commit message specified")
        
        if verbose:
            reporter = ReportCommitToLog()
        else:
            reporter = NullCommitReporter()
        
        try:
            tree.commit(message, specific_files=selected_list,
                        allow_pointless=unchanged, strict=strict, local=local,
                        reporter=reporter)
        except PointlessCommit:
            # FIXME: This should really happen before the file is read in;
            # perhaps prepare the commit; get the message; then actually commit
            raise BzrCommandError("no changes to commit",
                                  ["use --unchanged to commit anyhow"])
        except ConflictsInTree:
            raise BzrCommandError("Conflicts detected in working tree.  "
                'Use "bzr conflicts" to list, "bzr resolve FILE" to resolve.')
        except StrictCommitFailed:
            raise BzrCommandError("Commit refused because there are unknown "
                                  "files in the working tree.")
        except errors.BoundBranchOutOfDate, e:
            raise BzrCommandError(str(e)
                                  + ' Either unbind, update, or'
                                    ' pass --local to commit.')


class cmd_check(Command):
    """Validate consistency of branch history.

    This command checks various invariants about the branch storage to
    detect data corruption or bzr bugs.
    """
    takes_args = ['branch?']
    takes_options = ['verbose']

    def run(self, branch=None, verbose=False):
        from bzrlib.check import check
        if branch is None:
            tree = WorkingTree.open_containing()[0]
            branch = tree.branch
        else:
            branch = Branch.open(branch)
        check(branch, verbose)


class cmd_scan_cache(Command):
    hidden = True
    def run(self):
        from bzrlib.hashcache import HashCache

        c = HashCache(u'.')
        c.read()
        c.scan()
            
        print '%6d stats' % c.stat_count
        print '%6d in hashcache' % len(c._cache)
        print '%6d files removed from cache' % c.removed_count
        print '%6d hashes updated' % c.update_count
        print '%6d files changed too recently to cache' % c.danger_count

        if c.needs_write:
            c.write()


class cmd_upgrade(Command):
    """Upgrade branch storage to current format.

    The check command or bzr developers may sometimes advise you to run
    this command. When the default format has changed you may also be warned
    during other operations to upgrade.
    """
    takes_args = ['url?']
    takes_options = [
                     Option('format', 
                            help='Upgrade to a specific format. Current formats'
                                 ' are: default, knit, metaweave and weave.'
                                 ' Default is knit; metaweave and weave are'
                                 ' deprecated',
                            type=get_format_type),
                    ]


    def run(self, url='.', format=None):
        from bzrlib.upgrade import upgrade
        if format is None:
            format = get_format_type('default')
        upgrade(url, format)


class cmd_whoami(Command):
    """Show bzr user id."""
    takes_options = ['email']
    
    @display_command
    def run(self, email=False):
        try:
            b = WorkingTree.open_containing(u'.')[0].branch
            config = bzrlib.config.BranchConfig(b)
        except NotBranchError:
            config = bzrlib.config.GlobalConfig()
        
        if email:
            print config.user_email()
        else:
            print config.username()


class cmd_nick(Command):
    """Print or set the branch nickname.  

    If unset, the tree root directory name is used as the nickname
    To print the current nickname, execute with no argument.  
    """
    takes_args = ['nickname?']
    def run(self, nickname=None):
        branch = Branch.open_containing(u'.')[0]
        if nickname is None:
            self.printme(branch)
        else:
            branch.nick = nickname

    @display_command
    def printme(self, branch):
        print branch.nick 


class cmd_selftest(Command):
    """Run internal test suite.
    
    This creates temporary test directories in the working directory,
    but not existing data is affected.  These directories are deleted
    if the tests pass, or left behind to help in debugging if they
    fail and --keep-output is specified.
    
    If arguments are given, they are regular expressions that say
    which tests should run.

    If the global option '--no-plugins' is given, plugins are not loaded
    before running the selftests.  This has two effects: features provided or
    modified by plugins will not be tested, and tests provided by plugins will
    not be run.

    examples:
        bzr selftest ignore
        bzr --no-plugins selftest -v
    """
    # TODO: --list should give a list of all available tests

    # NB: this is used from the class without creating an instance, which is
    # why it does not have a self parameter.
    def get_transport_type(typestring):
        """Parse and return a transport specifier."""
        if typestring == "sftp":
            from bzrlib.transport.sftp import SFTPAbsoluteServer
            return SFTPAbsoluteServer
        if typestring == "memory":
            from bzrlib.transport.memory import MemoryServer
            return MemoryServer
        if typestring == "fakenfs":
            from bzrlib.transport.fakenfs import FakeNFSServer
            return FakeNFSServer
        msg = "No known transport type %s. Supported types are: sftp\n" %\
            (typestring)
        raise BzrCommandError(msg)

    hidden = True
    takes_args = ['testspecs*']
    takes_options = ['verbose',
                     Option('one', help='stop when one test fails'),
                     Option('keep-output', 
                            help='keep output directories when tests fail'),
                     Option('transport', 
                            help='Use a different transport by default '
                                 'throughout the test suite.',
                            type=get_transport_type),
                     Option('benchmark', help='run the bzr bencharks.'),
                     Option('lsprof-timed',
                            help='generate lsprof output for benchmarked'
                                 ' sections of code.'),
                     ]

    def run(self, testspecs_list=None, verbose=None, one=False,
            keep_output=False, transport=None, benchmark=None,
            lsprof_timed=None):
        import bzrlib.ui
        from bzrlib.tests import selftest
        import bzrlib.benchmarks as benchmarks
        # we don't want progress meters from the tests to go to the
        # real output; and we don't want log messages cluttering up
        # the real logs.
        save_ui = bzrlib.ui.ui_factory
        print '%10s: %s' % ('bzr', bzrlib.osutils.realpath(sys.argv[0]))
        print '%10s: %s' % ('bzrlib', bzrlib.__path__[0])
        print
        bzrlib.trace.info('running tests...')
        try:
            bzrlib.ui.ui_factory = bzrlib.ui.SilentUIFactory()
            if testspecs_list is not None:
                pattern = '|'.join(testspecs_list)
            else:
                pattern = ".*"
            if benchmark:
                test_suite_factory = benchmarks.test_suite
                if verbose is None:
                    verbose = True
            else:
                test_suite_factory = None
                if verbose is None:
                    verbose = False
            result = selftest(verbose=verbose, 
                              pattern=pattern,
                              stop_on_failure=one, 
                              keep_output=keep_output,
                              transport=transport,
                              test_suite_factory=test_suite_factory,
                              lsprof_timed=lsprof_timed)
            if result:
                bzrlib.trace.info('tests passed')
            else:
                bzrlib.trace.info('tests failed')
            return int(not result)
        finally:
            bzrlib.ui.ui_factory = save_ui


def _get_bzr_branch():
    """If bzr is run from a branch, return Branch or None"""
    import bzrlib.errors
    from bzrlib.branch import Branch
    from bzrlib.osutils import abspath
    from os.path import dirname
    
    try:
        branch = Branch.open(dirname(abspath(dirname(__file__))))
        return branch
    except bzrlib.errors.BzrError:
        return None
    

def show_version():
    print "bzr (bazaar-ng) %s" % bzrlib.__version__
    # is bzrlib itself in a branch?
    branch = _get_bzr_branch()
    if branch:
        rh = branch.revision_history()
        revno = len(rh)
        print "  bzr checkout, revision %d" % (revno,)
        print "  nick: %s" % (branch.nick,)
        if rh:
            print "  revid: %s" % (rh[-1],)
    print "Using python interpreter:", sys.executable
    import site
    print "Using python standard library:", os.path.dirname(site.__file__)
    print "Using bzrlib:",
    if len(bzrlib.__path__) > 1:
        # print repr, which is a good enough way of making it clear it's
        # more than one element (eg ['/foo/bar', '/foo/bzr'])
        print repr(bzrlib.__path__)
    else:
        print bzrlib.__path__[0]

    print
    print bzrlib.__copyright__
    print "http://bazaar-vcs.org/"
    print
    print "bzr comes with ABSOLUTELY NO WARRANTY.  bzr is free software, and"
    print "you may use, modify and redistribute it under the terms of the GNU"
    print "General Public License version 2 or later."


class cmd_version(Command):
    """Show version of bzr."""
    @display_command
    def run(self):
        show_version()

class cmd_rocks(Command):
    """Statement of optimism."""
    hidden = True
    @display_command
    def run(self):
        print "it sure does!"


class cmd_find_merge_base(Command):
    """Find and print a base revision for merging two branches.
    """
    # TODO: Options to specify revisions on either side, as if
    #       merging only part of the history.
    takes_args = ['branch', 'other']
    hidden = True
    
    @display_command
    def run(self, branch, other):
        from bzrlib.revision import common_ancestor, MultipleRevisionSources
        
        branch1 = Branch.open_containing(branch)[0]
        branch2 = Branch.open_containing(other)[0]

        history_1 = branch1.revision_history()
        history_2 = branch2.revision_history()

        last1 = branch1.last_revision()
        last2 = branch2.last_revision()

        source = MultipleRevisionSources(branch1.repository, 
                                         branch2.repository)
        
        base_rev_id = common_ancestor(last1, last2, source)

        print 'merge base is revision %s' % base_rev_id
        
        return

        if base_revno is None:
            raise bzrlib.errors.UnrelatedBranches()

        print ' r%-6d in %s' % (base_revno, branch)

        other_revno = branch2.revision_id_to_revno(base_revid)
        
        print ' r%-6d in %s' % (other_revno, other)



class cmd_merge(Command):
    """Perform a three-way merge.
    
    The branch is the branch you will merge from.  By default, it will
    merge the latest revision.  If you specify a revision, that
    revision will be merged.  If you specify two revisions, the first
    will be used as a BASE, and the second one as OTHER.  Revision
    numbers are always relative to the specified branch.

    By default, bzr will try to merge in all new work from the other
    branch, automatically determining an appropriate base.  If this
    fails, you may need to give an explicit base.
    
    Merge will do its best to combine the changes in two branches, but there
    are some kinds of problems only a human can fix.  When it encounters those,
    it will mark a conflict.  A conflict means that you need to fix something,
    before you should commit.

    Use bzr resolve when you have fixed a problem.  See also bzr conflicts.

    If there is no default branch set, the first merge will set it. After
    that, you can omit the branch to use the default.  To change the
    default, use --remember.

    Examples:

    To merge the latest revision from bzr.dev
    bzr merge ../bzr.dev

    To merge changes up to and including revision 82 from bzr.dev
    bzr merge -r 82 ../bzr.dev

    To merge the changes introduced by 82, without previous changes:
    bzr merge -r 81..82 ../bzr.dev
    
    merge refuses to run if there are any uncommitted changes, unless
    --force is given.

    The following merge types are available:
    """
    takes_args = ['branch?']
    takes_options = ['revision', 'force', 'merge-type', 'reprocess', 'remember',
                     Option('show-base', help="Show base revision text in "
                            "conflicts")]

    def help(self):
        from merge import merge_type_help
        from inspect import getdoc
        return getdoc(self) + '\n' + merge_type_help() 

    def run(self, branch=None, revision=None, force=False, merge_type=None,
            show_base=False, reprocess=False, remember=False):
        if merge_type is None:
            merge_type = Merge3Merger

        tree = WorkingTree.open_containing(u'.')[0]

        try:
            if branch is not None:
                reader = BundleReader(file(branch, 'rb'))
            else:
                reader = None
        except IOError, e:
            if e.errno not in (errno.ENOENT, errno.EISDIR):
                raise
            reader = None
        except NotABundle:
            reader = None
        if reader is not None:
            conflicts = merge_bundle(reader, tree, not force, merge_type,
                                        reprocess, show_base)
            if conflicts == 0:
                return 0
            else:
                return 1

        branch = self._get_remembered_parent(tree, branch, 'Merging from')

        if revision is None or len(revision) < 1:
            base = [None, None]
            other = [branch, -1]
            other_branch, path = Branch.open_containing(branch)
        else:
            if len(revision) == 1:
                base = [None, None]
                other_branch, path = Branch.open_containing(branch)
                revno = revision[0].in_history(other_branch).revno
                other = [branch, revno]
            else:
                assert len(revision) == 2
                if None in revision:
                    raise BzrCommandError(
                        "Merge doesn't permit that revision specifier.")
                other_branch, path = Branch.open_containing(branch)

                base = [branch, revision[0].in_history(other_branch).revno]
                other = [branch, revision[1].in_history(other_branch).revno]

        if tree.branch.get_parent() is None or remember:
            tree.branch.set_parent(other_branch.base)

        if path != "":
            interesting_files = [path]
        else:
            interesting_files = None
        pb = bzrlib.ui.ui_factory.nested_progress_bar()
        try:
            try:
                conflict_count = merge(other, base, check_clean=(not force),
                                       merge_type=merge_type,
                                       reprocess=reprocess,
                                       show_base=show_base,
                                       pb=pb, file_list=interesting_files)
            finally:
                pb.finished()
            if conflict_count != 0:
                return 1
            else:
                return 0
        except bzrlib.errors.AmbiguousBase, e:
            m = ("sorry, bzr can't determine the right merge base yet\n"
                 "candidates are:\n  "
                 + "\n  ".join(e.bases)
                 + "\n"
                 "please specify an explicit base with -r,\n"
                 "and (if you want) report this to the bzr developers\n")
            log_error(m)

    # TODO: move up to common parent; this isn't merge-specific anymore. 
    def _get_remembered_parent(self, tree, supplied_location, verb_string):
        """Use tree.branch's parent if none was supplied.

        Report if the remembered location was used.
        """
        if supplied_location is not None:
            return supplied_location
        stored_location = tree.branch.get_parent()
        mutter("%s", stored_location)
        if stored_location is None:
            raise BzrCommandError("No location specified or remembered")
        display_url = urlutils.unescape_for_display(stored_location, self.outf.encoding)
        self.outf.write("%s remembered location %s\n" % (verb_string, display_url))
        return stored_location


class cmd_remerge(Command):
    """Redo a merge.

    Use this if you want to try a different merge technique while resolving
    conflicts.  Some merge techniques are better than others, and remerge 
    lets you try different ones on different files.

    The options for remerge have the same meaning and defaults as the ones for
    merge.  The difference is that remerge can (only) be run when there is a
    pending merge, and it lets you specify particular files.

    Examples:
    $ bzr remerge --show-base
        Re-do the merge of all conflicted files, and show the base text in
        conflict regions, in addition to the usual THIS and OTHER texts.

    $ bzr remerge --merge-type weave --reprocess foobar
        Re-do the merge of "foobar", using the weave merge algorithm, with
        additional processing to reduce the size of conflict regions.
    
    The following merge types are available:"""
    takes_args = ['file*']
    takes_options = ['merge-type', 'reprocess',
                     Option('show-base', help="Show base revision text in "
                            "conflicts")]

    def help(self):
        from merge import merge_type_help
        from inspect import getdoc
        return getdoc(self) + '\n' + merge_type_help() 

    def run(self, file_list=None, merge_type=None, show_base=False,
            reprocess=False):
        from bzrlib.merge import merge_inner, transform_tree
        if merge_type is None:
            merge_type = Merge3Merger
        tree, file_list = tree_files(file_list)
        tree.lock_write()
        try:
            pending_merges = tree.pending_merges() 
            if len(pending_merges) != 1:
                raise BzrCommandError("Sorry, remerge only works after normal"
                                      + " merges.  Not cherrypicking or"
                                      + "multi-merges.")
            repository = tree.branch.repository
            base_revision = common_ancestor(tree.branch.last_revision(), 
                                            pending_merges[0], repository)
            base_tree = repository.revision_tree(base_revision)
            other_tree = repository.revision_tree(pending_merges[0])
            interesting_ids = None
            if file_list is not None:
                interesting_ids = set()
                for filename in file_list:
                    file_id = tree.path2id(filename)
                    if file_id is None:
                        raise NotVersionedError(filename)
                    interesting_ids.add(file_id)
                    if tree.kind(file_id) != "directory":
                        continue
                    
                    for name, ie in tree.inventory.iter_entries(file_id):
                        interesting_ids.add(ie.file_id)
            transform_tree(tree, tree.basis_tree(), interesting_ids)
            if file_list is None:
                restore_files = list(tree.iter_conflicts())
            else:
                restore_files = file_list
            for filename in restore_files:
                try:
                    restore(tree.abspath(filename))
                except NotConflicted:
                    pass
            conflicts =  merge_inner(tree.branch, other_tree, base_tree,
                                     this_tree=tree,
                                     interesting_ids = interesting_ids, 
                                     other_rev_id=pending_merges[0], 
                                     merge_type=merge_type, 
                                     show_base=show_base,
                                     reprocess=reprocess)
        finally:
            tree.unlock()
        if conflicts > 0:
            return 1
        else:
            return 0

class cmd_revert(Command):
    """Reverse all changes since the last commit.

    Only versioned files are affected.  Specify filenames to revert only 
    those files.  By default, any files that are changed will be backed up
    first.  Backup files have a '~' appended to their name.
    """
    takes_options = ['revision', 'no-backup']
    takes_args = ['file*']
    aliases = ['merge-revert']

    def run(self, revision=None, no_backup=False, file_list=None):
        from bzrlib.commands import parse_spec
        if file_list is not None:
            if len(file_list) == 0:
                raise BzrCommandError("No files specified")
        else:
            file_list = []
        
        tree, file_list = tree_files(file_list)
        if revision is None:
            # FIXME should be tree.last_revision
            rev_id = tree.last_revision()
        elif len(revision) != 1:
            raise BzrCommandError('bzr revert --revision takes exactly 1 argument')
        else:
            rev_id = revision[0].in_history(tree.branch).rev_id
        pb = bzrlib.ui.ui_factory.nested_progress_bar()
        try:
            tree.revert(file_list, 
                        tree.branch.repository.revision_tree(rev_id),
                        not no_backup, pb)
        finally:
            pb.finished()


class cmd_assert_fail(Command):
    """Test reporting of assertion failures"""
    hidden = True
    def run(self):
        assert False, "always fails"


class cmd_help(Command):
    """Show help on a command or other topic.

    For a list of all available commands, say 'bzr help commands'."""
    takes_options = [Option('long', 'show help on all commands')]
    takes_args = ['topic?']
    aliases = ['?', '--help', '-?', '-h']
    
    @display_command
    def run(self, topic=None, long=False):
        import help
        if topic is None and long:
            topic = "commands"
        help.help(topic)


class cmd_shell_complete(Command):
    """Show appropriate completions for context.

    For a list of all available commands, say 'bzr shell-complete'."""
    takes_args = ['context?']
    aliases = ['s-c']
    hidden = True
    
    @display_command
    def run(self, context=None):
        import shellcomplete
        shellcomplete.shellcomplete(context)


class cmd_fetch(Command):
    """Copy in history from another branch but don't merge it.

    This is an internal method used for pull and merge."""
    hidden = True
    takes_args = ['from_branch', 'to_branch']
    def run(self, from_branch, to_branch):
        from bzrlib.fetch import Fetcher
        from bzrlib.branch import Branch
        from_b = Branch.open(from_branch)
        to_b = Branch.open(to_branch)
        Fetcher(to_b, from_b)


class cmd_missing(Command):
    """Show unmerged/unpulled revisions between two branches.

    OTHER_BRANCH may be local or remote."""
    takes_args = ['other_branch?']
    takes_options = [Option('reverse', 'Reverse the order of revisions'),
                     Option('mine-only', 
                            'Display changes in the local branch only'),
                     Option('theirs-only', 
                            'Display changes in the remote branch only'), 
                     'log-format',
                     'line',
                     'long', 
                     'short',
                     'show-ids',
                     'verbose'
                     ]

    def run(self, other_branch=None, reverse=False, mine_only=False,
            theirs_only=False, log_format=None, long=False, short=False, line=False, 
            show_ids=False, verbose=False):
        from bzrlib.missing import find_unmerged, iter_log_data
        from bzrlib.log import log_formatter
        local_branch = bzrlib.branch.Branch.open_containing(u".")[0]
        parent = local_branch.get_parent()
        if other_branch is None:
            other_branch = parent
            if other_branch is None:
                raise BzrCommandError("No missing location known or specified.")
            print "Using last location: " + local_branch.get_parent()
        remote_branch = bzrlib.branch.Branch.open(other_branch)
        if remote_branch.base == local_branch.base:
            remote_branch = local_branch
        local_branch.lock_read()
        try:
            remote_branch.lock_read()
            try:
                local_extra, remote_extra = find_unmerged(local_branch, remote_branch)
                if (log_format == None):
                    default = bzrlib.config.BranchConfig(local_branch).log_format()
                    log_format = get_log_format(long=long, short=short, line=line, default=default)
                lf = log_formatter(log_format, sys.stdout,
                                   show_ids=show_ids,
                                   show_timezone='original')
                if reverse is False:
                    local_extra.reverse()
                    remote_extra.reverse()
                if local_extra and not theirs_only:
                    print "You have %d extra revision(s):" % len(local_extra)
                    for data in iter_log_data(local_extra, local_branch.repository,
                                              verbose):
                        lf.show(*data)
                    printed_local = True
                else:
                    printed_local = False
                if remote_extra and not mine_only:
                    if printed_local is True:
                        print "\n\n"
                    print "You are missing %d revision(s):" % len(remote_extra)
                    for data in iter_log_data(remote_extra, remote_branch.repository, 
                                              verbose):
                        lf.show(*data)
                if not remote_extra and not local_extra:
                    status_code = 0
                    print "Branches are up to date."
                else:
                    status_code = 1
            finally:
                remote_branch.unlock()
        finally:
            local_branch.unlock()
        if not status_code and parent is None and other_branch is not None:
            local_branch.lock_write()
            try:
                # handle race conditions - a parent might be set while we run.
                if local_branch.get_parent() is None:
                    local_branch.set_parent(remote_branch.base)
            finally:
                local_branch.unlock()
        return status_code


class cmd_plugins(Command):
    """List plugins"""
    hidden = True
    @display_command
    def run(self):
        import bzrlib.plugin
        from inspect import getdoc
        for name, plugin in bzrlib.plugin.all_plugins().items():
            if hasattr(plugin, '__path__'):
                print plugin.__path__[0]
            elif hasattr(plugin, '__file__'):
                print plugin.__file__
            else:
                print `plugin`
                
            d = getdoc(plugin)
            if d:
                print '\t', d.split('\n')[0]


class cmd_testament(Command):
    """Show testament (signing-form) of a revision."""
    takes_options = ['revision', 'long']
    takes_args = ['branch?']
    @display_command
    def run(self, branch=u'.', revision=None, long=False):
        from bzrlib.testament import Testament
        b = WorkingTree.open_containing(branch)[0].branch
        b.lock_read()
        try:
            if revision is None:
                rev_id = b.last_revision()
            else:
                rev_id = revision[0].in_history(b).rev_id
            t = Testament.from_revision(b.repository, rev_id)
            if long:
                sys.stdout.writelines(t.as_text_lines())
            else:
                sys.stdout.write(t.as_short_text())
        finally:
            b.unlock()


class cmd_annotate(Command):
    """Show the origin of each line in a file.

    This prints out the given file with an annotation on the left side
    indicating which revision, author and date introduced the change.

    If the origin is the same for a run of consecutive lines, it is 
    shown only at the top, unless the --all option is given.
    """
    # TODO: annotate directories; showing when each file was last changed
    # TODO: if the working copy is modified, show annotations on that 
    #       with new uncommitted lines marked
    aliases = ['blame', 'praise']
    takes_args = ['filename']
    takes_options = [Option('all', help='show annotations on all lines'),
                     Option('long', help='show date in annotations'),
                     'revision'
                     ]

    @display_command
    def run(self, filename, all=False, long=False, revision=None):
        from bzrlib.annotate import annotate_file
        tree, relpath = WorkingTree.open_containing(filename)
        branch = tree.branch
        branch.lock_read()
        try:
            if revision is None:
                revision_id = branch.last_revision()
            elif len(revision) != 1:
                raise BzrCommandError('bzr annotate --revision takes exactly 1 argument')
            else:
                revision_id = revision[0].in_history(branch).rev_id
            file_id = tree.inventory.path2id(relpath)
            tree = branch.repository.revision_tree(revision_id)
            file_version = tree.inventory[file_id].revision
            annotate_file(branch, file_version, file_id, long, all, sys.stdout)
        finally:
            branch.unlock()


class cmd_re_sign(Command):
    """Create a digital signature for an existing revision."""
    # TODO be able to replace existing ones.

    hidden = True # is this right ?
    takes_args = ['revision_id*']
    takes_options = ['revision']
    
    def run(self, revision_id_list=None, revision=None):
        import bzrlib.config as config
        import bzrlib.gpg as gpg
        if revision_id_list is not None and revision is not None:
            raise BzrCommandError('You can only supply one of revision_id or --revision')
        if revision_id_list is None and revision is None:
            raise BzrCommandError('You must supply either --revision or a revision_id')
        b = WorkingTree.open_containing(u'.')[0].branch
        gpg_strategy = gpg.GPGStrategy(config.BranchConfig(b))
        if revision_id_list is not None:
            for revision_id in revision_id_list:
                b.repository.sign_revision(revision_id, gpg_strategy)
        elif revision is not None:
            if len(revision) == 1:
                revno, rev_id = revision[0].in_history(b)
                b.repository.sign_revision(rev_id, gpg_strategy)
            elif len(revision) == 2:
                # are they both on rh- if so we can walk between them
                # might be nice to have a range helper for arbitrary
                # revision paths. hmm.
                from_revno, from_revid = revision[0].in_history(b)
                to_revno, to_revid = revision[1].in_history(b)
                if to_revid is None:
                    to_revno = b.revno()
                if from_revno is None or to_revno is None:
                    raise BzrCommandError('Cannot sign a range of non-revision-history revisions')
                for revno in range(from_revno, to_revno + 1):
                    b.repository.sign_revision(b.get_rev_id(revno), 
                                               gpg_strategy)
            else:
                raise BzrCommandError('Please supply either one revision, or a range.')


class cmd_bind(Command):
    """Bind the current branch to a master branch.

    After binding, commits must succeed on the master branch
    before they are executed on the local one.
    """

    takes_args = ['location']
    takes_options = []

    def run(self, location=None):
        b, relpath = Branch.open_containing(u'.')
        b_other = Branch.open(location)
        try:
            b.bind(b_other)
        except DivergedBranches:
            raise BzrCommandError('These branches have diverged.'
                                  ' Try merging, and then bind again.')


class cmd_unbind(Command):
    """Unbind the current branch from its master branch.

    After unbinding, the local branch is considered independent.
    All subsequent commits will be local.
    """

    takes_args = []
    takes_options = []

    def run(self):
        b, relpath = Branch.open_containing(u'.')
        if not b.unbind():
            raise BzrCommandError('Local branch is not bound')


class cmd_uncommit(bzrlib.commands.Command):
    """Remove the last committed revision.

    --verbose will print out what is being removed.
    --dry-run will go through all the motions, but not actually
    remove anything.
    
    In the future, uncommit will create a revision bundle, which can then
    be re-applied.
    """

    # TODO: jam 20060108 Add an option to allow uncommit to remove
    # unreferenced information in 'branch-as-repository' branches.
    # TODO: jam 20060108 Add the ability for uncommit to remove unreferenced
    # information in shared branches as well.
    takes_options = ['verbose', 'revision',
                    Option('dry-run', help='Don\'t actually make changes'),
                    Option('force', help='Say yes to all questions.')]
    takes_args = ['location?']
    aliases = []

    def run(self, location=None, 
            dry_run=False, verbose=False,
            revision=None, force=False):
        from bzrlib.branch import Branch
        from bzrlib.log import log_formatter
        import sys
        from bzrlib.uncommit import uncommit

        if location is None:
            location = u'.'
        control, relpath = bzrdir.BzrDir.open_containing(location)
        try:
            tree = control.open_workingtree()
            b = tree.branch
        except (errors.NoWorkingTree, errors.NotLocalUrl):
            tree = None
            b = control.open_branch()

        if revision is None:
            revno = b.revno()
            rev_id = b.last_revision()
        else:
            revno, rev_id = revision[0].in_history(b)
        if rev_id is None:
            print 'No revisions to uncommit.'

        for r in range(revno, b.revno()+1):
            rev_id = b.get_rev_id(r)
            lf = log_formatter('short', to_file=sys.stdout,show_timezone='original')
            lf.show(r, b.repository.get_revision(rev_id), None)

        if dry_run:
            print 'Dry-run, pretending to remove the above revisions.'
            if not force:
                val = raw_input('Press <enter> to continue')
        else:
            print 'The above revision(s) will be removed.'
            if not force:
                val = raw_input('Are you sure [y/N]? ')
                if val.lower() not in ('y', 'yes'):
                    print 'Canceled'
                    return 0

        uncommit(b, tree=tree, dry_run=dry_run, verbose=verbose,
                revno=revno)


class cmd_break_lock(Command):
    """Break a dead lock on a repository, branch or working directory.

    CAUTION: Locks should only be broken when you are sure that the process
    holding the lock has been stopped.

    You can get information on what locks are open via the 'bzr info' command.
    
    example:
        bzr break-lock
    """
    takes_args = ['location?']

    def run(self, location=None, show=False):
        if location is None:
            location = u'.'
        control, relpath = bzrdir.BzrDir.open_containing(location)
        try:
            control.break_lock()
        except NotImplementedError:
            pass
        


# command-line interpretation helper for merge-related commands
def merge(other_revision, base_revision,
          check_clean=True, ignore_zero=False,
          this_dir=None, backup_files=False, merge_type=Merge3Merger,
          file_list=None, show_base=False, reprocess=False,
          pb=DummyProgress()):
    """Merge changes into a tree.

    base_revision
        list(path, revno) Base for three-way merge.  
        If [None, None] then a base will be automatically determined.
    other_revision
        list(path, revno) Other revision for three-way merge.
    this_dir
        Directory to merge changes into; '.' by default.
    check_clean
        If true, this_dir must have no uncommitted changes before the
        merge begins.
    ignore_zero - If true, suppress the "zero conflicts" message when 
        there are no conflicts; should be set when doing something we expect
        to complete perfectly.
    file_list - If supplied, merge only changes to selected files.

    All available ancestors of other_revision and base_revision are
    automatically pulled into the branch.

    The revno may be -1 to indicate the last revision on the branch, which is
    the typical case.

    This function is intended for use from the command line; programmatic
    clients might prefer to call merge.merge_inner(), which has less magic 
    behavior.
    """
    from bzrlib.merge import Merger
    if this_dir is None:
        this_dir = u'.'
    this_tree = WorkingTree.open_containing(this_dir)[0]
    if show_base and not merge_type is Merge3Merger:
        raise BzrCommandError("Show-base is not supported for this merge"
                              " type. %s" % merge_type)
    if reprocess and not merge_type.supports_reprocess:
        raise BzrCommandError("Conflict reduction is not supported for merge"
                              " type %s." % merge_type)
    if reprocess and show_base:
        raise BzrCommandError("Cannot do conflict reduction and show base.")
    try:
        merger = Merger(this_tree.branch, this_tree=this_tree, pb=pb)
        merger.pp = ProgressPhase("Merge phase", 5, pb)
        merger.pp.next_phase()
        merger.check_basis(check_clean)
        merger.set_other(other_revision)
        merger.pp.next_phase()
        merger.set_base(base_revision)
        if merger.base_rev_id == merger.other_rev_id:
            note('Nothing to do.')
            return 0
        merger.backup_files = backup_files
        merger.merge_type = merge_type 
        merger.set_interesting_files(file_list)
        merger.show_base = show_base 
        merger.reprocess = reprocess
        conflicts = merger.do_merge()
        if file_list is None:
            merger.set_pending()
    finally:
        pb.clear()
    return conflicts


# these get imported and then picked up by the scan for cmd_*
# TODO: Some more consistent way to split command definitions across files;
# we do need to load at least some information about them to know of 
# aliases.  ideally we would avoid loading the implementation until the
# details were needed.
from bzrlib.conflicts import cmd_resolve, cmd_conflicts, restore
from bzrlib.bundle.commands import cmd_bundle_revisions
from bzrlib.sign_my_commits import cmd_sign_my_commits
from bzrlib.weave_commands import cmd_weave_list, cmd_weave_join, \
        cmd_weave_plan_merge, cmd_weave_merge_text<|MERGE_RESOLUTION|>--- conflicted
+++ resolved
@@ -935,18 +935,11 @@
     hidden = True
 
     @display_command
-<<<<<<< HEAD
     def run(self, location="."):
         branch = Branch.open_containing(location)[0]
         for revid in branch.revision_history():
-            print revid
-=======
-    def run(self):
-        branch = WorkingTree.open_containing(u'.')[0].branch
-        for patchid in branch.revision_history():
-            self.outf.write(patchid)
+            self.outf.write(revid)
             self.outf.write('\n')
->>>>>>> 3b99bc11
 
 
 class cmd_ancestry(Command):
