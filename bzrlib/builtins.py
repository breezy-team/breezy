--- conflicted
+++ resolved
@@ -1087,23 +1087,10 @@
                              help='Allows branches in repository to have'
                              ' a working tree')]
     aliases = ["init-repo"]
-<<<<<<< HEAD
     def run(self, location, repository_format=None, trees=False):
-        from bzrlib.transport import get_transport
         if repository_format is None:
             repository_format = get_format_type('default')
         transport = get_transport(location)
-        if not transport.has('.'):
-            transport.mkdir('')
-        newdir = repository_format.initialize_on_transport(transport)
-=======
-    def run(self, location, format=None, trees=False):
-        if format is None:
-            format = get_format_type('default')
-
-        if location is None:
-            location = '.'
-
         to_transport = transport.get_transport(location)
         try:
             to_transport.mkdir('.')
@@ -1111,7 +1098,6 @@
             pass
 
         newdir = format.initialize_on_transport(to_transport)
->>>>>>> 45b69425
         repo = newdir.create_repository(shared=True)
         repo.set_make_working_trees(trees)
 
