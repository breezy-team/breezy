# Copyright (C) 2004, 2005 by Canonical Ltd

# This program is free software; you can redistribute it and/or modify
# it under the terms of the GNU General Public License as published by
# the Free Software Foundation; either version 2 of the License, or
# (at your option) any later version.

# This program is distributed in the hope that it will be useful,
# but WITHOUT ANY WARRANTY; without even the implied warranty of
# MERCHANTABILITY or FITNESS FOR A PARTICULAR PURPOSE.  See the
# GNU General Public License for more details.

# You should have received a copy of the GNU General Public License
# along with this program; if not, write to the Free Software
# Foundation, Inc., 59 Temple Place, Suite 330, Boston, MA  02111-1307  USA

# DO NOT change this to cStringIO - it results in control files 
# written as UCS4
# FIXIT! (Only deal with byte streams OR unicode at any one layer.)
# RBC 20051018
from StringIO import StringIO
import sys
import os

import bzrlib
from bzrlib import BZRDIR
from bzrlib.commands import Command, display_command
from bzrlib.branch import Branch
from bzrlib.revision import common_ancestor
import bzrlib.errors as errors
from bzrlib.errors import (BzrError, BzrCheckError, BzrCommandError, 
                           NotBranchError, DivergedBranches, NotConflicted,
                           NoSuchFile, NoWorkingTree, FileInWrongBranch)
from bzrlib.option import Option
from bzrlib.revisionspec import RevisionSpec
import bzrlib.trace
from bzrlib.trace import mutter, note, log_error, warning, is_quiet
from bzrlib.workingtree import WorkingTree
from bzrlib.log import show_one_log


def tree_files(file_list, default_branch=u'.'):
    try:
        return internal_tree_files(file_list, default_branch)
    except FileInWrongBranch, e:
        raise BzrCommandError("%s is not in the same branch as %s" %
                             (e.path, file_list[0]))

def internal_tree_files(file_list, default_branch=u'.'):
    """\
    Return a branch and list of branch-relative paths.
    If supplied file_list is empty or None, the branch default will be used,
    and returned file_list will match the original.
    """
    if file_list is None or len(file_list) == 0:
        return WorkingTree.open_containing(default_branch)[0], file_list
    tree = WorkingTree.open_containing(file_list[0])[0]
    new_list = []
    for filename in file_list:
        try:
            new_list.append(tree.relpath(filename))
        except NotBranchError:
            raise FileInWrongBranch(tree.branch, filename)
    return tree, new_list


# TODO: Make sure no commands unconditionally use the working directory as a
# branch.  If a filename argument is used, the first of them should be used to
# specify the branch.  (Perhaps this can be factored out into some kind of
# Argument class, representing a file in a branch, where the first occurrence
# opens the branch?)

class cmd_status(Command):
    """Display status summary.

    This reports on versioned and unknown files, reporting them
    grouped by state.  Possible states are:

    added
        Versioned in the working copy but not in the previous revision.

    removed
        Versioned in the previous revision but removed or deleted
        in the working copy.

    renamed
        Path of this file changed from the previous revision;
        the text may also have changed.  This includes files whose
        parent directory was renamed.

    modified
        Text has changed since the previous revision.

    unchanged
        Nothing about this file has changed since the previous revision.
        Only shown with --all.

    unknown
        Not versioned and not matching an ignore pattern.

    To see ignored files use 'bzr ignored'.  For details in the
    changes to file texts, use 'bzr diff'.

    If no arguments are specified, the status of the entire working
    directory is shown.  Otherwise, only the status of the specified
    files or directories is reported.  If a directory is given, status
    is reported for everything inside that directory.

    If a revision argument is given, the status is calculated against
    that revision, or between two revisions if two are provided.
    """
    
    # TODO: --no-recurse, --recurse options
    
    takes_args = ['file*']
    takes_options = ['all', 'show-ids', 'revision']
    aliases = ['st', 'stat']
    
    @display_command
    def run(self, all=False, show_ids=False, file_list=None, revision=None):
        tree, file_list = tree_files(file_list)
            
        from bzrlib.status import show_status
        show_status(tree.branch, show_unchanged=all, show_ids=show_ids,
                    specific_files=file_list, revision=revision)


class cmd_cat_revision(Command):
    """Write out metadata for a revision.
    
    The revision to print can either be specified by a specific
    revision identifier, or you can use --revision.
    """

    hidden = True
    takes_args = ['revision_id?']
    takes_options = ['revision']
    
    @display_command
    def run(self, revision_id=None, revision=None):

        if revision_id is not None and revision is not None:
            raise BzrCommandError('You can only supply one of revision_id or --revision')
        if revision_id is None and revision is None:
            raise BzrCommandError('You must supply either --revision or a revision_id')
        b = WorkingTree.open_containing(u'.')[0].branch
        if revision_id is not None:
            sys.stdout.write(b.get_revision_xml(revision_id))
        elif revision is not None:
            for rev in revision:
                if rev is None:
                    raise BzrCommandError('You cannot specify a NULL revision.')
                revno, rev_id = rev.in_history(b)
                sys.stdout.write(b.get_revision_xml(rev_id))
    

class cmd_revno(Command):
    """Show current revision number.

    This is equal to the number of revisions on this branch."""
    @display_command
    def run(self):
        print Branch.open_containing(u'.')[0].revno()


class cmd_revision_info(Command):
    """Show revision number and revision id for a given revision identifier.
    """
    hidden = True
    takes_args = ['revision_info*']
    takes_options = ['revision']
    @display_command
    def run(self, revision=None, revision_info_list=[]):

        revs = []
        if revision is not None:
            revs.extend(revision)
        if revision_info_list is not None:
            for rev in revision_info_list:
                revs.append(RevisionSpec(rev))
        if len(revs) == 0:
            raise BzrCommandError('You must supply a revision identifier')

        b = WorkingTree.open_containing(u'.')[0].branch

        for rev in revs:
            revinfo = rev.in_history(b)
            if revinfo.revno is None:
                print '     %s' % revinfo.rev_id
            else:
                print '%4d %s' % (revinfo.revno, revinfo.rev_id)

    
class cmd_add(Command):
    """Add specified files or directories.

    In non-recursive mode, all the named items are added, regardless
    of whether they were previously ignored.  A warning is given if
    any of the named files are already versioned.

    In recursive mode (the default), files are treated the same way
    but the behaviour for directories is different.  Directories that
    are already versioned do not give a warning.  All directories,
    whether already versioned or not, are searched for files or
    subdirectories that are neither versioned or ignored, and these
    are added.  This search proceeds recursively into versioned
    directories.  If no names are given '.' is assumed.

    Therefore simply saying 'bzr add' will version all files that
    are currently unknown.

    Adding a file whose parent directory is not versioned will
    implicitly add the parent, and so on up to the root. This means
    you should never need to explictly add a directory, they'll just
    get added when you add a file in the directory.
    """
    takes_args = ['file*']
    takes_options = ['no-recurse']
    
    def run(self, file_list, no_recurse=False):
        from bzrlib.add import smart_add, add_reporter_print, add_reporter_null
        if is_quiet():
            reporter = add_reporter_null
        else:
            reporter = add_reporter_print
        smart_add(file_list, not no_recurse, reporter)


class cmd_mkdir(Command):
    """Create a new versioned directory.

    This is equivalent to creating the directory and then adding it.
    """
    takes_args = ['dir+']

    def run(self, dir_list):
        for d in dir_list:
            os.mkdir(d)
            wt, dd = WorkingTree.open_containing(d)
            wt.add([dd])
            print 'added', d


class cmd_relpath(Command):
    """Show path of a file relative to root"""
    takes_args = ['filename']
    hidden = True
    
    @display_command
    def run(self, filename):
        tree, relpath = WorkingTree.open_containing(filename)
        print relpath


class cmd_inventory(Command):
    """Show inventory of the current working copy or a revision.

    It is possible to limit the output to a particular entry
    type using the --kind option.  For example; --kind file.
    """
    takes_options = ['revision', 'show-ids', 'kind']
    
    @display_command
    def run(self, revision=None, show_ids=False, kind=None):
        if kind and kind not in ['file', 'directory', 'symlink']:
            raise BzrCommandError('invalid kind specified')
        tree = WorkingTree.open_containing(u'.')[0]
        if revision is None:
            inv = tree.read_working_inventory()
        else:
            if len(revision) > 1:
                raise BzrCommandError('bzr inventory --revision takes'
                    ' exactly one revision identifier')
            inv = tree.branch.get_revision_inventory(
                revision[0].in_history(tree.branch).rev_id)

        for path, entry in inv.entries():
            if kind and kind != entry.kind:
                continue
            if show_ids:
                print '%-50s %s' % (path, entry.file_id)
            else:
                print path


class cmd_move(Command):
    """Move files to a different directory.

    examples:
        bzr move *.txt doc

    The destination must be a versioned directory in the same branch.
    """
    takes_args = ['source$', 'dest']
    def run(self, source_list, dest):
        tree, source_list = tree_files(source_list)
        # TODO: glob expansion on windows?
        tree.move(source_list, tree.relpath(dest))


class cmd_rename(Command):
    """Change the name of an entry.

    examples:
      bzr rename frob.c frobber.c
      bzr rename src/frob.c lib/frob.c

    It is an error if the destination name exists.

    See also the 'move' command, which moves files into a different
    directory without changing their name.
    """
    # TODO: Some way to rename multiple files without invoking 
    # bzr for each one?"""
    takes_args = ['from_name', 'to_name']
    
    def run(self, from_name, to_name):
        tree, (from_name, to_name) = tree_files((from_name, to_name))
        tree.rename_one(from_name, to_name)


class cmd_mv(Command):
    """Move or rename a file.

    usage:
        bzr mv OLDNAME NEWNAME
        bzr mv SOURCE... DESTINATION

    If the last argument is a versioned directory, all the other names
    are moved into it.  Otherwise, there must be exactly two arguments
    and the file is changed to a new name, which must not already exist.

    Files cannot be moved between branches.
    """
    takes_args = ['names*']
    def run(self, names_list):
        if len(names_list) < 2:
            raise BzrCommandError("missing file argument")
        tree, rel_names = tree_files(names_list)
        
        if os.path.isdir(names_list[-1]):
            # move into existing directory
            for pair in tree.move(rel_names[:-1], rel_names[-1]):
                print "%s => %s" % pair
        else:
            if len(names_list) != 2:
                raise BzrCommandError('to mv multiple files the destination '
                                      'must be a versioned directory')
            tree.rename_one(rel_names[0], rel_names[1])
            print "%s => %s" % (rel_names[0], rel_names[1])
            
    
class cmd_pull(Command):
    """Pull any changes from another branch into the current one.

    If there is no default location set, the first pull will set it.  After
    that, you can omit the location to use the default.  To change the
    default, use --remember.

    This command only works on branches that have not diverged.  Branches are
    considered diverged if both branches have had commits without first
    pulling from the other.

    If branches have diverged, you can use 'bzr merge' to pull the text changes
    from one into the other.  Once one branch has merged, the other should
    be able to pull it again.

    If you want to forget your local changes and just update your branch to
    match the remote one, use --overwrite.
    """
    takes_options = ['remember', 'overwrite', 'verbose']
    takes_args = ['location?']

    def run(self, location=None, remember=False, overwrite=False, verbose=False):
        from bzrlib.merge import merge
        from shutil import rmtree
        import errno
        # FIXME: too much stuff is in the command class        
        tree_to = WorkingTree.open_containing(u'.')[0]
        stored_loc = tree_to.branch.get_parent()
        if location is None:
            if stored_loc is None:
                raise BzrCommandError("No pull location known or specified.")
            else:
                print "Using saved location: %s" % stored_loc
                location = stored_loc
        br_from = Branch.open(location)
        br_to = tree_to.branch
        try:
            old_rh = br_to.revision_history()
            count = tree_to.pull(br_from, overwrite)
        except DivergedBranches:
            # FIXME: Just make DivergedBranches display the right message
            # itself.
            raise BzrCommandError("These branches have diverged."
                                  "  Try merge.")
        if br_to.get_parent() is None or remember:
            br_to.set_parent(location)
        note('%d revision(s) pulled.', count)
        if verbose:
            new_rh = tree_to.branch.revision_history()
            if old_rh != new_rh:
                # Something changed
                from bzrlib.log import show_changed_revisions
                show_changed_revisions(tree_to.branch, old_rh, new_rh)


class cmd_push(Command):
    """Push this branch into another branch.
    
    The remote branch will not have its working tree populated because this
    is both expensive, and may not be supported on the remote file system.
    
    Some smart servers or protocols *may* put the working tree in place.

    If there is no default push location set, the first push will set it.
    After that, you can omit the location to use the default.  To change the
    default, use --remember.

    This command only works on branches that have not diverged.  Branches are
    considered diverged if the branch being pushed to is not an older version
    of this branch.

    If branches have diverged, you can use 'bzr push --overwrite' to replace
    the other branch completely.
    
    If you want to ensure you have the different changes in the other branch,
    do a merge (see bzr help merge) from the other branch, and commit that
    before doing a 'push --overwrite'.
    """
    takes_options = ['remember', 'overwrite', 
                     Option('create-prefix', 
                            help='Create the path leading up to the branch '
                                 'if it does not already exist')]
    takes_args = ['location?']

    def run(self, location=None, remember=False, overwrite=False,
            create_prefix=False, verbose=False):
        # FIXME: Way too big!  Put this into a function called from the
        # command.
        import errno
        from shutil import rmtree
        from bzrlib.transport import get_transport
        
        tree_from = WorkingTree.open_containing(u'.')[0]
        br_from = tree_from.branch
        stored_loc = tree_from.branch.get_push_location()
        if location is None:
            if stored_loc is None:
                raise BzrCommandError("No push location known or specified.")
            else:
                print "Using saved location: %s" % stored_loc
                location = stored_loc
        try:
            br_to = Branch.open(location)
        except NotBranchError:
            # create a branch.
            transport = get_transport(location).clone('..')
            if not create_prefix:
                try:
                    transport.mkdir(transport.relpath(location))
                except NoSuchFile:
                    raise BzrCommandError("Parent directory of %s "
                                          "does not exist." % location)
            else:
                current = transport.base
                needed = [(transport, transport.relpath(location))]
                while needed:
                    try:
                        transport, relpath = needed[-1]
                        transport.mkdir(relpath)
                        needed.pop()
                    except NoSuchFile:
                        new_transport = transport.clone('..')
                        needed.append((new_transport,
                                       new_transport.relpath(transport.base)))
                        if new_transport.base == transport.base:
                            raise BzrCommandError("Could not creeate "
                                                  "path prefix.")
            br_to = Branch.initialize(location)
        try:
            old_rh = br_to.revision_history()
            count = br_to.pull(br_from, overwrite)
        except DivergedBranches:
            raise BzrCommandError("These branches have diverged."
                                  "  Try a merge then push with overwrite.")
        if br_from.get_push_location() is None or remember:
            br_from.set_push_location(location)
        note('%d revision(s) pushed.' % (count,))
        if verbose:
            new_rh = br_to.revision_history()
            if old_rh != new_rh:
                # Something changed
                from bzrlib.log import show_changed_revisions
                show_changed_revisions(br_to, old_rh, new_rh)


class cmd_branch(Command):
    """Create a new copy of a branch.

    If the TO_LOCATION is omitted, the last component of the FROM_LOCATION will
    be used.  In other words, "branch ../foo/bar" will attempt to create ./bar.

    To retrieve the branch as of a particular revision, supply the --revision
    parameter, as in "branch foo/bar -r 5".

    --basis is to speed up branching from remote branches.  When specified, it
    copies all the file-contents, inventory and revision data from the basis
    branch before copying anything from the remote branch.
    """
    takes_args = ['from_location', 'to_location?']
    takes_options = ['revision', 'basis']
    aliases = ['get', 'clone']

    def run(self, from_location, to_location=None, revision=None, basis=None):
        from bzrlib.clone import copy_branch
        import errno
        from shutil import rmtree
        if revision is None:
            revision = [None]
        elif len(revision) > 1:
            raise BzrCommandError(
                'bzr branch --revision takes exactly 1 revision value')
        try:
            br_from = Branch.open(from_location)
        except OSError, e:
            if e.errno == errno.ENOENT:
                raise BzrCommandError('Source location "%s" does not'
                                      ' exist.' % to_location)
            else:
                raise
        br_from.lock_read()
        try:
            if basis is not None:
                basis_branch = WorkingTree.open_containing(basis)[0].branch
            else:
                basis_branch = None
            if len(revision) == 1 and revision[0] is not None:
                revision_id = revision[0].in_history(br_from)[1]
            else:
                revision_id = None
            if to_location is None:
                to_location = os.path.basename(from_location.rstrip("/\\"))
                name = None
            else:
                name = os.path.basename(to_location) + '\n'
            try:
                os.mkdir(to_location)
            except OSError, e:
                if e.errno == errno.EEXIST:
                    raise BzrCommandError('Target directory "%s" already'
                                          ' exists.' % to_location)
                if e.errno == errno.ENOENT:
                    raise BzrCommandError('Parent of "%s" does not exist.' %
                                          to_location)
                else:
                    raise
            try:
                copy_branch(br_from, to_location, revision_id, basis_branch)
            except bzrlib.errors.NoSuchRevision:
                rmtree(to_location)
                msg = "The branch %s has no revision %s." % (from_location, revision[0])
                raise BzrCommandError(msg)
            except bzrlib.errors.UnlistableBranch:
                rmtree(to_location)
                msg = "The branch %s cannot be used as a --basis"
                raise BzrCommandError(msg)
            branch = Branch.open(to_location)
            if name:
                name = StringIO(name)
                branch.put_controlfile('branch-name', name)
            note('Branched %d revision(s).' % branch.revno())
        finally:
            br_from.unlock()


class cmd_renames(Command):
    """Show list of renamed files.
    """
    # TODO: Option to show renames between two historical versions.

    # TODO: Only show renames under dir, rather than in the whole branch.
    takes_args = ['dir?']

    @display_command
    def run(self, dir=u'.'):
        tree = WorkingTree.open_containing(dir)[0]
        old_inv = tree.branch.basis_tree().inventory
        new_inv = tree.read_working_inventory()

        renames = list(bzrlib.tree.find_renames(old_inv, new_inv))
        renames.sort()
        for old_name, new_name in renames:
            print "%s => %s" % (old_name, new_name)        


class cmd_info(Command):
    """Show statistical information about a branch."""
    takes_args = ['branch?']
    
    @display_command
    def run(self, branch=None):
        import info
        b = WorkingTree.open_containing(branch)[0].branch
        info.show_info(b)


class cmd_remove(Command):
    """Make a file unversioned.

    This makes bzr stop tracking changes to a versioned file.  It does
    not delete the working copy.
    """
    takes_args = ['file+']
    takes_options = ['verbose']
    aliases = ['rm']
    
    def run(self, file_list, verbose=False):
        tree, file_list = tree_files(file_list)
        tree.remove(file_list, verbose=verbose)


class cmd_file_id(Command):
    """Print file_id of a particular file or directory.

    The file_id is assigned when the file is first added and remains the
    same through all revisions where the file exists, even when it is
    moved or renamed.
    """
    hidden = True
    takes_args = ['filename']
    @display_command
    def run(self, filename):
        tree, relpath = WorkingTree.open_containing(filename)
        i = tree.inventory.path2id(relpath)
        if i == None:
            raise BzrError("%r is not a versioned file" % filename)
        else:
            print i


class cmd_file_path(Command):
    """Print path of file_ids to a file or directory.

    This prints one line for each directory down to the target,
    starting at the branch root."""
    hidden = True
    takes_args = ['filename']
    @display_command
    def run(self, filename):
        tree, relpath = WorkingTree.open_containing(filename)
        inv = tree.inventory
        fid = inv.path2id(relpath)
        if fid == None:
            raise BzrError("%r is not a versioned file" % filename)
        for fip in inv.get_idpath(fid):
            print fip


class cmd_revision_history(Command):
    """Display list of revision ids on this branch."""
    hidden = True
    @display_command
    def run(self):
        branch = WorkingTree.open_containing(u'.')[0].branch
        for patchid in branch.revision_history():
            print patchid


class cmd_ancestry(Command):
    """List all revisions merged into this branch."""
    hidden = True
    @display_command
    def run(self):
        tree = WorkingTree.open_containing(u'.')[0]
        b = tree.branch
        # FIXME. should be tree.last_revision
        for revision_id in b.get_ancestry(b.last_revision()):
            print revision_id


class cmd_init(Command):
    """Make a directory into a versioned branch.

    Use this to create an empty branch, or before importing an
    existing project.

    Recipe for importing a tree of files:
        cd ~/project
        bzr init
        bzr add .
        bzr status
        bzr commit -m 'imported project'
    """
    takes_args = ['location?']
    def run(self, location=None):
        from bzrlib.branch import Branch
        if location is None:
            location = u'.'
        else:
            # The path has to exist to initialize a
            # branch inside of it.
            # Just using os.mkdir, since I don't
            # believe that we want to create a bunch of
            # locations if the user supplies an extended path
            if not os.path.exists(location):
                os.mkdir(location)
        Branch.initialize(location)


class cmd_diff(Command):
    """Show differences in working tree.
    
    If files are listed, only the changes in those files are listed.
    Otherwise, all changes for the tree are listed.

    examples:
        bzr diff
        bzr diff -r1
        bzr diff -r1..2
    """
    # TODO: Allow diff across branches.
    # TODO: Option to use external diff command; could be GNU diff, wdiff,
    #       or a graphical diff.

    # TODO: Python difflib is not exactly the same as unidiff; should
    #       either fix it up or prefer to use an external diff.

    # TODO: If a directory is given, diff everything under that.

    # TODO: Selected-file diff is inefficient and doesn't show you
    #       deleted files.

    # TODO: This probably handles non-Unix newlines poorly.
    
    takes_args = ['file*']
    takes_options = ['revision', 'diff-options']
    aliases = ['di', 'dif']

    @display_command
    def run(self, revision=None, file_list=None, diff_options=None):
        from bzrlib.diff import show_diff
        try:
            tree, file_list = internal_tree_files(file_list)
            b = None
            b2 = None
        except FileInWrongBranch:
            if len(file_list) != 2:
                raise BzrCommandError("Files are in different branches")

            b, file1 = Branch.open_containing(file_list[0])
            b2, file2 = Branch.open_containing(file_list[1])
            if file1 != "" or file2 != "":
                # FIXME diff those two files. rbc 20051123
                raise BzrCommandError("Files are in different branches")
            file_list = None
        if revision is not None:
            if b2 is not None:
                raise BzrCommandError("Can't specify -r with two branches")
            if len(revision) == 1:
                return show_diff(tree.branch, revision[0], specific_files=file_list,
                                 external_diff_options=diff_options)
            elif len(revision) == 2:
                return show_diff(tree.branch, revision[0], specific_files=file_list,
                                 external_diff_options=diff_options,
                                 revision2=revision[1])
            else:
                raise BzrCommandError('bzr diff --revision takes exactly one or two revision identifiers')
        else:
            if b is not None:
                return show_diff(b, None, specific_files=file_list,
                                 external_diff_options=diff_options, b2=b2)
            else:
                return show_diff(tree.branch, None, specific_files=file_list,
                                 external_diff_options=diff_options)


class cmd_deleted(Command):
    """List files deleted in the working tree.
    """
    # TODO: Show files deleted since a previous revision, or
    # between two revisions.
    # TODO: Much more efficient way to do this: read in new
    # directories with readdir, rather than stating each one.  Same
    # level of effort but possibly much less IO.  (Or possibly not,
    # if the directories are very large...)
    @display_command
    def run(self, show_ids=False):
        tree = WorkingTree.open_containing(u'.')[0]
        old = tree.branch.basis_tree()
        for path, ie in old.inventory.iter_entries():
            if not tree.has_id(ie.file_id):
                if show_ids:
                    print '%-50s %s' % (path, ie.file_id)
                else:
                    print path


class cmd_modified(Command):
    """List files modified in working tree."""
    hidden = True
    @display_command
    def run(self):
        from bzrlib.delta import compare_trees

        tree = WorkingTree.open_containing(u'.')[0]
        td = compare_trees(tree.branch.basis_tree(), tree)

        for path, id, kind, text_modified, meta_modified in td.modified:
            print path



class cmd_added(Command):
    """List files added in working tree."""
    hidden = True
    @display_command
    def run(self):
        wt = WorkingTree.open_containing(u'.')[0]
        basis_inv = wt.branch.basis_tree().inventory
        inv = wt.inventory
        for file_id in inv:
            if file_id in basis_inv:
                continue
            path = inv.id2path(file_id)
            if not os.access(b.abspath(path), os.F_OK):
                continue
            print path
                
        

class cmd_root(Command):
    """Show the tree root directory.

    The root is the nearest enclosing directory with a .bzr control
    directory."""
    takes_args = ['filename?']
    @display_command
    def run(self, filename=None):
        """Print the branch root."""
        tree = WorkingTree.open_containing(filename)[0]
        print tree.basedir


class cmd_log(Command):
    """Show log of this branch.

    To request a range of logs, you can use the command -r begin..end
    -r revision requests a specific revision, -r ..end or -r begin.. are
    also valid.
    """

    # TODO: Make --revision support uuid: and hash: [future tag:] notation.

    takes_args = ['filename?']
    takes_options = [Option('forward', 
                            help='show from oldest to newest'),
                     'timezone', 'verbose', 
                     'show-ids', 'revision',
                     'line', 'long', 
                     Option('message',
                            help='show revisions whose message matches this regexp',
                            type=str),
                     'short',
                     ]
    @display_command
    def run(self, filename=None, timezone='original',
            verbose=False,
            show_ids=False,
            forward=False,
            revision=None,
            message=None,
            long=False,
            short=False,
            line=False):
        from bzrlib.log import log_formatter, show_log
        import codecs
        assert message is None or isinstance(message, basestring), \
            "invalid message argument %r" % message
        direction = (forward and 'forward') or 'reverse'
        
        if filename:
            # might be a tree:
            tree = None
            try:
                tree, fp = WorkingTree.open_containing(filename)
                b = tree.branch
                if fp != '':
                    inv = tree.read_working_inventory()
            except NotBranchError:
                pass
            if tree is None:
                b, fp = Branch.open_containing(filename)
                if fp != '':
                    inv = b.get_inventory(b.last_revision())
            if fp != '':
                file_id = inv.path2id(fp)
            else:
                file_id = None  # points to branch root
        else:
            tree, relpath = WorkingTree.open_containing(u'.')
            b = tree.branch
            file_id = None

        if revision is None:
            rev1 = None
            rev2 = None
        elif len(revision) == 1:
            rev1 = rev2 = revision[0].in_history(b).revno
        elif len(revision) == 2:
            rev1 = revision[0].in_history(b).revno
            rev2 = revision[1].in_history(b).revno
        else:
            raise BzrCommandError('bzr log --revision takes one or two values.')

        # By this point, the revision numbers are converted to the +ve
        # form if they were supplied in the -ve form, so we can do
        # this comparison in relative safety
        if rev1 > rev2:
            (rev2, rev1) = (rev1, rev2)

        mutter('encoding log as %r', bzrlib.user_encoding)

        # use 'replace' so that we don't abort if trying to write out
        # in e.g. the default C locale.
        outf = codecs.getwriter(bzrlib.user_encoding)(sys.stdout, errors='replace')

        log_format = get_log_format(long=long, short=short, line=line)
        lf = log_formatter(log_format,
                           show_ids=show_ids,
                           to_file=outf,
                           show_timezone=timezone)

        show_log(b,
                 lf,
                 file_id,
                 verbose=verbose,
                 direction=direction,
                 start_revision=rev1,
                 end_revision=rev2,
                 search=message)

def get_log_format(long=False, short=False, line=False, default='long'):
    log_format = default
    if long:
        log_format = 'long'
    if short:
        log_format = 'short'
    if line:
        log_format = 'line'
    return log_format


class cmd_touching_revisions(Command):
    """Return revision-ids which affected a particular file.

    A more user-friendly interface is "bzr log FILE"."""
    hidden = True
    takes_args = ["filename"]
    @display_command
    def run(self, filename):
        tree, relpath = WorkingTree.open_containing(filename)
        b = tree.branch
        inv = tree.read_working_inventory()
        file_id = inv.path2id(relpath)
        for revno, revision_id, what in bzrlib.log.find_touching_revisions(b, file_id):
            print "%6d %s" % (revno, what)


class cmd_ls(Command):
    """List files in a tree.
    """
    # TODO: Take a revision or remote path and list that tree instead.
    hidden = True
    takes_options = ['verbose', 'revision',
                     Option('non-recursive',
                            help='don\'t recurse into sub-directories'),
                     Option('from-root',
                            help='Print all paths from the root of the branch.'),
                     Option('unknown', help='Print unknown files'),
                     Option('versioned', help='Print versioned files'),
                     Option('ignored', help='Print ignored files'),

                     Option('null', help='Null separate the files'),
                    ]
    @display_command
    def run(self, revision=None, verbose=False, 
            non_recursive=False, from_root=False,
            unknown=False, versioned=False, ignored=False,
            null=False):

        if verbose and null:
            raise BzrCommandError('Cannot set both --verbose and --null')
        all = not (unknown or versioned or ignored)

        selection = {'I':ignored, '?':unknown, 'V':versioned}

        tree, relpath = WorkingTree.open_containing(u'.')
        if from_root:
            relpath = u''
        elif relpath:
            relpath += '/'
        if revision is not None:
            tree = tree.branch.revision_tree(
                revision[0].in_history(tree.branch).rev_id)
        for fp, fc, kind, fid, entry in tree.list_files():
            if fp.startswith(relpath):
                fp = fp[len(relpath):]
                if non_recursive and '/' in fp:
                    continue
                if not all and not selection[fc]:
                    continue
                if verbose:
                    kindch = entry.kind_character()
                    print '%-8s %s%s' % (fc, fp, kindch)
                elif null:
                    sys.stdout.write(fp)
                    sys.stdout.write('\0')
                    sys.stdout.flush()
                else:
                    print fp


class cmd_unknowns(Command):
    """List unknown files."""
    @display_command
    def run(self):
        from bzrlib.osutils import quotefn
        for f in WorkingTree.open_containing(u'.')[0].unknowns():
            print quotefn(f)


class cmd_ignore(Command):
    """Ignore a command or pattern.

    To remove patterns from the ignore list, edit the .bzrignore file.

    If the pattern contains a slash, it is compared to the whole path
    from the branch root.  Otherwise, it is compared to only the last
    component of the path.  To match a file only in the root directory,
    prepend './'.

    Ignore patterns are case-insensitive on case-insensitive systems.

    Note: wildcards must be quoted from the shell on Unix.

    examples:
        bzr ignore ./Makefile
        bzr ignore '*.class'
    """
    # TODO: Complain if the filename is absolute
    takes_args = ['name_pattern']
    
    def run(self, name_pattern):
        from bzrlib.atomicfile import AtomicFile
        import os.path

        tree, relpath = WorkingTree.open_containing(u'.')
        ifn = tree.abspath('.bzrignore')

        if os.path.exists(ifn):
            f = open(ifn, 'rt')
            try:
                igns = f.read().decode('utf-8')
            finally:
                f.close()
        else:
            igns = ''

        # TODO: If the file already uses crlf-style termination, maybe
        # we should use that for the newly added lines?

        if igns and igns[-1] != '\n':
            igns += '\n'
        igns += name_pattern + '\n'

        try:
            f = AtomicFile(ifn, 'wt')
            f.write(igns.encode('utf-8'))
            f.commit()
        finally:
            f.close()

        inv = tree.inventory
        if inv.path2id('.bzrignore'):
            mutter('.bzrignore is already versioned')
        else:
            mutter('need to make new .bzrignore file versioned')
            tree.add(['.bzrignore'])


class cmd_ignored(Command):
    """List ignored files and the patterns that matched them.

    See also: bzr ignore"""
    @display_command
    def run(self):
        tree = WorkingTree.open_containing(u'.')[0]
        for path, file_class, kind, file_id, entry in tree.list_files():
            if file_class != 'I':
                continue
            ## XXX: Slightly inefficient since this was already calculated
            pat = tree.is_ignored(path)
            print '%-50s %s' % (path, pat)


class cmd_lookup_revision(Command):
    """Lookup the revision-id from a revision-number

    example:
        bzr lookup-revision 33
    """
    hidden = True
    takes_args = ['revno']
    
    @display_command
    def run(self, revno):
        try:
            revno = int(revno)
        except ValueError:
            raise BzrCommandError("not a valid revision-number: %r" % revno)

        print WorkingTree.open_containing(u'.')[0].branch.get_rev_id(revno)


class cmd_export(Command):
    """Export past revision to destination directory.

    If no revision is specified this exports the last committed revision.

    Format may be an "exporter" name, such as tar, tgz, tbz2.  If none is
    given, try to find the format with the extension. If no extension
    is found exports to a directory (equivalent to --format=dir).

    Root may be the top directory for tar, tgz and tbz2 formats. If none
    is given, the top directory will be the root name of the file.

    Note: export of tree with non-ascii filenames to zip is not supported.

    Supported formats       Autodetected by extension
    -----------------       -------------------------
         dir                            -
         tar                          .tar
         tbz2                    .tar.bz2, .tbz2
         tgz                      .tar.gz, .tgz
         zip                          .zip
    """
    takes_args = ['dest']
    takes_options = ['revision', 'format', 'root']
    def run(self, dest, revision=None, format=None, root=None):
        import os.path
        from bzrlib.export import export
        tree = WorkingTree.open_containing(u'.')[0]
        b = tree.branch
        if revision is None:
            # should be tree.last_revision  FIXME
            rev_id = b.last_revision()
        else:
            if len(revision) != 1:
                raise BzrError('bzr export --revision takes exactly 1 argument')
            rev_id = revision[0].in_history(b).rev_id
        t = b.revision_tree(rev_id)
        try:
            export(t, dest, format, root)
        except errors.NoSuchExportFormat, e:
            raise BzrCommandError('Unsupported export format: %s' % e.format)


class cmd_cat(Command):
    """Write a file's text from a previous revision."""

    takes_options = ['revision']
    takes_args = ['filename']

    @display_command
    def run(self, filename, revision=None):
        if revision is None:
            raise BzrCommandError("bzr cat requires a revision number")
        elif len(revision) != 1:
            raise BzrCommandError("bzr cat --revision takes exactly one number")
        tree = None
        try:
            tree, relpath = WorkingTree.open_containing(filename)
            b = tree.branch
        except NotBranchError:
            pass
        if tree is None:
            b, relpath = Branch.open_containing(filename)
        b.print_file(relpath, revision[0].in_history(b).revno)


class cmd_local_time_offset(Command):
    """Show the offset in seconds from GMT to local time."""
    hidden = True    
    @display_command
    def run(self):
        print bzrlib.osutils.local_time_offset()



class cmd_commit(Command):
    """Commit changes into a new revision.
    
    If no arguments are given, the entire tree is committed.

    If selected files are specified, only changes to those files are
    committed.  If a directory is specified then the directory and everything 
    within it is committed.

    A selected-file commit may fail in some cases where the committed
    tree would be invalid, such as trying to commit a file in a
    newly-added directory that is not itself committed.
    """
    # TODO: Run hooks on tree to-be-committed, and after commit.

    # TODO: Strict commit that fails if there are deleted files.
    #       (what does "deleted files" mean ??)

    # TODO: Give better message for -s, --summary, used by tla people

    # XXX: verbose currently does nothing

    takes_args = ['selected*']
    takes_options = ['message', 'verbose', 
                     Option('unchanged',
                            help='commit even if nothing has changed'),
                     Option('file', type=str, 
                            argname='msgfile',
                            help='file containing commit message'),
                     Option('strict',
                            help="refuse to commit if there are unknown "
                            "files in the working tree."),
                     ]
    aliases = ['ci', 'checkin']

    def run(self, message=None, file=None, verbose=True, selected_list=None,
            unchanged=False, strict=False):
        from bzrlib.errors import (PointlessCommit, ConflictsInTree,
                StrictCommitFailed)
        from bzrlib.msgeditor import edit_commit_message
        from bzrlib.status import show_status
        from cStringIO import StringIO

        tree, selected_list = tree_files(selected_list)
        if message is None and not file:
            catcher = StringIO()
            show_status(tree.branch, specific_files=selected_list,
                        to_file=catcher)
            message = edit_commit_message(catcher.getvalue())

            if message is None:
                raise BzrCommandError("please specify a commit message"
                                      " with either --message or --file")
        elif message and file:
            raise BzrCommandError("please specify either --message or --file")
        
        if file:
            import codecs
            message = codecs.open(file, 'rt', bzrlib.user_encoding).read()

        if message == "":
                raise BzrCommandError("empty commit message specified")
            
        try:
            tree.commit(message, specific_files=selected_list,
                        allow_pointless=unchanged, strict=strict)
        except PointlessCommit:
            # FIXME: This should really happen before the file is read in;
            # perhaps prepare the commit; get the message; then actually commit
            raise BzrCommandError("no changes to commit",
                                  ["use --unchanged to commit anyhow"])
        except ConflictsInTree:
            raise BzrCommandError("Conflicts detected in working tree.  "
                'Use "bzr conflicts" to list, "bzr resolve FILE" to resolve.')
        except StrictCommitFailed:
            raise BzrCommandError("Commit refused because there are unknown "
                                  "files in the working tree.")
        note('Committed revision %d.' % (tree.branch.revno(),))
        

class cmd_check(Command):
    """Validate consistency of branch history.

    This command checks various invariants about the branch storage to
    detect data corruption or bzr bugs.
    """
    takes_args = ['branch?']
    takes_options = ['verbose']

    def run(self, branch=None, verbose=False):
        from bzrlib.check import check
        if branch is None:
            tree = WorkingTree.open_containing()[0]
            branch = tree.branch
        else:
            branch = Branch.open(branch)
        check(branch, verbose)


class cmd_scan_cache(Command):
    hidden = True
    def run(self):
        from bzrlib.hashcache import HashCache

        c = HashCache(u'.')
        c.read()
        c.scan()
            
        print '%6d stats' % c.stat_count
        print '%6d in hashcache' % len(c._cache)
        print '%6d files removed from cache' % c.removed_count
        print '%6d hashes updated' % c.update_count
        print '%6d files changed too recently to cache' % c.danger_count

        if c.needs_write:
            c.write()
            


class cmd_upgrade(Command):
    """Upgrade branch storage to current format.

    The check command or bzr developers may sometimes advise you to run
    this command.

    This version of this command upgrades from the full-text storage
    used by bzr 0.0.8 and earlier to the weave format (v5).
    """
    takes_args = ['dir?']

    def run(self, dir=u'.'):
        from bzrlib.upgrade import upgrade
        upgrade(dir)


class cmd_whoami(Command):
    """Show bzr user id."""
    takes_options = ['email']
    
    @display_command
    def run(self, email=False):
        try:
            b = WorkingTree.open_containing(u'.')[0].branch
            config = bzrlib.config.BranchConfig(b)
        except NotBranchError:
            config = bzrlib.config.GlobalConfig()
        
        if email:
            print config.user_email()
        else:
            print config.username()

class cmd_nick(Command):
    """\
    Print or set the branch nickname.  
    If unset, the tree root directory name is used as the nickname
    To print the current nickname, execute with no argument.  
    """
    takes_args = ['nickname?']
    def run(self, nickname=None):
        branch = Branch.open_containing(u'.')[0]
        if nickname is None:
            self.printme(branch)
        else:
            branch.nick = nickname

    @display_command
    def printme(self, branch):
        print branch.nick 

class cmd_selftest(Command):
    """Run internal test suite.
    
    This creates temporary test directories in the working directory,
    but not existing data is affected.  These directories are deleted
    if the tests pass, or left behind to help in debugging if they
    fail and --keep-output is specified.
    
    If arguments are given, they are regular expressions that say
    which tests should run.
    """
    # TODO: --list should give a list of all available tests
    hidden = True
    takes_args = ['testspecs*']
    takes_options = ['verbose', 
                     Option('one', help='stop when one test fails'),
                     Option('keep-output', 
                            help='keep output directories when tests fail')
                    ]

    def run(self, testspecs_list=None, verbose=False, one=False,
            keep_output=False):
        import bzrlib.ui
        from bzrlib.tests import selftest
        # we don't want progress meters from the tests to go to the
        # real output; and we don't want log messages cluttering up
        # the real logs.
        save_ui = bzrlib.ui.ui_factory
        bzrlib.trace.info('running tests...')
        try:
            bzrlib.ui.ui_factory = bzrlib.ui.SilentUIFactory()
            if testspecs_list is not None:
                pattern = '|'.join(testspecs_list)
            else:
                pattern = ".*"
            result = selftest(verbose=verbose, 
                              pattern=pattern,
                              stop_on_failure=one, 
                              keep_output=keep_output)
            if result:
                bzrlib.trace.info('tests passed')
            else:
                bzrlib.trace.info('tests failed')
            return int(not result)
        finally:
            bzrlib.ui.ui_factory = save_ui


def show_version():
    print "bzr (bazaar-ng) %s" % bzrlib.__version__
    # is bzrlib itself in a branch?
    bzrrev = bzrlib.get_bzr_revision()
    if bzrrev:
        print "  (bzr checkout, revision %d {%s})" % bzrrev
    print bzrlib.__copyright__
    print "http://bazaar-ng.org/"
    print
    print "bzr comes with ABSOLUTELY NO WARRANTY.  bzr is free software, and"
    print "you may use, modify and redistribute it under the terms of the GNU"
    print "General Public License version 2 or later."


class cmd_version(Command):
    """Show version of bzr."""
    @display_command
    def run(self):
        show_version()

class cmd_rocks(Command):
    """Statement of optimism."""
    hidden = True
    @display_command
    def run(self):
        print "it sure does!"


class cmd_find_merge_base(Command):
    """Find and print a base revision for merging two branches.
    """
    # TODO: Options to specify revisions on either side, as if
    #       merging only part of the history.
    takes_args = ['branch', 'other']
    hidden = True
    
    @display_command
    def run(self, branch, other):
        from bzrlib.revision import common_ancestor, MultipleRevisionSources
        
        branch1 = Branch.open_containing(branch)[0]
        branch2 = Branch.open_containing(other)[0]

        history_1 = branch1.revision_history()
        history_2 = branch2.revision_history()

        last1 = branch1.last_revision()
        last2 = branch2.last_revision()

        source = MultipleRevisionSources(branch1, branch2)
        
        base_rev_id = common_ancestor(last1, last2, source)

        print 'merge base is revision %s' % base_rev_id
        
        return

        if base_revno is None:
            raise bzrlib.errors.UnrelatedBranches()

        print ' r%-6d in %s' % (base_revno, branch)

        other_revno = branch2.revision_id_to_revno(base_revid)
        
        print ' r%-6d in %s' % (other_revno, other)



class cmd_merge(Command):
    """Perform a three-way merge.
    
    The branch is the branch you will merge from.  By default, it will
    merge the latest revision.  If you specify a revision, that
    revision will be merged.  If you specify two revisions, the first
    will be used as a BASE, and the second one as OTHER.  Revision
    numbers are always relative to the specified branch.

    By default bzr will try to merge in all new work from the other
    branch, automatically determining an appropriate base.  If this
    fails, you may need to give an explicit base.
    
    Examples:

    To merge the latest revision from bzr.dev
    bzr merge ../bzr.dev

    To merge changes up to and including revision 82 from bzr.dev
    bzr merge -r 82 ../bzr.dev

    To merge the changes introduced by 82, without previous changes:
    bzr merge -r 81..82 ../bzr.dev
    
    merge refuses to run if there are any uncommitted changes, unless
    --force is given.
    """
    takes_args = ['branch?']
    takes_options = ['revision', 'force', 'merge-type', 'reprocess',
                     Option('show-base', help="Show base revision text in "
                            "conflicts")]

    def run(self, branch=None, revision=None, force=False, merge_type=None,
            show_base=False, reprocess=False):
        from bzrlib.merge import merge
        from bzrlib.merge_core import ApplyMerge3
        if merge_type is None:
            merge_type = ApplyMerge3
        if branch is None:
            branch = WorkingTree.open_containing(u'.')[0].branch.get_parent()
            if branch is None:
                raise BzrCommandError("No merge location known or specified.")
            else:
                print "Using saved location: %s" % branch 
        if revision is None or len(revision) < 1:
            base = [None, None]
            other = [branch, -1]
        else:
            if len(revision) == 1:
                base = [None, None]
                other_branch = Branch.open_containing(branch)[0]
                revno = revision[0].in_history(other_branch).revno
                other = [branch, revno]
            else:
                assert len(revision) == 2
                if None in revision:
                    raise BzrCommandError(
                        "Merge doesn't permit that revision specifier.")
                b = Branch.open_containing(branch)[0]

                base = [branch, revision[0].in_history(b).revno]
                other = [branch, revision[1].in_history(b).revno]

        try:
            conflict_count = merge(other, base, check_clean=(not force),
                                   merge_type=merge_type, reprocess=reprocess,
                                   show_base=show_base)
            if conflict_count != 0:
                return 1
            else:
                return 0
        except bzrlib.errors.AmbiguousBase, e:
            m = ("sorry, bzr can't determine the right merge base yet\n"
                 "candidates are:\n  "
                 + "\n  ".join(e.bases)
                 + "\n"
                 "please specify an explicit base with -r,\n"
                 "and (if you want) report this to the bzr developers\n")
            log_error(m)


class cmd_remerge(Command):
    """Redo a merge.
    """
    takes_args = ['file*']
    takes_options = ['merge-type', 'reprocess',
                     Option('show-base', help="Show base revision text in "
                            "conflicts")]

    def run(self, file_list=None, merge_type=None, show_base=False,
            reprocess=False):
        from bzrlib.merge import merge_inner, transform_tree
        from bzrlib.merge_core import ApplyMerge3
        if merge_type is None:
            merge_type = ApplyMerge3
        tree, file_list = tree_files(file_list)
        tree.lock_write()
        try:
            pending_merges = tree.pending_merges() 
            if len(pending_merges) != 1:
                raise BzrCommandError("Sorry, remerge only works after normal"
                                      + " merges.  Not cherrypicking or"
                                      + "multi-merges.")
            base_revision = common_ancestor(tree.branch.last_revision(), 
                                            pending_merges[0], tree.branch)
            base_tree = tree.branch.revision_tree(base_revision)
            other_tree = tree.branch.revision_tree(pending_merges[0])
            interesting_ids = None
            if file_list is not None:
                interesting_ids = set()
                for filename in file_list:
                    file_id = tree.path2id(filename)
                    interesting_ids.add(file_id)
                    if tree.kind(file_id) != "directory":
                        continue
                    
                    for name, ie in tree.inventory.iter_entries(file_id):
                        interesting_ids.add(ie.file_id)
            transform_tree(tree, tree.branch.basis_tree(), interesting_ids)
            if file_list is None:
                restore_files = list(tree.iter_conflicts())
            else:
                restore_files = file_list
            for filename in restore_files:
                try:
                    restore(tree.abspath(filename))
                except NotConflicted:
                    pass
            conflicts =  merge_inner(tree.branch, other_tree, base_tree, 
                                     interesting_ids = interesting_ids, 
                                     other_rev_id=pending_merges[0], 
                                     merge_type=merge_type, 
                                     show_base=show_base,
                                     reprocess=reprocess)
        finally:
            tree.unlock()
        if conflicts > 0:
            return 1
        else:
            return 0

class cmd_revert(Command):
    """Reverse all changes since the last commit.

    Only versioned files are affected.  Specify filenames to revert only 
    those files.  By default, any files that are changed will be backed up
    first.  Backup files have a '~' appended to their name.
    """
    takes_options = ['revision', 'no-backup']
    takes_args = ['file*']
    aliases = ['merge-revert']

    def run(self, revision=None, no_backup=False, file_list=None):
        from bzrlib.merge import merge_inner
        from bzrlib.commands import parse_spec
        if file_list is not None:
            if len(file_list) == 0:
                raise BzrCommandError("No files specified")
        else:
            file_list = []
        if revision is None:
            revno = -1
            tree = WorkingTree.open_containing(u'.')[0]
            # FIXME should be tree.last_revision
            rev_id = tree.branch.last_revision()
        elif len(revision) != 1:
            raise BzrCommandError('bzr revert --revision takes exactly 1 argument')
        else:
            tree, file_list = tree_files(file_list)
            rev_id = revision[0].in_history(tree.branch).rev_id
        tree.revert(file_list, tree.branch.revision_tree(rev_id),
                                not no_backup)


class cmd_assert_fail(Command):
    """Test reporting of assertion failures"""
    hidden = True
    def run(self):
        assert False, "always fails"


class cmd_help(Command):
    """Show help on a command or other topic.

    For a list of all available commands, say 'bzr help commands'."""
    takes_options = ['long']
    takes_args = ['topic?']
    aliases = ['?']
    
    @display_command
    def run(self, topic=None, long=False):
        import help
        if topic is None and long:
            topic = "commands"
        help.help(topic)


class cmd_shell_complete(Command):
    """Show appropriate completions for context.

    For a list of all available commands, say 'bzr shell-complete'."""
    takes_args = ['context?']
    aliases = ['s-c']
    hidden = True
    
    @display_command
    def run(self, context=None):
        import shellcomplete
        shellcomplete.shellcomplete(context)


class cmd_fetch(Command):
    """Copy in history from another branch but don't merge it.

    This is an internal method used for pull and merge."""
    hidden = True
    takes_args = ['from_branch', 'to_branch']
    def run(self, from_branch, to_branch):
        from bzrlib.fetch import Fetcher
        from bzrlib.branch import Branch
        from_b = Branch.open(from_branch)
        to_b = Branch.open(to_branch)
        from_b.lock_read()
        try:
            to_b.lock_write()
            try:
                Fetcher(to_b, from_b)
            finally:
                to_b.unlock()
        finally:
            from_b.unlock()


class cmd_missing(Command):
    """Show unmerged/unpulled revisions between two branches.

    OTHER_BRANCH may be local or remote."""
    takes_args = ['other_branch?']
    takes_options = [Option('reverse', 'Reverse the order of revisions'),
                     Option('mine-only', 
                            'Display changes in the local branch only'),
                     Option('theirs-only', 
                            'Display changes in the remote branch only'), 
                     'line',
                     'long', 
                     'short',
                     'show-ids',
                     ]

<<<<<<< HEAD
        tree = WorkingTree.open_containing(u'.')[0]
        parent = tree.branch.get_parent()
        if remote is None:
            if parent is None:
                raise BzrCommandError("No missing location known or specified.")
            else:
                if not is_quiet():
                    print "Using last location: %s" % parent
                remote = parent
        elif parent is None:
            # We only update parent if it did not exist, missing
            # should not change the parent
            tree.branch.set_parent(remote)
        br_remote = Branch.open_containing(remote)[0]
        return show_missing(tree.branch, br_remote, verbose=verbose, 
                            quiet=is_quiet())
=======
    def run(self, other_branch=None, reverse=False, mine_only=False,
            theirs_only=False, long=True, short=False, line=False, 
            show_ids=False):
        from bzrlib.missing import find_unmerged
        from bzrlib.log import log_formatter
        local_branch = bzrlib.branch.Branch.open_containing(".")[0]
        if other_branch is None:
            print "Using last location: " + local_branch.get_parent()
            other_branch = local_branch.get_parent()
        remote_branch = bzrlib.branch.Branch.open(other_branch)
        local_extra, remote_extra = find_unmerged(local_branch, remote_branch)
        log_format = get_log_format(long=long, short=short, line=line)
        lf = log_formatter(log_format, sys.stdout,
                           show_ids=show_ids,
                           show_timezone='original')
        if reverse is False:
            local_extra.reverse()
            remote_extra.reverse()
        if local_extra and not theirs_only:
            print "You have the following extra revisions:"
            for revno, revision_id in local_extra:
                lf.show(revno, local_branch.get_revision(revision_id), None)
            printed_local = True
        else:
            printed_local = False
        if remote_extra and not mine_only:
            if printed_local is True:
                print "\n\n"
            print "You are missing the following revisions:"
            for revno, revision_id in remote_extra:
                lf.show(revno, remote_branch.get_revision(revision_id), None)
        if not remote_extra and not local_extra:
            print "Branches are up to date."
>>>>>>> 82571d96


class cmd_plugins(Command):
    """List plugins"""
    hidden = True
    @display_command
    def run(self):
        import bzrlib.plugin
        from inspect import getdoc
        for plugin in bzrlib.plugin.all_plugins:
            if hasattr(plugin, '__path__'):
                print plugin.__path__[0]
            elif hasattr(plugin, '__file__'):
                print plugin.__file__
            else:
                print `plugin`
                
            d = getdoc(plugin)
            if d:
                print '\t', d.split('\n')[0]


class cmd_testament(Command):
    """Show testament (signing-form) of a revision."""
    takes_options = ['revision', 'long']
    takes_args = ['branch?']
    @display_command
    def run(self, branch=u'.', revision=None, long=False):
        from bzrlib.testament import Testament
        b = WorkingTree.open_containing(branch)[0].branch
        b.lock_read()
        try:
            if revision is None:
                rev_id = b.last_revision()
            else:
                rev_id = revision[0].in_history(b).rev_id
            t = Testament.from_revision(b, rev_id)
            if long:
                sys.stdout.writelines(t.as_text_lines())
            else:
                sys.stdout.write(t.as_short_text())
        finally:
            b.unlock()


class cmd_annotate(Command):
    """Show the origin of each line in a file.

    This prints out the given file with an annotation on the left side
    indicating which revision, author and date introduced the change.

    If the origin is the same for a run of consecutive lines, it is 
    shown only at the top, unless the --all option is given.
    """
    # TODO: annotate directories; showing when each file was last changed
    # TODO: annotate a previous version of a file
    # TODO: if the working copy is modified, show annotations on that 
    #       with new uncommitted lines marked
    aliases = ['blame', 'praise']
    takes_args = ['filename']
    takes_options = [Option('all', help='show annotations on all lines'),
                     Option('long', help='show date in annotations'),
                     ]

    @display_command
    def run(self, filename, all=False, long=False):
        from bzrlib.annotate import annotate_file
        tree, relpath = WorkingTree.open_containing(filename)
        branch = tree.branch
        branch.lock_read()
        try:
            file_id = tree.inventory.path2id(relpath)
            tree = branch.revision_tree(branch.last_revision())
            file_version = tree.inventory[file_id].revision
            annotate_file(branch, file_version, file_id, long, all, sys.stdout)
        finally:
            branch.unlock()


class cmd_re_sign(Command):
    """Create a digital signature for an existing revision."""
    # TODO be able to replace existing ones.

    hidden = True # is this right ?
    takes_args = ['revision_id?']
    takes_options = ['revision']
    
    def run(self, revision_id=None, revision=None):
        import bzrlib.config as config
        import bzrlib.gpg as gpg
        if revision_id is not None and revision is not None:
            raise BzrCommandError('You can only supply one of revision_id or --revision')
        if revision_id is None and revision is None:
            raise BzrCommandError('You must supply either --revision or a revision_id')
        b = WorkingTree.open_containing(u'.')[0].branch
        gpg_strategy = gpg.GPGStrategy(config.BranchConfig(b))
        if revision_id is not None:
            b.sign_revision(revision_id, gpg_strategy)
        elif revision is not None:
            if len(revision) == 1:
                revno, rev_id = revision[0].in_history(b)
                b.sign_revision(rev_id, gpg_strategy)
            elif len(revision) == 2:
                # are they both on rh- if so we can walk between them
                # might be nice to have a range helper for arbitrary
                # revision paths. hmm.
                from_revno, from_revid = revision[0].in_history(b)
                to_revno, to_revid = revision[1].in_history(b)
                if to_revid is None:
                    to_revno = b.revno()
                if from_revno is None or to_revno is None:
                    raise BzrCommandError('Cannot sign a range of non-revision-history revisions')
                for revno in range(from_revno, to_revno + 1):
                    b.sign_revision(b.get_rev_id(revno), gpg_strategy)
            else:
                raise BzrCommandError('Please supply either one revision, or a range.')


class cmd_uncommit(bzrlib.commands.Command):
    """Remove the last committed revision.

    By supplying the --all flag, it will not only remove the entry 
    from revision_history, but also remove all of the entries in the
    stores.

    --verbose will print out what is being removed.
    --dry-run will go through all the motions, but not actually
    remove anything.
    
    In the future, uncommit will create a changeset, which can then
    be re-applied.
    """
    takes_options = ['all', 'verbose', 'revision',
                    Option('dry-run', help='Don\'t actually make changes'),
                    Option('force', help='Say yes to all questions.')]
    takes_args = ['location?']
    aliases = []

    def run(self, location=None, all=False,
            dry_run=False, verbose=False,
            revision=None, force=False):
        from bzrlib.branch import Branch
        from bzrlib.log import log_formatter
        import sys
        from bzrlib.uncommit import uncommit

        if location is None:
            location = u'.'
        b, relpath = Branch.open_containing(location)

        if revision is None:
            revno = b.revno()
            rev_id = b.last_revision()
        else:
            revno, rev_id = revision[0].in_history(b)
        if rev_id is None:
            print 'No revisions to uncommit.'

        for r in range(revno, b.revno()+1):
            rev_id = b.get_rev_id(r)
            lf = log_formatter('short', to_file=sys.stdout,show_timezone='original')
            lf.show(r, b.get_revision(rev_id), None)

        if dry_run:
            print 'Dry-run, pretending to remove the above revisions.'
            if not force:
                val = raw_input('Press <enter> to continue')
        else:
            print 'The above revision(s) will be removed.'
            if not force:
                val = raw_input('Are you sure [y/N]? ')
                if val.lower() not in ('y', 'yes'):
                    print 'Canceled'
                    return 0

        uncommit(b, remove_files=all,
                dry_run=dry_run, verbose=verbose,
                revno=revno)


# these get imported and then picked up by the scan for cmd_*
# TODO: Some more consistent way to split command definitions across files;
# we do need to load at least some information about them to know of 
# aliases.
from bzrlib.conflicts import cmd_resolve, cmd_conflicts, restore<|MERGE_RESOLUTION|>--- conflicted
+++ resolved
@@ -1733,24 +1733,6 @@
                      'show-ids',
                      ]
 
-<<<<<<< HEAD
-        tree = WorkingTree.open_containing(u'.')[0]
-        parent = tree.branch.get_parent()
-        if remote is None:
-            if parent is None:
-                raise BzrCommandError("No missing location known or specified.")
-            else:
-                if not is_quiet():
-                    print "Using last location: %s" % parent
-                remote = parent
-        elif parent is None:
-            # We only update parent if it did not exist, missing
-            # should not change the parent
-            tree.branch.set_parent(remote)
-        br_remote = Branch.open_containing(remote)[0]
-        return show_missing(tree.branch, br_remote, verbose=verbose, 
-                            quiet=is_quiet())
-=======
     def run(self, other_branch=None, reverse=False, mine_only=False,
             theirs_only=False, long=True, short=False, line=False, 
             show_ids=False):
@@ -1784,7 +1766,6 @@
                 lf.show(revno, remote_branch.get_revision(revision_id), None)
         if not remote_extra and not local_extra:
             print "Branches are up to date."
->>>>>>> 82571d96
 
 
 class cmd_plugins(Command):
