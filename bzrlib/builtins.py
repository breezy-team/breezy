--- conflicted
+++ resolved
@@ -2713,22 +2713,13 @@
 
     _see_also = ['status', 'ignored', 'patterns']
     takes_args = ['name_pattern*']
-<<<<<<< HEAD
     takes_options = ['directory',
-        Option('old-default-rules',
-               help='Write out the ignore rules bzr < 0.9 always used.')
-        ]
-
-    def run(self, name_pattern_list=None, old_default_rules=None,
-            directory=u'.'):
-=======
-    takes_options = [
         Option('default-rules',
                help='Display the default ignore rules that bzr uses.')
         ]
 
-    def run(self, name_pattern_list=None, default_rules=None):
->>>>>>> 42aaee81
+    def run(self, name_pattern_list=None, default_rules=None,
+            directory=u'.'):
         from bzrlib import ignores
         if default_rules is not None:
             # dump the default rules and exit
