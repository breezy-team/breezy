# Copyright (C) 2004, 2005 by Canonical Ltd

# This program is free software; you can redistribute it and/or modify
# it under the terms of the GNU General Public License as published by
# the Free Software Foundation; either version 2 of the License, or
# (at your option) any later version.

# This program is distributed in the hope that it will be useful,
# but WITHOUT ANY WARRANTY; without even the implied warranty of
# MERCHANTABILITY or FITNESS FOR A PARTICULAR PURPOSE.  See the
# GNU General Public License for more details.

# You should have received a copy of the GNU General Public License
# along with this program; if not, write to the Free Software
# Foundation, Inc., 59 Temple Place, Suite 330, Boston, MA  02111-1307  USA

# DO NOT change this to cStringIO - it results in control files 
# written as UCS4
# FIXIT! (Only deal with byte streams OR unicode at any one layer.)
# RBC 20051018
from StringIO import StringIO
import sys
import os

import bzrlib
from bzrlib import BZRDIR
from bzrlib.commands import Command, display_command
from bzrlib.branch import Branch
from bzrlib.revision import common_ancestor
import bzrlib.errors as errors
from bzrlib.errors import (BzrError, BzrCheckError, BzrCommandError, 
                           NotBranchError, DivergedBranches, NotConflicted,
                           NoSuchFile, NoWorkingTree, FileInWrongBranch)
from bzrlib.option import Option
from bzrlib.revisionspec import RevisionSpec
import bzrlib.trace
from bzrlib.trace import mutter, note, log_error, warning, is_quiet
from bzrlib.workingtree import WorkingTree


def tree_files(file_list, default_branch='.'):
    try:
        return internal_tree_files(file_list, default_branch)
    except FileInWrongBranch, e:
        raise BzrCommandError("%s is not in the same branch as %s" %
                             (e.path, file_list[0]))

def internal_tree_files(file_list, default_branch='.'):
    """\
    Return a branch and list of branch-relative paths.
    If supplied file_list is empty or None, the branch default will be used,
    and returned file_list will match the original.
    """
    if file_list is None or len(file_list) == 0:
        return WorkingTree.open_containing(default_branch)[0], file_list
    tree = WorkingTree.open_containing(file_list[0])[0]
    new_list = []
    for filename in file_list:
        try:
            new_list.append(tree.relpath(filename))
        except NotBranchError:
            raise FileInWrongBranch(tree.branch, filename)
    return tree, new_list


# TODO: Make sure no commands unconditionally use the working directory as a
# branch.  If a filename argument is used, the first of them should be used to
# specify the branch.  (Perhaps this can be factored out into some kind of
# Argument class, representing a file in a branch, where the first occurrence
# opens the branch?)

class cmd_status(Command):
    """Display status summary.

    This reports on versioned and unknown files, reporting them
    grouped by state.  Possible states are:

    added
        Versioned in the working copy but not in the previous revision.

    removed
        Versioned in the previous revision but removed or deleted
        in the working copy.

    renamed
        Path of this file changed from the previous revision;
        the text may also have changed.  This includes files whose
        parent directory was renamed.

    modified
        Text has changed since the previous revision.

    unchanged
        Nothing about this file has changed since the previous revision.
        Only shown with --all.

    unknown
        Not versioned and not matching an ignore pattern.

    To see ignored files use 'bzr ignored'.  For details in the
    changes to file texts, use 'bzr diff'.

    If no arguments are specified, the status of the entire working
    directory is shown.  Otherwise, only the status of the specified
    files or directories is reported.  If a directory is given, status
    is reported for everything inside that directory.

    If a revision argument is given, the status is calculated against
    that revision, or between two revisions if two are provided.
    """
    
    # TODO: --no-recurse, --recurse options
    
    takes_args = ['file*']
    takes_options = ['all', 'show-ids', 'revision']
    aliases = ['st', 'stat']
    
    @display_command
    def run(self, all=False, show_ids=False, file_list=None, revision=None):
        tree, file_list = tree_files(file_list)
            
        from bzrlib.status import show_status
        show_status(tree.branch, show_unchanged=all, show_ids=show_ids,
                    specific_files=file_list, revision=revision)


class cmd_cat_revision(Command):
    """Write out metadata for a revision.
    
    The revision to print can either be specified by a specific
    revision identifier, or you can use --revision.
    """

    hidden = True
    takes_args = ['revision_id?']
    takes_options = ['revision']
    
    @display_command
    def run(self, revision_id=None, revision=None):

        if revision_id is not None and revision is not None:
            raise BzrCommandError('You can only supply one of revision_id or --revision')
        if revision_id is None and revision is None:
            raise BzrCommandError('You must supply either --revision or a revision_id')
        b = WorkingTree.open_containing('.')[0].branch
        if revision_id is not None:
<<<<<<< HEAD
            sys.stdout.write(
                b.storage.get_revision_xml_file(revision_id).read())
=======
            sys.stdout.write(b.get_revision_xml(revision_id))
>>>>>>> 2e131507
        elif revision is not None:
            for rev in revision:
                if rev is None:
                    raise BzrCommandError('You cannot specify a NULL revision.')
                revno, rev_id = rev.in_history(b)
<<<<<<< HEAD
                sys.stdout.write(
                    b.storage.get_revision_xml_file(rev_id).read())
=======
                sys.stdout.write(b.get_revision_xml(rev_id))
>>>>>>> 2e131507
    

class cmd_revno(Command):
    """Show current revision number.

    This is equal to the number of revisions on this branch."""
    @display_command
    def run(self):
        print Branch.open_containing('.')[0].revno()


class cmd_revision_info(Command):
    """Show revision number and revision id for a given revision identifier.
    """
    hidden = True
    takes_args = ['revision_info*']
    takes_options = ['revision']
    @display_command
    def run(self, revision=None, revision_info_list=[]):

        revs = []
        if revision is not None:
            revs.extend(revision)
        if revision_info_list is not None:
            for rev in revision_info_list:
                revs.append(RevisionSpec(rev))
        if len(revs) == 0:
            raise BzrCommandError('You must supply a revision identifier')

        b = WorkingTree.open_containing('.')[0].branch

        for rev in revs:
            revinfo = rev.in_history(b)
            if revinfo.revno is None:
                print '     %s' % revinfo.rev_id
            else:
                print '%4d %s' % (revinfo.revno, revinfo.rev_id)

    
class cmd_add(Command):
    """Add specified files or directories.

    In non-recursive mode, all the named items are added, regardless
    of whether they were previously ignored.  A warning is given if
    any of the named files are already versioned.

    In recursive mode (the default), files are treated the same way
    but the behaviour for directories is different.  Directories that
    are already versioned do not give a warning.  All directories,
    whether already versioned or not, are searched for files or
    subdirectories that are neither versioned or ignored, and these
    are added.  This search proceeds recursively into versioned
    directories.  If no names are given '.' is assumed.

    Therefore simply saying 'bzr add' will version all files that
    are currently unknown.

    Adding a file whose parent directory is not versioned will
    implicitly add the parent, and so on up to the root. This means
    you should never need to explictly add a directory, they'll just
    get added when you add a file in the directory.
    """
    takes_args = ['file*']
    takes_options = ['no-recurse']
    
    def run(self, file_list, no_recurse=False):
        from bzrlib.add import smart_add, add_reporter_print, add_reporter_null
        if is_quiet():
            reporter = add_reporter_null
        else:
            reporter = add_reporter_print
        smart_add(file_list, not no_recurse, reporter)


class cmd_mkdir(Command):
    """Create a new versioned directory.

    This is equivalent to creating the directory and then adding it.
    """
    takes_args = ['dir+']

    def run(self, dir_list):
        for d in dir_list:
            os.mkdir(d)
            wt, dd = WorkingTree.open_containing(d)
            wt.add([dd])
            print 'added', d


class cmd_relpath(Command):
    """Show path of a file relative to root"""
    takes_args = ['filename']
    hidden = True
    
    @display_command
    def run(self, filename):
        tree, relpath = WorkingTree.open_containing(filename)
        print relpath


class cmd_inventory(Command):
    """Show inventory of the current working copy or a revision.

    It is possible to limit the output to a particular entry
    type using the --kind option.  For example; --kind file.
    """
    takes_options = ['revision', 'show-ids', 'kind']
    
    @display_command
    def run(self, revision=None, show_ids=False, kind=None):
        if kind and kind not in ['file', 'directory', 'symlink']:
            raise BzrCommandError('invalid kind specified')
        tree = WorkingTree.open_containing('.')[0]
        if revision is None:
            inv = tree.read_working_inventory()
        else:
            if len(revision) > 1:
                raise BzrCommandError('bzr inventory --revision takes'
                    ' exactly one revision identifier')
            inv = tree.branch.storage.get_revision_inventory(
                revision[0].in_history(tree.branch).rev_id)

        for path, entry in inv.entries():
            if kind and kind != entry.kind:
                continue
            if show_ids:
                print '%-50s %s' % (path, entry.file_id)
            else:
                print path


class cmd_move(Command):
    """Move files to a different directory.

    examples:
        bzr move *.txt doc

    The destination must be a versioned directory in the same branch.
    """
    takes_args = ['source$', 'dest']
    def run(self, source_list, dest):
        tree, source_list = tree_files(source_list)
        # TODO: glob expansion on windows?
        tree.move(source_list, tree.relpath(dest))


class cmd_rename(Command):
    """Change the name of an entry.

    examples:
      bzr rename frob.c frobber.c
      bzr rename src/frob.c lib/frob.c

    It is an error if the destination name exists.

    See also the 'move' command, which moves files into a different
    directory without changing their name.
    """
    # TODO: Some way to rename multiple files without invoking 
    # bzr for each one?"""
    takes_args = ['from_name', 'to_name']
    
    def run(self, from_name, to_name):
        tree, (from_name, to_name) = tree_files((from_name, to_name))
        tree.rename_one(from_name, to_name)


class cmd_mv(Command):
    """Move or rename a file.

    usage:
        bzr mv OLDNAME NEWNAME
        bzr mv SOURCE... DESTINATION

    If the last argument is a versioned directory, all the other names
    are moved into it.  Otherwise, there must be exactly two arguments
    and the file is changed to a new name, which must not already exist.

    Files cannot be moved between branches.
    """
    takes_args = ['names*']
    def run(self, names_list):
        if len(names_list) < 2:
            raise BzrCommandError("missing file argument")
        tree, rel_names = tree_files(names_list)
        
        if os.path.isdir(names_list[-1]):
            # move into existing directory
            for pair in tree.move(rel_names[:-1], rel_names[-1]):
                print "%s => %s" % pair
        else:
            if len(names_list) != 2:
                raise BzrCommandError('to mv multiple files the destination '
                                      'must be a versioned directory')
            tree.rename_one(rel_names[0], rel_names[1])
            print "%s => %s" % (rel_names[0], rel_names[1])
            
    
class cmd_pull(Command):
    """Pull any changes from another branch into the current one.

    If there is no default location set, the first pull will set it.  After
    that, you can omit the location to use the default.  To change the
    default, use --remember.

    This command only works on branches that have not diverged.  Branches are
    considered diverged if both branches have had commits without first
    pulling from the other.

    If branches have diverged, you can use 'bzr merge' to pull the text changes
    from one into the other.  Once one branch has merged, the other should
    be able to pull it again.

    If you want to forget your local changes and just update your branch to
    match the remote one, use --overwrite.
    """
    takes_options = ['remember', 'overwrite', 'verbose']
    takes_args = ['location?']

    def run(self, location=None, remember=False, overwrite=False, verbose=False):
        from bzrlib.merge import merge
        from shutil import rmtree
        import errno
        # FIXME: too much stuff is in the command class        
        tree_to = WorkingTree.open_containing('.')[0]
        stored_loc = tree_to.branch.get_parent()
        if location is None:
            if stored_loc is None:
                raise BzrCommandError("No pull location known or specified.")
            else:
                print "Using saved location: %s" % stored_loc
                location = stored_loc
        br_from = Branch.open(location)
        br_to = tree_to.branch
        try:
            old_rh = br_to.revision_history()
            count = tree_to.pull(br_from, overwrite)
        except DivergedBranches:
            # FIXME: Just make DivergedBranches display the right message
            # itself.
            raise BzrCommandError("These branches have diverged."
                                  "  Try merge.")
        if br_to.get_parent() is None or remember:
            br_to.set_parent(location)
        note('%d revision(s) pulled.', count)
        if verbose:
            new_rh = tree_to.branch.revision_history()
            if old_rh != new_rh:
                # Something changed
                from bzrlib.log import show_changed_revisions
                show_changed_revisions(tree_to.branch, old_rh, new_rh)


class cmd_push(Command):
    """Push this branch into another branch.
    
    The remote branch will not have its working tree populated because this
    is both expensive, and may not be supported on the remote file system.
    
    Some smart servers or protocols *may* put the working tree in place.

    If there is no default push location set, the first push will set it.
    After that, you can omit the location to use the default.  To change the
    default, use --remember.

    This command only works on branches that have not diverged.  Branches are
    considered diverged if the branch being pushed to is not an older version
    of this branch.

    If branches have diverged, you can use 'bzr push --overwrite' to replace
    the other branch completely.
    
    If you want to ensure you have the different changes in the other branch,
    do a merge (see bzr help merge) from the other branch, and commit that
    before doing a 'push --overwrite'.
    """
    takes_options = ['remember', 'overwrite', 
                     Option('create-prefix', 
                            help='Create the path leading up to the branch '
                                 'if it does not already exist')]
    takes_args = ['location?']

    def run(self, location=None, remember=False, overwrite=False,
            create_prefix=False, verbose=False):
        # FIXME: Way too big!  Put this into a function called from the
        # command.
        import errno
        from shutil import rmtree
        from bzrlib.transport import get_transport
        
        tree_from = WorkingTree.open_containing('.')[0]
        br_from = tree_from.branch
        stored_loc = tree_from.branch.get_push_location()
        if location is None:
            if stored_loc is None:
                raise BzrCommandError("No push location known or specified.")
            else:
                print "Using saved location: %s" % stored_loc
                location = stored_loc
        try:
            br_to = Branch.open(location)
        except NotBranchError:
            # create a branch.
            transport = get_transport(location).clone('..')
            if not create_prefix:
                try:
                    transport.mkdir(transport.relpath(location))
                except NoSuchFile:
                    raise BzrCommandError("Parent directory of %s "
                                          "does not exist." % location)
            else:
                current = transport.base
                needed = [(transport, transport.relpath(location))]
                while needed:
                    try:
                        transport, relpath = needed[-1]
                        transport.mkdir(relpath)
                        needed.pop()
                    except NoSuchFile:
                        new_transport = transport.clone('..')
                        needed.append((new_transport,
                                       new_transport.relpath(transport.base)))
                        if new_transport.base == transport.base:
                            raise BzrCommandError("Could not creeate "
                                                  "path prefix.")
            br_to = Branch.initialize(location)
        try:
            old_rh = br_to.revision_history()
            count = br_to.pull(br_from, overwrite)
        except DivergedBranches:
            raise BzrCommandError("These branches have diverged."
                                  "  Try a merge then push with overwrite.")
        if br_from.get_push_location() is None or remember:
            br_from.set_push_location(location)
        note('%d revision(s) pushed.' % (count,))
        if verbose:
            new_rh = br_to.revision_history()
            if old_rh != new_rh:
                # Something changed
                from bzrlib.log import show_changed_revisions
                show_changed_revisions(br_to, old_rh, new_rh)


class cmd_branch(Command):
    """Create a new copy of a branch.

    If the TO_LOCATION is omitted, the last component of the FROM_LOCATION will
    be used.  In other words, "branch ../foo/bar" will attempt to create ./bar.

    To retrieve the branch as of a particular revision, supply the --revision
    parameter, as in "branch foo/bar -r 5".

    --basis is to speed up branching from remote branches.  When specified, it
    copies all the file-contents, inventory and revision data from the basis
    branch before copying anything from the remote branch.
    """
    takes_args = ['from_location', 'to_location?']
    takes_options = ['revision', 'basis']
    aliases = ['get', 'clone']

    def run(self, from_location, to_location=None, revision=None, basis=None):
        import errno
        from shutil import rmtree
        if revision is None:
            revision = [None]
        elif len(revision) > 1:
            raise BzrCommandError(
                'bzr branch --revision takes exactly 1 revision value')
        try:
            br_from = Branch.open(from_location)
        except OSError, e:
            if e.errno == errno.ENOENT:
                raise BzrCommandError('Source location "%s" does not'
                                      ' exist.' % to_location)
            else:
                raise
        br_from.lock_read()
        try:
            if basis is not None:
                basis_branch = WorkingTree.open_containing(basis)[0].branch
            else:
                basis_branch = None
            if len(revision) == 1 and revision[0] is not None:
                revision_id = revision[0].in_history(br_from)[1]
            else:
                revision_id = None
            if to_location is None:
                to_location = os.path.basename(from_location.rstrip("/\\"))
                name = None
            else:
                name = os.path.basename(to_location) + '\n'
            try:
                os.mkdir(to_location)
            except OSError, e:
                if e.errno == errno.EEXIST:
                    raise BzrCommandError('Target directory "%s" already'
                                          ' exists.' % to_location)
                if e.errno == errno.ENOENT:
                    raise BzrCommandError('Parent of "%s" does not exist.' %
                                          to_location)
                else:
                    raise
            try:
                br_from.clone(to_location, revision_id, basis_branch)
            except bzrlib.errors.NoSuchRevision:
                rmtree(to_location)
                msg = "The branch %s has no revision %s." % (from_location, revision[0])
                raise BzrCommandError(msg)
            except bzrlib.errors.UnlistableBranch:
                rmtree(to_location)
                msg = "The branch %s cannot be used as a --basis"
                raise BzrCommandError(msg)
            branch = Branch.open(to_location)
            if name:
                name = StringIO(name)
                branch.put_controlfile('branch-name', name)
            note('Branched %d revision(s).' % branch.revno())
        finally:
            br_from.unlock()


class cmd_renames(Command):
    """Show list of renamed files.
    """
    # TODO: Option to show renames between two historical versions.

    # TODO: Only show renames under dir, rather than in the whole branch.
    takes_args = ['dir?']

    @display_command
    def run(self, dir='.'):
        tree = WorkingTree.open_containing(dir)[0]
        old_inv = tree.branch.basis_tree().inventory
        new_inv = tree.read_working_inventory()

        renames = list(bzrlib.tree.find_renames(old_inv, new_inv))
        renames.sort()
        for old_name, new_name in renames:
            print "%s => %s" % (old_name, new_name)        


class cmd_info(Command):
    """Show statistical information about a branch."""
    takes_args = ['branch?']
    
    @display_command
    def run(self, branch=None):
        import info
        b = WorkingTree.open_containing(branch)[0].branch
        info.show_info(b)


class cmd_remove(Command):
    """Make a file unversioned.

    This makes bzr stop tracking changes to a versioned file.  It does
    not delete the working copy.
    """
    takes_args = ['file+']
    takes_options = ['verbose']
    aliases = ['rm']
    
    def run(self, file_list, verbose=False):
        tree, file_list = tree_files(file_list)
        tree.remove(file_list, verbose=verbose)


class cmd_file_id(Command):
    """Print file_id of a particular file or directory.

    The file_id is assigned when the file is first added and remains the
    same through all revisions where the file exists, even when it is
    moved or renamed.
    """
    hidden = True
    takes_args = ['filename']
    @display_command
    def run(self, filename):
        tree, relpath = WorkingTree.open_containing(filename)
        i = tree.inventory.path2id(relpath)
        if i == None:
            raise BzrError("%r is not a versioned file" % filename)
        else:
            print i


class cmd_file_path(Command):
    """Print path of file_ids to a file or directory.

    This prints one line for each directory down to the target,
    starting at the branch root."""
    hidden = True
    takes_args = ['filename']
    @display_command
    def run(self, filename):
        tree, relpath = WorkingTree.open_containing(filename)
        inv = tree.inventory
        fid = inv.path2id(relpath)
        if fid == None:
            raise BzrError("%r is not a versioned file" % filename)
        for fip in inv.get_idpath(fid):
            print fip


class cmd_revision_history(Command):
    """Display list of revision ids on this branch."""
    hidden = True
    @display_command
    def run(self):
        branch = WorkingTree.open_containing('.')[0].branch
        for patchid in branch.revision_history():
            print patchid


class cmd_ancestry(Command):
    """List all revisions merged into this branch."""
    hidden = True
    @display_command
    def run(self):
        tree = WorkingTree.open_containing('.')[0]
        b = tree.branch
        # FIXME. should be tree.last_revision
        for revision_id in b.get_ancestry(b.last_revision()):
            print revision_id


class cmd_init(Command):
    """Make a directory into a versioned branch.

    Use this to create an empty branch, or before importing an
    existing project.

    Recipe for importing a tree of files:
        cd ~/project
        bzr init
        bzr add .
        bzr status
        bzr commit -m 'imported project'
    """
    takes_args = ['location?']
    def run(self, location=None):
        from bzrlib.branch import Branch
        if location is None:
            location = '.'
        else:
            # The path has to exist to initialize a
            # branch inside of it.
            # Just using os.mkdir, since I don't
            # believe that we want to create a bunch of
            # locations if the user supplies an extended path
            if not os.path.exists(location):
                os.mkdir(location)
        Branch.initialize(location)


class cmd_diff(Command):
    """Show differences in working tree.
    
    If files are listed, only the changes in those files are listed.
    Otherwise, all changes for the tree are listed.

    examples:
        bzr diff
        bzr diff -r1
        bzr diff -r1..2
    """
    # TODO: Allow diff across branches.
    # TODO: Option to use external diff command; could be GNU diff, wdiff,
    #       or a graphical diff.

    # TODO: Python difflib is not exactly the same as unidiff; should
    #       either fix it up or prefer to use an external diff.

    # TODO: If a directory is given, diff everything under that.

    # TODO: Selected-file diff is inefficient and doesn't show you
    #       deleted files.

    # TODO: This probably handles non-Unix newlines poorly.
    
    takes_args = ['file*']
    takes_options = ['revision', 'diff-options']
    aliases = ['di', 'dif']

    @display_command
    def run(self, revision=None, file_list=None, diff_options=None):
        from bzrlib.diff import show_diff
        try:
            tree, file_list = internal_tree_files(file_list)
            b = None
            b2 = None
        except FileInWrongBranch:
            if len(file_list) != 2:
                raise BzrCommandError("Files are in different branches")

            b, file1 = Branch.open_containing(file_list[0])
            b2, file2 = Branch.open_containing(file_list[1])
            if file1 != "" or file2 != "":
                # FIXME diff those two files. rbc 20051123
                raise BzrCommandError("Files are in different branches")
            file_list = None
        if revision is not None:
            if b2 is not None:
                raise BzrCommandError("Can't specify -r with two branches")
            if len(revision) == 1:
                return show_diff(tree.branch, revision[0], specific_files=file_list,
                                 external_diff_options=diff_options)
            elif len(revision) == 2:
                return show_diff(tree.branch, revision[0], specific_files=file_list,
                                 external_diff_options=diff_options,
                                 revision2=revision[1])
            else:
                raise BzrCommandError('bzr diff --revision takes exactly one or two revision identifiers')
        else:
            if b is not None:
                return show_diff(b, None, specific_files=file_list,
                                 external_diff_options=diff_options, b2=b2)
            else:
                return show_diff(tree.branch, None, specific_files=file_list,
                                 external_diff_options=diff_options)


class cmd_deleted(Command):
    """List files deleted in the working tree.
    """
    # TODO: Show files deleted since a previous revision, or
    # between two revisions.
    # TODO: Much more efficient way to do this: read in new
    # directories with readdir, rather than stating each one.  Same
    # level of effort but possibly much less IO.  (Or possibly not,
    # if the directories are very large...)
    @display_command
    def run(self, show_ids=False):
        tree = WorkingTree.open_containing('.')[0]
        old = tree.branch.basis_tree()
        for path, ie in old.inventory.iter_entries():
            if not tree.has_id(ie.file_id):
                if show_ids:
                    print '%-50s %s' % (path, ie.file_id)
                else:
                    print path


class cmd_modified(Command):
    """List files modified in working tree."""
    hidden = True
    @display_command
    def run(self):
        from bzrlib.delta import compare_trees

        tree = WorkingTree.open_containing('.')[0]
        td = compare_trees(tree.branch.basis_tree(), tree)

        for path, id, kind, text_modified, meta_modified in td.modified:
            print path



class cmd_added(Command):
    """List files added in working tree."""
    hidden = True
    @display_command
    def run(self):
        wt = WorkingTree.open_containing('.')[0]
        basis_inv = wt.branch.basis_tree().inventory
        inv = wt.inventory
        for file_id in inv:
            if file_id in basis_inv:
                continue
            path = inv.id2path(file_id)
            if not os.access(b.abspath(path), os.F_OK):
                continue
            print path
                
        

class cmd_root(Command):
    """Show the tree root directory.

    The root is the nearest enclosing directory with a .bzr control
    directory."""
    takes_args = ['filename?']
    @display_command
    def run(self, filename=None):
        """Print the branch root."""
        tree = WorkingTree.open_containing(filename)[0]
        print tree.basedir


class cmd_log(Command):
    """Show log of this branch.

    To request a range of logs, you can use the command -r begin..end
    -r revision requests a specific revision, -r ..end or -r begin.. are
    also valid.
    """

    # TODO: Make --revision support uuid: and hash: [future tag:] notation.

    takes_args = ['filename?']
    takes_options = [Option('forward', 
                            help='show from oldest to newest'),
                     'timezone', 'verbose', 
                     'show-ids', 'revision',
                     Option('line', help='format with one line per revision'),
                     'long', 
                     Option('message',
                            help='show revisions whose message matches this regexp',
                            type=str),
                     Option('short', help='use moderately short format'),
                     ]
    @display_command
    def run(self, filename=None, timezone='original',
            verbose=False,
            show_ids=False,
            forward=False,
            revision=None,
            message=None,
            long=False,
            short=False,
            line=False):
        from bzrlib.log import log_formatter, show_log
        import codecs
        assert message is None or isinstance(message, basestring), \
            "invalid message argument %r" % message
        direction = (forward and 'forward') or 'reverse'
        
        if filename:
            # might be a tree:
            tree = None
            try:
                tree, fp = WorkingTree.open_containing(filename)
                b = tree.branch
                if fp != '':
                    inv = tree.read_working_inventory()
            except NotBranchError:
                pass
            if tree is None:
                b, fp = Branch.open_containing(filename)
                if fp != '':
                    inv = b.storage.get_inventory(b.last_revision())
            if fp != '':
                file_id = inv.path2id(fp)
            else:
                file_id = None  # points to branch root
        else:
            tree, relpath = WorkingTree.open_containing('.')
            b = tree.branch
            file_id = None

        if revision is None:
            rev1 = None
            rev2 = None
        elif len(revision) == 1:
            rev1 = rev2 = revision[0].in_history(b).revno
        elif len(revision) == 2:
            rev1 = revision[0].in_history(b).revno
            rev2 = revision[1].in_history(b).revno
        else:
            raise BzrCommandError('bzr log --revision takes one or two values.')

        # By this point, the revision numbers are converted to the +ve
        # form if they were supplied in the -ve form, so we can do
        # this comparison in relative safety
        if rev1 > rev2:
            (rev2, rev1) = (rev1, rev2)

        mutter('encoding log as %r', bzrlib.user_encoding)

        # use 'replace' so that we don't abort if trying to write out
        # in e.g. the default C locale.
        outf = codecs.getwriter(bzrlib.user_encoding)(sys.stdout, errors='replace')

        log_format = 'long'
        if short:
            log_format = 'short'
        if line:
            log_format = 'line'
        lf = log_formatter(log_format,
                           show_ids=show_ids,
                           to_file=outf,
                           show_timezone=timezone)

        show_log(b,
                 lf,
                 file_id,
                 verbose=verbose,
                 direction=direction,
                 start_revision=rev1,
                 end_revision=rev2,
                 search=message)



class cmd_touching_revisions(Command):
    """Return revision-ids which affected a particular file.

    A more user-friendly interface is "bzr log FILE"."""
    hidden = True
    takes_args = ["filename"]
    @display_command
    def run(self, filename):
        tree, relpath = WorkingTree.open_containing(filename)
        b = tree.branch
        inv = tree.read_working_inventory()
        file_id = inv.path2id(relpath)
        for revno, revision_id, what in bzrlib.log.find_touching_revisions(b, file_id):
            print "%6d %s" % (revno, what)


class cmd_ls(Command):
    """List files in a tree.
    """
    # TODO: Take a revision or remote path and list that tree instead.
    hidden = True
    takes_options = ['verbose', 'revision',
                     Option('non-recursive',
                            help='don\'t recurse into sub-directories'),
                     Option('from-root',
                            help='Print all paths from the root of the branch.'),
                     Option('unknown', help='Print unknown files'),
                     Option('versioned', help='Print versioned files'),
                     Option('ignored', help='Print ignored files'),

                     Option('null', help='Null separate the files'),
                    ]
    @display_command
    def run(self, revision=None, verbose=False, 
            non_recursive=False, from_root=False,
            unknown=False, versioned=False, ignored=False,
            null=False):

        if verbose and null:
            raise BzrCommandError('Cannot set both --verbose and --null')
        all = not (unknown or versioned or ignored)

        selection = {'I':ignored, '?':unknown, 'V':versioned}

        tree, relpath = WorkingTree.open_containing('.')
        if from_root:
            relpath = ''
        elif relpath:
            relpath += '/'
        if revision is not None:
            tree = tree.branch.storage.revision_tree(
                revision[0].in_history(tree.branch).rev_id)
        for fp, fc, kind, fid, entry in tree.list_files():
            if fp.startswith(relpath):
                fp = fp[len(relpath):]
                if non_recursive and '/' in fp:
                    continue
                if not all and not selection[fc]:
                    continue
                if verbose:
                    kindch = entry.kind_character()
                    print '%-8s %s%s' % (fc, fp, kindch)
                elif null:
                    sys.stdout.write(fp)
                    sys.stdout.write('\0')
                    sys.stdout.flush()
                else:
                    print fp


class cmd_unknowns(Command):
    """List unknown files."""
    @display_command
    def run(self):
        from bzrlib.osutils import quotefn
        for f in WorkingTree.open_containing('.')[0].unknowns():
            print quotefn(f)


class cmd_ignore(Command):
    """Ignore a command or pattern.

    To remove patterns from the ignore list, edit the .bzrignore file.

    If the pattern contains a slash, it is compared to the whole path
    from the branch root.  Otherwise, it is compared to only the last
    component of the path.  To match a file only in the root directory,
    prepend './'.

    Ignore patterns are case-insensitive on case-insensitive systems.

    Note: wildcards must be quoted from the shell on Unix.

    examples:
        bzr ignore ./Makefile
        bzr ignore '*.class'
    """
    # TODO: Complain if the filename is absolute
    takes_args = ['name_pattern']
    
    def run(self, name_pattern):
        from bzrlib.atomicfile import AtomicFile
        import os.path

        tree, relpath = WorkingTree.open_containing('.')
        ifn = tree.abspath('.bzrignore')

        if os.path.exists(ifn):
            f = open(ifn, 'rt')
            try:
                igns = f.read().decode('utf-8')
            finally:
                f.close()
        else:
            igns = ''

        # TODO: If the file already uses crlf-style termination, maybe
        # we should use that for the newly added lines?

        if igns and igns[-1] != '\n':
            igns += '\n'
        igns += name_pattern + '\n'

        try:
            f = AtomicFile(ifn, 'wt')
            f.write(igns.encode('utf-8'))
            f.commit()
        finally:
            f.close()

        inv = tree.inventory
        if inv.path2id('.bzrignore'):
            mutter('.bzrignore is already versioned')
        else:
            mutter('need to make new .bzrignore file versioned')
            tree.add(['.bzrignore'])


class cmd_ignored(Command):
    """List ignored files and the patterns that matched them.

    See also: bzr ignore"""
    @display_command
    def run(self):
        tree = WorkingTree.open_containing('.')[0]
        for path, file_class, kind, file_id, entry in tree.list_files():
            if file_class != 'I':
                continue
            ## XXX: Slightly inefficient since this was already calculated
            pat = tree.is_ignored(path)
            print '%-50s %s' % (path, pat)


class cmd_lookup_revision(Command):
    """Lookup the revision-id from a revision-number

    example:
        bzr lookup-revision 33
    """
    hidden = True
    takes_args = ['revno']
    
    @display_command
    def run(self, revno):
        try:
            revno = int(revno)
        except ValueError:
            raise BzrCommandError("not a valid revision-number: %r" % revno)

        print WorkingTree.open_containing('.')[0].branch.get_rev_id(revno)


class cmd_export(Command):
    """Export past revision to destination directory.

    If no revision is specified this exports the last committed revision.

    Format may be an "exporter" name, such as tar, tgz, tbz2.  If none is
    given, try to find the format with the extension. If no extension
    is found exports to a directory (equivalent to --format=dir).

    Root may be the top directory for tar, tgz and tbz2 formats. If none
    is given, the top directory will be the root name of the file.

    Note: export of tree with non-ascii filenames to zip is not supported.

    Supported formats       Autodetected by extension
    -----------------       -------------------------
         dir                            -
         tar                          .tar
         tbz2                    .tar.bz2, .tbz2
         tgz                      .tar.gz, .tgz
         zip                          .zip
    """
    takes_args = ['dest']
    takes_options = ['revision', 'format', 'root']
    def run(self, dest, revision=None, format=None, root=None):
        import os.path
        from bzrlib.export import export
        tree = WorkingTree.open_containing('.')[0]
        b = tree.branch
        if revision is None:
            # should be tree.last_revision  FIXME
            rev_id = b.last_revision()
        else:
            if len(revision) != 1:
                raise BzrError('bzr export --revision takes exactly 1 argument')
            rev_id = revision[0].in_history(b).rev_id
<<<<<<< HEAD
        t = b.storage.revision_tree(rev_id)
        arg_root, ext = os.path.splitext(os.path.basename(dest))
        if ext in ('.gz', '.bz2'):
            new_root, new_ext = os.path.splitext(arg_root)
            if new_ext == '.tar':
                arg_root = new_root
                ext = new_ext + ext
        if root is None:
            root = arg_root
        if not format:
            if ext in (".tar",):
                format = "tar"
            elif ext in (".tar.gz", ".tgz"):
                format = "tgz"
            elif ext in (".tar.bz2", ".tbz2"):
                format = "tbz2"
            else:
                format = "dir"
        t.export(dest, format, root)
=======
        t = b.revision_tree(rev_id)
        try:
            export(t, dest, format, root)
        except errors.NoSuchExportFormat, e:
            raise BzrCommandError('Unsupported export format: %s' % e.format)
>>>>>>> 2e131507


class cmd_cat(Command):
    """Write a file's text from a previous revision."""

    takes_options = ['revision']
    takes_args = ['filename']

    @display_command
    def run(self, filename, revision=None):
        if revision is None:
            raise BzrCommandError("bzr cat requires a revision number")
        elif len(revision) != 1:
            raise BzrCommandError("bzr cat --revision takes exactly one number")
        tree = None
        try:
            tree, relpath = WorkingTree.open_containing(filename)
            b = tree.branch
        except NotBranchError:
            pass
        if tree is None:
            b, relpath = Branch.open_containing(filename)
        b.print_file(relpath, revision[0].in_history(b).revno)


class cmd_local_time_offset(Command):
    """Show the offset in seconds from GMT to local time."""
    hidden = True    
    @display_command
    def run(self):
        print bzrlib.osutils.local_time_offset()



class cmd_commit(Command):
    """Commit changes into a new revision.
    
    If no arguments are given, the entire tree is committed.

    If selected files are specified, only changes to those files are
    committed.  If a directory is specified then the directory and everything 
    within it is committed.

    A selected-file commit may fail in some cases where the committed
    tree would be invalid, such as trying to commit a file in a
    newly-added directory that is not itself committed.
    """
    # TODO: Run hooks on tree to-be-committed, and after commit.

    # TODO: Strict commit that fails if there are deleted files.
    #       (what does "deleted files" mean ??)

    # TODO: Give better message for -s, --summary, used by tla people

    # XXX: verbose currently does nothing

    takes_args = ['selected*']
    takes_options = ['message', 'verbose', 
                     Option('unchanged',
                            help='commit even if nothing has changed'),
                     Option('file', type=str, 
                            argname='msgfile',
                            help='file containing commit message'),
                     Option('strict',
                            help="refuse to commit if there are unknown "
                            "files in the working tree."),
                     ]
    aliases = ['ci', 'checkin']

    def run(self, message=None, file=None, verbose=True, selected_list=None,
            unchanged=False, strict=False):
        from bzrlib.errors import (PointlessCommit, ConflictsInTree,
                StrictCommitFailed)
        from bzrlib.msgeditor import edit_commit_message
        from bzrlib.status import show_status
        from cStringIO import StringIO

        tree, selected_list = tree_files(selected_list)
        if message is None and not file:
            catcher = StringIO()
            show_status(tree.branch, specific_files=selected_list,
                        to_file=catcher)
            message = edit_commit_message(catcher.getvalue())

            if message is None:
                raise BzrCommandError("please specify a commit message"
                                      " with either --message or --file")
        elif message and file:
            raise BzrCommandError("please specify either --message or --file")
        
        if file:
            import codecs
            message = codecs.open(file, 'rt', bzrlib.user_encoding).read()

        if message == "":
                raise BzrCommandError("empty commit message specified")
            
        try:
            tree.commit(message, specific_files=selected_list,
                        allow_pointless=unchanged, strict=strict)
        except PointlessCommit:
            # FIXME: This should really happen before the file is read in;
            # perhaps prepare the commit; get the message; then actually commit
            raise BzrCommandError("no changes to commit",
                                  ["use --unchanged to commit anyhow"])
        except ConflictsInTree:
            raise BzrCommandError("Conflicts detected in working tree.  "
                'Use "bzr conflicts" to list, "bzr resolve FILE" to resolve.')
        except StrictCommitFailed:
            raise BzrCommandError("Commit refused because there are unknown "
                                  "files in the working tree.")
        note('Committed revision %d.' % (tree.branch.revno(),))
        

class cmd_check(Command):
    """Validate consistency of branch history.

    This command checks various invariants about the branch storage to
    detect data corruption or bzr bugs.
    """
    takes_args = ['dir?']
    takes_options = ['verbose']

    def run(self, dir='.', verbose=False):
        from bzrlib.check import check
        check(WorkingTree.open_containing(dir)[0].branch, verbose)


class cmd_scan_cache(Command):
    hidden = True
    def run(self):
        from bzrlib.hashcache import HashCache

        c = HashCache('.')
        c.read()
        c.scan()
            
        print '%6d stats' % c.stat_count
        print '%6d in hashcache' % len(c._cache)
        print '%6d files removed from cache' % c.removed_count
        print '%6d hashes updated' % c.update_count
        print '%6d files changed too recently to cache' % c.danger_count

        if c.needs_write:
            c.write()
            


class cmd_upgrade(Command):
    """Upgrade branch storage to current format.

    The check command or bzr developers may sometimes advise you to run
    this command.

    This version of this command upgrades from the full-text storage
    used by bzr 0.0.8 and earlier to the weave format (v5).
    """
    takes_args = ['dir?']

    def run(self, dir='.'):
        from bzrlib.upgrade import upgrade
        upgrade(dir)


class cmd_whoami(Command):
    """Show bzr user id."""
    takes_options = ['email']
    
    @display_command
    def run(self, email=False):
        try:
            b = WorkingTree.open_containing('.')[0].branch
            config = bzrlib.config.BranchConfig(b)
        except NotBranchError:
            config = bzrlib.config.GlobalConfig()
        
        if email:
            print config.user_email()
        else:
            print config.username()

class cmd_nick(Command):
    """\
    Print or set the branch nickname.  
    If unset, the tree root directory name is used as the nickname
    To print the current nickname, execute with no argument.  
    """
    takes_args = ['nickname?']
    def run(self, nickname=None):
        branch = Branch.open_containing('.')[0]
        if nickname is None:
            self.printme(branch)
        else:
            branch.nick = nickname

    @display_command
    def printme(self, branch):
        print branch.nick 

class cmd_selftest(Command):
    """Run internal test suite.
    
    This creates temporary test directories in the working directory,
    but not existing data is affected.  These directories are deleted
    if the tests pass, or left behind to help in debugging if they
    fail and --keep-output is specified.
    
    If arguments are given, they are regular expressions that say
    which tests should run.
    """
    # TODO: --list should give a list of all available tests
    hidden = True
    takes_args = ['testspecs*']
    takes_options = ['verbose', 
                     Option('one', help='stop when one test fails'),
                     Option('keep-output', 
                            help='keep output directories when tests fail')
                    ]

    def run(self, testspecs_list=None, verbose=False, one=False,
            keep_output=False):
        import bzrlib.ui
        from bzrlib.tests import selftest
        # we don't want progress meters from the tests to go to the
        # real output; and we don't want log messages cluttering up
        # the real logs.
        save_ui = bzrlib.ui.ui_factory
        bzrlib.trace.info('running tests...')
        try:
            bzrlib.ui.ui_factory = bzrlib.ui.SilentUIFactory()
            if testspecs_list is not None:
                pattern = '|'.join(testspecs_list)
            else:
                pattern = ".*"
            result = selftest(verbose=verbose, 
                              pattern=pattern,
                              stop_on_failure=one, 
                              keep_output=keep_output)
            if result:
                bzrlib.trace.info('tests passed')
            else:
                bzrlib.trace.info('tests failed')
            return int(not result)
        finally:
            bzrlib.ui.ui_factory = save_ui


def show_version():
    print "bzr (bazaar-ng) %s" % bzrlib.__version__
    # is bzrlib itself in a branch?
    bzrrev = bzrlib.get_bzr_revision()
    if bzrrev:
        print "  (bzr checkout, revision %d {%s})" % bzrrev
    print bzrlib.__copyright__
    print "http://bazaar-ng.org/"
    print
    print "bzr comes with ABSOLUTELY NO WARRANTY.  bzr is free software, and"
    print "you may use, modify and redistribute it under the terms of the GNU"
    print "General Public License version 2 or later."


class cmd_version(Command):
    """Show version of bzr."""
    @display_command
    def run(self):
        show_version()

class cmd_rocks(Command):
    """Statement of optimism."""
    hidden = True
    @display_command
    def run(self):
        print "it sure does!"


class cmd_find_merge_base(Command):
    """Find and print a base revision for merging two branches.
    """
    # TODO: Options to specify revisions on either side, as if
    #       merging only part of the history.
    takes_args = ['branch', 'other']
    hidden = True
    
    @display_command
    def run(self, branch, other):
        from bzrlib.revision import common_ancestor, MultipleRevisionSources
        
        branch1 = Branch.open_containing(branch)[0]
        branch2 = Branch.open_containing(other)[0]

        history_1 = branch1.revision_history()
        history_2 = branch2.revision_history()

        last1 = branch1.last_revision()
        last2 = branch2.last_revision()

        source = MultipleRevisionSources(branch1, branch2)
        
        base_rev_id = common_ancestor(last1, last2, source)

        print 'merge base is revision %s' % base_rev_id
        
        return

        if base_revno is None:
            raise bzrlib.errors.UnrelatedBranches()

        print ' r%-6d in %s' % (base_revno, branch)

        other_revno = branch2.revision_id_to_revno(base_revid)
        
        print ' r%-6d in %s' % (other_revno, other)



class cmd_merge(Command):
    """Perform a three-way merge.
    
    The branch is the branch you will merge from.  By default, it will
    merge the latest revision.  If you specify a revision, that
    revision will be merged.  If you specify two revisions, the first
    will be used as a BASE, and the second one as OTHER.  Revision
    numbers are always relative to the specified branch.

    By default bzr will try to merge in all new work from the other
    branch, automatically determining an appropriate base.  If this
    fails, you may need to give an explicit base.
    
    Examples:

    To merge the latest revision from bzr.dev
    bzr merge ../bzr.dev

    To merge changes up to and including revision 82 from bzr.dev
    bzr merge -r 82 ../bzr.dev

    To merge the changes introduced by 82, without previous changes:
    bzr merge -r 81..82 ../bzr.dev
    
    merge refuses to run if there are any uncommitted changes, unless
    --force is given.
    """
    takes_args = ['branch?']
    takes_options = ['revision', 'force', 'merge-type', 'reprocess',
                     Option('show-base', help="Show base revision text in "
                            "conflicts")]

    def run(self, branch=None, revision=None, force=False, merge_type=None,
            show_base=False, reprocess=False):
        from bzrlib.merge import merge
        from bzrlib.merge_core import ApplyMerge3
        if merge_type is None:
            merge_type = ApplyMerge3
        if branch is None:
            branch = WorkingTree.open_containing('.')[0].branch.get_parent()
            if branch is None:
                raise BzrCommandError("No merge location known or specified.")
            else:
                print "Using saved location: %s" % branch 
        if revision is None or len(revision) < 1:
            base = [None, None]
            other = [branch, -1]
        else:
            if len(revision) == 1:
                base = [None, None]
                other_branch = Branch.open_containing(branch)[0]
                revno = revision[0].in_history(other_branch).revno
                other = [branch, revno]
            else:
                assert len(revision) == 2
                if None in revision:
                    raise BzrCommandError(
                        "Merge doesn't permit that revision specifier.")
                b = Branch.open_containing(branch)[0]

                base = [branch, revision[0].in_history(b).revno]
                other = [branch, revision[1].in_history(b).revno]

        try:
            conflict_count = merge(other, base, check_clean=(not force),
                                   merge_type=merge_type, reprocess=reprocess,
                                   show_base=show_base)
            if conflict_count != 0:
                return 1
            else:
                return 0
        except bzrlib.errors.AmbiguousBase, e:
            m = ("sorry, bzr can't determine the right merge base yet\n"
                 "candidates are:\n  "
                 + "\n  ".join(e.bases)
                 + "\n"
                 "please specify an explicit base with -r,\n"
                 "and (if you want) report this to the bzr developers\n")
            log_error(m)


class cmd_remerge(Command):
    """Redo a merge.
    """
    takes_args = ['file*']
    takes_options = ['merge-type', 'reprocess',
                     Option('show-base', help="Show base revision text in "
                            "conflicts")]

    def run(self, file_list=None, merge_type=None, show_base=False,
            reprocess=False):
        from bzrlib.merge import merge_inner, transform_tree
        from bzrlib.merge_core import ApplyMerge3
        if merge_type is None:
            merge_type = ApplyMerge3
        tree, file_list = tree_files(file_list)
        tree.lock_write()
        try:
            pending_merges = tree.pending_merges() 
            if len(pending_merges) != 1:
                raise BzrCommandError("Sorry, remerge only works after normal"
                                      + " merges.  Not cherrypicking or"
                                      + "multi-merges.")
            base_revision = common_ancestor(tree.branch.last_revision(), 
                                            pending_merges[0],
                                            tree.branch.storage)
            base_tree = tree.branch.storage.revision_tree(base_revision)
            other_tree = tree.branch.storage.revision_tree(pending_merges[0])
            interesting_ids = None
            if file_list is not None:
                interesting_ids = set()
                for filename in file_list:
                    file_id = tree.path2id(filename)
                    interesting_ids.add(file_id)
                    if tree.kind(file_id) != "directory":
                        continue
                    
                    for name, ie in tree.inventory.iter_entries(file_id):
                        interesting_ids.add(ie.file_id)
            transform_tree(tree, tree.branch.basis_tree(), interesting_ids)
            if file_list is None:
                restore_files = list(tree.iter_conflicts())
            else:
                restore_files = file_list
            for filename in restore_files:
                try:
                    restore(tree.abspath(filename))
                except NotConflicted:
                    pass
            conflicts =  merge_inner(tree.branch, other_tree, base_tree, 
                                     interesting_ids = interesting_ids, 
                                     other_rev_id=pending_merges[0], 
                                     merge_type=merge_type, 
                                     show_base=show_base,
                                     reprocess=reprocess)
        finally:
            tree.unlock()
        if conflicts > 0:
            return 1
        else:
            return 0

class cmd_revert(Command):
    """Reverse all changes since the last commit.

    Only versioned files are affected.  Specify filenames to revert only 
    those files.  By default, any files that are changed will be backed up
    first.  Backup files have a '~' appended to their name.
    """
    takes_options = ['revision', 'no-backup']
    takes_args = ['file*']
    aliases = ['merge-revert']

    def run(self, revision=None, no_backup=False, file_list=None):
        from bzrlib.merge import merge_inner
        from bzrlib.commands import parse_spec
        if file_list is not None:
            if len(file_list) == 0:
                raise BzrCommandError("No files specified")
        else:
            file_list = []
        if revision is None:
            revno = -1
            tree = WorkingTree.open_containing('.')[0]
            # FIXME should be tree.last_revision
            rev_id = tree.branch.last_revision()
        elif len(revision) != 1:
            raise BzrCommandError('bzr revert --revision takes exactly 1 argument')
        else:
            tree, file_list = tree_files(file_list)
            rev_id = revision[0].in_history(tree.branch).rev_id
        tree.revert(file_list, tree.branch.storage.revision_tree(rev_id),
                                not no_backup)


class cmd_assert_fail(Command):
    """Test reporting of assertion failures"""
    hidden = True
    def run(self):
        assert False, "always fails"


class cmd_help(Command):
    """Show help on a command or other topic.

    For a list of all available commands, say 'bzr help commands'."""
    takes_options = ['long']
    takes_args = ['topic?']
    aliases = ['?']
    
    @display_command
    def run(self, topic=None, long=False):
        import help
        if topic is None and long:
            topic = "commands"
        help.help(topic)


class cmd_shell_complete(Command):
    """Show appropriate completions for context.

    For a list of all available commands, say 'bzr shell-complete'."""
    takes_args = ['context?']
    aliases = ['s-c']
    hidden = True
    
    @display_command
    def run(self, context=None):
        import shellcomplete
        shellcomplete.shellcomplete(context)


class cmd_fetch(Command):
    """Copy in history from another branch but don't merge it.

    This is an internal method used for pull and merge."""
    hidden = True
    takes_args = ['from_branch', 'to_branch']
    def run(self, from_branch, to_branch):
        from bzrlib.fetch import Fetcher
        from bzrlib.branch import Branch
        from_b = Branch.open(from_branch)
        to_b = Branch.open(to_branch)
        from_b.lock_read()
        try:
            to_b.lock_write()
            try:
                Fetcher(to_b, from_b)
            finally:
                to_b.unlock()
        finally:
            from_b.unlock()


class cmd_missing(Command):
    """What is missing in this branch relative to other branch.
    """
    # TODO: rewrite this in terms of ancestry so that it shows only
    # unmerged things
    
    takes_args = ['remote?']
    aliases = ['mis', 'miss']
    takes_options = ['verbose']

    @display_command
    def run(self, remote=None, verbose=False):
        from bzrlib.errors import BzrCommandError
        from bzrlib.missing import show_missing

        if verbose and is_quiet():
            raise BzrCommandError('Cannot pass both quiet and verbose')

        tree = WorkingTree.open_containing('.')[0]
        parent = tree.branch.get_parent()
        if remote is None:
            if parent is None:
                raise BzrCommandError("No missing location known or specified.")
            else:
                if not is_quiet():
                    print "Using last location: %s" % parent
                remote = parent
        elif parent is None:
            # We only update parent if it did not exist, missing
            # should not change the parent
            tree.branch.set_parent(remote)
        br_remote = Branch.open_containing(remote)[0]
        return show_missing(tree.branch, br_remote, verbose=verbose, 
                            quiet=is_quiet())


class cmd_plugins(Command):
    """List plugins"""
    hidden = True
    @display_command
    def run(self):
        import bzrlib.plugin
        from inspect import getdoc
        for plugin in bzrlib.plugin.all_plugins:
            if hasattr(plugin, '__path__'):
                print plugin.__path__[0]
            elif hasattr(plugin, '__file__'):
                print plugin.__file__
            else:
                print `plugin`
                
            d = getdoc(plugin)
            if d:
                print '\t', d.split('\n')[0]


class cmd_testament(Command):
    """Show testament (signing-form) of a revision."""
    takes_options = ['revision', 'long']
    takes_args = ['branch?']
    @display_command
    def run(self, branch='.', revision=None, long=False):
        from bzrlib.testament import Testament
        b = WorkingTree.open_containing(branch)[0].branch
        b.lock_read()
        try:
            if revision is None:
                rev_id = b.last_revision()
            else:
                rev_id = revision[0].in_history(b).rev_id
            t = Testament.from_revision(b.storage, rev_id)
            if long:
                sys.stdout.writelines(t.as_text_lines())
            else:
                sys.stdout.write(t.as_short_text())
        finally:
            b.unlock()


class cmd_annotate(Command):
    """Show the origin of each line in a file.

    This prints out the given file with an annotation on the left side
    indicating which revision, author and date introduced the change.

    If the origin is the same for a run of consecutive lines, it is 
    shown only at the top, unless the --all option is given.
    """
    # TODO: annotate directories; showing when each file was last changed
    # TODO: annotate a previous version of a file
    # TODO: if the working copy is modified, show annotations on that 
    #       with new uncommitted lines marked
    aliases = ['blame', 'praise']
    takes_args = ['filename']
    takes_options = [Option('all', help='show annotations on all lines'),
                     Option('long', help='show date in annotations'),
                     ]

    @display_command
    def run(self, filename, all=False, long=False):
        from bzrlib.annotate import annotate_file
        tree, relpath = WorkingTree.open_containing(filename)
        branch = tree.branch
        branch.lock_read()
        try:
            file_id = tree.inventory.path2id(relpath)
            tree = branch.storage.revision_tree(branch.last_revision())
            file_version = tree.inventory[file_id].revision
            annotate_file(branch, file_version, file_id, long, all, sys.stdout)
        finally:
            branch.unlock()


class cmd_re_sign(Command):
    """Create a digital signature for an existing revision."""
    # TODO be able to replace existing ones.

    hidden = True # is this right ?
    takes_args = ['revision_id?']
    takes_options = ['revision']
    
    def run(self, revision_id=None, revision=None):
        import bzrlib.config as config
        import bzrlib.gpg as gpg
        if revision_id is not None and revision is not None:
            raise BzrCommandError('You can only supply one of revision_id or --revision')
        if revision_id is None and revision is None:
            raise BzrCommandError('You must supply either --revision or a revision_id')
        b = WorkingTree.open_containing('.')[0].branch
        gpg_strategy = gpg.GPGStrategy(config.BranchConfig(b))
        if revision_id is not None:
            b.storage.sign_revision(revision_id, gpg_strategy)
        elif revision is not None:
            if len(revision) == 1:
                revno, rev_id = revision[0].in_history(b)
                b.storage.sign_revision(rev_id, gpg_strategy)
            elif len(revision) == 2:
                # are they both on rh- if so we can walk between them
                # might be nice to have a range helper for arbitrary
                # revision paths. hmm.
                from_revno, from_revid = revision[0].in_history(b)
                to_revno, to_revid = revision[1].in_history(b)
                if to_revid is None:
                    to_revno = b.revno()
                if from_revno is None or to_revno is None:
                    raise BzrCommandError('Cannot sign a range of non-revision-history revisions')
                for revno in range(from_revno, to_revno + 1):
                    b.storage.sign_revision(b.get_rev_id(revno), gpg_strategy)
            else:
                raise BzrCommandError('Please supply either one revision, or a range.')


class cmd_uncommit(bzrlib.commands.Command):
    """Remove the last committed revision.

    By supplying the --all flag, it will not only remove the entry 
    from revision_history, but also remove all of the entries in the
    stores.

    --verbose will print out what is being removed.
    --dry-run will go through all the motions, but not actually
    remove anything.
    
    In the future, uncommit will create a changeset, which can then
    be re-applied.
    """
    takes_options = ['all', 'verbose', 'revision',
                    Option('dry-run', help='Don\'t actually make changes'),
                    Option('force', help='Say yes to all questions.')]
    takes_args = ['location?']
    aliases = []

    def run(self, location=None, all=False,
            dry_run=False, verbose=False,
            revision=None, force=False):
        from bzrlib.branch import Branch
        from bzrlib.log import log_formatter
        import sys
        from bzrlib.uncommit import uncommit

        if location is None:
            location = '.'
        b, relpath = Branch.open_containing(location)

        if revision is None:
            revno = b.revno()
            rev_id = b.last_revision()
        else:
            revno, rev_id = revision[0].in_history(b)
        if rev_id is None:
            print 'No revisions to uncommit.'

        for r in range(revno, b.revno()+1):
            rev_id = b.get_rev_id(r)
            lf = log_formatter('short', to_file=sys.stdout,show_timezone='original')
            lf.show(r, b.get_revision(rev_id), None)

        if dry_run:
            print 'Dry-run, pretending to remove the above revisions.'
            if not force:
                val = raw_input('Press <enter> to continue')
        else:
            print 'The above revision(s) will be removed.'
            if not force:
                val = raw_input('Are you sure [y/N]? ')
                if val.lower() not in ('y', 'yes'):
                    print 'Canceled'
                    return 0

        uncommit(b, remove_files=all,
                dry_run=dry_run, verbose=verbose,
                revno=revno)


# these get imported and then picked up by the scan for cmd_*
# TODO: Some more consistent way to split command definitions across files;
# we do need to load at least some information about them to know of 
# aliases.
from bzrlib.conflicts import cmd_resolve, cmd_conflicts, restore<|MERGE_RESOLUTION|>--- conflicted
+++ resolved
@@ -144,23 +144,13 @@
             raise BzrCommandError('You must supply either --revision or a revision_id')
         b = WorkingTree.open_containing('.')[0].branch
         if revision_id is not None:
-<<<<<<< HEAD
-            sys.stdout.write(
-                b.storage.get_revision_xml_file(revision_id).read())
-=======
-            sys.stdout.write(b.get_revision_xml(revision_id))
->>>>>>> 2e131507
+            sys.stdout.write(b.storage.get_revision_xml(revision_id))
         elif revision is not None:
             for rev in revision:
                 if rev is None:
                     raise BzrCommandError('You cannot specify a NULL revision.')
                 revno, rev_id = rev.in_history(b)
-<<<<<<< HEAD
-                sys.stdout.write(
-                    b.storage.get_revision_xml_file(rev_id).read())
-=======
-                sys.stdout.write(b.get_revision_xml(rev_id))
->>>>>>> 2e131507
+                sys.stdout.write(b.storage.get_revision_xml(rev_id))
     
 
 class cmd_revno(Command):
@@ -1163,33 +1153,11 @@
             if len(revision) != 1:
                 raise BzrError('bzr export --revision takes exactly 1 argument')
             rev_id = revision[0].in_history(b).rev_id
-<<<<<<< HEAD
         t = b.storage.revision_tree(rev_id)
-        arg_root, ext = os.path.splitext(os.path.basename(dest))
-        if ext in ('.gz', '.bz2'):
-            new_root, new_ext = os.path.splitext(arg_root)
-            if new_ext == '.tar':
-                arg_root = new_root
-                ext = new_ext + ext
-        if root is None:
-            root = arg_root
-        if not format:
-            if ext in (".tar",):
-                format = "tar"
-            elif ext in (".tar.gz", ".tgz"):
-                format = "tgz"
-            elif ext in (".tar.bz2", ".tbz2"):
-                format = "tbz2"
-            else:
-                format = "dir"
-        t.export(dest, format, root)
-=======
-        t = b.revision_tree(rev_id)
         try:
             export(t, dest, format, root)
         except errors.NoSuchExportFormat, e:
             raise BzrCommandError('Unsupported export format: %s' % e.format)
->>>>>>> 2e131507
 
 
 class cmd_cat(Command):
