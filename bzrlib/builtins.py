# Copyright (C) 2004, 2005 by Canonical Ltd

# This program is free software; you can redistribute it and/or modify
# it under the terms of the GNU General Public License as published by
# the Free Software Foundation; either version 2 of the License, or
# (at your option) any later version.

# This program is distributed in the hope that it will be useful,
# but WITHOUT ANY WARRANTY; without even the implied warranty of
# MERCHANTABILITY or FITNESS FOR A PARTICULAR PURPOSE.  See the
# GNU General Public License for more details.

# You should have received a copy of the GNU General Public License
# along with this program; if not, write to the Free Software
# Foundation, Inc., 59 Temple Place, Suite 330, Boston, MA  02111-1307  USA

"""builtin bzr commands"""


import os
import sys

import bzrlib
from bzrlib import BZRDIR
from bzrlib._merge_core import ApplyMerge3
from bzrlib.commands import Command, display_command
from bzrlib.branch import Branch
from bzrlib.revision import common_ancestor
import bzrlib.errors as errors
from bzrlib.errors import (BzrError, BzrCheckError, BzrCommandError, 
                           NotBranchError, DivergedBranches, NotConflicted,
                           NoSuchFile, NoWorkingTree, FileInWrongBranch)
from bzrlib.option import Option
from bzrlib.revisionspec import RevisionSpec
import bzrlib.trace
from bzrlib.trace import mutter, note, log_error, warning, is_quiet
from bzrlib.workingtree import WorkingTree
from bzrlib.log import show_one_log


def tree_files(file_list, default_branch=u'.'):
    try:
        return internal_tree_files(file_list, default_branch)
    except FileInWrongBranch, e:
        raise BzrCommandError("%s is not in the same branch as %s" %
                             (e.path, file_list[0]))

def internal_tree_files(file_list, default_branch=u'.'):
    """\
    Return a branch and list of branch-relative paths.
    If supplied file_list is empty or None, the branch default will be used,
    and returned file_list will match the original.
    """
    if file_list is None or len(file_list) == 0:
        return WorkingTree.open_containing(default_branch)[0], file_list
    tree = WorkingTree.open_containing(file_list[0])[0]
    new_list = []
    for filename in file_list:
        try:
            new_list.append(tree.relpath(filename))
        except errors.PathNotChild:
            raise FileInWrongBranch(tree.branch, filename)
    return tree, new_list


# TODO: Make sure no commands unconditionally use the working directory as a
# branch.  If a filename argument is used, the first of them should be used to
# specify the branch.  (Perhaps this can be factored out into some kind of
# Argument class, representing a file in a branch, where the first occurrence
# opens the branch?)

class cmd_status(Command):
    """Display status summary.

    This reports on versioned and unknown files, reporting them
    grouped by state.  Possible states are:

    added
        Versioned in the working copy but not in the previous revision.

    removed
        Versioned in the previous revision but removed or deleted
        in the working copy.

    renamed
        Path of this file changed from the previous revision;
        the text may also have changed.  This includes files whose
        parent directory was renamed.

    modified
        Text has changed since the previous revision.

    unchanged
        Nothing about this file has changed since the previous revision.
        Only shown with --all.

    unknown
        Not versioned and not matching an ignore pattern.

    To see ignored files use 'bzr ignored'.  For details in the
    changes to file texts, use 'bzr diff'.

    If no arguments are specified, the status of the entire working
    directory is shown.  Otherwise, only the status of the specified
    files or directories is reported.  If a directory is given, status
    is reported for everything inside that directory.

    If a revision argument is given, the status is calculated against
    that revision, or between two revisions if two are provided.
    """
    
    # TODO: --no-recurse, --recurse options
    
    takes_args = ['file*']
    takes_options = ['all', 'show-ids', 'revision']
    aliases = ['st', 'stat']
    
    @display_command
    def run(self, all=False, show_ids=False, file_list=None, revision=None):
        tree, file_list = tree_files(file_list)
            
        from bzrlib.status import show_status
        show_status(tree.branch, show_unchanged=all, show_ids=show_ids,
                    specific_files=file_list, revision=revision)


class cmd_cat_revision(Command):
    """Write out metadata for a revision.
    
    The revision to print can either be specified by a specific
    revision identifier, or you can use --revision.
    """

    hidden = True
    takes_args = ['revision_id?']
    takes_options = ['revision']
    
    @display_command
    def run(self, revision_id=None, revision=None):

        if revision_id is not None and revision is not None:
            raise BzrCommandError('You can only supply one of revision_id or --revision')
        if revision_id is None and revision is None:
            raise BzrCommandError('You must supply either --revision or a revision_id')
        b = WorkingTree.open_containing(u'.')[0].branch
        if revision_id is not None:
            sys.stdout.write(b.repository.get_revision_xml(revision_id))
        elif revision is not None:
            for rev in revision:
                if rev is None:
                    raise BzrCommandError('You cannot specify a NULL revision.')
                revno, rev_id = rev.in_history(b)
                sys.stdout.write(b.repository.get_revision_xml(rev_id))
    

class cmd_revno(Command):
    """Show current revision number.

    This is equal to the number of revisions on this branch."""
    takes_args = ['location?']
    @display_command
    def run(self, location=u'.'):
        print Branch.open_containing(location)[0].revno()


class cmd_revision_info(Command):
    """Show revision number and revision id for a given revision identifier.
    """
    hidden = True
    takes_args = ['revision_info*']
    takes_options = ['revision']
    @display_command
    def run(self, revision=None, revision_info_list=[]):

        revs = []
        if revision is not None:
            revs.extend(revision)
        if revision_info_list is not None:
            for rev in revision_info_list:
                revs.append(RevisionSpec(rev))
        if len(revs) == 0:
            raise BzrCommandError('You must supply a revision identifier')

        b = WorkingTree.open_containing(u'.')[0].branch

        for rev in revs:
            revinfo = rev.in_history(b)
            if revinfo.revno is None:
                print '     %s' % revinfo.rev_id
            else:
                print '%4d %s' % (revinfo.revno, revinfo.rev_id)

    
class cmd_add(Command):
    """Add specified files or directories.

    In non-recursive mode, all the named items are added, regardless
    of whether they were previously ignored.  A warning is given if
    any of the named files are already versioned.

    In recursive mode (the default), files are treated the same way
    but the behaviour for directories is different.  Directories that
    are already versioned do not give a warning.  All directories,
    whether already versioned or not, are searched for files or
    subdirectories that are neither versioned or ignored, and these
    are added.  This search proceeds recursively into versioned
    directories.  If no names are given '.' is assumed.

    Therefore simply saying 'bzr add' will version all files that
    are currently unknown.

    Adding a file whose parent directory is not versioned will
    implicitly add the parent, and so on up to the root. This means
    you should never need to explictly add a directory, they'll just
    get added when you add a file in the directory.

    --dry-run will show which files would be added, but not actually 
    add them.
    """
    takes_args = ['file*']
    takes_options = ['no-recurse', 'dry-run', 'verbose']

    def run(self, file_list, no_recurse=False, dry_run=False, verbose=False):
        import bzrlib.add

        if dry_run:
            if is_quiet():
                # This is pointless, but I'd rather not raise an error
                action = bzrlib.add.add_action_null
            else:
                action = bzrlib.add.add_action_print
        elif is_quiet():
            action = bzrlib.add.add_action_add
        else:
            action = bzrlib.add.add_action_add_and_print

        added, ignored = bzrlib.add.smart_add(file_list, not no_recurse, 
                                              action)
        if len(ignored) > 0:
            for glob in sorted(ignored.keys()):
                match_len = len(ignored[glob])
                if verbose:
                    for path in ignored[glob]:
                        print "ignored %s matching \"%s\"" % (path, glob)
                else:
                    print "ignored %d file(s) matching \"%s\"" % (match_len,
                                                              glob)
            print "If you wish to add some of these files, please add them"\
                " by name."


class cmd_mkdir(Command):
    """Create a new versioned directory.

    This is equivalent to creating the directory and then adding it.
    """
    takes_args = ['dir+']

    def run(self, dir_list):
        for d in dir_list:
            os.mkdir(d)
            wt, dd = WorkingTree.open_containing(d)
            wt.add([dd])
            print 'added', d


class cmd_relpath(Command):
    """Show path of a file relative to root"""
    takes_args = ['filename']
    hidden = True
    
    @display_command
    def run(self, filename):
        tree, relpath = WorkingTree.open_containing(filename)
        print relpath


class cmd_inventory(Command):
    """Show inventory of the current working copy or a revision.

    It is possible to limit the output to a particular entry
    type using the --kind option.  For example; --kind file.
    """
    takes_options = ['revision', 'show-ids', 'kind']
    
    @display_command
    def run(self, revision=None, show_ids=False, kind=None):
        if kind and kind not in ['file', 'directory', 'symlink']:
            raise BzrCommandError('invalid kind specified')
        tree = WorkingTree.open_containing(u'.')[0]
        if revision is None:
            inv = tree.read_working_inventory()
        else:
            if len(revision) > 1:
                raise BzrCommandError('bzr inventory --revision takes'
                    ' exactly one revision identifier')
            inv = tree.branch.repository.get_revision_inventory(
                revision[0].in_history(tree.branch).rev_id)

        for path, entry in inv.entries():
            if kind and kind != entry.kind:
                continue
            if show_ids:
                print '%-50s %s' % (path, entry.file_id)
            else:
                print path


class cmd_move(Command):
    """Move files to a different directory.

    examples:
        bzr move *.txt doc

    The destination must be a versioned directory in the same branch.
    """
    takes_args = ['source$', 'dest']
    def run(self, source_list, dest):
        tree, source_list = tree_files(source_list)
        # TODO: glob expansion on windows?
        tree.move(source_list, tree.relpath(dest))


class cmd_rename(Command):
    """Change the name of an entry.

    examples:
      bzr rename frob.c frobber.c
      bzr rename src/frob.c lib/frob.c

    It is an error if the destination name exists.

    See also the 'move' command, which moves files into a different
    directory without changing their name.
    """
    # TODO: Some way to rename multiple files without invoking 
    # bzr for each one?"""
    takes_args = ['from_name', 'to_name']
    
    def run(self, from_name, to_name):
        tree, (from_name, to_name) = tree_files((from_name, to_name))
        tree.rename_one(from_name, to_name)


class cmd_mv(Command):
    """Move or rename a file.

    usage:
        bzr mv OLDNAME NEWNAME
        bzr mv SOURCE... DESTINATION

    If the last argument is a versioned directory, all the other names
    are moved into it.  Otherwise, there must be exactly two arguments
    and the file is changed to a new name, which must not already exist.

    Files cannot be moved between branches.
    """
    takes_args = ['names*']
    def run(self, names_list):
        if len(names_list) < 2:
            raise BzrCommandError("missing file argument")
        tree, rel_names = tree_files(names_list)
        
        if os.path.isdir(names_list[-1]):
            # move into existing directory
            for pair in tree.move(rel_names[:-1], rel_names[-1]):
                print "%s => %s" % pair
        else:
            if len(names_list) != 2:
                raise BzrCommandError('to mv multiple files the destination '
                                      'must be a versioned directory')
            tree.rename_one(rel_names[0], rel_names[1])
            print "%s => %s" % (rel_names[0], rel_names[1])
            
    
class cmd_pull(Command):
    """Pull any changes from another branch into the current one.

    If there is no default location set, the first pull will set it.  After
    that, you can omit the location to use the default.  To change the
    default, use --remember.

    This command only works on branches that have not diverged.  Branches are
    considered diverged if both branches have had commits without first
    pulling from the other.

    If branches have diverged, you can use 'bzr merge' to pull the text changes
    from one into the other.  Once one branch has merged, the other should
    be able to pull it again.

    If you want to forget your local changes and just update your branch to
    match the remote one, use --overwrite.
    """
    takes_options = ['remember', 'overwrite', 'verbose']
    takes_args = ['location?']

    def run(self, location=None, remember=False, overwrite=False, verbose=False):
        from shutil import rmtree
        import errno
        # FIXME: too much stuff is in the command class        
        tree_to = WorkingTree.open_containing(u'.')[0]
        stored_loc = tree_to.branch.get_parent()
        if location is None:
            if stored_loc is None:
                raise BzrCommandError("No pull location known or specified.")
            else:
                print "Using saved location: %s" % stored_loc
                location = stored_loc

        br_from = Branch.open(location)
        br_to = tree_to.branch

        old_rh = br_to.revision_history()
        count = tree_to.pull(br_from, overwrite)

        if br_to.get_parent() is None or remember:
            br_to.set_parent(location)
        note('%d revision(s) pulled.' % (count,))

        if verbose:
            new_rh = tree_to.branch.revision_history()
            if old_rh != new_rh:
                # Something changed
                from bzrlib.log import show_changed_revisions
                show_changed_revisions(tree_to.branch, old_rh, new_rh)


class cmd_push(Command):
    """Push this branch into another branch.
    
    The remote branch will not have its working tree populated because this
    is both expensive, and may not be supported on the remote file system.
    
    Some smart servers or protocols *may* put the working tree in place.

    If there is no default push location set, the first push will set it.
    After that, you can omit the location to use the default.  To change the
    default, use --remember.

    This command only works on branches that have not diverged.  Branches are
    considered diverged if the branch being pushed to is not an older version
    of this branch.

    If branches have diverged, you can use 'bzr push --overwrite' to replace
    the other branch completely.
    
    If you want to ensure you have the different changes in the other branch,
    do a merge (see bzr help merge) from the other branch, and commit that
    before doing a 'push --overwrite'.
    """
    takes_options = ['remember', 'overwrite', 
                     Option('create-prefix', 
                            help='Create the path leading up to the branch '
                                 'if it does not already exist')]
    takes_args = ['location?']

    def run(self, location=None, remember=False, overwrite=False,
            create_prefix=False, verbose=False):
        # FIXME: Way too big!  Put this into a function called from the
        # command.
        import errno
        from shutil import rmtree
        from bzrlib.transport import get_transport
        
        tree_from = WorkingTree.open_containing(u'.')[0]
        br_from = tree_from.branch
        stored_loc = tree_from.branch.get_push_location()
        if location is None:
            if stored_loc is None:
                raise BzrCommandError("No push location known or specified.")
            else:
                print "Using saved location: %s" % stored_loc
                location = stored_loc
        try:
            br_to = Branch.open(location)
        except NotBranchError:
            # create a branch.
            transport = get_transport(location).clone('..')
            if not create_prefix:
                try:
                    transport.mkdir(transport.relpath(location))
                except NoSuchFile:
                    raise BzrCommandError("Parent directory of %s "
                                          "does not exist." % location)
            else:
                current = transport.base
                needed = [(transport, transport.relpath(location))]
                while needed:
                    try:
                        transport, relpath = needed[-1]
                        transport.mkdir(relpath)
                        needed.pop()
                    except NoSuchFile:
                        new_transport = transport.clone('..')
                        needed.append((new_transport,
                                       new_transport.relpath(transport.base)))
                        if new_transport.base == transport.base:
                            raise BzrCommandError("Could not creeate "
                                                  "path prefix.")
            br_to = Branch.initialize(location)
        old_rh = br_to.revision_history()
        try:
            try:
                tree_to = br_to.working_tree()
            except NoWorkingTree:
                # TODO: This should be updated for branches which don't have a
                # working tree, as opposed to ones where we just couldn't 
                # update the tree.
                warning('Unable to update the working tree of: %s' % (br_to.base,))
                count = br_to.pull(br_from, overwrite)
            else:
                count = tree_to.pull(br_from, overwrite)
        except DivergedBranches:
            raise BzrCommandError("These branches have diverged."
                                  "  Try a merge then push with overwrite.")
        if br_from.get_push_location() is None or remember:
            br_from.set_push_location(location)
        note('%d revision(s) pushed.' % (count,))

        if verbose:
            new_rh = br_to.revision_history()
            if old_rh != new_rh:
                # Something changed
                from bzrlib.log import show_changed_revisions
                show_changed_revisions(br_to, old_rh, new_rh)


class cmd_branch(Command):
    """Create a new copy of a branch.

    If the TO_LOCATION is omitted, the last component of the FROM_LOCATION will
    be used.  In other words, "branch ../foo/bar" will attempt to create ./bar.

    To retrieve the branch as of a particular revision, supply the --revision
    parameter, as in "branch foo/bar -r 5".

    --basis is to speed up branching from remote branches.  When specified, it
    copies all the file-contents, inventory and revision data from the basis
    branch before copying anything from the remote branch.
    """
    takes_args = ['from_location', 'to_location?']
    takes_options = ['revision', 'basis']
    aliases = ['get', 'clone']

    def run(self, from_location, to_location=None, revision=None, basis=None):
        import errno
        from shutil import rmtree
        if revision is None:
            revision = [None]
        elif len(revision) > 1:
            raise BzrCommandError(
                'bzr branch --revision takes exactly 1 revision value')
        try:
            br_from = Branch.open(from_location)
        except OSError, e:
            if e.errno == errno.ENOENT:
                raise BzrCommandError('Source location "%s" does not'
                                      ' exist.' % to_location)
            else:
                raise
        br_from.lock_read()
        try:
            if basis is not None:
                basis_branch = WorkingTree.open_containing(basis)[0].branch
            else:
                basis_branch = None
            if len(revision) == 1 and revision[0] is not None:
                revision_id = revision[0].in_history(br_from)[1]
            else:
                revision_id = None
            if to_location is None:
                to_location = os.path.basename(from_location.rstrip("/\\"))
                name = None
            else:
                name = os.path.basename(to_location) + '\n'
            try:
                os.mkdir(to_location)
            except OSError, e:
                if e.errno == errno.EEXIST:
                    raise BzrCommandError('Target directory "%s" already'
                                          ' exists.' % to_location)
                if e.errno == errno.ENOENT:
                    raise BzrCommandError('Parent of "%s" does not exist.' %
                                          to_location)
                else:
                    raise
            try:
                br_from.clone(to_location, revision_id, basis_branch)
            except bzrlib.errors.NoSuchRevision:
                rmtree(to_location)
                msg = "The branch %s has no revision %s." % (from_location, revision[0])
                raise BzrCommandError(msg)
            except bzrlib.errors.UnlistableBranch:
                rmtree(to_location)
                msg = "The branch %s cannot be used as a --basis"
                raise BzrCommandError(msg)
            branch = Branch.open(to_location)
            if name:
                branch.control_files.put_utf8('branch-name', name)

            note('Branched %d revision(s).' % branch.revno())
        finally:
            br_from.unlock()


class cmd_renames(Command):
    """Show list of renamed files.
    """
    # TODO: Option to show renames between two historical versions.

    # TODO: Only show renames under dir, rather than in the whole branch.
    takes_args = ['dir?']

    @display_command
    def run(self, dir=u'.'):
        tree = WorkingTree.open_containing(dir)[0]
        old_inv = tree.branch.basis_tree().inventory
        new_inv = tree.read_working_inventory()

        renames = list(bzrlib.tree.find_renames(old_inv, new_inv))
        renames.sort()
        for old_name, new_name in renames:
            print "%s => %s" % (old_name, new_name)        


class cmd_info(Command):
    """Show statistical information about a branch."""
    takes_args = ['branch?']
    
    @display_command
    def run(self, branch=None):
        import info
        b = WorkingTree.open_containing(branch)[0].branch
        info.show_info(b)


class cmd_remove(Command):
    """Make a file unversioned.

    This makes bzr stop tracking changes to a versioned file.  It does
    not delete the working copy.
    """
    takes_args = ['file+']
    takes_options = ['verbose']
    aliases = ['rm']
    
    def run(self, file_list, verbose=False):
        tree, file_list = tree_files(file_list)
        tree.remove(file_list, verbose=verbose)


class cmd_file_id(Command):
    """Print file_id of a particular file or directory.

    The file_id is assigned when the file is first added and remains the
    same through all revisions where the file exists, even when it is
    moved or renamed.
    """
    hidden = True
    takes_args = ['filename']
    @display_command
    def run(self, filename):
        tree, relpath = WorkingTree.open_containing(filename)
        i = tree.inventory.path2id(relpath)
        if i == None:
            raise BzrError("%r is not a versioned file" % filename)
        else:
            print i


class cmd_file_path(Command):
    """Print path of file_ids to a file or directory.

    This prints one line for each directory down to the target,
    starting at the branch root."""
    hidden = True
    takes_args = ['filename']
    @display_command
    def run(self, filename):
        tree, relpath = WorkingTree.open_containing(filename)
        inv = tree.inventory
        fid = inv.path2id(relpath)
        if fid == None:
            raise BzrError("%r is not a versioned file" % filename)
        for fip in inv.get_idpath(fid):
            print fip


class cmd_revision_history(Command):
    """Display list of revision ids on this branch."""
    hidden = True
    @display_command
    def run(self):
        branch = WorkingTree.open_containing(u'.')[0].branch
        for patchid in branch.revision_history():
            print patchid


class cmd_ancestry(Command):
    """List all revisions merged into this branch."""
    hidden = True
    @display_command
    def run(self):
        tree = WorkingTree.open_containing(u'.')[0]
        b = tree.branch
        # FIXME. should be tree.last_revision
        for revision_id in b.get_ancestry(b.last_revision()):
            print revision_id


class cmd_init(Command):
    """Make a directory into a versioned branch.

    Use this to create an empty branch, or before importing an
    existing project.

    Recipe for importing a tree of files:
        cd ~/project
        bzr init
        bzr add .
        bzr status
        bzr commit -m 'imported project'
    """
    takes_args = ['location?']
    def run(self, location=None):
        from bzrlib.branch import Branch
        if location is None:
            location = u'.'
        else:
            # The path has to exist to initialize a
            # branch inside of it.
            # Just using os.mkdir, since I don't
            # believe that we want to create a bunch of
            # locations if the user supplies an extended path
            if not os.path.exists(location):
                os.mkdir(location)
        Branch.initialize(location)


class cmd_diff(Command):
    """Show differences in working tree.
    
    If files are listed, only the changes in those files are listed.
    Otherwise, all changes for the tree are listed.

    examples:
        bzr diff
        bzr diff -r1
        bzr diff -r1..2
    """
    # TODO: Allow diff across branches.
    # TODO: Option to use external diff command; could be GNU diff, wdiff,
    #       or a graphical diff.

    # TODO: Python difflib is not exactly the same as unidiff; should
    #       either fix it up or prefer to use an external diff.

    # TODO: If a directory is given, diff everything under that.

    # TODO: Selected-file diff is inefficient and doesn't show you
    #       deleted files.

    # TODO: This probably handles non-Unix newlines poorly.
    
    takes_args = ['file*']
    takes_options = ['revision', 'diff-options']
    aliases = ['di', 'dif']

    @display_command
    def run(self, revision=None, file_list=None, diff_options=None):
        from bzrlib.diff import show_diff
        try:
            tree, file_list = internal_tree_files(file_list)
            b = None
            b2 = None
        except FileInWrongBranch:
            if len(file_list) != 2:
                raise BzrCommandError("Files are in different branches")

            b, file1 = Branch.open_containing(file_list[0])
            b2, file2 = Branch.open_containing(file_list[1])
            if file1 != "" or file2 != "":
                # FIXME diff those two files. rbc 20051123
                raise BzrCommandError("Files are in different branches")
            file_list = None
        if revision is not None:
            if b2 is not None:
                raise BzrCommandError("Can't specify -r with two branches")
            if (len(revision) == 1) or (revision[1].spec is None):
                return show_diff(tree.branch, revision[0], specific_files=file_list,
                                 external_diff_options=diff_options)
            elif len(revision) == 2:
                return show_diff(tree.branch, revision[0], specific_files=file_list,
                                 external_diff_options=diff_options,
                                 revision2=revision[1])
            else:
                raise BzrCommandError('bzr diff --revision takes exactly one or two revision identifiers')
        else:
            if b is not None:
                return show_diff(b, None, specific_files=file_list,
                                 external_diff_options=diff_options, b2=b2)
            else:
                return show_diff(tree.branch, None, specific_files=file_list,
                                 external_diff_options=diff_options)


class cmd_deleted(Command):
    """List files deleted in the working tree.
    """
    # TODO: Show files deleted since a previous revision, or
    # between two revisions.
    # TODO: Much more efficient way to do this: read in new
    # directories with readdir, rather than stating each one.  Same
    # level of effort but possibly much less IO.  (Or possibly not,
    # if the directories are very large...)
    @display_command
    def run(self, show_ids=False):
        tree = WorkingTree.open_containing(u'.')[0]
        old = tree.branch.basis_tree()
        for path, ie in old.inventory.iter_entries():
            if not tree.has_id(ie.file_id):
                if show_ids:
                    print '%-50s %s' % (path, ie.file_id)
                else:
                    print path


class cmd_modified(Command):
    """List files modified in working tree."""
    hidden = True
    @display_command
    def run(self):
        from bzrlib.delta import compare_trees

        tree = WorkingTree.open_containing(u'.')[0]
        td = compare_trees(tree.branch.basis_tree(), tree)

        for path, id, kind, text_modified, meta_modified in td.modified:
            print path



class cmd_added(Command):
    """List files added in working tree."""
    hidden = True
    @display_command
    def run(self):
        wt = WorkingTree.open_containing(u'.')[0]
        basis_inv = wt.branch.basis_tree().inventory
        inv = wt.inventory
        for file_id in inv:
            if file_id in basis_inv:
                continue
            path = inv.id2path(file_id)
            if not os.access(bzrlib.osutils.abspath(path), os.F_OK):
                continue
            print path
                
        

class cmd_root(Command):
    """Show the tree root directory.

    The root is the nearest enclosing directory with a .bzr control
    directory."""
    takes_args = ['filename?']
    @display_command
    def run(self, filename=None):
        """Print the branch root."""
        tree = WorkingTree.open_containing(filename)[0]
        print tree.basedir


class cmd_log(Command):
    """Show log of this branch.

    To request a range of logs, you can use the command -r begin..end
    -r revision requests a specific revision, -r ..end or -r begin.. are
    also valid.
    """

    # TODO: Make --revision support uuid: and hash: [future tag:] notation.

    takes_args = ['filename?']
    takes_options = [Option('forward', 
                            help='show from oldest to newest'),
                     'timezone', 'verbose', 
                     'show-ids', 'revision',
                     'line', 'long', 
                     Option('message',
                            help='show revisions whose message matches this regexp',
                            type=str),
                     'short',
                     ]
    @display_command
    def run(self, filename=None, timezone='original',
            verbose=False,
            show_ids=False,
            forward=False,
            revision=None,
            message=None,
            long=False,
            short=False,
            line=False):
        from bzrlib.log import log_formatter, show_log
        import codecs
        assert message is None or isinstance(message, basestring), \
            "invalid message argument %r" % message
        direction = (forward and 'forward') or 'reverse'
        
        if filename:
            # might be a tree:
            tree = None
            try:
                tree, fp = WorkingTree.open_containing(filename)
                b = tree.branch
                if fp != '':
                    inv = tree.read_working_inventory()
            except NotBranchError:
                pass
            if tree is None:
                b, fp = Branch.open_containing(filename)
                if fp != '':
                    inv = b.repository.get_inventory(b.last_revision())
            if fp != '':
                file_id = inv.path2id(fp)
            else:
                file_id = None  # points to branch root
        else:
            tree, relpath = WorkingTree.open_containing(u'.')
            b = tree.branch
            file_id = None

        if revision is None:
            rev1 = None
            rev2 = None
        elif len(revision) == 1:
            rev1 = rev2 = revision[0].in_history(b).revno
        elif len(revision) == 2:
            rev1 = revision[0].in_history(b).revno
            rev2 = revision[1].in_history(b).revno
        else:
            raise BzrCommandError('bzr log --revision takes one or two values.')

        # By this point, the revision numbers are converted to the +ve
        # form if they were supplied in the -ve form, so we can do
        # this comparison in relative safety
        if rev1 > rev2:
            (rev2, rev1) = (rev1, rev2)

        mutter('encoding log as %r', bzrlib.user_encoding)

        # use 'replace' so that we don't abort if trying to write out
        # in e.g. the default C locale.
        outf = codecs.getwriter(bzrlib.user_encoding)(sys.stdout, errors='replace')

        log_format = get_log_format(long=long, short=short, line=line)
        lf = log_formatter(log_format,
                           show_ids=show_ids,
                           to_file=outf,
                           show_timezone=timezone)

        show_log(b,
                 lf,
                 file_id,
                 verbose=verbose,
                 direction=direction,
                 start_revision=rev1,
                 end_revision=rev2,
                 search=message)

def get_log_format(long=False, short=False, line=False, default='long'):
    log_format = default
    if long:
        log_format = 'long'
    if short:
        log_format = 'short'
    if line:
        log_format = 'line'
    return log_format


class cmd_touching_revisions(Command):
    """Return revision-ids which affected a particular file.

    A more user-friendly interface is "bzr log FILE"."""
    hidden = True
    takes_args = ["filename"]
    @display_command
    def run(self, filename):
        tree, relpath = WorkingTree.open_containing(filename)
        b = tree.branch
        inv = tree.read_working_inventory()
        file_id = inv.path2id(relpath)
        for revno, revision_id, what in bzrlib.log.find_touching_revisions(b, file_id):
            print "%6d %s" % (revno, what)


class cmd_ls(Command):
    """List files in a tree.
    """
    # TODO: Take a revision or remote path and list that tree instead.
    hidden = True
    takes_options = ['verbose', 'revision',
                     Option('non-recursive',
                            help='don\'t recurse into sub-directories'),
                     Option('from-root',
                            help='Print all paths from the root of the branch.'),
                     Option('unknown', help='Print unknown files'),
                     Option('versioned', help='Print versioned files'),
                     Option('ignored', help='Print ignored files'),

                     Option('null', help='Null separate the files'),
                    ]
    @display_command
    def run(self, revision=None, verbose=False, 
            non_recursive=False, from_root=False,
            unknown=False, versioned=False, ignored=False,
            null=False):

        if verbose and null:
            raise BzrCommandError('Cannot set both --verbose and --null')
        all = not (unknown or versioned or ignored)

        selection = {'I':ignored, '?':unknown, 'V':versioned}

        tree, relpath = WorkingTree.open_containing(u'.')
        if from_root:
            relpath = u''
        elif relpath:
            relpath += '/'
        if revision is not None:
            tree = tree.branch.repository.revision_tree(
                revision[0].in_history(tree.branch).rev_id)
        for fp, fc, kind, fid, entry in tree.list_files():
            if fp.startswith(relpath):
                fp = fp[len(relpath):]
                if non_recursive and '/' in fp:
                    continue
                if not all and not selection[fc]:
                    continue
                if verbose:
                    kindch = entry.kind_character()
                    print '%-8s %s%s' % (fc, fp, kindch)
                elif null:
                    sys.stdout.write(fp)
                    sys.stdout.write('\0')
                    sys.stdout.flush()
                else:
                    print fp


class cmd_unknowns(Command):
    """List unknown files."""
    @display_command
    def run(self):
        from bzrlib.osutils import quotefn
        for f in WorkingTree.open_containing(u'.')[0].unknowns():
            print quotefn(f)


class cmd_ignore(Command):
    """Ignore a command or pattern.

    To remove patterns from the ignore list, edit the .bzrignore file.

    If the pattern contains a slash, it is compared to the whole path
    from the branch root.  Otherwise, it is compared to only the last
    component of the path.  To match a file only in the root directory,
    prepend './'.

    Ignore patterns are case-insensitive on case-insensitive systems.

    Note: wildcards must be quoted from the shell on Unix.

    examples:
        bzr ignore ./Makefile
        bzr ignore '*.class'
    """
    # TODO: Complain if the filename is absolute
    takes_args = ['name_pattern']
    
    def run(self, name_pattern):
        from bzrlib.atomicfile import AtomicFile
        import os.path

        tree, relpath = WorkingTree.open_containing(u'.')
        ifn = tree.abspath('.bzrignore')

        if os.path.exists(ifn):
            f = open(ifn, 'rt')
            try:
                igns = f.read().decode('utf-8')
            finally:
                f.close()
        else:
            igns = ''

        # TODO: If the file already uses crlf-style termination, maybe
        # we should use that for the newly added lines?

        if igns and igns[-1] != '\n':
            igns += '\n'
        igns += name_pattern + '\n'

        try:
            f = AtomicFile(ifn, 'wt')
            f.write(igns.encode('utf-8'))
            f.commit()
        finally:
            f.close()

        inv = tree.inventory
        if inv.path2id('.bzrignore'):
            mutter('.bzrignore is already versioned')
        else:
            mutter('need to make new .bzrignore file versioned')
            tree.add(['.bzrignore'])


class cmd_ignored(Command):
    """List ignored files and the patterns that matched them.

    See also: bzr ignore"""
    @display_command
    def run(self):
        tree = WorkingTree.open_containing(u'.')[0]
        for path, file_class, kind, file_id, entry in tree.list_files():
            if file_class != 'I':
                continue
            ## XXX: Slightly inefficient since this was already calculated
            pat = tree.is_ignored(path)
            print '%-50s %s' % (path, pat)


class cmd_lookup_revision(Command):
    """Lookup the revision-id from a revision-number

    example:
        bzr lookup-revision 33
    """
    hidden = True
    takes_args = ['revno']
    
    @display_command
    def run(self, revno):
        try:
            revno = int(revno)
        except ValueError:
            raise BzrCommandError("not a valid revision-number: %r" % revno)

        print WorkingTree.open_containing(u'.')[0].branch.get_rev_id(revno)


class cmd_export(Command):
    """Export past revision to destination directory.

    If no revision is specified this exports the last committed revision.

    Format may be an "exporter" name, such as tar, tgz, tbz2.  If none is
    given, try to find the format with the extension. If no extension
    is found exports to a directory (equivalent to --format=dir).

    Root may be the top directory for tar, tgz and tbz2 formats. If none
    is given, the top directory will be the root name of the file.

    Note: export of tree with non-ascii filenames to zip is not supported.

    Supported formats       Autodetected by extension
    -----------------       -------------------------
         dir                            -
         tar                          .tar
         tbz2                    .tar.bz2, .tbz2
         tgz                      .tar.gz, .tgz
         zip                          .zip
    """
    takes_args = ['dest']
    takes_options = ['revision', 'format', 'root']
    def run(self, dest, revision=None, format=None, root=None):
        import os.path
        from bzrlib.export import export
        tree = WorkingTree.open_containing(u'.')[0]
        b = tree.branch
        if revision is None:
            # should be tree.last_revision  FIXME
            rev_id = b.last_revision()
        else:
            if len(revision) != 1:
                raise BzrError('bzr export --revision takes exactly 1 argument')
            rev_id = revision[0].in_history(b).rev_id
        t = b.repository.revision_tree(rev_id)
        try:
            export(t, dest, format, root)
        except errors.NoSuchExportFormat, e:
            raise BzrCommandError('Unsupported export format: %s' % e.format)


class cmd_cat(Command):
    """Write a file's text from a previous revision."""

    takes_options = ['revision']
    takes_args = ['filename']

    @display_command
    def run(self, filename, revision=None):
        if revision is not None and len(revision) != 1:
            raise BzrCommandError("bzr cat --revision takes exactly one number")
        tree = None
        try:
            tree, relpath = WorkingTree.open_containing(filename)
            b = tree.branch
        except NotBranchError:
            pass

        if tree is None:
            b, relpath = Branch.open_containing(filename)
        if revision is None:
            revision_id = b.last_revision()
        else:
            revision_id = revision[0].in_history(b).rev_id
        b.print_file(relpath, revision_id)


class cmd_local_time_offset(Command):
    """Show the offset in seconds from GMT to local time."""
    hidden = True    
    @display_command
    def run(self):
        print bzrlib.osutils.local_time_offset()



class cmd_commit(Command):
    """Commit changes into a new revision.
    
    If no arguments are given, the entire tree is committed.

    If selected files are specified, only changes to those files are
    committed.  If a directory is specified then the directory and everything 
    within it is committed.

    A selected-file commit may fail in some cases where the committed
    tree would be invalid, such as trying to commit a file in a
    newly-added directory that is not itself committed.
    """
    # TODO: Run hooks on tree to-be-committed, and after commit.

    # TODO: Strict commit that fails if there are deleted files.
    #       (what does "deleted files" mean ??)

    # TODO: Give better message for -s, --summary, used by tla people

    # XXX: verbose currently does nothing

    takes_args = ['selected*']
    takes_options = ['message', 'verbose', 
                     Option('unchanged',
                            help='commit even if nothing has changed'),
                     Option('file', type=str, 
                            argname='msgfile',
                            help='file containing commit message'),
                     Option('strict',
                            help="refuse to commit if there are unknown "
                            "files in the working tree."),
                     ]
    aliases = ['ci', 'checkin']

    def run(self, message=None, file=None, verbose=True, selected_list=None,
            unchanged=False, strict=False):
        from bzrlib.errors import (PointlessCommit, ConflictsInTree,
                StrictCommitFailed)
        from bzrlib.msgeditor import edit_commit_message, \
                make_commit_message_template
        from bzrlib.status import show_status
        from tempfile import TemporaryFile
        import codecs

        # TODO: Need a blackbox test for invoking the external editor; may be
        # slightly problematic to run this cross-platform.

        # TODO: do more checks that the commit will succeed before 
        # spending the user's valuable time typing a commit message.
        #
        # TODO: if the commit *does* happen to fail, then save the commit 
        # message to a temporary file where it can be recovered
        tree, selected_list = tree_files(selected_list)
        if message is None and not file:
            template = make_commit_message_template(tree, selected_list)
            message = edit_commit_message(template)
            if message is None:
                raise BzrCommandError("please specify a commit message"
                                      " with either --message or --file")
        elif message and file:
            raise BzrCommandError("please specify either --message or --file")
        
        if file:
            import codecs
            message = codecs.open(file, 'rt', bzrlib.user_encoding).read()

        if message == "":
                raise BzrCommandError("empty commit message specified")
            
        try:
            tree.commit(message, specific_files=selected_list,
                        allow_pointless=unchanged, strict=strict)
        except PointlessCommit:
            # FIXME: This should really happen before the file is read in;
            # perhaps prepare the commit; get the message; then actually commit
            raise BzrCommandError("no changes to commit",
                                  ["use --unchanged to commit anyhow"])
        except ConflictsInTree:
            raise BzrCommandError("Conflicts detected in working tree.  "
                'Use "bzr conflicts" to list, "bzr resolve FILE" to resolve.')
        except StrictCommitFailed:
            raise BzrCommandError("Commit refused because there are unknown "
                                  "files in the working tree.")
        note('Committed revision %d.' % (tree.branch.revno(),))


class cmd_check(Command):
    """Validate consistency of branch history.

    This command checks various invariants about the branch storage to
    detect data corruption or bzr bugs.
    """
    takes_args = ['branch?']
    takes_options = ['verbose']

    def run(self, branch=None, verbose=False):
        from bzrlib.check import check
        if branch is None:
            tree = WorkingTree.open_containing()[0]
            branch = tree.branch
        else:
            branch = Branch.open(branch)
        check(branch, verbose)


class cmd_scan_cache(Command):
    hidden = True
    def run(self):
        from bzrlib.hashcache import HashCache

        c = HashCache(u'.')
        c.read()
        c.scan()
            
        print '%6d stats' % c.stat_count
        print '%6d in hashcache' % len(c._cache)
        print '%6d files removed from cache' % c.removed_count
        print '%6d hashes updated' % c.update_count
        print '%6d files changed too recently to cache' % c.danger_count

        if c.needs_write:
            c.write()
            


class cmd_upgrade(Command):
    """Upgrade branch storage to current format.

    The check command or bzr developers may sometimes advise you to run
    this command.

    This version of this command upgrades from the full-text storage
    used by bzr 0.0.8 and earlier to the weave format (v5).
    """
    takes_args = ['dir?']

    def run(self, dir=u'.'):
        from bzrlib.upgrade import upgrade
        upgrade(dir)


class cmd_whoami(Command):
    """Show bzr user id."""
    takes_options = ['email']
    
    @display_command
    def run(self, email=False):
        try:
            b = WorkingTree.open_containing(u'.')[0].branch
            config = bzrlib.config.BranchConfig(b)
        except NotBranchError:
            config = bzrlib.config.GlobalConfig()
        
        if email:
            print config.user_email()
        else:
            print config.username()

class cmd_nick(Command):
    """\
    Print or set the branch nickname.  
    If unset, the tree root directory name is used as the nickname
    To print the current nickname, execute with no argument.  
    """
    takes_args = ['nickname?']
    def run(self, nickname=None):
        branch = Branch.open_containing(u'.')[0]
        if nickname is None:
            self.printme(branch)
        else:
            branch.nick = nickname

    @display_command
    def printme(self, branch):
        print branch.nick 

class cmd_selftest(Command):
    """Run internal test suite.
    
    This creates temporary test directories in the working directory,
    but not existing data is affected.  These directories are deleted
    if the tests pass, or left behind to help in debugging if they
    fail and --keep-output is specified.
    
    If arguments are given, they are regular expressions that say
    which tests should run.
    """
    # TODO: --list should give a list of all available tests
    hidden = True
    takes_args = ['testspecs*']
    takes_options = ['verbose', 
                     Option('one', help='stop when one test fails'),
                     Option('keep-output', 
                            help='keep output directories when tests fail')
                    ]

    def run(self, testspecs_list=None, verbose=False, one=False,
            keep_output=False):
        import bzrlib.ui
        from bzrlib.tests import selftest
        # we don't want progress meters from the tests to go to the
        # real output; and we don't want log messages cluttering up
        # the real logs.
        save_ui = bzrlib.ui.ui_factory
        bzrlib.trace.info('running tests...')
        try:
            bzrlib.ui.ui_factory = bzrlib.ui.SilentUIFactory()
            if testspecs_list is not None:
                pattern = '|'.join(testspecs_list)
            else:
                pattern = ".*"
            result = selftest(verbose=verbose, 
                              pattern=pattern,
                              stop_on_failure=one, 
                              keep_output=keep_output)
            if result:
                bzrlib.trace.info('tests passed')
            else:
                bzrlib.trace.info('tests failed')
            return int(not result)
        finally:
            bzrlib.ui.ui_factory = save_ui


def _get_bzr_branch():
    """If bzr is run from a branch, return Branch or None"""
    import bzrlib.errors
    from bzrlib.branch import Branch
    from bzrlib.osutils import abspath
    from os.path import dirname
    
    try:
        branch = Branch.open(dirname(abspath(dirname(__file__))))
        return branch
    except bzrlib.errors.BzrError:
        return None
    

def show_version():
    print "bzr (bazaar-ng) %s" % bzrlib.__version__
    # is bzrlib itself in a branch?
    branch = _get_bzr_branch()
    if branch:
        rh = branch.revision_history()
        revno = len(rh)
        print "  bzr checkout, revision %d" % (revno,)
        print "  nick: %s" % (branch.nick,)
        if rh:
            print "  revid: %s" % (rh[-1],)
    print bzrlib.__copyright__
    print "http://bazaar-ng.org/"
    print
    print "bzr comes with ABSOLUTELY NO WARRANTY.  bzr is free software, and"
    print "you may use, modify and redistribute it under the terms of the GNU"
    print "General Public License version 2 or later."


class cmd_version(Command):
    """Show version of bzr."""
    @display_command
    def run(self):
        show_version()

class cmd_rocks(Command):
    """Statement of optimism."""
    hidden = True
    @display_command
    def run(self):
        print "it sure does!"


class cmd_find_merge_base(Command):
    """Find and print a base revision for merging two branches.
    """
    # TODO: Options to specify revisions on either side, as if
    #       merging only part of the history.
    takes_args = ['branch', 'other']
    hidden = True
    
    @display_command
    def run(self, branch, other):
        from bzrlib.revision import common_ancestor, MultipleRevisionSources
        
        branch1 = Branch.open_containing(branch)[0]
        branch2 = Branch.open_containing(other)[0]

        history_1 = branch1.revision_history()
        history_2 = branch2.revision_history()

        last1 = branch1.last_revision()
        last2 = branch2.last_revision()

        source = MultipleRevisionSources(branch1, branch2)
        
        base_rev_id = common_ancestor(last1, last2, source)

        print 'merge base is revision %s' % base_rev_id
        
        return

        if base_revno is None:
            raise bzrlib.errors.UnrelatedBranches()

        print ' r%-6d in %s' % (base_revno, branch)

        other_revno = branch2.revision_id_to_revno(base_revid)
        
        print ' r%-6d in %s' % (other_revno, other)



class cmd_merge(Command):
    """Perform a three-way merge.
    
    The branch is the branch you will merge from.  By default, it will
    merge the latest revision.  If you specify a revision, that
    revision will be merged.  If you specify two revisions, the first
    will be used as a BASE, and the second one as OTHER.  Revision
    numbers are always relative to the specified branch.

    By default bzr will try to merge in all new work from the other
    branch, automatically determining an appropriate base.  If this
    fails, you may need to give an explicit base.
    
    Examples:

    To merge the latest revision from bzr.dev
    bzr merge ../bzr.dev

    To merge changes up to and including revision 82 from bzr.dev
    bzr merge -r 82 ../bzr.dev

    To merge the changes introduced by 82, without previous changes:
    bzr merge -r 81..82 ../bzr.dev
    
    merge refuses to run if there are any uncommitted changes, unless
    --force is given.
    """
    takes_args = ['branch?']
    takes_options = ['revision', 'force', 'merge-type', 'reprocess',
                     Option('show-base', help="Show base revision text in "
                            "conflicts")]

    def run(self, branch=None, revision=None, force=False, merge_type=None,
            show_base=False, reprocess=False):
        from bzrlib._merge_core import ApplyMerge3
        if merge_type is None:
            merge_type = ApplyMerge3
        if branch is None:
            branch = WorkingTree.open_containing(u'.')[0].branch.get_parent()
            if branch is None:
                raise BzrCommandError("No merge location known or specified.")
            else:
                print "Using saved location: %s" % branch 
        if revision is None or len(revision) < 1:
            base = [None, None]
            other = [branch, -1]
        else:
            if len(revision) == 1:
                base = [None, None]
                other_branch = Branch.open_containing(branch)[0]
                revno = revision[0].in_history(other_branch).revno
                other = [branch, revno]
            else:
                assert len(revision) == 2
                if None in revision:
                    raise BzrCommandError(
                        "Merge doesn't permit that revision specifier.")
                b = Branch.open_containing(branch)[0]

                base = [branch, revision[0].in_history(b).revno]
                other = [branch, revision[1].in_history(b).revno]

        try:
            conflict_count = merge(other, base, check_clean=(not force),
                                   merge_type=merge_type, reprocess=reprocess,
                                   show_base=show_base)
            if conflict_count != 0:
                return 1
            else:
                return 0
        except bzrlib.errors.AmbiguousBase, e:
            m = ("sorry, bzr can't determine the right merge base yet\n"
                 "candidates are:\n  "
                 + "\n  ".join(e.bases)
                 + "\n"
                 "please specify an explicit base with -r,\n"
                 "and (if you want) report this to the bzr developers\n")
            log_error(m)


class cmd_remerge(Command):
    """Redo a merge.
    """
    takes_args = ['file*']
    takes_options = ['merge-type', 'reprocess',
                     Option('show-base', help="Show base revision text in "
                            "conflicts")]

    def run(self, file_list=None, merge_type=None, show_base=False,
            reprocess=False):
        from bzrlib.merge import merge_inner, transform_tree
        from bzrlib._merge_core import ApplyMerge3
        if merge_type is None:
            merge_type = ApplyMerge3
        tree, file_list = tree_files(file_list)
        tree.lock_write()
        try:
            pending_merges = tree.pending_merges() 
            if len(pending_merges) != 1:
                raise BzrCommandError("Sorry, remerge only works after normal"
                                      + " merges.  Not cherrypicking or"
                                      + "multi-merges.")
            repository = tree.branch.repository
            base_revision = common_ancestor(tree.branch.last_revision(), 
                                            pending_merges[0], repository)
            base_tree = repository.revision_tree(base_revision)
            other_tree = repository.revision_tree(pending_merges[0])
            interesting_ids = None
            if file_list is not None:
                interesting_ids = set()
                for filename in file_list:
                    file_id = tree.path2id(filename)
                    interesting_ids.add(file_id)
                    if tree.kind(file_id) != "directory":
                        continue
                    
                    for name, ie in tree.inventory.iter_entries(file_id):
                        interesting_ids.add(ie.file_id)
            transform_tree(tree, tree.branch.basis_tree(), interesting_ids)
            if file_list is None:
                restore_files = list(tree.iter_conflicts())
            else:
                restore_files = file_list
            for filename in restore_files:
                try:
                    restore(tree.abspath(filename))
                except NotConflicted:
                    pass
            conflicts =  merge_inner(tree.branch, other_tree, base_tree, 
                                     interesting_ids = interesting_ids, 
                                     other_rev_id=pending_merges[0], 
                                     merge_type=merge_type, 
                                     show_base=show_base,
                                     reprocess=reprocess)
        finally:
            tree.unlock()
        if conflicts > 0:
            return 1
        else:
            return 0

class cmd_revert(Command):
    """Reverse all changes since the last commit.

    Only versioned files are affected.  Specify filenames to revert only 
    those files.  By default, any files that are changed will be backed up
    first.  Backup files have a '~' appended to their name.
    """
    takes_options = ['revision', 'no-backup']
    takes_args = ['file*']
    aliases = ['merge-revert']

    def run(self, revision=None, no_backup=False, file_list=None):
        from bzrlib.commands import parse_spec
        if file_list is not None:
            if len(file_list) == 0:
                raise BzrCommandError("No files specified")
        else:
            file_list = []
        
        tree, file_list = tree_files(file_list)
        if revision is None:
            # FIXME should be tree.last_revision
            rev_id = tree.branch.last_revision()
        elif len(revision) != 1:
            raise BzrCommandError('bzr revert --revision takes exactly 1 argument')
        else:
            rev_id = revision[0].in_history(tree.branch).rev_id
<<<<<<< HEAD
        tree.revert(file_list, tree.branch.repository.revision_tree(rev_id),
=======
        tree.revert(file_list, tree.branch.revision_tree(rev_id),
>>>>>>> 41ac2389
                    not no_backup)


class cmd_assert_fail(Command):
    """Test reporting of assertion failures"""
    hidden = True
    def run(self):
        assert False, "always fails"


class cmd_help(Command):
    """Show help on a command or other topic.

    For a list of all available commands, say 'bzr help commands'."""
    takes_options = ['long']
    takes_args = ['topic?']
    aliases = ['?']
    
    @display_command
    def run(self, topic=None, long=False):
        import help
        if topic is None and long:
            topic = "commands"
        help.help(topic)


class cmd_shell_complete(Command):
    """Show appropriate completions for context.

    For a list of all available commands, say 'bzr shell-complete'."""
    takes_args = ['context?']
    aliases = ['s-c']
    hidden = True
    
    @display_command
    def run(self, context=None):
        import shellcomplete
        shellcomplete.shellcomplete(context)


class cmd_fetch(Command):
    """Copy in history from another branch but don't merge it.

    This is an internal method used for pull and merge."""
    hidden = True
    takes_args = ['from_branch', 'to_branch']
    def run(self, from_branch, to_branch):
        from bzrlib.fetch import Fetcher
        from bzrlib.branch import Branch
        from_b = Branch.open(from_branch)
        to_b = Branch.open(to_branch)
        Fetcher(to_b, from_b)


class cmd_missing(Command):
    """Show unmerged/unpulled revisions between two branches.

    OTHER_BRANCH may be local or remote."""
    takes_args = ['other_branch?']
    takes_options = [Option('reverse', 'Reverse the order of revisions'),
                     Option('mine-only', 
                            'Display changes in the local branch only'),
                     Option('theirs-only', 
                            'Display changes in the remote branch only'), 
                     'line',
                     'long', 
                     'short',
                     'show-ids',
                     'verbose'
                     ]

    def run(self, other_branch=None, reverse=False, mine_only=False,
            theirs_only=False, long=True, short=False, line=False, 
            show_ids=False, verbose=False):
        from bzrlib.missing import find_unmerged, iter_log_data
        from bzrlib.log import log_formatter
        local_branch = bzrlib.branch.Branch.open_containing(u".")[0]
        parent = local_branch.get_parent()
        if other_branch is None:
            other_branch = parent
            if other_branch is None:
                raise BzrCommandError("No missing location known or specified.")
            print "Using last location: " + local_branch.get_parent()
        remote_branch = bzrlib.branch.Branch.open(other_branch)
        local_extra, remote_extra = find_unmerged(local_branch, remote_branch)
        log_format = get_log_format(long=long, short=short, line=line)
        lf = log_formatter(log_format, sys.stdout,
                           show_ids=show_ids,
                           show_timezone='original')
        if reverse is False:
            local_extra.reverse()
            remote_extra.reverse()
        if local_extra and not theirs_only:
            print "You have %d extra revision(s):" % len(local_extra)
            for data in iter_log_data(local_extra, local_branch.repository,
                                      verbose):
                lf.show(*data)
            printed_local = True
        else:
            printed_local = False
        if remote_extra and not mine_only:
            if printed_local is True:
                print "\n\n"
            print "You are missing %d revision(s):" % len(remote_extra)
            for data in iter_log_data(remote_extra, remote_branch.repository, 
                                      verbose):
                lf.show(*data)
        if not remote_extra and not local_extra:
            status_code = 0
            print "Branches are up to date."
        else:
            status_code = 1
        if parent is None and other_branch is not None:
            local_branch.set_parent(other_branch)
        return status_code


class cmd_plugins(Command):
    """List plugins"""
    hidden = True
    @display_command
    def run(self):
        import bzrlib.plugin
        from inspect import getdoc
        for name, plugin in bzrlib.plugin.all_plugins().items():
            if hasattr(plugin, '__path__'):
                print plugin.__path__[0]
            elif hasattr(plugin, '__file__'):
                print plugin.__file__
            else:
                print `plugin`
                
            d = getdoc(plugin)
            if d:
                print '\t', d.split('\n')[0]


class cmd_testament(Command):
    """Show testament (signing-form) of a revision."""
    takes_options = ['revision', 'long']
    takes_args = ['branch?']
    @display_command
    def run(self, branch=u'.', revision=None, long=False):
        from bzrlib.testament import Testament
        b = WorkingTree.open_containing(branch)[0].branch
        b.lock_read()
        try:
            if revision is None:
                rev_id = b.last_revision()
            else:
                rev_id = revision[0].in_history(b).rev_id
            t = Testament.from_revision(b.repository, rev_id)
            if long:
                sys.stdout.writelines(t.as_text_lines())
            else:
                sys.stdout.write(t.as_short_text())
        finally:
            b.unlock()


class cmd_annotate(Command):
    """Show the origin of each line in a file.

    This prints out the given file with an annotation on the left side
    indicating which revision, author and date introduced the change.

    If the origin is the same for a run of consecutive lines, it is 
    shown only at the top, unless the --all option is given.
    """
    # TODO: annotate directories; showing when each file was last changed
    # TODO: annotate a previous version of a file
    # TODO: if the working copy is modified, show annotations on that 
    #       with new uncommitted lines marked
    aliases = ['blame', 'praise']
    takes_args = ['filename']
    takes_options = [Option('all', help='show annotations on all lines'),
                     Option('long', help='show date in annotations'),
                     ]

    @display_command
    def run(self, filename, all=False, long=False):
        from bzrlib.annotate import annotate_file
        tree, relpath = WorkingTree.open_containing(filename)
        branch = tree.branch
        branch.lock_read()
        try:
            file_id = tree.inventory.path2id(relpath)
            tree = branch.repository.revision_tree(branch.last_revision())
            file_version = tree.inventory[file_id].revision
            annotate_file(branch, file_version, file_id, long, all, sys.stdout)
        finally:
            branch.unlock()


class cmd_re_sign(Command):
    """Create a digital signature for an existing revision."""
    # TODO be able to replace existing ones.

    hidden = True # is this right ?
    takes_args = ['revision_id?']
    takes_options = ['revision']
    
    def run(self, revision_id=None, revision=None):
        import bzrlib.config as config
        import bzrlib.gpg as gpg
        if revision_id is not None and revision is not None:
            raise BzrCommandError('You can only supply one of revision_id or --revision')
        if revision_id is None and revision is None:
            raise BzrCommandError('You must supply either --revision or a revision_id')
        b = WorkingTree.open_containing(u'.')[0].branch
        gpg_strategy = gpg.GPGStrategy(config.BranchConfig(b))
        if revision_id is not None:
            b.repository.sign_revision(revision_id, gpg_strategy)
        elif revision is not None:
            if len(revision) == 1:
                revno, rev_id = revision[0].in_history(b)
                b.repository.sign_revision(rev_id, gpg_strategy)
            elif len(revision) == 2:
                # are they both on rh- if so we can walk between them
                # might be nice to have a range helper for arbitrary
                # revision paths. hmm.
                from_revno, from_revid = revision[0].in_history(b)
                to_revno, to_revid = revision[1].in_history(b)
                if to_revid is None:
                    to_revno = b.revno()
                if from_revno is None or to_revno is None:
                    raise BzrCommandError('Cannot sign a range of non-revision-history revisions')
                for revno in range(from_revno, to_revno + 1):
                    b.repository.sign_revision(b.get_rev_id(revno), 
                                               gpg_strategy)
            else:
                raise BzrCommandError('Please supply either one revision, or a range.')


class cmd_uncommit(bzrlib.commands.Command):
    """Remove the last committed revision.

    By supplying the --all flag, it will not only remove the entry 
    from revision_history, but also remove all of the entries in the
    stores.

    --verbose will print out what is being removed.
    --dry-run will go through all the motions, but not actually
    remove anything.
    
    In the future, uncommit will create a changeset, which can then
    be re-applied.

    TODO: jam 20060108 Add an option to allow uncommit to remove unreferenced
              information in 'branch-as-repostory' branches.
    TODO: jam 20060108 Add the ability for uncommit to remove unreferenced
              information in shared branches as well.
    """
    takes_options = ['verbose', 'revision',
                    Option('dry-run', help='Don\'t actually make changes'),
                    Option('force', help='Say yes to all questions.')]
    takes_args = ['location?']
    aliases = []

    def run(self, location=None, 
            dry_run=False, verbose=False,
            revision=None, force=False):
        from bzrlib.branch import Branch
        from bzrlib.log import log_formatter
        import sys
        from bzrlib.uncommit import uncommit

        if location is None:
            location = u'.'
        b, relpath = Branch.open_containing(location)

        if revision is None:
            revno = b.revno()
            rev_id = b.last_revision()
        else:
            revno, rev_id = revision[0].in_history(b)
        if rev_id is None:
            print 'No revisions to uncommit.'

        for r in range(revno, b.revno()+1):
            rev_id = b.get_rev_id(r)
            lf = log_formatter('short', to_file=sys.stdout,show_timezone='original')
            lf.show(r, b.repository.get_revision(rev_id), None)

        if dry_run:
            print 'Dry-run, pretending to remove the above revisions.'
            if not force:
                val = raw_input('Press <enter> to continue')
        else:
            print 'The above revision(s) will be removed.'
            if not force:
                val = raw_input('Are you sure [y/N]? ')
                if val.lower() not in ('y', 'yes'):
                    print 'Canceled'
                    return 0

        uncommit(b, dry_run=dry_run, verbose=verbose,
                revno=revno)


def merge(other_revision, base_revision,
          check_clean=True, ignore_zero=False,
          this_dir=None, backup_files=False, merge_type=ApplyMerge3,
          file_list=None, show_base=False, reprocess=False):
    """Merge changes into a tree.

    base_revision
        list(path, revno) Base for three-way merge.  
        If [None, None] then a base will be automatically determined.
    other_revision
        list(path, revno) Other revision for three-way merge.
    this_dir
        Directory to merge changes into; '.' by default.
    check_clean
        If true, this_dir must have no uncommitted changes before the
        merge begins.
    ignore_zero - If true, suppress the "zero conflicts" message when 
        there are no conflicts; should be set when doing something we expect
        to complete perfectly.
    file_list - If supplied, merge only changes to selected files.

    All available ancestors of other_revision and base_revision are
    automatically pulled into the branch.

    The revno may be -1 to indicate the last revision on the branch, which is
    the typical case.

    This function is intended for use from the command line; programmatic
    clients might prefer to call merge.merge_inner(), which has less magic 
    behavior.
    """
    from bzrlib.merge import Merger, _MergeConflictHandler
    if this_dir is None:
        this_dir = u'.'
    this_branch = Branch.open_containing(this_dir)[0]
    if show_base and not merge_type is ApplyMerge3:
        raise BzrCommandError("Show-base is not supported for this merge"
                              " type. %s" % merge_type)
    if reprocess and not merge_type is ApplyMerge3:
        raise BzrCommandError("Reprocess is not supported for this merge"
                              " type. %s" % merge_type)
    if reprocess and show_base:
        raise BzrCommandError("Cannot reprocess and show base.")
    merger = Merger(this_branch)
    merger.check_basis(check_clean)
    merger.set_other(other_revision)
    merger.set_base(base_revision)
    if merger.base_rev_id == merger.other_rev_id:
        note('Nothing to do.')
        return 0
    merger.backup_files = backup_files
    merger.merge_type = merge_type 
    merger.set_interesting_files(file_list)
    merger.show_base = show_base 
    merger.reprocess = reprocess
    merger.conflict_handler = _MergeConflictHandler(merger.this_tree, 
                                                    merger.base_tree, 
                                                    merger.other_tree,
                                                    ignore_zero=ignore_zero)
    conflicts = merger.do_merge()
    merger.set_pending()
    return conflicts


# these get imported and then picked up by the scan for cmd_*
# TODO: Some more consistent way to split command definitions across files;
# we do need to load at least some information about them to know of 
# aliases.
from bzrlib.conflicts import cmd_resolve, cmd_conflicts, restore<|MERGE_RESOLUTION|>--- conflicted
+++ resolved
@@ -1710,11 +1710,7 @@
             raise BzrCommandError('bzr revert --revision takes exactly 1 argument')
         else:
             rev_id = revision[0].in_history(tree.branch).rev_id
-<<<<<<< HEAD
         tree.revert(file_list, tree.branch.repository.revision_tree(rev_id),
-=======
-        tree.revert(file_list, tree.branch.revision_tree(rev_id),
->>>>>>> 41ac2389
                     not no_backup)
 
 
