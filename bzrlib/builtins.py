# Copyright (C) 2004, 2005, 2006, 2007, 2008, 2009 Canonical Ltd
#
# This program is free software; you can redistribute it and/or modify
# it under the terms of the GNU General Public License as published by
# the Free Software Foundation; either version 2 of the License, or
# (at your option) any later version.
#
# This program is distributed in the hope that it will be useful,
# but WITHOUT ANY WARRANTY; without even the implied warranty of
# MERCHANTABILITY or FITNESS FOR A PARTICULAR PURPOSE.  See the
# GNU General Public License for more details.
#
# You should have received a copy of the GNU General Public License
# along with this program; if not, write to the Free Software
# Foundation, Inc., 51 Franklin Street, Fifth Floor, Boston, MA 02110-1301 USA

"""builtin bzr commands"""

import os

from bzrlib.lazy_import import lazy_import
lazy_import(globals(), """
import codecs
import cStringIO
import sys
import time

import bzrlib
from bzrlib import (
    bugtracker,
    bundle,
    btree_index,
    bzrdir,
    delta,
    config,
    errors,
    globbing,
    hooks,
    log,
    merge as _mod_merge,
    merge_directive,
    osutils,
    reconfigure,
    rename_map,
    revision as _mod_revision,
    symbol_versioning,
    transport,
    tree as _mod_tree,
    ui,
    urlutils,
    views,
    )
from bzrlib.branch import Branch
from bzrlib.conflicts import ConflictList
from bzrlib.revisionspec import RevisionSpec, RevisionInfo
from bzrlib.smtp_connection import SMTPConnection
from bzrlib.workingtree import WorkingTree
""")

from bzrlib.commands import Command, display_command
from bzrlib.option import (
    ListOption,
    Option,
    RegistryOption,
    custom_help,
    _parse_revision_str,
    )
from bzrlib.trace import mutter, note, warning, is_quiet, get_verbosity_level


def tree_files(file_list, default_branch=u'.', canonicalize=True,
    apply_view=True):
    try:
        return internal_tree_files(file_list, default_branch, canonicalize,
            apply_view)
    except errors.FileInWrongBranch, e:
        raise errors.BzrCommandError("%s is not in the same branch as %s" %
                                     (e.path, file_list[0]))


def tree_files_for_add(file_list):
    """
    Return a tree and list of absolute paths from a file list.

    Similar to tree_files, but add handles files a bit differently, so it a
    custom implementation.  In particular, MutableTreeTree.smart_add expects
    absolute paths, which it immediately converts to relative paths.
    """
    # FIXME Would be nice to just return the relative paths like
    # internal_tree_files does, but there are a large number of unit tests
    # that assume the current interface to mutabletree.smart_add
    if file_list:
        tree, relpath = WorkingTree.open_containing(file_list[0])
        if tree.supports_views():
            view_files = tree.views.lookup_view()
            if view_files:
                for filename in file_list:
                    if not osutils.is_inside_any(view_files, filename):
                        raise errors.FileOutsideView(filename, view_files)
        file_list = file_list[:]
        file_list[0] = tree.abspath(relpath)
    else:
        tree = WorkingTree.open_containing(u'.')[0]
        if tree.supports_views():
            view_files = tree.views.lookup_view()
            if view_files:
                file_list = view_files
                view_str = views.view_display_str(view_files)
                note("Ignoring files outside view. View is %s" % view_str)
    return tree, file_list


def _get_one_revision(command_name, revisions):
    if revisions is None:
        return None
    if len(revisions) != 1:
        raise errors.BzrCommandError(
            'bzr %s --revision takes exactly one revision identifier' % (
                command_name,))
    return revisions[0]


def _get_one_revision_tree(command_name, revisions, branch=None, tree=None):
    if branch is None:
        branch = tree.branch
    if revisions is None:
        if tree is not None:
            rev_tree = tree.basis_tree()
        else:
            rev_tree = branch.basis_tree()
    else:
        revision = _get_one_revision(command_name, revisions)
        rev_tree = revision.as_tree(branch)
    return rev_tree


# XXX: Bad function name; should possibly also be a class method of
# WorkingTree rather than a function.
def internal_tree_files(file_list, default_branch=u'.', canonicalize=True,
    apply_view=True):
    """Convert command-line paths to a WorkingTree and relative paths.

    This is typically used for command-line processors that take one or
    more filenames, and infer the workingtree that contains them.

    The filenames given are not required to exist.

    :param file_list: Filenames to convert.

    :param default_branch: Fallback tree path to use if file_list is empty or
        None.

    :param apply_view: if True and a view is set, apply it or check that
        specified files are within it

    :return: workingtree, [relative_paths]
    """
    if file_list is None or len(file_list) == 0:
        tree = WorkingTree.open_containing(default_branch)[0]
        if tree.supports_views() and apply_view:
            view_files = tree.views.lookup_view()
            if view_files:
                file_list = view_files
                view_str = views.view_display_str(view_files)
                note("Ignoring files outside view. View is %s" % view_str)
        return tree, file_list
    tree = WorkingTree.open_containing(osutils.realpath(file_list[0]))[0]
    return tree, safe_relpath_files(tree, file_list, canonicalize,
        apply_view=apply_view)


def safe_relpath_files(tree, file_list, canonicalize=True, apply_view=True):
    """Convert file_list into a list of relpaths in tree.

    :param tree: A tree to operate on.
    :param file_list: A list of user provided paths or None.
    :param apply_view: if True and a view is set, apply it or check that
        specified files are within it
    :return: A list of relative paths.
    :raises errors.PathNotChild: When a provided path is in a different tree
        than tree.
    """
    if file_list is None:
        return None
    if tree.supports_views() and apply_view:
        view_files = tree.views.lookup_view()
    else:
        view_files = []
    new_list = []
    # tree.relpath exists as a "thunk" to osutils, but canonical_relpath
    # doesn't - fix that up here before we enter the loop.
    if canonicalize:
        fixer = lambda p: osutils.canonical_relpath(tree.basedir, p)
    else:
        fixer = tree.relpath
    for filename in file_list:
        try:
            relpath = fixer(osutils.dereference_path(filename))
            if  view_files and not osutils.is_inside_any(view_files, relpath):
                raise errors.FileOutsideView(filename, view_files)
            new_list.append(relpath)
        except errors.PathNotChild:
            raise errors.FileInWrongBranch(tree.branch, filename)
    return new_list


def _get_view_info_for_change_reporter(tree):
    """Get the view information from a tree for change reporting."""
    view_info = None
    try:
        current_view = tree.views.get_view_info()[0]
        if current_view is not None:
            view_info = (current_view, tree.views.lookup_view())
    except errors.ViewsNotSupported:
        pass
    return view_info


# TODO: Make sure no commands unconditionally use the working directory as a
# branch.  If a filename argument is used, the first of them should be used to
# specify the branch.  (Perhaps this can be factored out into some kind of
# Argument class, representing a file in a branch, where the first occurrence
# opens the branch?)

class cmd_status(Command):
    """Display status summary.

    This reports on versioned and unknown files, reporting them
    grouped by state.  Possible states are:

    added
        Versioned in the working copy but not in the previous revision.

    removed
        Versioned in the previous revision but removed or deleted
        in the working copy.

    renamed
        Path of this file changed from the previous revision;
        the text may also have changed.  This includes files whose
        parent directory was renamed.

    modified
        Text has changed since the previous revision.

    kind changed
        File kind has been changed (e.g. from file to directory).

    unknown
        Not versioned and not matching an ignore pattern.

    To see ignored files use 'bzr ignored'.  For details on the
    changes to file texts, use 'bzr diff'.

    Note that --short or -S gives status flags for each item, similar
    to Subversion's status command. To get output similar to svn -q,
    use bzr status -SV.

    If no arguments are specified, the status of the entire working
    directory is shown.  Otherwise, only the status of the specified
    files or directories is reported.  If a directory is given, status
    is reported for everything inside that directory.

    Before merges are committed, the pending merge tip revisions are
    shown. To see all pending merge revisions, use the -v option.
    To skip the display of pending merge information altogether, use
    the no-pending option or specify a file/directory.

    If a revision argument is given, the status is calculated against
    that revision, or between two revisions if two are provided.
    """

    # TODO: --no-recurse, --recurse options

    takes_args = ['file*']
    takes_options = ['show-ids', 'revision', 'change', 'verbose',
                     Option('short', help='Use short status indicators.',
                            short_name='S'),
                     Option('versioned', help='Only show versioned files.',
                            short_name='V'),
                     Option('no-pending', help='Don\'t show pending merges.',
                           ),
                     ]
    aliases = ['st', 'stat']

    encoding_type = 'replace'
    _see_also = ['diff', 'revert', 'status-flags']

    @display_command
    def run(self, show_ids=False, file_list=None, revision=None, short=False,
            versioned=False, no_pending=False, verbose=False):
        from bzrlib.status import show_tree_status

        if revision and len(revision) > 2:
            raise errors.BzrCommandError('bzr status --revision takes exactly'
                                         ' one or two revision specifiers')

        tree, relfile_list = tree_files(file_list)
        # Avoid asking for specific files when that is not needed.
        if relfile_list == ['']:
            relfile_list = None
            # Don't disable pending merges for full trees other than '.'.
            if file_list == ['.']:
                no_pending = True
        # A specific path within a tree was given.
        elif relfile_list is not None:
            no_pending = True
        show_tree_status(tree, show_ids=show_ids,
                         specific_files=relfile_list, revision=revision,
                         to_file=self.outf, short=short, versioned=versioned,
                         show_pending=(not no_pending), verbose=verbose)


class cmd_cat_revision(Command):
    """Write out metadata for a revision.

    The revision to print can either be specified by a specific
    revision identifier, or you can use --revision.
    """

    hidden = True
    takes_args = ['revision_id?']
    takes_options = ['revision']
    # cat-revision is more for frontends so should be exact
    encoding = 'strict'

    @display_command
    def run(self, revision_id=None, revision=None):
        if revision_id is not None and revision is not None:
            raise errors.BzrCommandError('You can only supply one of'
                                         ' revision_id or --revision')
        if revision_id is None and revision is None:
            raise errors.BzrCommandError('You must supply either'
                                         ' --revision or a revision_id')
        b = WorkingTree.open_containing(u'.')[0].branch

        # TODO: jam 20060112 should cat-revision always output utf-8?
        if revision_id is not None:
            revision_id = osutils.safe_revision_id(revision_id, warn=False)
            try:
                self.outf.write(b.repository.get_revision_xml(revision_id).decode('utf-8'))
            except errors.NoSuchRevision:
                msg = "The repository %s contains no revision %s." % (b.repository.base,
                    revision_id)
                raise errors.BzrCommandError(msg)
        elif revision is not None:
            for rev in revision:
                if rev is None:
                    raise errors.BzrCommandError('You cannot specify a NULL'
                                                 ' revision.')
                rev_id = rev.as_revision_id(b)
                self.outf.write(b.repository.get_revision_xml(rev_id).decode('utf-8'))


class cmd_dump_btree(Command):
    """Dump the contents of a btree index file to stdout.

    PATH is a btree index file, it can be any URL. This includes things like
    .bzr/repository/pack-names, or .bzr/repository/indices/a34b3a...ca4a4.iix

    By default, the tuples stored in the index file will be displayed. With
    --raw, we will uncompress the pages, but otherwise display the raw bytes
    stored in the index.
    """

    # TODO: Do we want to dump the internal nodes as well?
    # TODO: It would be nice to be able to dump the un-parsed information,
    #       rather than only going through iter_all_entries. However, this is
    #       good enough for a start
    hidden = True
    encoding_type = 'exact'
    takes_args = ['path']
    takes_options = [Option('raw', help='Write the uncompressed bytes out,'
                                        ' rather than the parsed tuples.'),
                    ]

    def run(self, path, raw=False):
        dirname, basename = osutils.split(path)
        t = transport.get_transport(dirname)
        if raw:
            self._dump_raw_bytes(t, basename)
        else:
            self._dump_entries(t, basename)

    def _get_index_and_bytes(self, trans, basename):
        """Create a BTreeGraphIndex and raw bytes."""
        bt = btree_index.BTreeGraphIndex(trans, basename, None)
        bytes = trans.get_bytes(basename)
        bt._file = cStringIO.StringIO(bytes)
        bt._size = len(bytes)
        return bt, bytes

    def _dump_raw_bytes(self, trans, basename):
        import zlib

        # We need to parse at least the root node.
        # This is because the first page of every row starts with an
        # uncompressed header.
        bt, bytes = self._get_index_and_bytes(trans, basename)
        for page_idx, page_start in enumerate(xrange(0, len(bytes),
                                                     btree_index._PAGE_SIZE)):
            page_end = min(page_start + btree_index._PAGE_SIZE, len(bytes))
            page_bytes = bytes[page_start:page_end]
            if page_idx == 0:
                self.outf.write('Root node:\n')
                header_end, data = bt._parse_header_from_bytes(page_bytes)
                self.outf.write(page_bytes[:header_end])
                page_bytes = data
            self.outf.write('\nPage %d\n' % (page_idx,))
            decomp_bytes = zlib.decompress(page_bytes)
            self.outf.write(decomp_bytes)
            self.outf.write('\n')

    def _dump_entries(self, trans, basename):
        try:
            st = trans.stat(basename)
        except errors.TransportNotPossible:
            # We can't stat, so we'll fake it because we have to do the 'get()'
            # anyway.
            bt, _ = self._get_index_and_bytes(trans, basename)
        else:
            bt = btree_index.BTreeGraphIndex(trans, basename, st.st_size)
        for node in bt.iter_all_entries():
            # Node is made up of:
            # (index, key, value, [references])
            self.outf.write('%s\n' % (node[1:],))


class cmd_remove_tree(Command):
    """Remove the working tree from a given branch/checkout.

    Since a lightweight checkout is little more than a working tree
    this will refuse to run against one.

    To re-create the working tree, use "bzr checkout".
    """
    _see_also = ['checkout', 'working-trees']
    takes_args = ['location?']
    takes_options = [
        Option('force',
               help='Remove the working tree even if it has '
                    'uncommitted changes.'),
        ]

    def run(self, location='.', force=False):
        d = bzrdir.BzrDir.open(location)

        try:
            working = d.open_workingtree()
        except errors.NoWorkingTree:
            raise errors.BzrCommandError("No working tree to remove")
        except errors.NotLocalUrl:
            raise errors.BzrCommandError("You cannot remove the working tree of a "
                                         "remote path")
        if not force:
            changes = working.changes_from(working.basis_tree())
            if changes.has_changed():
                raise errors.UncommittedChanges(working)

        working_path = working.bzrdir.root_transport.base
        branch_path = working.branch.bzrdir.root_transport.base
        if working_path != branch_path:
            raise errors.BzrCommandError("You cannot remove the working tree from "
                                         "a lightweight checkout")

        d.destroy_workingtree()


class cmd_revno(Command):
    """Show current revision number.

    This is equal to the number of revisions on this branch.
    """

    _see_also = ['info']
    takes_args = ['location?']
    takes_options = [
        Option('tree', help='Show revno of working tree'),
        ]

    @display_command
    def run(self, tree=False, location=u'.'):
        try:
            wt = WorkingTree.open_containing(location)[0]
            b = wt.branch
            wt.lock_read()
        except (errors.NoWorkingTree, errors.NotLocalUrl):
            wt = None
            b = Branch.open_containing(location)[0]
            b.lock_read()
        try:
            if tree:
                if wt is None:
                    raise errors.NoWorkingTree(location)
                revid = wt.last_revision()
                try:
                    revno_t = wt.branch.revision_id_to_dotted_revno(revid)
                except errors.NoSuchRevision:
                    revno_t = ('???',)
                revno = ".".join(str(n) for n in revno_t)
            else:
                revno = b.revno()
        finally:
            if wt is None:
                b.unlock()
            else:
                wt.unlock()
        self.outf.write(str(revno) + '\n')


class cmd_revision_info(Command):
    """Show revision number and revision id for a given revision identifier.
    """
    hidden = True
    takes_args = ['revision_info*']
    takes_options = [
        'revision',
        Option('directory',
            help='Branch to examine, '
                 'rather than the one containing the working directory.',
            short_name='d',
            type=unicode,
            ),
        Option('tree', help='Show revno of working tree'),
        ]

    @display_command
    def run(self, revision=None, directory=u'.', tree=False,
            revision_info_list=[]):

        try:
            wt = WorkingTree.open_containing(directory)[0]
            b = wt.branch
            wt.lock_read()
        except (errors.NoWorkingTree, errors.NotLocalUrl):
            wt = None
            b = Branch.open_containing(directory)[0]
            b.lock_read()
        try:
            revision_ids = []
            if revision is not None:
                revision_ids.extend(rev.as_revision_id(b) for rev in revision)
            if revision_info_list is not None:
                for rev_str in revision_info_list:
                    rev_spec = RevisionSpec.from_string(rev_str)
                    revision_ids.append(rev_spec.as_revision_id(b))
            # No arguments supplied, default to the last revision
            if len(revision_ids) == 0:
                if tree:
                    if wt is None:
                        raise errors.NoWorkingTree(directory)
                    revision_ids.append(wt.last_revision())
                else:
                    revision_ids.append(b.last_revision())

<<<<<<< HEAD
            for revision_id in revision_ids:
                try:
                    dotted_revno = b.revision_id_to_dotted_revno(revision_id)
                    revno = '.'.join(str(i) for i in dotted_revno)
                except errors.NoSuchRevision:
                    revno = '???'
                self.outf.write('%4s %s\n' % (revno, revision_id))
        finally:
            if wt is None:
                b.unlock()
            else:
                wt.unlock()
=======
        revinfos = []
        maxlen = 0
        b.lock_read()
        try:
            for rev in revs:
                revision_id = rev.as_revision_id(b)
                try:
                    revno_tuple = b.revision_id_to_dotted_revno(revision_id)
                except errors.NoSuchRevision:
                    revno_tuple = ()
                if revno_tuple:
                    revno = ".".join(str(n) for n in revno_tuple)
                else:
                    revno = "???"
                maxlen = max(maxlen, len(revno))
                revinfos.append([revno, revision_id])
        finally:
            b.unlock()

        for ri in revinfos:
            print '%*s %s' % (maxlen, ri[0], ri[1])
>>>>>>> ec4f8095


class cmd_add(Command):
    """Add specified files or directories.

    In non-recursive mode, all the named items are added, regardless
    of whether they were previously ignored.  A warning is given if
    any of the named files are already versioned.

    In recursive mode (the default), files are treated the same way
    but the behaviour for directories is different.  Directories that
    are already versioned do not give a warning.  All directories,
    whether already versioned or not, are searched for files or
    subdirectories that are neither versioned or ignored, and these
    are added.  This search proceeds recursively into versioned
    directories.  If no names are given '.' is assumed.

    Therefore simply saying 'bzr add' will version all files that
    are currently unknown.

    Adding a file whose parent directory is not versioned will
    implicitly add the parent, and so on up to the root. This means
    you should never need to explicitly add a directory, they'll just
    get added when you add a file in the directory.

    --dry-run will show which files would be added, but not actually
    add them.

    --file-ids-from will try to use the file ids from the supplied path.
    It looks up ids trying to find a matching parent directory with the
    same filename, and then by pure path. This option is rarely needed
    but can be useful when adding the same logical file into two
    branches that will be merged later (without showing the two different
    adds as a conflict). It is also useful when merging another project
    into a subdirectory of this one.
    """
    takes_args = ['file*']
    takes_options = [
        Option('no-recurse',
               help="Don't recursively add the contents of directories."),
        Option('dry-run',
               help="Show what would be done, but don't actually do anything."),
        'verbose',
        Option('file-ids-from',
               type=unicode,
               help='Lookup file ids from this tree.'),
        ]
    encoding_type = 'replace'
    _see_also = ['remove']

    def run(self, file_list, no_recurse=False, dry_run=False, verbose=False,
            file_ids_from=None):
        import bzrlib.add

        base_tree = None
        if file_ids_from is not None:
            try:
                base_tree, base_path = WorkingTree.open_containing(
                                            file_ids_from)
            except errors.NoWorkingTree:
                base_branch, base_path = Branch.open_containing(
                                            file_ids_from)
                base_tree = base_branch.basis_tree()

            action = bzrlib.add.AddFromBaseAction(base_tree, base_path,
                          to_file=self.outf, should_print=(not is_quiet()))
        else:
            action = bzrlib.add.AddAction(to_file=self.outf,
                should_print=(not is_quiet()))

        if base_tree:
            base_tree.lock_read()
        try:
            file_list = self._maybe_expand_globs(file_list)
            tree, file_list = tree_files_for_add(file_list)
            added, ignored = tree.smart_add(file_list, not
                no_recurse, action=action, save=not dry_run)
        finally:
            if base_tree is not None:
                base_tree.unlock()
        if len(ignored) > 0:
            if verbose:
                for glob in sorted(ignored.keys()):
                    for path in ignored[glob]:
                        self.outf.write("ignored %s matching \"%s\"\n"
                                        % (path, glob))
            else:
                match_len = 0
                for glob, paths in ignored.items():
                    match_len += len(paths)
                self.outf.write("ignored %d file(s).\n" % match_len)
            self.outf.write("If you wish to add ignored files, "
                            "please add them explicitly by name. "
                            "(\"bzr ignored\" gives a list)\n")


class cmd_mkdir(Command):
    """Create a new versioned directory.

    This is equivalent to creating the directory and then adding it.
    """

    takes_args = ['dir+']
    encoding_type = 'replace'

    def run(self, dir_list):
        for d in dir_list:
            os.mkdir(d)
            wt, dd = WorkingTree.open_containing(d)
            wt.add([dd])
            self.outf.write('added %s\n' % d)


class cmd_relpath(Command):
    """Show path of a file relative to root"""

    takes_args = ['filename']
    hidden = True

    @display_command
    def run(self, filename):
        # TODO: jam 20050106 Can relpath return a munged path if
        #       sys.stdout encoding cannot represent it?
        tree, relpath = WorkingTree.open_containing(filename)
        self.outf.write(relpath)
        self.outf.write('\n')


class cmd_inventory(Command):
    """Show inventory of the current working copy or a revision.

    It is possible to limit the output to a particular entry
    type using the --kind option.  For example: --kind file.

    It is also possible to restrict the list of files to a specific
    set. For example: bzr inventory --show-ids this/file
    """

    hidden = True
    _see_also = ['ls']
    takes_options = [
        'revision',
        'show-ids',
        Option('kind',
               help='List entries of a particular kind: file, directory, symlink.',
               type=unicode),
        ]
    takes_args = ['file*']

    @display_command
    def run(self, revision=None, show_ids=False, kind=None, file_list=None):
        if kind and kind not in ['file', 'directory', 'symlink']:
            raise errors.BzrCommandError('invalid kind %r specified' % (kind,))

        revision = _get_one_revision('inventory', revision)
        work_tree, file_list = tree_files(file_list)
        work_tree.lock_read()
        try:
            if revision is not None:
                tree = revision.as_tree(work_tree.branch)

                extra_trees = [work_tree]
                tree.lock_read()
            else:
                tree = work_tree
                extra_trees = []

            if file_list is not None:
                file_ids = tree.paths2ids(file_list, trees=extra_trees,
                                          require_versioned=True)
                # find_ids_across_trees may include some paths that don't
                # exist in 'tree'.
                entries = sorted((tree.id2path(file_id), tree.inventory[file_id])
                                 for file_id in file_ids if file_id in tree)
            else:
                entries = tree.inventory.entries()
        finally:
            tree.unlock()
            if tree is not work_tree:
                work_tree.unlock()

        for path, entry in entries:
            if kind and kind != entry.kind:
                continue
            if show_ids:
                self.outf.write('%-50s %s\n' % (path, entry.file_id))
            else:
                self.outf.write(path)
                self.outf.write('\n')


class cmd_mv(Command):
    """Move or rename a file.

    :Usage:
        bzr mv OLDNAME NEWNAME

        bzr mv SOURCE... DESTINATION

    If the last argument is a versioned directory, all the other names
    are moved into it.  Otherwise, there must be exactly two arguments
    and the file is changed to a new name.

    If OLDNAME does not exist on the filesystem but is versioned and
    NEWNAME does exist on the filesystem but is not versioned, mv
    assumes that the file has been manually moved and only updates
    its internal inventory to reflect that change.
    The same is valid when moving many SOURCE files to a DESTINATION.

    Files cannot be moved between branches.
    """

    takes_args = ['names*']
    takes_options = [Option("after", help="Move only the bzr identifier"
        " of the file, because the file has already been moved."),
        Option('auto', help='Automatically guess renames.'),
        Option('dry-run', help='Avoid making changes when guessing renames.'),
        ]
    aliases = ['move', 'rename']
    encoding_type = 'replace'

    def run(self, names_list, after=False, auto=False, dry_run=False):
        if auto:
            return self.run_auto(names_list, after, dry_run)
        elif dry_run:
            raise errors.BzrCommandError('--dry-run requires --auto.')
        if names_list is None:
            names_list = []
        if len(names_list) < 2:
            raise errors.BzrCommandError("missing file argument")
        tree, rel_names = tree_files(names_list, canonicalize=False)
        tree.lock_write()
        try:
            self._run(tree, names_list, rel_names, after)
        finally:
            tree.unlock()

    def run_auto(self, names_list, after, dry_run):
        if names_list is not None and len(names_list) > 1:
            raise errors.BzrCommandError('Only one path may be specified to'
                                         ' --auto.')
        if after:
            raise errors.BzrCommandError('--after cannot be specified with'
                                         ' --auto.')
        work_tree, file_list = tree_files(names_list, default_branch='.')
        work_tree.lock_write()
        try:
            rename_map.RenameMap.guess_renames(work_tree, dry_run)
        finally:
            work_tree.unlock()

    def _run(self, tree, names_list, rel_names, after):
        into_existing = osutils.isdir(names_list[-1])
        if into_existing and len(names_list) == 2:
            # special cases:
            # a. case-insensitive filesystem and change case of dir
            # b. move directory after the fact (if the source used to be
            #    a directory, but now doesn't exist in the working tree
            #    and the target is an existing directory, just rename it)
            if (not tree.case_sensitive
                and rel_names[0].lower() == rel_names[1].lower()):
                into_existing = False
            else:
                inv = tree.inventory
                # 'fix' the case of a potential 'from'
                from_id = tree.path2id(
                            tree.get_canonical_inventory_path(rel_names[0]))
                if (not osutils.lexists(names_list[0]) and
                    from_id and inv.get_file_kind(from_id) == "directory"):
                    into_existing = False
        # move/rename
        if into_existing:
            # move into existing directory
            # All entries reference existing inventory items, so fix them up
            # for cicp file-systems.
            rel_names = tree.get_canonical_inventory_paths(rel_names)
            for pair in tree.move(rel_names[:-1], rel_names[-1], after=after):
                self.outf.write("%s => %s\n" % pair)
        else:
            if len(names_list) != 2:
                raise errors.BzrCommandError('to mv multiple files the'
                                             ' destination must be a versioned'
                                             ' directory')

            # for cicp file-systems: the src references an existing inventory
            # item:
            src = tree.get_canonical_inventory_path(rel_names[0])
            # Find the canonical version of the destination:  In all cases, the
            # parent of the target must be in the inventory, so we fetch the
            # canonical version from there (we do not always *use* the
            # canonicalized tail portion - we may be attempting to rename the
            # case of the tail)
            canon_dest = tree.get_canonical_inventory_path(rel_names[1])
            dest_parent = osutils.dirname(canon_dest)
            spec_tail = osutils.basename(rel_names[1])
            # For a CICP file-system, we need to avoid creating 2 inventory
            # entries that differ only by case.  So regardless of the case
            # we *want* to use (ie, specified by the user or the file-system),
            # we must always choose to use the case of any existing inventory
            # items.  The only exception to this is when we are attempting a
            # case-only rename (ie, canonical versions of src and dest are
            # the same)
            dest_id = tree.path2id(canon_dest)
            if dest_id is None or tree.path2id(src) == dest_id:
                # No existing item we care about, so work out what case we
                # are actually going to use.
                if after:
                    # If 'after' is specified, the tail must refer to a file on disk.
                    if dest_parent:
                        dest_parent_fq = osutils.pathjoin(tree.basedir, dest_parent)
                    else:
                        # pathjoin with an empty tail adds a slash, which breaks
                        # relpath :(
                        dest_parent_fq = tree.basedir

                    dest_tail = osutils.canonical_relpath(
                                    dest_parent_fq,
                                    osutils.pathjoin(dest_parent_fq, spec_tail))
                else:
                    # not 'after', so case as specified is used
                    dest_tail = spec_tail
            else:
                # Use the existing item so 'mv' fails with AlreadyVersioned.
                dest_tail = os.path.basename(canon_dest)
            dest = osutils.pathjoin(dest_parent, dest_tail)
            mutter("attempting to move %s => %s", src, dest)
            tree.rename_one(src, dest, after=after)
            self.outf.write("%s => %s\n" % (src, dest))


class cmd_pull(Command):
    """Turn this branch into a mirror of another branch.

    This command only works on branches that have not diverged.  Branches are
    considered diverged if the destination branch's most recent commit is one
    that has not been merged (directly or indirectly) into the parent.

    If branches have diverged, you can use 'bzr merge' to integrate the changes
    from one into the other.  Once one branch has merged, the other should
    be able to pull it again.

    If you want to forget your local changes and just update your branch to
    match the remote one, use pull --overwrite.

    If there is no default location set, the first pull will set it.  After
    that, you can omit the location to use the default.  To change the
    default, use --remember. The value will only be saved if the remote
    location can be accessed.

    Note: The location can be specified either in the form of a branch,
    or in the form of a path to a file containing a merge directive generated
    with bzr send.
    """

    _see_also = ['push', 'update', 'status-flags', 'send']
    takes_options = ['remember', 'overwrite', 'revision',
        custom_help('verbose',
            help='Show logs of pulled revisions.'),
        Option('directory',
            help='Branch to pull into, '
                 'rather than the one containing the working directory.',
            short_name='d',
            type=unicode,
            ),
        Option('local',
            help="Perform a local pull in a bound "
                 "branch.  Local pulls are not applied to "
                 "the master branch."
            ),
        ]
    takes_args = ['location?']
    encoding_type = 'replace'

    def run(self, location=None, remember=False, overwrite=False,
            revision=None, verbose=False,
            directory=None, local=False):
        # FIXME: too much stuff is in the command class
        revision_id = None
        mergeable = None
        if directory is None:
            directory = u'.'
        try:
            tree_to = WorkingTree.open_containing(directory)[0]
            branch_to = tree_to.branch
        except errors.NoWorkingTree:
            tree_to = None
            branch_to = Branch.open_containing(directory)[0]
        
        if local and not branch_to.get_bound_location():
            raise errors.LocalRequiresBoundBranch()

        possible_transports = []
        if location is not None:
            try:
                mergeable = bundle.read_mergeable_from_url(location,
                    possible_transports=possible_transports)
            except errors.NotABundle:
                mergeable = None

        stored_loc = branch_to.get_parent()
        if location is None:
            if stored_loc is None:
                raise errors.BzrCommandError("No pull location known or"
                                             " specified.")
            else:
                display_url = urlutils.unescape_for_display(stored_loc,
                        self.outf.encoding)
                if not is_quiet():
                    self.outf.write("Using saved parent location: %s\n" % display_url)
                location = stored_loc

        revision = _get_one_revision('pull', revision)
        if mergeable is not None:
            if revision is not None:
                raise errors.BzrCommandError(
                    'Cannot use -r with merge directives or bundles')
            mergeable.install_revisions(branch_to.repository)
            base_revision_id, revision_id, verified = \
                mergeable.get_merge_request(branch_to.repository)
            branch_from = branch_to
        else:
            branch_from = Branch.open(location,
                possible_transports=possible_transports)

            if branch_to.get_parent() is None or remember:
                branch_to.set_parent(branch_from.base)

        if revision is not None:
            revision_id = revision.as_revision_id(branch_from)

        branch_to.lock_write()
        try:
            if tree_to is not None:
                view_info = _get_view_info_for_change_reporter(tree_to)
                change_reporter = delta._ChangeReporter(
                    unversioned_filter=tree_to.is_ignored, view_info=view_info)
                result = tree_to.pull(branch_from, overwrite, revision_id,
                                      change_reporter,
                                      possible_transports=possible_transports,
                                      local=local)
            else:
                result = branch_to.pull(branch_from, overwrite, revision_id,
                                      local=local)

            result.report(self.outf)
            if verbose and result.old_revid != result.new_revid:
                log.show_branch_change(branch_to, self.outf, result.old_revno,
                                       result.old_revid)
        finally:
            branch_to.unlock()


class cmd_push(Command):
    """Update a mirror of this branch.

    The target branch will not have its working tree populated because this
    is both expensive, and is not supported on remote file systems.

    Some smart servers or protocols *may* put the working tree in place in
    the future.

    This command only works on branches that have not diverged.  Branches are
    considered diverged if the destination branch's most recent commit is one
    that has not been merged (directly or indirectly) by the source branch.

    If branches have diverged, you can use 'bzr push --overwrite' to replace
    the other branch completely, discarding its unmerged changes.

    If you want to ensure you have the different changes in the other branch,
    do a merge (see bzr help merge) from the other branch, and commit that.
    After that you will be able to do a push without '--overwrite'.

    If there is no default push location set, the first push will set it.
    After that, you can omit the location to use the default.  To change the
    default, use --remember. The value will only be saved if the remote
    location can be accessed.
    """

    _see_also = ['pull', 'update', 'working-trees']
    takes_options = ['remember', 'overwrite', 'verbose', 'revision',
        Option('create-prefix',
               help='Create the path leading up to the branch '
                    'if it does not already exist.'),
        Option('directory',
            help='Branch to push from, '
                 'rather than the one containing the working directory.',
            short_name='d',
            type=unicode,
            ),
        Option('use-existing-dir',
               help='By default push will fail if the target'
                    ' directory exists, but does not already'
                    ' have a control directory.  This flag will'
                    ' allow push to proceed.'),
        Option('stacked',
            help='Create a stacked branch that references the public location '
                'of the parent branch.'),
        Option('stacked-on',
            help='Create a stacked branch that refers to another branch '
                'for the commit history. Only the work not present in the '
                'referenced branch is included in the branch created.',
            type=unicode),
        ]
    takes_args = ['location?']
    encoding_type = 'replace'

    def run(self, location=None, remember=False, overwrite=False,
        create_prefix=False, verbose=False, revision=None,
        use_existing_dir=False, directory=None, stacked_on=None,
        stacked=False):
        from bzrlib.push import _show_push_branch

        # Get the source branch and revision_id
        if directory is None:
            directory = '.'
        br_from = Branch.open_containing(directory)[0]
        revision = _get_one_revision('push', revision)
        if revision is not None:
            revision_id = revision.in_history(br_from).rev_id
        else:
            revision_id = None

        # Get the stacked_on branch, if any
        if stacked_on is not None:
            stacked_on = urlutils.normalize_url(stacked_on)
        elif stacked:
            parent_url = br_from.get_parent()
            if parent_url:
                parent = Branch.open(parent_url)
                stacked_on = parent.get_public_branch()
                if not stacked_on:
                    # I considered excluding non-http url's here, thus forcing
                    # 'public' branches only, but that only works for some
                    # users, so it's best to just depend on the user spotting an
                    # error by the feedback given to them. RBC 20080227.
                    stacked_on = parent_url
            if not stacked_on:
                raise errors.BzrCommandError(
                    "Could not determine branch to refer to.")

        # Get the destination location
        if location is None:
            stored_loc = br_from.get_push_location()
            if stored_loc is None:
                raise errors.BzrCommandError(
                    "No push location known or specified.")
            else:
                display_url = urlutils.unescape_for_display(stored_loc,
                        self.outf.encoding)
                self.outf.write("Using saved push location: %s\n" % display_url)
                location = stored_loc

        _show_push_branch(br_from, revision_id, location, self.outf,
            verbose=verbose, overwrite=overwrite, remember=remember,
            stacked_on=stacked_on, create_prefix=create_prefix,
            use_existing_dir=use_existing_dir)


class cmd_branch(Command):
    """Create a new copy of a branch.

    If the TO_LOCATION is omitted, the last component of the FROM_LOCATION will
    be used.  In other words, "branch ../foo/bar" will attempt to create ./bar.
    If the FROM_LOCATION has no / or path separator embedded, the TO_LOCATION
    is derived from the FROM_LOCATION by stripping a leading scheme or drive
    identifier, if any. For example, "branch lp:foo-bar" will attempt to
    create ./foo-bar.

    To retrieve the branch as of a particular revision, supply the --revision
    parameter, as in "branch foo/bar -r 5".
    """

    _see_also = ['checkout']
    takes_args = ['from_location', 'to_location?']
    takes_options = ['revision', Option('hardlink',
        help='Hard-link working tree files where possible.'),
        Option('no-tree',
            help="Create a branch without a working-tree."),
        Option('stacked',
            help='Create a stacked branch referring to the source branch. '
                'The new branch will depend on the availability of the source '
                'branch for all operations.'),
        Option('standalone',
               help='Do not use a shared repository, even if available.'),
        ]
    aliases = ['get', 'clone']

    def run(self, from_location, to_location=None, revision=None,
            hardlink=False, stacked=False, standalone=False, no_tree=False):
        from bzrlib.tag import _merge_tags_if_possible

        accelerator_tree, br_from = bzrdir.BzrDir.open_tree_or_branch(
            from_location)
        revision = _get_one_revision('branch', revision)
        br_from.lock_read()
        try:
            if revision is not None:
                revision_id = revision.as_revision_id(br_from)
            else:
                # FIXME - wt.last_revision, fallback to branch, fall back to
                # None or perhaps NULL_REVISION to mean copy nothing
                # RBC 20060209
                revision_id = br_from.last_revision()
            if to_location is None:
                to_location = urlutils.derive_to_location(from_location)
            to_transport = transport.get_transport(to_location)
            try:
                to_transport.mkdir('.')
            except errors.FileExists:
                raise errors.BzrCommandError('Target directory "%s" already'
                                             ' exists.' % to_location)
            except errors.NoSuchFile:
                raise errors.BzrCommandError('Parent of "%s" does not exist.'
                                             % to_location)
            try:
                # preserve whatever source format we have.
                dir = br_from.bzrdir.sprout(to_transport.base, revision_id,
                                            possible_transports=[to_transport],
                                            accelerator_tree=accelerator_tree,
                                            hardlink=hardlink, stacked=stacked,
                                            force_new_repo=standalone,
                                            create_tree_if_local=not no_tree,
                                            source_branch=br_from)
                branch = dir.open_branch()
            except errors.NoSuchRevision:
                to_transport.delete_tree('.')
                msg = "The branch %s has no revision %s." % (from_location,
                    revision)
                raise errors.BzrCommandError(msg)
            _merge_tags_if_possible(br_from, branch)
            # If the source branch is stacked, the new branch may
            # be stacked whether we asked for that explicitly or not.
            # We therefore need a try/except here and not just 'if stacked:'
            try:
                note('Created new stacked branch referring to %s.' %
                    branch.get_stacked_on_url())
            except (errors.NotStacked, errors.UnstackableBranchFormat,
                errors.UnstackableRepositoryFormat), e:
                note('Branched %d revision(s).' % branch.revno())
        finally:
            br_from.unlock()


class cmd_checkout(Command):
    """Create a new checkout of an existing branch.

    If BRANCH_LOCATION is omitted, checkout will reconstitute a working tree for
    the branch found in '.'. This is useful if you have removed the working tree
    or if it was never created - i.e. if you pushed the branch to its current
    location using SFTP.

    If the TO_LOCATION is omitted, the last component of the BRANCH_LOCATION will
    be used.  In other words, "checkout ../foo/bar" will attempt to create ./bar.
    If the BRANCH_LOCATION has no / or path separator embedded, the TO_LOCATION
    is derived from the BRANCH_LOCATION by stripping a leading scheme or drive
    identifier, if any. For example, "checkout lp:foo-bar" will attempt to
    create ./foo-bar.

    To retrieve the branch as of a particular revision, supply the --revision
    parameter, as in "checkout foo/bar -r 5". Note that this will be immediately
    out of date [so you cannot commit] but it may be useful (i.e. to examine old
    code.)
    """

    _see_also = ['checkouts', 'branch']
    takes_args = ['branch_location?', 'to_location?']
    takes_options = ['revision',
                     Option('lightweight',
                            help="Perform a lightweight checkout.  Lightweight "
                                 "checkouts depend on access to the branch for "
                                 "every operation.  Normal checkouts can perform "
                                 "common operations like diff and status without "
                                 "such access, and also support local commits."
                            ),
                     Option('files-from', type=str,
                            help="Get file contents from this tree."),
                     Option('hardlink',
                            help='Hard-link working tree files where possible.'
                            ),
                     ]
    aliases = ['co']

    def run(self, branch_location=None, to_location=None, revision=None,
            lightweight=False, files_from=None, hardlink=False):
        if branch_location is None:
            branch_location = osutils.getcwd()
            to_location = branch_location
        accelerator_tree, source = bzrdir.BzrDir.open_tree_or_branch(
            branch_location)
        revision = _get_one_revision('checkout', revision)
        if files_from is not None:
            accelerator_tree = WorkingTree.open(files_from)
        if revision is not None:
            revision_id = revision.as_revision_id(source)
        else:
            revision_id = None
        if to_location is None:
            to_location = urlutils.derive_to_location(branch_location)
        # if the source and to_location are the same,
        # and there is no working tree,
        # then reconstitute a branch
        if (osutils.abspath(to_location) ==
            osutils.abspath(branch_location)):
            try:
                source.bzrdir.open_workingtree()
            except errors.NoWorkingTree:
                source.bzrdir.create_workingtree(revision_id)
                return
        source.create_checkout(to_location, revision_id, lightweight,
                               accelerator_tree, hardlink)


class cmd_renames(Command):
    """Show list of renamed files.
    """
    # TODO: Option to show renames between two historical versions.

    # TODO: Only show renames under dir, rather than in the whole branch.
    _see_also = ['status']
    takes_args = ['dir?']

    @display_command
    def run(self, dir=u'.'):
        tree = WorkingTree.open_containing(dir)[0]
        tree.lock_read()
        try:
            new_inv = tree.inventory
            old_tree = tree.basis_tree()
            old_tree.lock_read()
            try:
                old_inv = old_tree.inventory
                renames = []
                iterator = tree.iter_changes(old_tree, include_unchanged=True)
                for f, paths, c, v, p, n, k, e in iterator:
                    if paths[0] == paths[1]:
                        continue
                    if None in (paths):
                        continue
                    renames.append(paths)
                renames.sort()
                for old_name, new_name in renames:
                    self.outf.write("%s => %s\n" % (old_name, new_name))
            finally:
                old_tree.unlock()
        finally:
            tree.unlock()


class cmd_update(Command):
    """Update a tree to have the latest code committed to its branch.

    This will perform a merge into the working tree, and may generate
    conflicts. If you have any local changes, you will still
    need to commit them after the update for the update to be complete.

    If you want to discard your local changes, you can just do a
    'bzr revert' instead of 'bzr commit' after the update.
    """

    _see_also = ['pull', 'working-trees', 'status-flags']
    takes_args = ['dir?']
    aliases = ['up']

    def run(self, dir='.'):
        tree = WorkingTree.open_containing(dir)[0]
        possible_transports = []
        master = tree.branch.get_master_branch(
            possible_transports=possible_transports)
        if master is not None:
            tree.lock_write()
        else:
            tree.lock_tree_write()
        try:
            existing_pending_merges = tree.get_parent_ids()[1:]
            last_rev = _mod_revision.ensure_null(tree.last_revision())
            if last_rev == _mod_revision.ensure_null(
                tree.branch.last_revision()):
                # may be up to date, check master too.
                if master is None or last_rev == _mod_revision.ensure_null(
                    master.last_revision()):
                    revno = tree.branch.revision_id_to_revno(last_rev)
                    note("Tree is up to date at revision %d." % (revno,))
                    return 0
            view_info = _get_view_info_for_change_reporter(tree)
            conflicts = tree.update(
                delta._ChangeReporter(unversioned_filter=tree.is_ignored,
                view_info=view_info), possible_transports=possible_transports)
            revno = tree.branch.revision_id_to_revno(
                _mod_revision.ensure_null(tree.last_revision()))
            note('Updated to revision %d.' % (revno,))
            if tree.get_parent_ids()[1:] != existing_pending_merges:
                note('Your local commits will now show as pending merges with '
                     "'bzr status', and can be committed with 'bzr commit'.")
            if conflicts != 0:
                return 1
            else:
                return 0
        finally:
            tree.unlock()


class cmd_info(Command):
    """Show information about a working tree, branch or repository.

    This command will show all known locations and formats associated to the
    tree, branch or repository.

    In verbose mode, statistical information is included with each report.
    To see extended statistic information, use a verbosity level of 2 or
    higher by specifying the verbose option multiple times, e.g. -vv.

    Branches and working trees will also report any missing revisions.

    :Examples:

      Display information on the format and related locations:

        bzr info

      Display the above together with extended format information and
      basic statistics (like the number of files in the working tree and
      number of revisions in the branch and repository):

        bzr info -v

      Display the above together with number of committers to the branch:

        bzr info -vv
    """
    _see_also = ['revno', 'working-trees', 'repositories']
    takes_args = ['location?']
    takes_options = ['verbose']
    encoding_type = 'replace'

    @display_command
    def run(self, location=None, verbose=False):
        if verbose:
            noise_level = get_verbosity_level()
        else:
            noise_level = 0
        from bzrlib.info import show_bzrdir_info
        show_bzrdir_info(bzrdir.BzrDir.open_containing(location)[0],
                         verbose=noise_level, outfile=self.outf)


class cmd_remove(Command):
    """Remove files or directories.

    This makes bzr stop tracking changes to the specified files. bzr will delete
    them if they can easily be recovered using revert. If no options or
    parameters are given bzr will scan for files that are being tracked by bzr
    but missing in your tree and stop tracking them for you.
    """
    takes_args = ['file*']
    takes_options = ['verbose',
        Option('new', help='Only remove files that have never been committed.'),
        RegistryOption.from_kwargs('file-deletion-strategy',
            'The file deletion mode to be used.',
            title='Deletion Strategy', value_switches=True, enum_switch=False,
            safe='Only delete files if they can be'
                 ' safely recovered (default).',
            keep="Don't delete any files.",
            force='Delete all the specified files, even if they can not be '
                'recovered and even if they are non-empty directories.')]
    aliases = ['rm', 'del']
    encoding_type = 'replace'

    def run(self, file_list, verbose=False, new=False,
        file_deletion_strategy='safe'):
        tree, file_list = tree_files(file_list)

        if file_list is not None:
            file_list = [f for f in file_list]

        tree.lock_write()
        try:
            # Heuristics should probably all move into tree.remove_smart or
            # some such?
            if new:
                added = tree.changes_from(tree.basis_tree(),
                    specific_files=file_list).added
                file_list = sorted([f[0] for f in added], reverse=True)
                if len(file_list) == 0:
                    raise errors.BzrCommandError('No matching files.')
            elif file_list is None:
                # missing files show up in iter_changes(basis) as
                # versioned-with-no-kind.
                missing = []
                for change in tree.iter_changes(tree.basis_tree()):
                    # Find paths in the working tree that have no kind:
                    if change[1][1] is not None and change[6][1] is None:
                        missing.append(change[1][1])
                file_list = sorted(missing, reverse=True)
                file_deletion_strategy = 'keep'
            tree.remove(file_list, verbose=verbose, to_file=self.outf,
                keep_files=file_deletion_strategy=='keep',
                force=file_deletion_strategy=='force')
        finally:
            tree.unlock()


class cmd_file_id(Command):
    """Print file_id of a particular file or directory.

    The file_id is assigned when the file is first added and remains the
    same through all revisions where the file exists, even when it is
    moved or renamed.
    """

    hidden = True
    _see_also = ['inventory', 'ls']
    takes_args = ['filename']

    @display_command
    def run(self, filename):
        tree, relpath = WorkingTree.open_containing(filename)
        i = tree.path2id(relpath)
        if i is None:
            raise errors.NotVersionedError(filename)
        else:
            self.outf.write(i + '\n')


class cmd_file_path(Command):
    """Print path of file_ids to a file or directory.

    This prints one line for each directory down to the target,
    starting at the branch root.
    """

    hidden = True
    takes_args = ['filename']

    @display_command
    def run(self, filename):
        tree, relpath = WorkingTree.open_containing(filename)
        fid = tree.path2id(relpath)
        if fid is None:
            raise errors.NotVersionedError(filename)
        segments = osutils.splitpath(relpath)
        for pos in range(1, len(segments) + 1):
            path = osutils.joinpath(segments[:pos])
            self.outf.write("%s\n" % tree.path2id(path))


class cmd_reconcile(Command):
    """Reconcile bzr metadata in a branch.

    This can correct data mismatches that may have been caused by
    previous ghost operations or bzr upgrades. You should only
    need to run this command if 'bzr check' or a bzr developer
    advises you to run it.

    If a second branch is provided, cross-branch reconciliation is
    also attempted, which will check that data like the tree root
    id which was not present in very early bzr versions is represented
    correctly in both branches.

    At the same time it is run it may recompress data resulting in
    a potential saving in disk space or performance gain.

    The branch *MUST* be on a listable system such as local disk or sftp.
    """

    _see_also = ['check']
    takes_args = ['branch?']

    def run(self, branch="."):
        from bzrlib.reconcile import reconcile
        dir = bzrdir.BzrDir.open(branch)
        reconcile(dir)


class cmd_revision_history(Command):
    """Display the list of revision ids on a branch."""

    _see_also = ['log']
    takes_args = ['location?']

    hidden = True

    @display_command
    def run(self, location="."):
        branch = Branch.open_containing(location)[0]
        for revid in branch.revision_history():
            self.outf.write(revid)
            self.outf.write('\n')


class cmd_ancestry(Command):
    """List all revisions merged into this branch."""

    _see_also = ['log', 'revision-history']
    takes_args = ['location?']

    hidden = True

    @display_command
    def run(self, location="."):
        try:
            wt = WorkingTree.open_containing(location)[0]
        except errors.NoWorkingTree:
            b = Branch.open(location)
            last_revision = b.last_revision()
        else:
            b = wt.branch
            last_revision = wt.last_revision()

        revision_ids = b.repository.get_ancestry(last_revision)
        revision_ids.pop(0)
        for revision_id in revision_ids:
            self.outf.write(revision_id + '\n')


class cmd_init(Command):
    """Make a directory into a versioned branch.

    Use this to create an empty branch, or before importing an
    existing project.

    If there is a repository in a parent directory of the location, then
    the history of the branch will be stored in the repository.  Otherwise
    init creates a standalone branch which carries its own history
    in the .bzr directory.

    If there is already a branch at the location but it has no working tree,
    the tree can be populated with 'bzr checkout'.

    Recipe for importing a tree of files::

        cd ~/project
        bzr init
        bzr add .
        bzr status
        bzr commit -m "imported project"
    """

    _see_also = ['init-repository', 'branch', 'checkout']
    takes_args = ['location?']
    takes_options = [
        Option('create-prefix',
               help='Create the path leading up to the branch '
                    'if it does not already exist.'),
         RegistryOption('format',
                help='Specify a format for this branch. '
                'See "help formats".',
                lazy_registry=('bzrlib.bzrdir', 'format_registry'),
                converter=lambda name: bzrdir.format_registry.make_bzrdir(name),
                value_switches=True,
                title="Branch Format",
                ),
         Option('append-revisions-only',
                help='Never change revnos or the existing log.'
                '  Append revisions to it only.')
         ]
    def run(self, location=None, format=None, append_revisions_only=False,
            create_prefix=False):
        if format is None:
            format = bzrdir.format_registry.make_bzrdir('default')
        if location is None:
            location = u'.'

        to_transport = transport.get_transport(location)

        # The path has to exist to initialize a
        # branch inside of it.
        # Just using os.mkdir, since I don't
        # believe that we want to create a bunch of
        # locations if the user supplies an extended path
        try:
            to_transport.ensure_base()
        except errors.NoSuchFile:
            if not create_prefix:
                raise errors.BzrCommandError("Parent directory of %s"
                    " does not exist."
                    "\nYou may supply --create-prefix to create all"
                    " leading parent directories."
                    % location)
            to_transport.create_prefix()

        try:
            a_bzrdir = bzrdir.BzrDir.open_from_transport(to_transport)
        except errors.NotBranchError:
            # really a NotBzrDir error...
            create_branch = bzrdir.BzrDir.create_branch_convenience
            branch = create_branch(to_transport.base, format=format,
                                   possible_transports=[to_transport])
            a_bzrdir = branch.bzrdir
        else:
            from bzrlib.transport.local import LocalTransport
            if a_bzrdir.has_branch():
                if (isinstance(to_transport, LocalTransport)
                    and not a_bzrdir.has_workingtree()):
                        raise errors.BranchExistsWithoutWorkingTree(location)
                raise errors.AlreadyBranchError(location)
            branch = a_bzrdir.create_branch()
            a_bzrdir.create_workingtree()
        if append_revisions_only:
            try:
                branch.set_append_revisions_only(True)
            except errors.UpgradeRequired:
                raise errors.BzrCommandError('This branch format cannot be set'
                    ' to append-revisions-only.  Try --experimental-branch6')
        if not is_quiet():
            from bzrlib.info import describe_layout, describe_format
            try:
                tree = a_bzrdir.open_workingtree(recommend_upgrade=False)
            except (errors.NoWorkingTree, errors.NotLocalUrl):
                tree = None
            repository = branch.repository
            layout = describe_layout(repository, branch, tree).lower()
            format = describe_format(a_bzrdir, repository, branch, tree)
            self.outf.write("Created a %s (format: %s)\n" % (layout, format))
            if repository.is_shared():
                #XXX: maybe this can be refactored into transport.path_or_url()
                url = repository.bzrdir.root_transport.external_url()
                try:
                    url = urlutils.local_path_from_url(url)
                except errors.InvalidURL:
                    pass
                self.outf.write("Using shared repository: %s\n" % url)


class cmd_init_repository(Command):
    """Create a shared repository to hold branches.

    New branches created under the repository directory will store their
    revisions in the repository, not in the branch directory.

    If the --no-trees option is used then the branches in the repository
    will not have working trees by default.

    :Examples:
        Create a shared repositories holding just branches::

            bzr init-repo --no-trees repo
            bzr init repo/trunk

        Make a lightweight checkout elsewhere::

            bzr checkout --lightweight repo/trunk trunk-checkout
            cd trunk-checkout
            (add files here)
    """

    _see_also = ['init', 'branch', 'checkout', 'repositories']
    takes_args = ["location"]
    takes_options = [RegistryOption('format',
                            help='Specify a format for this repository. See'
                                 ' "bzr help formats" for details.',
                            lazy_registry=('bzrlib.bzrdir', 'format_registry'),
                            converter=lambda name: bzrdir.format_registry.make_bzrdir(name),
                            value_switches=True, title='Repository format'),
                     Option('no-trees',
                             help='Branches in the repository will default to'
                                  ' not having a working tree.'),
                    ]
    aliases = ["init-repo"]

    def run(self, location, format=None, no_trees=False):
        if format is None:
            format = bzrdir.format_registry.make_bzrdir('default')

        if location is None:
            location = '.'

        to_transport = transport.get_transport(location)
        to_transport.ensure_base()

        newdir = format.initialize_on_transport(to_transport)
        repo = newdir.create_repository(shared=True)
        repo.set_make_working_trees(not no_trees)
        if not is_quiet():
            from bzrlib.info import show_bzrdir_info
            show_bzrdir_info(repo.bzrdir, verbose=0, outfile=self.outf)


class cmd_diff(Command):
    """Show differences in the working tree, between revisions or branches.

    If no arguments are given, all changes for the current tree are listed.
    If files are given, only the changes in those files are listed.
    Remote and multiple branches can be compared by using the --old and
    --new options. If not provided, the default for both is derived from
    the first argument, if any, or the current tree if no arguments are
    given.

    "bzr diff -p1" is equivalent to "bzr diff --prefix old/:new/", and
    produces patches suitable for "patch -p1".

    :Exit values:
        1 - changed
        2 - unrepresentable changes
        3 - error
        0 - no change

    :Examples:
        Shows the difference in the working tree versus the last commit::

            bzr diff

        Difference between the working tree and revision 1::

            bzr diff -r1

        Difference between revision 2 and revision 1::

            bzr diff -r1..2

        Difference between revision 2 and revision 1 for branch xxx::

            bzr diff -r1..2 xxx

        Show just the differences for file NEWS::

            bzr diff NEWS

        Show the differences in working tree xxx for file NEWS::

            bzr diff xxx/NEWS

        Show the differences from branch xxx to this working tree:

            bzr diff --old xxx

        Show the differences between two branches for file NEWS::

            bzr diff --old xxx --new yyy NEWS

        Same as 'bzr diff' but prefix paths with old/ and new/::

            bzr diff --prefix old/:new/
    """
    _see_also = ['status']
    takes_args = ['file*']
    takes_options = [
        Option('diff-options', type=str,
               help='Pass these options to the external diff program.'),
        Option('prefix', type=str,
               short_name='p',
               help='Set prefixes added to old and new filenames, as '
                    'two values separated by a colon. (eg "old/:new/").'),
        Option('old',
            help='Branch/tree to compare from.',
            type=unicode,
            ),
        Option('new',
            help='Branch/tree to compare to.',
            type=unicode,
            ),
        'revision',
        'change',
        Option('using',
            help='Use this command to compare files.',
            type=unicode,
            ),
        ]
    aliases = ['di', 'dif']
    encoding_type = 'exact'

    @display_command
    def run(self, revision=None, file_list=None, diff_options=None,
            prefix=None, old=None, new=None, using=None):
        from bzrlib.diff import _get_trees_to_diff, show_diff_trees

        if (prefix is None) or (prefix == '0'):
            # diff -p0 format
            old_label = ''
            new_label = ''
        elif prefix == '1':
            old_label = 'old/'
            new_label = 'new/'
        elif ':' in prefix:
            old_label, new_label = prefix.split(":")
        else:
            raise errors.BzrCommandError(
                '--prefix expects two values separated by a colon'
                ' (eg "old/:new/")')

        if revision and len(revision) > 2:
            raise errors.BzrCommandError('bzr diff --revision takes exactly'
                                         ' one or two revision specifiers')

        old_tree, new_tree, specific_files, extra_trees = \
                _get_trees_to_diff(file_list, revision, old, new,
                apply_view=True)
        return show_diff_trees(old_tree, new_tree, sys.stdout,
                               specific_files=specific_files,
                               external_diff_options=diff_options,
                               old_label=old_label, new_label=new_label,
                               extra_trees=extra_trees, using=using)


class cmd_deleted(Command):
    """List files deleted in the working tree.
    """
    # TODO: Show files deleted since a previous revision, or
    # between two revisions.
    # TODO: Much more efficient way to do this: read in new
    # directories with readdir, rather than stating each one.  Same
    # level of effort but possibly much less IO.  (Or possibly not,
    # if the directories are very large...)
    _see_also = ['status', 'ls']
    takes_options = ['show-ids']

    @display_command
    def run(self, show_ids=False):
        tree = WorkingTree.open_containing(u'.')[0]
        tree.lock_read()
        try:
            old = tree.basis_tree()
            old.lock_read()
            try:
                for path, ie in old.inventory.iter_entries():
                    if not tree.has_id(ie.file_id):
                        self.outf.write(path)
                        if show_ids:
                            self.outf.write(' ')
                            self.outf.write(ie.file_id)
                        self.outf.write('\n')
            finally:
                old.unlock()
        finally:
            tree.unlock()


class cmd_modified(Command):
    """List files modified in working tree.
    """

    hidden = True
    _see_also = ['status', 'ls']
    takes_options = [
            Option('null',
                   help='Write an ascii NUL (\\0) separator '
                   'between files rather than a newline.')
            ]

    @display_command
    def run(self, null=False):
        tree = WorkingTree.open_containing(u'.')[0]
        td = tree.changes_from(tree.basis_tree())
        for path, id, kind, text_modified, meta_modified in td.modified:
            if null:
                self.outf.write(path + '\0')
            else:
                self.outf.write(osutils.quotefn(path) + '\n')


class cmd_added(Command):
    """List files added in working tree.
    """

    hidden = True
    _see_also = ['status', 'ls']
    takes_options = [
            Option('null',
                   help='Write an ascii NUL (\\0) separator '
                   'between files rather than a newline.')
            ]

    @display_command
    def run(self, null=False):
        wt = WorkingTree.open_containing(u'.')[0]
        wt.lock_read()
        try:
            basis = wt.basis_tree()
            basis.lock_read()
            try:
                basis_inv = basis.inventory
                inv = wt.inventory
                for file_id in inv:
                    if file_id in basis_inv:
                        continue
                    if inv.is_root(file_id) and len(basis_inv) == 0:
                        continue
                    path = inv.id2path(file_id)
                    if not os.access(osutils.abspath(path), os.F_OK):
                        continue
                    if null:
                        self.outf.write(path + '\0')
                    else:
                        self.outf.write(osutils.quotefn(path) + '\n')
            finally:
                basis.unlock()
        finally:
            wt.unlock()


class cmd_root(Command):
    """Show the tree root directory.

    The root is the nearest enclosing directory with a .bzr control
    directory."""

    takes_args = ['filename?']
    @display_command
    def run(self, filename=None):
        """Print the branch root."""
        tree = WorkingTree.open_containing(filename)[0]
        self.outf.write(tree.basedir + '\n')


def _parse_limit(limitstring):
    try:
        return int(limitstring)
    except ValueError:
        msg = "The limit argument must be an integer."
        raise errors.BzrCommandError(msg)


def _parse_levels(s):
    try:
        return int(s)
    except ValueError:
        msg = "The levels argument must be an integer."
        raise errors.BzrCommandError(msg)


class cmd_log(Command):
    """Show historical log for a branch or subset of a branch.

    log is bzr's default tool for exploring the history of a branch.
    The branch to use is taken from the first parameter. If no parameters
    are given, the branch containing the working directory is logged.
    Here are some simple examples::

      bzr log                       log the current branch
      bzr log foo.py                log a file in its branch
      bzr log http://server/branch  log a branch on a server

    The filtering, ordering and information shown for each revision can
    be controlled as explained below. By default, all revisions are
    shown sorted (topologically) so that newer revisions appear before
    older ones and descendants always appear before ancestors. If displayed,
    merged revisions are shown indented under the revision in which they
    were merged.

    :Output control:

      The log format controls how information about each revision is
      displayed. The standard log formats are called ``long``, ``short``
      and ``line``. The default is long. See ``bzr help log-formats``
      for more details on log formats.

      The following options can be used to control what information is
      displayed::

        -l N        display a maximum of N revisions
        -n N        display N levels of revisions (0 for all, 1 for collapsed)
        -v          display a status summary (delta) for each revision
        -p          display a diff (patch) for each revision
        --show-ids  display revision-ids (and file-ids), not just revnos

      Note that the default number of levels to display is a function of the
      log format. If the -n option is not used, the standard log formats show
      just the top level (mainline).

      Status summaries are shown using status flags like A, M, etc. To see
      the changes explained using words like ``added`` and ``modified``
      instead, use the -vv option.

    :Ordering control:

      To display revisions from oldest to newest, use the --forward option.
      In most cases, using this option will have little impact on the total
      time taken to produce a log, though --forward does not incrementally
      display revisions like --reverse does when it can.

    :Revision filtering:

      The -r option can be used to specify what revision or range of revisions
      to filter against. The various forms are shown below::

        -rX      display revision X
        -rX..    display revision X and later
        -r..Y    display up to and including revision Y
        -rX..Y   display from X to Y inclusive

      See ``bzr help revisionspec`` for details on how to specify X and Y.
      Some common examples are given below::

        -r-1                show just the tip
        -r-10..             show the last 10 mainline revisions
        -rsubmit:..         show what's new on this branch
        -rancestor:path..   show changes since the common ancestor of this
                            branch and the one at location path
        -rdate:yesterday..  show changes since yesterday

      When logging a range of revisions using -rX..Y, log starts at
      revision Y and searches back in history through the primary
      ("left-hand") parents until it finds X. When logging just the
      top level (using -n1), an error is reported if X is not found
      along the way. If multi-level logging is used (-n0), X may be
      a nested merge revision and the log will be truncated accordingly.

    :Path filtering:

      If parameters are given and the first one is not a branch, the log
      will be filtered to show only those revisions that changed the
      nominated files or directories.

      Filenames are interpreted within their historical context. To log a
      deleted file, specify a revision range so that the file existed at
      the end or start of the range.

      Historical context is also important when interpreting pathnames of
      renamed files/directories. Consider the following example:

      * revision 1: add tutorial.txt
      * revision 2: modify tutorial.txt
      * revision 3: rename tutorial.txt to guide.txt; add tutorial.txt

      In this case:

      * ``bzr log guide.txt`` will log the file added in revision 1

      * ``bzr log tutorial.txt`` will log the new file added in revision 3

      * ``bzr log -r2 -p tutorial.txt`` will show the changes made to
        the original file in revision 2.

      * ``bzr log -r2 -p guide.txt`` will display an error message as there
        was no file called guide.txt in revision 2.

      Renames are always followed by log. By design, there is no need to
      explicitly ask for this (and no way to stop logging a file back
      until it was last renamed).

    :Other filtering:

      The --message option can be used for finding revisions that match a
      regular expression in a commit message.

    :Tips & tricks:

      GUI tools and IDEs are often better at exploring history than command
      line tools. You may prefer qlog or glog from the QBzr and Bzr-Gtk packages
      respectively for example. (TortoiseBzr uses qlog for displaying logs.) See
      http://bazaar-vcs.org/BzrPlugins and http://bazaar-vcs.org/IDEIntegration.

      Web interfaces are often better at exploring history than command line
      tools, particularly for branches on servers. You may prefer Loggerhead
      or one of its alternatives. See http://bazaar-vcs.org/WebInterface.

      You may find it useful to add the aliases below to ``bazaar.conf``::

        [ALIASES]
        tip = log -r-1
        top = log -l10 --line
        show = log -v -p

      ``bzr tip`` will then show the latest revision while ``bzr top``
      will show the last 10 mainline revisions. To see the details of a
      particular revision X,  ``bzr show -rX``.

      If you are interested in looking deeper into a particular merge X,
      use ``bzr log -n0 -rX``.

      ``bzr log -v`` on a branch with lots of history is currently
      very slow. A fix for this issue is currently under development.
      With or without that fix, it is recommended that a revision range
      be given when using the -v option.

      bzr has a generic full-text matching plugin, bzr-search, that can be
      used to find revisions matching user names, commit messages, etc.
      Among other features, this plugin can find all revisions containing
      a list of words but not others.

      When exploring non-mainline history on large projects with deep
      history, the performance of log can be greatly improved by installing
      the historycache plugin. This plugin buffers historical information
      trading disk space for faster speed.
    """
    takes_args = ['file*']
    _see_also = ['log-formats', 'revisionspec']
    takes_options = [
            Option('forward',
                   help='Show from oldest to newest.'),
            'timezone',
            custom_help('verbose',
                   help='Show files changed in each revision.'),
            'show-ids',
            'revision',
            Option('change',
                   type=bzrlib.option._parse_revision_str,
                   short_name='c',
                   help='Show just the specified revision.'
                   ' See also "help revisionspec".'),
            'log-format',
            Option('levels',
                   short_name='n',
                   help='Number of levels to display - 0 for all, 1 for flat.',
                   argname='N',
                   type=_parse_levels),
            Option('message',
                   short_name='m',
                   help='Show revisions whose message matches this '
                        'regular expression.',
                   type=str),
            Option('limit',
                   short_name='l',
                   help='Limit the output to the first N revisions.',
                   argname='N',
                   type=_parse_limit),
            Option('show-diff',
                   short_name='p',
                   help='Show changes made in each revision as a patch.'),
            Option('include-merges',
                   help='Show merged revisions like --levels 0 does.'),
            ]
    encoding_type = 'replace'

    @display_command
    def run(self, file_list=None, timezone='original',
            verbose=False,
            show_ids=False,
            forward=False,
            revision=None,
            change=None,
            log_format=None,
            levels=None,
            message=None,
            limit=None,
            show_diff=False,
            include_merges=False):
        from bzrlib.log import (
            Logger,
            make_log_request_dict,
            _get_info_for_log_files,
            )
        direction = (forward and 'forward') or 'reverse'
        if include_merges:
            if levels is None:
                levels = 0
            else:
                raise errors.BzrCommandError(
                    '--levels and --include-merges are mutually exclusive')

        if change is not None:
            if len(change) > 1:
                raise errors.RangeInChangeOption()
            if revision is not None:
                raise errors.BzrCommandError(
                    '--revision and --change are mutually exclusive')
            else:
                revision = change

        file_ids = []
        filter_by_dir = False
        if file_list:
            # find the file ids to log and check for directory filtering
            b, file_info_list, rev1, rev2 = _get_info_for_log_files(revision,
                file_list)
            for relpath, file_id, kind in file_info_list:
                if file_id is None:
                    raise errors.BzrCommandError(
                        "Path unknown at end or start of revision range: %s" %
                        relpath)
                # If the relpath is the top of the tree, we log everything
                if relpath == '':
                    file_ids = []
                    break
                else:
                    file_ids.append(file_id)
                filter_by_dir = filter_by_dir or (
                    kind in ['directory', 'tree-reference'])
        else:
            # log everything
            # FIXME ? log the current subdir only RBC 20060203
            if revision is not None \
                    and len(revision) > 0 and revision[0].get_branch():
                location = revision[0].get_branch()
            else:
                location = '.'
            dir, relpath = bzrdir.BzrDir.open_containing(location)
            b = dir.open_branch()
            rev1, rev2 = _get_revision_range(revision, b, self.name())

        # Decide on the type of delta & diff filtering to use
        # TODO: add an --all-files option to make this configurable & consistent
        if not verbose:
            delta_type = None
        else:
            delta_type = 'full'
        if not show_diff:
            diff_type = None
        elif file_ids:
            diff_type = 'partial'
        else:
            diff_type = 'full'

        b.lock_read()
        try:
            # Build the log formatter
            if log_format is None:
                log_format = log.log_formatter_registry.get_default(b)
            lf = log_format(show_ids=show_ids, to_file=self.outf,
                            show_timezone=timezone,
                            delta_format=get_verbosity_level(),
                            levels=levels,
                            show_advice=levels is None)

            # Choose the algorithm for doing the logging. It's annoying
            # having multiple code paths like this but necessary until
            # the underlying repository format is faster at generating
            # deltas or can provide everything we need from the indices.
            # The default algorithm - match-using-deltas - works for
            # multiple files and directories and is faster for small
            # amounts of history (200 revisions say). However, it's too
            # slow for logging a single file in a repository with deep
            # history, i.e. > 10K revisions. In the spirit of "do no
            # evil when adding features", we continue to use the
            # original algorithm - per-file-graph - for the "single
            # file that isn't a directory without showing a delta" case.
            partial_history = revision and b.repository._format.supports_chks
            match_using_deltas = (len(file_ids) != 1 or filter_by_dir
                or delta_type or partial_history)

            # Build the LogRequest and execute it
            if len(file_ids) == 0:
                file_ids = None
            rqst = make_log_request_dict(
                direction=direction, specific_fileids=file_ids,
                start_revision=rev1, end_revision=rev2, limit=limit,
                message_search=message, delta_type=delta_type,
                diff_type=diff_type, _match_using_deltas=match_using_deltas)
            Logger(b, rqst).show(lf)
        finally:
            b.unlock()


def _get_revision_range(revisionspec_list, branch, command_name):
    """Take the input of a revision option and turn it into a revision range.

    It returns RevisionInfo objects which can be used to obtain the rev_id's
    of the desired revisions. It does some user input validations.
    """
    if revisionspec_list is None:
        rev1 = None
        rev2 = None
    elif len(revisionspec_list) == 1:
        rev1 = rev2 = revisionspec_list[0].in_history(branch)
    elif len(revisionspec_list) == 2:
        start_spec = revisionspec_list[0]
        end_spec = revisionspec_list[1]
        if end_spec.get_branch() != start_spec.get_branch():
            # b is taken from revision[0].get_branch(), and
            # show_log will use its revision_history. Having
            # different branches will lead to weird behaviors.
            raise errors.BzrCommandError(
                "bzr %s doesn't accept two revisions in different"
                " branches." % command_name)
        rev1 = start_spec.in_history(branch)
        # Avoid loading all of history when we know a missing
        # end of range means the last revision ...
        if end_spec.spec is None:
            last_revno, last_revision_id = branch.last_revision_info()
            rev2 = RevisionInfo(branch, last_revno, last_revision_id)
        else:
            rev2 = end_spec.in_history(branch)
    else:
        raise errors.BzrCommandError(
            'bzr %s --revision takes one or two values.' % command_name)
    return rev1, rev2


def _revision_range_to_revid_range(revision_range):
    rev_id1 = None
    rev_id2 = None
    if revision_range[0] is not None:
        rev_id1 = revision_range[0].rev_id
    if revision_range[1] is not None:
        rev_id2 = revision_range[1].rev_id
    return rev_id1, rev_id2

def get_log_format(long=False, short=False, line=False, default='long'):
    log_format = default
    if long:
        log_format = 'long'
    if short:
        log_format = 'short'
    if line:
        log_format = 'line'
    return log_format


class cmd_touching_revisions(Command):
    """Return revision-ids which affected a particular file.

    A more user-friendly interface is "bzr log FILE".
    """

    hidden = True
    takes_args = ["filename"]

    @display_command
    def run(self, filename):
        tree, relpath = WorkingTree.open_containing(filename)
        b = tree.branch
        file_id = tree.path2id(relpath)
        for revno, revision_id, what in log.find_touching_revisions(b, file_id):
            self.outf.write("%6d %s\n" % (revno, what))


class cmd_ls(Command):
    """List files in a tree.
    """

    _see_also = ['status', 'cat']
    takes_args = ['path?']
    takes_options = [
            'verbose',
            'revision',
            Option('recursive', short_name='R',
                   help='Recurse into subdirectories.'),
            Option('from-root',
                   help='Print paths relative to the root of the branch.'),
            Option('unknown', help='Print unknown files.'),
            Option('versioned', help='Print versioned files.',
                   short_name='V'),
            Option('ignored', help='Print ignored files.'),
            Option('null',
                   help='Write an ascii NUL (\\0) separator '
                   'between files rather than a newline.'),
            Option('kind',
                   help='List entries of a particular kind: file, directory, symlink.',
                   type=unicode),
            'show-ids',
            ]
    @display_command
    def run(self, revision=None, verbose=False,
            recursive=False, from_root=False,
            unknown=False, versioned=False, ignored=False,
            null=False, kind=None, show_ids=False, path=None):

        if kind and kind not in ('file', 'directory', 'symlink'):
            raise errors.BzrCommandError('invalid kind specified')

        if verbose and null:
            raise errors.BzrCommandError('Cannot set both --verbose and --null')
        all = not (unknown or versioned or ignored)

        selection = {'I':ignored, '?':unknown, 'V':versioned}

        if path is None:
            fs_path = '.'
            prefix = ''
        else:
            if from_root:
                raise errors.BzrCommandError('cannot specify both --from-root'
                                             ' and PATH')
            fs_path = path
            prefix = path
        tree, branch, relpath = bzrdir.BzrDir.open_containing_tree_or_branch(
            fs_path)
        if from_root:
            relpath = u''
        elif relpath:
            relpath += '/'
        if revision is not None or tree is None:
            tree = _get_one_revision_tree('ls', revision, branch=branch)

        apply_view = False
        if isinstance(tree, WorkingTree) and tree.supports_views():
            view_files = tree.views.lookup_view()
            if view_files:
                apply_view = True
                view_str = views.view_display_str(view_files)
                note("Ignoring files outside view. View is %s" % view_str)

        tree.lock_read()
        try:
            for fp, fc, fkind, fid, entry in tree.list_files(include_root=False):
                if fp.startswith(relpath):
                    rp = fp[len(relpath):]
                    fp = osutils.pathjoin(prefix, rp)
                    if not recursive and '/' in rp:
                        continue
                    if not all and not selection[fc]:
                        continue
                    if kind is not None and fkind != kind:
                        continue
                    if apply_view:
                        try:
                            views.check_path_in_view(tree, fp)
                        except errors.FileOutsideView:
                            continue
                    kindch = entry.kind_character()
                    outstring = fp + kindch
                    ui.ui_factory.clear_term()
                    if verbose:
                        outstring = '%-8s %s' % (fc, outstring)
                        if show_ids and fid is not None:
                            outstring = "%-50s %s" % (outstring, fid)
                        self.outf.write(outstring + '\n')
                    elif null:
                        self.outf.write(fp + '\0')
                        if show_ids:
                            if fid is not None:
                                self.outf.write(fid)
                            self.outf.write('\0')
                        self.outf.flush()
                    else:
                        if fid is not None:
                            my_id = fid
                        else:
                            my_id = ''
                        if show_ids:
                            self.outf.write('%-50s %s\n' % (outstring, my_id))
                        else:
                            self.outf.write(outstring + '\n')
        finally:
            tree.unlock()


class cmd_unknowns(Command):
    """List unknown files.
    """

    hidden = True
    _see_also = ['ls']

    @display_command
    def run(self):
        for f in WorkingTree.open_containing(u'.')[0].unknowns():
            self.outf.write(osutils.quotefn(f) + '\n')


class cmd_ignore(Command):
    """Ignore specified files or patterns.

    See ``bzr help patterns`` for details on the syntax of patterns.

    To remove patterns from the ignore list, edit the .bzrignore file.
    After adding, editing or deleting that file either indirectly by
    using this command or directly by using an editor, be sure to commit
    it.

    Note: ignore patterns containing shell wildcards must be quoted from
    the shell on Unix.

    :Examples:
        Ignore the top level Makefile::

            bzr ignore ./Makefile

        Ignore class files in all directories::

            bzr ignore "*.class"

        Ignore .o files under the lib directory::

            bzr ignore "lib/**/*.o"

        Ignore .o files under the lib directory::

            bzr ignore "RE:lib/.*\.o"

        Ignore everything but the "debian" toplevel directory::

            bzr ignore "RE:(?!debian/).*"
    """

    _see_also = ['status', 'ignored', 'patterns']
    takes_args = ['name_pattern*']
    takes_options = [
        Option('old-default-rules',
               help='Write out the ignore rules bzr < 0.9 always used.')
        ]

    def run(self, name_pattern_list=None, old_default_rules=None):
        from bzrlib import ignores
        if old_default_rules is not None:
            # dump the rules and exit
            for pattern in ignores.OLD_DEFAULTS:
                print pattern
            return
        if not name_pattern_list:
            raise errors.BzrCommandError("ignore requires at least one "
                                  "NAME_PATTERN or --old-default-rules")
        name_pattern_list = [globbing.normalize_pattern(p)
                             for p in name_pattern_list]
        for name_pattern in name_pattern_list:
            if (name_pattern[0] == '/' or
                (len(name_pattern) > 1 and name_pattern[1] == ':')):
                raise errors.BzrCommandError(
                    "NAME_PATTERN should not be an absolute path")
        tree, relpath = WorkingTree.open_containing(u'.')
        ignores.tree_ignores_add_patterns(tree, name_pattern_list)
        ignored = globbing.Globster(name_pattern_list)
        matches = []
        tree.lock_read()
        for entry in tree.list_files():
            id = entry[3]
            if id is not None:
                filename = entry[0]
                if ignored.match(filename):
                    matches.append(filename.encode('utf-8'))
        tree.unlock()
        if len(matches) > 0:
            print "Warning: the following files are version controlled and" \
                  " match your ignore pattern:\n%s" \
                  "\nThese files will continue to be version controlled" \
                  " unless you 'bzr remove' them." % ("\n".join(matches),)


class cmd_ignored(Command):
    """List ignored files and the patterns that matched them.

    List all the ignored files and the ignore pattern that caused the file to
    be ignored.

    Alternatively, to list just the files::

        bzr ls --ignored
    """

    encoding_type = 'replace'
    _see_also = ['ignore', 'ls']

    @display_command
    def run(self):
        tree = WorkingTree.open_containing(u'.')[0]
        tree.lock_read()
        try:
            for path, file_class, kind, file_id, entry in tree.list_files():
                if file_class != 'I':
                    continue
                ## XXX: Slightly inefficient since this was already calculated
                pat = tree.is_ignored(path)
                self.outf.write('%-50s %s\n' % (path, pat))
        finally:
            tree.unlock()


class cmd_lookup_revision(Command):
    """Lookup the revision-id from a revision-number

    :Examples:
        bzr lookup-revision 33
    """
    hidden = True
    takes_args = ['revno']

    @display_command
    def run(self, revno):
        try:
            revno = int(revno)
        except ValueError:
            raise errors.BzrCommandError("not a valid revision-number: %r" % revno)

        print WorkingTree.open_containing(u'.')[0].branch.get_rev_id(revno)


class cmd_export(Command):
    """Export current or past revision to a destination directory or archive.

    If no revision is specified this exports the last committed revision.

    Format may be an "exporter" name, such as tar, tgz, tbz2.  If none is
    given, try to find the format with the extension. If no extension
    is found exports to a directory (equivalent to --format=dir).

    If root is supplied, it will be used as the root directory inside
    container formats (tar, zip, etc). If it is not supplied it will default
    to the exported filename. The root option has no effect for 'dir' format.

    If branch is omitted then the branch containing the current working
    directory will be used.

    Note: Export of tree with non-ASCII filenames to zip is not supported.

      =================       =========================
      Supported formats       Autodetected by extension
      =================       =========================
         dir                         (none)
         tar                          .tar
         tbz2                    .tar.bz2, .tbz2
         tgz                      .tar.gz, .tgz
         zip                          .zip
      =================       =========================
    """
    takes_args = ['dest', 'branch_or_subdir?']
    takes_options = [
        Option('format',
               help="Type of file to export to.",
               type=unicode),
        'revision',
        Option('filters', help='Apply content filters to export the '
                'convenient form.'),
        Option('root',
               type=str,
               help="Name of the root directory inside the exported file."),
        ]
    def run(self, dest, branch_or_subdir=None, revision=None, format=None,
        root=None, filters=False):
        from bzrlib.export import export

        if branch_or_subdir is None:
            tree = WorkingTree.open_containing(u'.')[0]
            b = tree.branch
            subdir = None
        else:
            b, subdir = Branch.open_containing(branch_or_subdir)
            tree = None

        rev_tree = _get_one_revision_tree('export', revision, branch=b, tree=tree)
        try:
            export(rev_tree, dest, format, root, subdir, filtered=filters)
        except errors.NoSuchExportFormat, e:
            raise errors.BzrCommandError('Unsupported export format: %s' % e.format)


class cmd_cat(Command):
    """Write the contents of a file as of a given revision to standard output.

    If no revision is nominated, the last revision is used.

    Note: Take care to redirect standard output when using this command on a
    binary file.
    """

    _see_also = ['ls']
    takes_options = [
        Option('name-from-revision', help='The path name in the old tree.'),
        Option('filters', help='Apply content filters to display the '
                'convenience form.'),
        'revision',
        ]
    takes_args = ['filename']
    encoding_type = 'exact'

    @display_command
    def run(self, filename, revision=None, name_from_revision=False,
            filters=False):
        if revision is not None and len(revision) != 1:
            raise errors.BzrCommandError("bzr cat --revision takes exactly"
                                         " one revision specifier")
        tree, branch, relpath = \
            bzrdir.BzrDir.open_containing_tree_or_branch(filename)
        branch.lock_read()
        try:
            return self._run(tree, branch, relpath, filename, revision,
                             name_from_revision, filters)
        finally:
            branch.unlock()

    def _run(self, tree, b, relpath, filename, revision, name_from_revision,
        filtered):
        if tree is None:
            tree = b.basis_tree()
        rev_tree = _get_one_revision_tree('cat', revision, branch=b)

        old_file_id = rev_tree.path2id(relpath)

        if name_from_revision:
            # Try in revision if requested
            if old_file_id is None:
                raise errors.BzrCommandError(
                    "%r is not present in revision %s" % (
                        filename, rev_tree.get_revision_id()))
            else:
                content = rev_tree.get_file_text(old_file_id)
        else:
            cur_file_id = tree.path2id(relpath)
            found = False
            if cur_file_id is not None:
                # Then try with the actual file id
                try:
                    content = rev_tree.get_file_text(cur_file_id)
                    found = True
                except errors.NoSuchId:
                    # The actual file id didn't exist at that time
                    pass
            if not found and old_file_id is not None:
                # Finally try with the old file id
                content = rev_tree.get_file_text(old_file_id)
                found = True
            if not found:
                # Can't be found anywhere
                raise errors.BzrCommandError(
                    "%r is not present in revision %s" % (
                        filename, rev_tree.get_revision_id()))
        if filtered:
            from bzrlib.filters import (
                ContentFilterContext,
                filtered_output_bytes,
                )
            filters = rev_tree._content_filter_stack(relpath)
            chunks = content.splitlines(True)
            content = filtered_output_bytes(chunks, filters,
                ContentFilterContext(relpath, rev_tree))
            self.outf.writelines(content)
        else:
            self.outf.write(content)


class cmd_local_time_offset(Command):
    """Show the offset in seconds from GMT to local time."""
    hidden = True
    @display_command
    def run(self):
        print osutils.local_time_offset()



class cmd_commit(Command):
    """Commit changes into a new revision.

    An explanatory message needs to be given for each commit. This is
    often done by using the --message option (getting the message from the
    command line) or by using the --file option (getting the message from
    a file). If neither of these options is given, an editor is opened for
    the user to enter the message. To see the changed files in the
    boilerplate text loaded into the editor, use the --show-diff option.

    By default, the entire tree is committed and the person doing the
    commit is assumed to be the author. These defaults can be overridden
    as explained below.

    :Selective commits:

      If selected files are specified, only changes to those files are
      committed.  If a directory is specified then the directory and
      everything within it is committed.
  
      When excludes are given, they take precedence over selected files.
      For example, to commit only changes within foo, but not changes
      within foo/bar::
  
        bzr commit foo -x foo/bar
  
      A selective commit after a merge is not yet supported.

    :Custom authors:

      If the author of the change is not the same person as the committer,
      you can specify the author's name using the --author option. The
      name should be in the same format as a committer-id, e.g.
      "John Doe <jdoe@example.com>". If there is more than one author of
      the change you can specify the option multiple times, once for each
      author.
  
    :Checks:

      A common mistake is to forget to add a new file or directory before
      running the commit command. The --strict option checks for unknown
      files and aborts the commit if any are found. More advanced pre-commit
      checks can be implemented by defining hooks. See ``bzr help hooks``
      for details.

    :Things to note:

      If you accidentially commit the wrong changes or make a spelling
      mistake in the commit message say, you can use the uncommit command
      to undo it. See ``bzr help uncommit`` for details.

      Hooks can also be configured to run after a commit. This allows you
      to trigger updates to external systems like bug trackers. The --fixes
      option can be used to record the association between a revision and
      one or more bugs. See ``bzr help bugs`` for details.

      A selective commit may fail in some cases where the committed
      tree would be invalid. Consider::
  
        bzr init foo
        mkdir foo/bar
        bzr add foo/bar
        bzr commit foo -m "committing foo"
        bzr mv foo/bar foo/baz
        mkdir foo/bar
        bzr add foo/bar
        bzr commit foo/bar -m "committing bar but not baz"
  
      In the example above, the last commit will fail by design. This gives
      the user the opportunity to decide whether they want to commit the
      rename at the same time, separately first, or not at all. (As a general
      rule, when in doubt, Bazaar has a policy of Doing the Safe Thing.)
    """
    # TODO: Run hooks on tree to-be-committed, and after commit.

    # TODO: Strict commit that fails if there are deleted files.
    #       (what does "deleted files" mean ??)

    # TODO: Give better message for -s, --summary, used by tla people

    # XXX: verbose currently does nothing

    _see_also = ['add', 'bugs', 'hooks', 'uncommit']
    takes_args = ['selected*']
    takes_options = [
            ListOption('exclude', type=str, short_name='x',
                help="Do not consider changes made to a given path."),
            Option('message', type=unicode,
                   short_name='m',
                   help="Description of the new revision."),
            'verbose',
             Option('unchanged',
                    help='Commit even if nothing has changed.'),
             Option('file', type=str,
                    short_name='F',
                    argname='msgfile',
                    help='Take commit message from this file.'),
             Option('strict',
                    help="Refuse to commit if there are unknown "
                    "files in the working tree."),
             ListOption('fixes', type=str,
                    help="Mark a bug as being fixed by this revision "
                         "(see \"bzr help bugs\")."),
             ListOption('author', type=unicode,
                    help="Set the author's name, if it's different "
                         "from the committer."),
             Option('local',
                    help="Perform a local commit in a bound "
                         "branch.  Local commits are not pushed to "
                         "the master branch until a normal commit "
                         "is performed."
                    ),
              Option('show-diff',
                     help='When no message is supplied, show the diff along'
                     ' with the status summary in the message editor.'),
             ]
    aliases = ['ci', 'checkin']

    def _iter_bug_fix_urls(self, fixes, branch):
        # Configure the properties for bug fixing attributes.
        for fixed_bug in fixes:
            tokens = fixed_bug.split(':')
            if len(tokens) != 2:
                raise errors.BzrCommandError(
                    "Invalid bug %s. Must be in the form of 'tracker:id'. "
                    "See \"bzr help bugs\" for more information on this "
                    "feature.\nCommit refused." % fixed_bug)
            tag, bug_id = tokens
            try:
                yield bugtracker.get_bug_url(tag, branch, bug_id)
            except errors.UnknownBugTrackerAbbreviation:
                raise errors.BzrCommandError(
                    'Unrecognized bug %s. Commit refused.' % fixed_bug)
            except errors.MalformedBugIdentifier, e:
                raise errors.BzrCommandError(
                    "%s\nCommit refused." % (str(e),))

    def run(self, message=None, file=None, verbose=False, selected_list=None,
            unchanged=False, strict=False, local=False, fixes=None,
            author=None, show_diff=False, exclude=None):
        from bzrlib.errors import (
            PointlessCommit,
            ConflictsInTree,
            StrictCommitFailed
        )
        from bzrlib.msgeditor import (
            edit_commit_message_encoded,
            generate_commit_message_template,
            make_commit_message_template_encoded
        )

        # TODO: Need a blackbox test for invoking the external editor; may be
        # slightly problematic to run this cross-platform.

        # TODO: do more checks that the commit will succeed before
        # spending the user's valuable time typing a commit message.

        properties = {}

        tree, selected_list = tree_files(selected_list)
        if selected_list == ['']:
            # workaround - commit of root of tree should be exactly the same
            # as just default commit in that tree, and succeed even though
            # selected-file merge commit is not done yet
            selected_list = []

        if fixes is None:
            fixes = []
        bug_property = bugtracker.encode_fixes_bug_urls(
            self._iter_bug_fix_urls(fixes, tree.branch))
        if bug_property:
            properties['bugs'] = bug_property

        if local and not tree.branch.get_bound_location():
            raise errors.LocalRequiresBoundBranch()

        def get_message(commit_obj):
            """Callback to get commit message"""
            my_message = message
            if my_message is None and not file:
                t = make_commit_message_template_encoded(tree,
                        selected_list, diff=show_diff,
                        output_encoding=osutils.get_user_encoding())
                start_message = generate_commit_message_template(commit_obj)
                my_message = edit_commit_message_encoded(t,
                    start_message=start_message)
                if my_message is None:
                    raise errors.BzrCommandError("please specify a commit"
                        " message with either --message or --file")
            elif my_message and file:
                raise errors.BzrCommandError(
                    "please specify either --message or --file")
            if file:
                my_message = codecs.open(file, 'rt',
                                         osutils.get_user_encoding()).read()
            if my_message == "":
                raise errors.BzrCommandError("empty commit message specified")
            return my_message

        try:
            tree.commit(message_callback=get_message,
                        specific_files=selected_list,
                        allow_pointless=unchanged, strict=strict, local=local,
                        reporter=None, verbose=verbose, revprops=properties,
                        authors=author,
                        exclude=safe_relpath_files(tree, exclude))
        except PointlessCommit:
            # FIXME: This should really happen before the file is read in;
            # perhaps prepare the commit; get the message; then actually commit
            raise errors.BzrCommandError("No changes to commit."
                              " Use --unchanged to commit anyhow.")
        except ConflictsInTree:
            raise errors.BzrCommandError('Conflicts detected in working '
                'tree.  Use "bzr conflicts" to list, "bzr resolve FILE" to'
                ' resolve.')
        except StrictCommitFailed:
            raise errors.BzrCommandError("Commit refused because there are"
                              " unknown files in the working tree.")
        except errors.BoundBranchOutOfDate, e:
            raise errors.BzrCommandError(str(e) + "\n"
            'To commit to master branch, run update and then commit.\n'
            'You can also pass --local to commit to continue working '
            'disconnected.')


class cmd_check(Command):
    """Validate working tree structure, branch consistency and repository history.

    This command checks various invariants about branch and repository storage
    to detect data corruption or bzr bugs.

    The working tree and branch checks will only give output if a problem is
    detected. The output fields of the repository check are:

        revisions: This is just the number of revisions checked.  It doesn't
            indicate a problem.
        versionedfiles: This is just the number of versionedfiles checked.  It
            doesn't indicate a problem.
        unreferenced ancestors: Texts that are ancestors of other texts, but
            are not properly referenced by the revision ancestry.  This is a
            subtle problem that Bazaar can work around.
        unique file texts: This is the total number of unique file contents
            seen in the checked revisions.  It does not indicate a problem.
        repeated file texts: This is the total number of repeated texts seen
            in the checked revisions.  Texts can be repeated when their file
            entries are modified, but the file contents are not.  It does not
            indicate a problem.

    If no restrictions are specified, all Bazaar data that is found at the given
    location will be checked.

    :Examples:

        Check the tree and branch at 'foo'::

            bzr check --tree --branch foo

        Check only the repository at 'bar'::

            bzr check --repo bar

        Check everything at 'baz'::

            bzr check baz
    """

    _see_also = ['reconcile']
    takes_args = ['path?']
    takes_options = ['verbose',
                     Option('branch', help="Check the branch related to the"
                                           " current directory."),
                     Option('repo', help="Check the repository related to the"
                                         " current directory."),
                     Option('tree', help="Check the working tree related to"
                                         " the current directory.")]

    def run(self, path=None, verbose=False, branch=False, repo=False,
            tree=False):
        from bzrlib.check import check_dwim
        if path is None:
            path = '.'
        if not branch and not repo and not tree:
            branch = repo = tree = True
        check_dwim(path, verbose, do_branch=branch, do_repo=repo, do_tree=tree)


class cmd_upgrade(Command):
    """Upgrade branch storage to current format.

    The check command or bzr developers may sometimes advise you to run
    this command. When the default format has changed you may also be warned
    during other operations to upgrade.
    """

    _see_also = ['check']
    takes_args = ['url?']
    takes_options = [
                    RegistryOption('format',
                        help='Upgrade to a specific format.  See "bzr help'
                             ' formats" for details.',
                        lazy_registry=('bzrlib.bzrdir', 'format_registry'),
                        converter=lambda name: bzrdir.format_registry.make_bzrdir(name),
                        value_switches=True, title='Branch format'),
                    ]

    def run(self, url='.', format=None):
        from bzrlib.upgrade import upgrade
        upgrade(url, format)


class cmd_whoami(Command):
    """Show or set bzr user id.

    :Examples:
        Show the email of the current user::

            bzr whoami --email

        Set the current user::

            bzr whoami "Frank Chu <fchu@example.com>"
    """
    takes_options = [ Option('email',
                             help='Display email address only.'),
                      Option('branch',
                             help='Set identity for the current branch instead of '
                                  'globally.'),
                    ]
    takes_args = ['name?']
    encoding_type = 'replace'

    @display_command
    def run(self, email=False, branch=False, name=None):
        if name is None:
            # use branch if we're inside one; otherwise global config
            try:
                c = Branch.open_containing('.')[0].get_config()
            except errors.NotBranchError:
                c = config.GlobalConfig()
            if email:
                self.outf.write(c.user_email() + '\n')
            else:
                self.outf.write(c.username() + '\n')
            return

        # display a warning if an email address isn't included in the given name.
        try:
            config.extract_email_address(name)
        except errors.NoEmailInUsername, e:
            warning('"%s" does not seem to contain an email address.  '
                    'This is allowed, but not recommended.', name)

        # use global config unless --branch given
        if branch:
            c = Branch.open_containing('.')[0].get_config()
        else:
            c = config.GlobalConfig()
        c.set_user_option('email', name)


class cmd_nick(Command):
    """Print or set the branch nickname.

    If unset, the tree root directory name is used as the nickname.
    To print the current nickname, execute with no argument.

    Bound branches use the nickname of its master branch unless it is set
    locally.
    """

    _see_also = ['info']
    takes_args = ['nickname?']
    def run(self, nickname=None):
        branch = Branch.open_containing(u'.')[0]
        if nickname is None:
            self.printme(branch)
        else:
            branch.nick = nickname

    @display_command
    def printme(self, branch):
        print branch.nick


class cmd_alias(Command):
    """Set/unset and display aliases.

    :Examples:
        Show the current aliases::

            bzr alias

        Show the alias specified for 'll'::

            bzr alias ll

        Set an alias for 'll'::

            bzr alias ll="log --line -r-10..-1"

        To remove an alias for 'll'::

            bzr alias --remove ll

    """
    takes_args = ['name?']
    takes_options = [
        Option('remove', help='Remove the alias.'),
        ]

    def run(self, name=None, remove=False):
        if remove:
            self.remove_alias(name)
        elif name is None:
            self.print_aliases()
        else:
            equal_pos = name.find('=')
            if equal_pos == -1:
                self.print_alias(name)
            else:
                self.set_alias(name[:equal_pos], name[equal_pos+1:])

    def remove_alias(self, alias_name):
        if alias_name is None:
            raise errors.BzrCommandError(
                'bzr alias --remove expects an alias to remove.')
        # If alias is not found, print something like:
        # unalias: foo: not found
        c = config.GlobalConfig()
        c.unset_alias(alias_name)

    @display_command
    def print_aliases(self):
        """Print out the defined aliases in a similar format to bash."""
        aliases = config.GlobalConfig().get_aliases()
        for key, value in sorted(aliases.iteritems()):
            self.outf.write('bzr alias %s="%s"\n' % (key, value))

    @display_command
    def print_alias(self, alias_name):
        from bzrlib.commands import get_alias
        alias = get_alias(alias_name)
        if alias is None:
            self.outf.write("bzr alias: %s: not found\n" % alias_name)
        else:
            self.outf.write(
                'bzr alias %s="%s"\n' % (alias_name, ' '.join(alias)))

    def set_alias(self, alias_name, alias_command):
        """Save the alias in the global config."""
        c = config.GlobalConfig()
        c.set_alias(alias_name, alias_command)


class cmd_selftest(Command):
    """Run internal test suite.

    If arguments are given, they are regular expressions that say which tests
    should run.  Tests matching any expression are run, and other tests are
    not run.

    Alternatively if --first is given, matching tests are run first and then
    all other tests are run.  This is useful if you have been working in a
    particular area, but want to make sure nothing else was broken.

    If --exclude is given, tests that match that regular expression are
    excluded, regardless of whether they match --first or not.

    To help catch accidential dependencies between tests, the --randomize
    option is useful. In most cases, the argument used is the word 'now'.
    Note that the seed used for the random number generator is displayed
    when this option is used. The seed can be explicitly passed as the
    argument to this option if required. This enables reproduction of the
    actual ordering used if and when an order sensitive problem is encountered.

    If --list-only is given, the tests that would be run are listed. This is
    useful when combined with --first, --exclude and/or --randomize to
    understand their impact. The test harness reports "Listed nn tests in ..."
    instead of "Ran nn tests in ..." when list mode is enabled.

    If the global option '--no-plugins' is given, plugins are not loaded
    before running the selftests.  This has two effects: features provided or
    modified by plugins will not be tested, and tests provided by plugins will
    not be run.

    Tests that need working space on disk use a common temporary directory,
    typically inside $TMPDIR or /tmp.

    :Examples:
        Run only tests relating to 'ignore'::

            bzr selftest ignore

        Disable plugins and list tests as they're run::

            bzr --no-plugins selftest -v
    """
    # NB: this is used from the class without creating an instance, which is
    # why it does not have a self parameter.
    def get_transport_type(typestring):
        """Parse and return a transport specifier."""
        if typestring == "sftp":
            from bzrlib.transport.sftp import SFTPAbsoluteServer
            return SFTPAbsoluteServer
        if typestring == "memory":
            from bzrlib.transport.memory import MemoryServer
            return MemoryServer
        if typestring == "fakenfs":
            from bzrlib.transport.fakenfs import FakeNFSServer
            return FakeNFSServer
        msg = "No known transport type %s. Supported types are: sftp\n" %\
            (typestring)
        raise errors.BzrCommandError(msg)

    hidden = True
    takes_args = ['testspecs*']
    takes_options = ['verbose',
                     Option('one',
                             help='Stop when one test fails.',
                             short_name='1',
                             ),
                     Option('transport',
                            help='Use a different transport by default '
                                 'throughout the test suite.',
                            type=get_transport_type),
                     Option('benchmark',
                            help='Run the benchmarks rather than selftests.'),
                     Option('lsprof-timed',
                            help='Generate lsprof output for benchmarked'
                                 ' sections of code.'),
                     Option('cache-dir', type=str,
                            help='Cache intermediate benchmark output in this '
                                 'directory.'),
                     Option('first',
                            help='Run all tests, but run specified tests first.',
                            short_name='f',
                            ),
                     Option('list-only',
                            help='List the tests instead of running them.'),
                     RegistryOption('parallel',
                        help="Run the test suite in parallel.",
                        lazy_registry=('bzrlib.tests', 'parallel_registry'),
                        value_switches=False,
                        ),
                     Option('randomize', type=str, argname="SEED",
                            help='Randomize the order of tests using the given'
                                 ' seed or "now" for the current time.'),
                     Option('exclude', type=str, argname="PATTERN",
                            short_name='x',
                            help='Exclude tests that match this regular'
                                 ' expression.'),
                     Option('subunit',
                        help='Output test progress via subunit.'),
                     Option('strict', help='Fail on missing dependencies or '
                            'known failures.'),
                     Option('load-list', type=str, argname='TESTLISTFILE',
                            help='Load a test id list from a text file.'),
                     ListOption('debugflag', type=str, short_name='E',
                                help='Turn on a selftest debug flag.'),
                     ListOption('starting-with', type=str, argname='TESTID',
                                param_name='starting_with', short_name='s',
                                help=
                                'Load only the tests starting with TESTID.'),
                     ]
    encoding_type = 'replace'

    def __init__(self):
        Command.__init__(self)
        self.additional_selftest_args = {}

    def run(self, testspecs_list=None, verbose=False, one=False,
            transport=None, benchmark=None,
            lsprof_timed=None, cache_dir=None,
            first=False, list_only=False,
            randomize=None, exclude=None, strict=False,
            load_list=None, debugflag=None, starting_with=None, subunit=False,
            parallel=None):
        from bzrlib.tests import selftest
        import bzrlib.benchmarks as benchmarks
        from bzrlib.benchmarks import tree_creator

        # Make deprecation warnings visible, unless -Werror is set
        symbol_versioning.activate_deprecation_warnings(override=False)

        if cache_dir is not None:
            tree_creator.TreeCreator.CACHE_ROOT = osutils.abspath(cache_dir)
        if testspecs_list is not None:
            pattern = '|'.join(testspecs_list)
        else:
            pattern = ".*"
        if subunit:
            try:
                from bzrlib.tests import SubUnitBzrRunner
            except ImportError:
                raise errors.BzrCommandError("subunit not available. subunit "
                    "needs to be installed to use --subunit.")
            self.additional_selftest_args['runner_class'] = SubUnitBzrRunner
        if parallel:
            self.additional_selftest_args.setdefault(
                'suite_decorators', []).append(parallel)
        if benchmark:
            test_suite_factory = benchmarks.test_suite
            # Unless user explicitly asks for quiet, be verbose in benchmarks
            verbose = not is_quiet()
            # TODO: should possibly lock the history file...
            benchfile = open(".perf_history", "at", buffering=1)
        else:
            test_suite_factory = None
            benchfile = None
        try:
            selftest_kwargs = {"verbose": verbose,
                              "pattern": pattern,
                              "stop_on_failure": one,
                              "transport": transport,
                              "test_suite_factory": test_suite_factory,
                              "lsprof_timed": lsprof_timed,
                              "bench_history": benchfile,
                              "matching_tests_first": first,
                              "list_only": list_only,
                              "random_seed": randomize,
                              "exclude_pattern": exclude,
                              "strict": strict,
                              "load_list": load_list,
                              "debug_flags": debugflag,
                              "starting_with": starting_with
                              }
            selftest_kwargs.update(self.additional_selftest_args)
            result = selftest(**selftest_kwargs)
        finally:
            if benchfile is not None:
                benchfile.close()
        return int(not result)


class cmd_version(Command):
    """Show version of bzr."""

    encoding_type = 'replace'
    takes_options = [
        Option("short", help="Print just the version number."),
        ]

    @display_command
    def run(self, short=False):
        from bzrlib.version import show_version
        if short:
            self.outf.write(bzrlib.version_string + '\n')
        else:
            show_version(to_file=self.outf)


class cmd_rocks(Command):
    """Statement of optimism."""

    hidden = True

    @display_command
    def run(self):
        print "It sure does!"


class cmd_find_merge_base(Command):
    """Find and print a base revision for merging two branches."""
    # TODO: Options to specify revisions on either side, as if
    #       merging only part of the history.
    takes_args = ['branch', 'other']
    hidden = True

    @display_command
    def run(self, branch, other):
        from bzrlib.revision import ensure_null

        branch1 = Branch.open_containing(branch)[0]
        branch2 = Branch.open_containing(other)[0]
        branch1.lock_read()
        try:
            branch2.lock_read()
            try:
                last1 = ensure_null(branch1.last_revision())
                last2 = ensure_null(branch2.last_revision())

                graph = branch1.repository.get_graph(branch2.repository)
                base_rev_id = graph.find_unique_lca(last1, last2)

                print 'merge base is revision %s' % base_rev_id
            finally:
                branch2.unlock()
        finally:
            branch1.unlock()


class cmd_merge(Command):
    """Perform a three-way merge.

    The source of the merge can be specified either in the form of a branch,
    or in the form of a path to a file containing a merge directive generated
    with bzr send. If neither is specified, the default is the upstream branch
    or the branch most recently merged using --remember.

    When merging a branch, by default the tip will be merged. To pick a different
    revision, pass --revision. If you specify two values, the first will be used as
    BASE and the second one as OTHER. Merging individual revisions, or a subset of
    available revisions, like this is commonly referred to as "cherrypicking".

    Revision numbers are always relative to the branch being merged.

    By default, bzr will try to merge in all new work from the other
    branch, automatically determining an appropriate base.  If this
    fails, you may need to give an explicit base.

    Merge will do its best to combine the changes in two branches, but there
    are some kinds of problems only a human can fix.  When it encounters those,
    it will mark a conflict.  A conflict means that you need to fix something,
    before you should commit.

    Use bzr resolve when you have fixed a problem.  See also bzr conflicts.

    If there is no default branch set, the first merge will set it. After
    that, you can omit the branch to use the default.  To change the
    default, use --remember. The value will only be saved if the remote
    location can be accessed.

    The results of the merge are placed into the destination working
    directory, where they can be reviewed (with bzr diff), tested, and then
    committed to record the result of the merge.

    merge refuses to run if there are any uncommitted changes, unless
    --force is given.

    :Examples:
        To merge the latest revision from bzr.dev::

            bzr merge ../bzr.dev

        To merge changes up to and including revision 82 from bzr.dev::

            bzr merge -r 82 ../bzr.dev

        To merge the changes introduced by 82, without previous changes::

            bzr merge -r 81..82 ../bzr.dev

        To apply a merge directive contained in /tmp/merge:

            bzr merge /tmp/merge
    """

    encoding_type = 'exact'
    _see_also = ['update', 'remerge', 'status-flags', 'send']
    takes_args = ['location?']
    takes_options = [
        'change',
        'revision',
        Option('force',
               help='Merge even if the destination tree has uncommitted changes.'),
        'merge-type',
        'reprocess',
        'remember',
        Option('show-base', help="Show base revision text in "
               "conflicts."),
        Option('uncommitted', help='Apply uncommitted changes'
               ' from a working copy, instead of branch changes.'),
        Option('pull', help='If the destination is already'
                ' completely merged into the source, pull from the'
                ' source rather than merging.  When this happens,'
                ' you do not need to commit the result.'),
        Option('directory',
               help='Branch to merge into, '
                    'rather than the one containing the working directory.',
               short_name='d',
               type=unicode,
               ),
        Option('preview', help='Instead of merging, show a diff of the merge.')
    ]

    def run(self, location=None, revision=None, force=False,
            merge_type=None, show_base=False, reprocess=None, remember=False,
            uncommitted=False, pull=False,
            directory=None,
            preview=False,
            ):
        if merge_type is None:
            merge_type = _mod_merge.Merge3Merger

        if directory is None: directory = u'.'
        possible_transports = []
        merger = None
        allow_pending = True
        verified = 'inapplicable'
        tree = WorkingTree.open_containing(directory)[0]

        # die as quickly as possible if there are uncommitted changes
        try:
            basis_tree = tree.revision_tree(tree.last_revision())
        except errors.NoSuchRevision:
            basis_tree = tree.basis_tree()
        if not force:
            changes = tree.changes_from(basis_tree)
            if changes.has_changed():
                raise errors.UncommittedChanges(tree)

        view_info = _get_view_info_for_change_reporter(tree)
        change_reporter = delta._ChangeReporter(
            unversioned_filter=tree.is_ignored, view_info=view_info)
        cleanups = []
        try:
            pb = ui.ui_factory.nested_progress_bar()
            cleanups.append(pb.finished)
            tree.lock_write()
            cleanups.append(tree.unlock)
            if location is not None:
                try:
                    mergeable = bundle.read_mergeable_from_url(location,
                        possible_transports=possible_transports)
                except errors.NotABundle:
                    mergeable = None
                else:
                    if uncommitted:
                        raise errors.BzrCommandError('Cannot use --uncommitted'
                            ' with bundles or merge directives.')

                    if revision is not None:
                        raise errors.BzrCommandError(
                            'Cannot use -r with merge directives or bundles')
                    merger, verified = _mod_merge.Merger.from_mergeable(tree,
                       mergeable, pb)

            if merger is None and uncommitted:
                if revision is not None and len(revision) > 0:
                    raise errors.BzrCommandError('Cannot use --uncommitted and'
                        ' --revision at the same time.')
                location = self._select_branch_location(tree, location)[0]
                other_tree, other_path = WorkingTree.open_containing(location)
                merger = _mod_merge.Merger.from_uncommitted(tree, other_tree,
                    pb)
                allow_pending = False
                if other_path != '':
                    merger.interesting_files = [other_path]

            if merger is None:
                merger, allow_pending = self._get_merger_from_branch(tree,
                    location, revision, remember, possible_transports, pb)

            merger.merge_type = merge_type
            merger.reprocess = reprocess
            merger.show_base = show_base
            self.sanity_check_merger(merger)
            if (merger.base_rev_id == merger.other_rev_id and
                merger.other_rev_id is not None):
                note('Nothing to do.')
                return 0
            if pull:
                if merger.interesting_files is not None:
                    raise errors.BzrCommandError('Cannot pull individual files')
                if (merger.base_rev_id == tree.last_revision()):
                    result = tree.pull(merger.other_branch, False,
                                       merger.other_rev_id)
                    result.report(self.outf)
                    return 0
            merger.check_basis(False)
            if preview:
                return self._do_preview(merger)
            else:
                return self._do_merge(merger, change_reporter, allow_pending,
                                      verified)
        finally:
            for cleanup in reversed(cleanups):
                cleanup()

    def _do_preview(self, merger):
        from bzrlib.diff import show_diff_trees
        tree_merger = merger.make_merger()
        tt = tree_merger.make_preview_transform()
        try:
            result_tree = tt.get_preview_tree()
            show_diff_trees(merger.this_tree, result_tree, self.outf,
                            old_label='', new_label='')
        finally:
            tt.finalize()

    def _do_merge(self, merger, change_reporter, allow_pending, verified):
        merger.change_reporter = change_reporter
        conflict_count = merger.do_merge()
        if allow_pending:
            merger.set_pending()
        if verified == 'failed':
            warning('Preview patch does not match changes')
        if conflict_count != 0:
            return 1
        else:
            return 0

    def sanity_check_merger(self, merger):
        if (merger.show_base and
            not merger.merge_type is _mod_merge.Merge3Merger):
            raise errors.BzrCommandError("Show-base is not supported for this"
                                         " merge type. %s" % merger.merge_type)
        if merger.reprocess is None:
            if merger.show_base:
                merger.reprocess = False
            else:
                # Use reprocess if the merger supports it
                merger.reprocess = merger.merge_type.supports_reprocess
        if merger.reprocess and not merger.merge_type.supports_reprocess:
            raise errors.BzrCommandError("Conflict reduction is not supported"
                                         " for merge type %s." %
                                         merger.merge_type)
        if merger.reprocess and merger.show_base:
            raise errors.BzrCommandError("Cannot do conflict reduction and"
                                         " show base.")

    def _get_merger_from_branch(self, tree, location, revision, remember,
                                possible_transports, pb):
        """Produce a merger from a location, assuming it refers to a branch."""
        from bzrlib.tag import _merge_tags_if_possible
        # find the branch locations
        other_loc, user_location = self._select_branch_location(tree, location,
            revision, -1)
        if revision is not None and len(revision) == 2:
            base_loc, _unused = self._select_branch_location(tree,
                location, revision, 0)
        else:
            base_loc = other_loc
        # Open the branches
        other_branch, other_path = Branch.open_containing(other_loc,
            possible_transports)
        if base_loc == other_loc:
            base_branch = other_branch
        else:
            base_branch, base_path = Branch.open_containing(base_loc,
                possible_transports)
        # Find the revision ids
        if revision is None or len(revision) < 1 or revision[-1] is None:
            other_revision_id = _mod_revision.ensure_null(
                other_branch.last_revision())
        else:
            other_revision_id = revision[-1].as_revision_id(other_branch)
        if (revision is not None and len(revision) == 2
            and revision[0] is not None):
            base_revision_id = revision[0].as_revision_id(base_branch)
        else:
            base_revision_id = None
        # Remember where we merge from
        if ((remember or tree.branch.get_submit_branch() is None) and
             user_location is not None):
            tree.branch.set_submit_branch(other_branch.base)
        _merge_tags_if_possible(other_branch, tree.branch)
        merger = _mod_merge.Merger.from_revision_ids(pb, tree,
            other_revision_id, base_revision_id, other_branch, base_branch)
        if other_path != '':
            allow_pending = False
            merger.interesting_files = [other_path]
        else:
            allow_pending = True
        return merger, allow_pending

    def _select_branch_location(self, tree, user_location, revision=None,
                                index=None):
        """Select a branch location, according to possible inputs.

        If provided, branches from ``revision`` are preferred.  (Both
        ``revision`` and ``index`` must be supplied.)

        Otherwise, the ``location`` parameter is used.  If it is None, then the
        ``submit`` or ``parent`` location is used, and a note is printed.

        :param tree: The working tree to select a branch for merging into
        :param location: The location entered by the user
        :param revision: The revision parameter to the command
        :param index: The index to use for the revision parameter.  Negative
            indices are permitted.
        :return: (selected_location, user_location).  The default location
            will be the user-entered location.
        """
        if (revision is not None and index is not None
            and revision[index] is not None):
            branch = revision[index].get_branch()
            if branch is not None:
                return branch, branch
        if user_location is None:
            location = self._get_remembered(tree, 'Merging from')
        else:
            location = user_location
        return location, user_location

    def _get_remembered(self, tree, verb_string):
        """Use tree.branch's parent if none was supplied.

        Report if the remembered location was used.
        """
        stored_location = tree.branch.get_submit_branch()
        stored_location_type = "submit"
        if stored_location is None:
            stored_location = tree.branch.get_parent()
            stored_location_type = "parent"
        mutter("%s", stored_location)
        if stored_location is None:
            raise errors.BzrCommandError("No location specified or remembered")
        display_url = urlutils.unescape_for_display(stored_location, 'utf-8')
        note(u"%s remembered %s location %s", verb_string,
                stored_location_type, display_url)
        return stored_location


class cmd_remerge(Command):
    """Redo a merge.

    Use this if you want to try a different merge technique while resolving
    conflicts.  Some merge techniques are better than others, and remerge
    lets you try different ones on different files.

    The options for remerge have the same meaning and defaults as the ones for
    merge.  The difference is that remerge can (only) be run when there is a
    pending merge, and it lets you specify particular files.

    :Examples:
        Re-do the merge of all conflicted files, and show the base text in
        conflict regions, in addition to the usual THIS and OTHER texts::

            bzr remerge --show-base

        Re-do the merge of "foobar", using the weave merge algorithm, with
        additional processing to reduce the size of conflict regions::

            bzr remerge --merge-type weave --reprocess foobar
    """
    takes_args = ['file*']
    takes_options = [
            'merge-type',
            'reprocess',
            Option('show-base',
                   help="Show base revision text in conflicts."),
            ]

    def run(self, file_list=None, merge_type=None, show_base=False,
            reprocess=False):
        if merge_type is None:
            merge_type = _mod_merge.Merge3Merger
        tree, file_list = tree_files(file_list)
        tree.lock_write()
        try:
            parents = tree.get_parent_ids()
            if len(parents) != 2:
                raise errors.BzrCommandError("Sorry, remerge only works after normal"
                                             " merges.  Not cherrypicking or"
                                             " multi-merges.")
            repository = tree.branch.repository
            interesting_ids = None
            new_conflicts = []
            conflicts = tree.conflicts()
            if file_list is not None:
                interesting_ids = set()
                for filename in file_list:
                    file_id = tree.path2id(filename)
                    if file_id is None:
                        raise errors.NotVersionedError(filename)
                    interesting_ids.add(file_id)
                    if tree.kind(file_id) != "directory":
                        continue

                    for name, ie in tree.inventory.iter_entries(file_id):
                        interesting_ids.add(ie.file_id)
                new_conflicts = conflicts.select_conflicts(tree, file_list)[0]
            else:
                # Remerge only supports resolving contents conflicts
                allowed_conflicts = ('text conflict', 'contents conflict')
                restore_files = [c.path for c in conflicts
                                 if c.typestring in allowed_conflicts]
            _mod_merge.transform_tree(tree, tree.basis_tree(), interesting_ids)
            tree.set_conflicts(ConflictList(new_conflicts))
            if file_list is not None:
                restore_files = file_list
            for filename in restore_files:
                try:
                    restore(tree.abspath(filename))
                except errors.NotConflicted:
                    pass
            # Disable pending merges, because the file texts we are remerging
            # have not had those merges performed.  If we use the wrong parents
            # list, we imply that the working tree text has seen and rejected
            # all the changes from the other tree, when in fact those changes
            # have not yet been seen.
            pb = ui.ui_factory.nested_progress_bar()
            tree.set_parent_ids(parents[:1])
            try:
                merger = _mod_merge.Merger.from_revision_ids(pb,
                                                             tree, parents[1])
                merger.interesting_ids = interesting_ids
                merger.merge_type = merge_type
                merger.show_base = show_base
                merger.reprocess = reprocess
                conflicts = merger.do_merge()
            finally:
                tree.set_parent_ids(parents)
                pb.finished()
        finally:
            tree.unlock()
        if conflicts > 0:
            return 1
        else:
            return 0


class cmd_revert(Command):
    """Revert files to a previous revision.

    Giving a list of files will revert only those files.  Otherwise, all files
    will be reverted.  If the revision is not specified with '--revision', the
    last committed revision is used.

    To remove only some changes, without reverting to a prior version, use
    merge instead.  For example, "merge . --revision -2..-3" will remove the
    changes introduced by -2, without affecting the changes introduced by -1.
    Or to remove certain changes on a hunk-by-hunk basis, see the Shelf plugin.

    By default, any files that have been manually changed will be backed up
    first.  (Files changed only by merge are not backed up.)  Backup files have
    '.~#~' appended to their name, where # is a number.

    When you provide files, you can use their current pathname or the pathname
    from the target revision.  So you can use revert to "undelete" a file by
    name.  If you name a directory, all the contents of that directory will be
    reverted.

    Any files that have been newly added since that revision will be deleted,
    with a backup kept if appropriate.  Directories containing unknown files
    will not be deleted.

    The working tree contains a list of pending merged revisions, which will
    be included as parents in the next commit.  Normally, revert clears that
    list as well as reverting the files.  If any files are specified, revert
    leaves the pending merge list alone and reverts only the files.  Use "bzr
    revert ." in the tree root to revert all files but keep the merge record,
    and "bzr revert --forget-merges" to clear the pending merge list without
    reverting any files.
    """

    _see_also = ['cat', 'export']
    takes_options = [
        'revision',
        Option('no-backup', "Do not save backups of reverted files."),
        Option('forget-merges',
               'Remove pending merge marker, without changing any files.'),
        ]
    takes_args = ['file*']

    def run(self, revision=None, no_backup=False, file_list=None,
            forget_merges=None):
        tree, file_list = tree_files(file_list)
        tree.lock_write()
        try:
            if forget_merges:
                tree.set_parent_ids(tree.get_parent_ids()[:1])
            else:
                self._revert_tree_to_revision(tree, revision, file_list, no_backup)
        finally:
            tree.unlock()

    @staticmethod
    def _revert_tree_to_revision(tree, revision, file_list, no_backup):
        rev_tree = _get_one_revision_tree('revert', revision, tree=tree)
        pb = ui.ui_factory.nested_progress_bar()
        try:
            tree.revert(file_list, rev_tree, not no_backup, pb,
                report_changes=True)
        finally:
            pb.finished()


class cmd_assert_fail(Command):
    """Test reporting of assertion failures"""
    # intended just for use in testing

    hidden = True

    def run(self):
        raise AssertionError("always fails")


class cmd_help(Command):
    """Show help on a command or other topic.
    """

    _see_also = ['topics']
    takes_options = [
            Option('long', 'Show help on all commands.'),
            ]
    takes_args = ['topic?']
    aliases = ['?', '--help', '-?', '-h']

    @display_command
    def run(self, topic=None, long=False):
        import bzrlib.help
        if topic is None and long:
            topic = "commands"
        bzrlib.help.help(topic)


class cmd_shell_complete(Command):
    """Show appropriate completions for context.

    For a list of all available commands, say 'bzr shell-complete'.
    """
    takes_args = ['context?']
    aliases = ['s-c']
    hidden = True

    @display_command
    def run(self, context=None):
        import shellcomplete
        shellcomplete.shellcomplete(context)


class cmd_missing(Command):
    """Show unmerged/unpulled revisions between two branches.

    OTHER_BRANCH may be local or remote.

    To filter on a range of revisions, you can use the command -r begin..end
    -r revision requests a specific revision, -r ..end or -r begin.. are
    also valid.

    :Examples:

        Determine the missing revisions between this and the branch at the
        remembered pull location::

            bzr missing

        Determine the missing revisions between this and another branch::

            bzr missing http://server/branch

        Determine the missing revisions up to a specific revision on the other
        branch::

            bzr missing -r ..-10

        Determine the missing revisions up to a specific revision on this
        branch::

            bzr missing --my-revision ..-10
    """

    _see_also = ['merge', 'pull']
    takes_args = ['other_branch?']
    takes_options = [
        Option('reverse', 'Reverse the order of revisions.'),
        Option('mine-only',
               'Display changes in the local branch only.'),
        Option('this' , 'Same as --mine-only.'),
        Option('theirs-only',
               'Display changes in the remote branch only.'),
        Option('other', 'Same as --theirs-only.'),
        'log-format',
        'show-ids',
        'verbose',
        custom_help('revision',
             help='Filter on other branch revisions (inclusive). '
                'See "help revisionspec" for details.'),
        Option('my-revision',
            type=_parse_revision_str,
            help='Filter on local branch revisions (inclusive). '
                'See "help revisionspec" for details.'),
        Option('include-merges',
               'Show all revisions in addition to the mainline ones.'),
        ]
    encoding_type = 'replace'

    @display_command
    def run(self, other_branch=None, reverse=False, mine_only=False,
            theirs_only=False,
            log_format=None, long=False, short=False, line=False,
            show_ids=False, verbose=False, this=False, other=False,
            include_merges=False, revision=None, my_revision=None):
        from bzrlib.missing import find_unmerged, iter_log_revisions
        def message(s):
            if not is_quiet():
                self.outf.write(s)

        if this:
            mine_only = this
        if other:
            theirs_only = other
        # TODO: We should probably check that we don't have mine-only and
        #       theirs-only set, but it gets complicated because we also have
        #       this and other which could be used.
        restrict = 'all'
        if mine_only:
            restrict = 'local'
        elif theirs_only:
            restrict = 'remote'

        local_branch = Branch.open_containing(u".")[0]
        parent = local_branch.get_parent()
        if other_branch is None:
            other_branch = parent
            if other_branch is None:
                raise errors.BzrCommandError("No peer location known"
                                             " or specified.")
            display_url = urlutils.unescape_for_display(parent,
                                                        self.outf.encoding)
            message("Using saved parent location: "
                    + display_url + "\n")

        remote_branch = Branch.open(other_branch)
        if remote_branch.base == local_branch.base:
            remote_branch = local_branch

        local_revid_range = _revision_range_to_revid_range(
            _get_revision_range(my_revision, local_branch,
                self.name()))

        remote_revid_range = _revision_range_to_revid_range(
            _get_revision_range(revision,
                remote_branch, self.name()))

        local_branch.lock_read()
        try:
            remote_branch.lock_read()
            try:
                local_extra, remote_extra = find_unmerged(
                    local_branch, remote_branch, restrict,
                    backward=not reverse,
                    include_merges=include_merges,
                    local_revid_range=local_revid_range,
                    remote_revid_range=remote_revid_range)

                if log_format is None:
                    registry = log.log_formatter_registry
                    log_format = registry.get_default(local_branch)
                lf = log_format(to_file=self.outf,
                                show_ids=show_ids,
                                show_timezone='original')

                status_code = 0
                if local_extra and not theirs_only:
                    message("You have %d extra revision(s):\n" %
                        len(local_extra))
                    for revision in iter_log_revisions(local_extra,
                                        local_branch.repository,
                                        verbose):
                        lf.log_revision(revision)
                    printed_local = True
                    status_code = 1
                else:
                    printed_local = False

                if remote_extra and not mine_only:
                    if printed_local is True:
                        message("\n\n\n")
                    message("You are missing %d revision(s):\n" %
                        len(remote_extra))
                    for revision in iter_log_revisions(remote_extra,
                                        remote_branch.repository,
                                        verbose):
                        lf.log_revision(revision)
                    status_code = 1

                if mine_only and not local_extra:
                    # We checked local, and found nothing extra
                    message('This branch is up to date.\n')
                elif theirs_only and not remote_extra:
                    # We checked remote, and found nothing extra
                    message('Other branch is up to date.\n')
                elif not (mine_only or theirs_only or local_extra or
                          remote_extra):
                    # We checked both branches, and neither one had extra
                    # revisions
                    message("Branches are up to date.\n")
            finally:
                remote_branch.unlock()
        finally:
            local_branch.unlock()
        if not status_code and parent is None and other_branch is not None:
            local_branch.lock_write()
            try:
                # handle race conditions - a parent might be set while we run.
                if local_branch.get_parent() is None:
                    local_branch.set_parent(remote_branch.base)
            finally:
                local_branch.unlock()
        return status_code


class cmd_pack(Command):
    """Compress the data within a repository."""

    _see_also = ['repositories']
    takes_args = ['branch_or_repo?']

    def run(self, branch_or_repo='.'):
        dir = bzrdir.BzrDir.open_containing(branch_or_repo)[0]
        try:
            branch = dir.open_branch()
            repository = branch.repository
        except errors.NotBranchError:
            repository = dir.open_repository()
        repository.pack()


class cmd_plugins(Command):
    """List the installed plugins.

    This command displays the list of installed plugins including
    version of plugin and a short description of each.

    --verbose shows the path where each plugin is located.

    A plugin is an external component for Bazaar that extends the
    revision control system, by adding or replacing code in Bazaar.
    Plugins can do a variety of things, including overriding commands,
    adding new commands, providing additional network transports and
    customizing log output.

    See the Bazaar web site, http://bazaar-vcs.org, for further
    information on plugins including where to find them and how to
    install them. Instructions are also provided there on how to
    write new plugins using the Python programming language.
    """
    takes_options = ['verbose']

    @display_command
    def run(self, verbose=False):
        import bzrlib.plugin
        from inspect import getdoc
        result = []
        for name, plugin in bzrlib.plugin.plugins().items():
            version = plugin.__version__
            if version == 'unknown':
                version = ''
            name_ver = '%s %s' % (name, version)
            d = getdoc(plugin.module)
            if d:
                doc = d.split('\n')[0]
            else:
                doc = '(no description)'
            result.append((name_ver, doc, plugin.path()))
        for name_ver, doc, path in sorted(result):
            print name_ver
            print '   ', doc
            if verbose:
                print '   ', path
            print


class cmd_testament(Command):
    """Show testament (signing-form) of a revision."""
    takes_options = [
            'revision',
            Option('long', help='Produce long-format testament.'),
            Option('strict',
                   help='Produce a strict-format testament.')]
    takes_args = ['branch?']
    @display_command
    def run(self, branch=u'.', revision=None, long=False, strict=False):
        from bzrlib.testament import Testament, StrictTestament
        if strict is True:
            testament_class = StrictTestament
        else:
            testament_class = Testament
        if branch == '.':
            b = Branch.open_containing(branch)[0]
        else:
            b = Branch.open(branch)
        b.lock_read()
        try:
            if revision is None:
                rev_id = b.last_revision()
            else:
                rev_id = revision[0].as_revision_id(b)
            t = testament_class.from_revision(b.repository, rev_id)
            if long:
                sys.stdout.writelines(t.as_text_lines())
            else:
                sys.stdout.write(t.as_short_text())
        finally:
            b.unlock()


class cmd_annotate(Command):
    """Show the origin of each line in a file.

    This prints out the given file with an annotation on the left side
    indicating which revision, author and date introduced the change.

    If the origin is the same for a run of consecutive lines, it is
    shown only at the top, unless the --all option is given.
    """
    # TODO: annotate directories; showing when each file was last changed
    # TODO: if the working copy is modified, show annotations on that
    #       with new uncommitted lines marked
    aliases = ['ann', 'blame', 'praise']
    takes_args = ['filename']
    takes_options = [Option('all', help='Show annotations on all lines.'),
                     Option('long', help='Show commit date in annotations.'),
                     'revision',
                     'show-ids',
                     ]
    encoding_type = 'exact'

    @display_command
    def run(self, filename, all=False, long=False, revision=None,
            show_ids=False):
        from bzrlib.annotate import annotate_file, annotate_file_tree
        wt, branch, relpath = \
            bzrdir.BzrDir.open_containing_tree_or_branch(filename)
        if wt is not None:
            wt.lock_read()
        else:
            branch.lock_read()
        try:
            tree = _get_one_revision_tree('annotate', revision, branch=branch)
            if wt is not None:
                file_id = wt.path2id(relpath)
            else:
                file_id = tree.path2id(relpath)
            if file_id is None:
                raise errors.NotVersionedError(filename)
            file_version = tree.inventory[file_id].revision
            if wt is not None and revision is None:
                # If there is a tree and we're not annotating historical
                # versions, annotate the working tree's content.
                annotate_file_tree(wt, file_id, self.outf, long, all,
                    show_ids=show_ids)
            else:
                annotate_file(branch, file_version, file_id, long, all, self.outf,
                              show_ids=show_ids)
        finally:
            if wt is not None:
                wt.unlock()
            else:
                branch.unlock()


class cmd_re_sign(Command):
    """Create a digital signature for an existing revision."""
    # TODO be able to replace existing ones.

    hidden = True # is this right ?
    takes_args = ['revision_id*']
    takes_options = ['revision']

    def run(self, revision_id_list=None, revision=None):
        if revision_id_list is not None and revision is not None:
            raise errors.BzrCommandError('You can only supply one of revision_id or --revision')
        if revision_id_list is None and revision is None:
            raise errors.BzrCommandError('You must supply either --revision or a revision_id')
        b = WorkingTree.open_containing(u'.')[0].branch
        b.lock_write()
        try:
            return self._run(b, revision_id_list, revision)
        finally:
            b.unlock()

    def _run(self, b, revision_id_list, revision):
        import bzrlib.gpg as gpg
        gpg_strategy = gpg.GPGStrategy(b.get_config())
        if revision_id_list is not None:
            b.repository.start_write_group()
            try:
                for revision_id in revision_id_list:
                    b.repository.sign_revision(revision_id, gpg_strategy)
            except:
                b.repository.abort_write_group()
                raise
            else:
                b.repository.commit_write_group()
        elif revision is not None:
            if len(revision) == 1:
                revno, rev_id = revision[0].in_history(b)
                b.repository.start_write_group()
                try:
                    b.repository.sign_revision(rev_id, gpg_strategy)
                except:
                    b.repository.abort_write_group()
                    raise
                else:
                    b.repository.commit_write_group()
            elif len(revision) == 2:
                # are they both on rh- if so we can walk between them
                # might be nice to have a range helper for arbitrary
                # revision paths. hmm.
                from_revno, from_revid = revision[0].in_history(b)
                to_revno, to_revid = revision[1].in_history(b)
                if to_revid is None:
                    to_revno = b.revno()
                if from_revno is None or to_revno is None:
                    raise errors.BzrCommandError('Cannot sign a range of non-revision-history revisions')
                b.repository.start_write_group()
                try:
                    for revno in range(from_revno, to_revno + 1):
                        b.repository.sign_revision(b.get_rev_id(revno),
                                                   gpg_strategy)
                except:
                    b.repository.abort_write_group()
                    raise
                else:
                    b.repository.commit_write_group()
            else:
                raise errors.BzrCommandError('Please supply either one revision, or a range.')


class cmd_bind(Command):
    """Convert the current branch into a checkout of the supplied branch.

    Once converted into a checkout, commits must succeed on the master branch
    before they will be applied to the local branch.

    Bound branches use the nickname of its master branch unless it is set
    locally, in which case binding will update the the local nickname to be
    that of the master.
    """

    _see_also = ['checkouts', 'unbind']
    takes_args = ['location?']
    takes_options = []

    def run(self, location=None):
        b, relpath = Branch.open_containing(u'.')
        if location is None:
            try:
                location = b.get_old_bound_location()
            except errors.UpgradeRequired:
                raise errors.BzrCommandError('No location supplied.  '
                    'This format does not remember old locations.')
            else:
                if location is None:
                    raise errors.BzrCommandError('No location supplied and no '
                        'previous location known')
        b_other = Branch.open(location)
        try:
            b.bind(b_other)
        except errors.DivergedBranches:
            raise errors.BzrCommandError('These branches have diverged.'
                                         ' Try merging, and then bind again.')
        if b.get_config().has_explicit_nickname():
            b.nick = b_other.nick


class cmd_unbind(Command):
    """Convert the current checkout into a regular branch.

    After unbinding, the local branch is considered independent and subsequent
    commits will be local only.
    """

    _see_also = ['checkouts', 'bind']
    takes_args = []
    takes_options = []

    def run(self):
        b, relpath = Branch.open_containing(u'.')
        if not b.unbind():
            raise errors.BzrCommandError('Local branch is not bound')


class cmd_uncommit(Command):
    """Remove the last committed revision.

    --verbose will print out what is being removed.
    --dry-run will go through all the motions, but not actually
    remove anything.

    If --revision is specified, uncommit revisions to leave the branch at the
    specified revision.  For example, "bzr uncommit -r 15" will leave the
    branch at revision 15.

    Uncommit leaves the working tree ready for a new commit.  The only change
    it may make is to restore any pending merges that were present before
    the commit.
    """

    # TODO: jam 20060108 Add an option to allow uncommit to remove
    # unreferenced information in 'branch-as-repository' branches.
    # TODO: jam 20060108 Add the ability for uncommit to remove unreferenced
    # information in shared branches as well.
    _see_also = ['commit']
    takes_options = ['verbose', 'revision',
                    Option('dry-run', help='Don\'t actually make changes.'),
                    Option('force', help='Say yes to all questions.'),
                    Option('local',
                           help="Only remove the commits from the local branch"
                                " when in a checkout."
                           ),
                    ]
    takes_args = ['location?']
    aliases = []
    encoding_type = 'replace'

    def run(self, location=None,
            dry_run=False, verbose=False,
            revision=None, force=False, local=False):
        if location is None:
            location = u'.'
        control, relpath = bzrdir.BzrDir.open_containing(location)
        try:
            tree = control.open_workingtree()
            b = tree.branch
        except (errors.NoWorkingTree, errors.NotLocalUrl):
            tree = None
            b = control.open_branch()

        if tree is not None:
            tree.lock_write()
        else:
            b.lock_write()
        try:
            return self._run(b, tree, dry_run, verbose, revision, force,
                             local=local)
        finally:
            if tree is not None:
                tree.unlock()
            else:
                b.unlock()

    def _run(self, b, tree, dry_run, verbose, revision, force, local=False):
        from bzrlib.log import log_formatter, show_log
        from bzrlib.uncommit import uncommit

        last_revno, last_rev_id = b.last_revision_info()

        rev_id = None
        if revision is None:
            revno = last_revno
            rev_id = last_rev_id
        else:
            # 'bzr uncommit -r 10' actually means uncommit
            # so that the final tree is at revno 10.
            # but bzrlib.uncommit.uncommit() actually uncommits
            # the revisions that are supplied.
            # So we need to offset it by one
            revno = revision[0].in_history(b).revno + 1
            if revno <= last_revno:
                rev_id = b.get_rev_id(revno)

        if rev_id is None or _mod_revision.is_null(rev_id):
            self.outf.write('No revisions to uncommit.\n')
            return 1

        lf = log_formatter('short',
                           to_file=self.outf,
                           show_timezone='original')

        show_log(b,
                 lf,
                 verbose=False,
                 direction='forward',
                 start_revision=revno,
                 end_revision=last_revno)

        if dry_run:
            print 'Dry-run, pretending to remove the above revisions.'
            if not force:
                val = raw_input('Press <enter> to continue')
        else:
            print 'The above revision(s) will be removed.'
            if not force:
                val = raw_input('Are you sure [y/N]? ')
                if val.lower() not in ('y', 'yes'):
                    print 'Canceled'
                    return 0

        mutter('Uncommitting from {%s} to {%s}',
               last_rev_id, rev_id)
        uncommit(b, tree=tree, dry_run=dry_run, verbose=verbose,
                 revno=revno, local=local)
        note('You can restore the old tip by running:\n'
             '  bzr pull . -r revid:%s', last_rev_id)


class cmd_break_lock(Command):
    """Break a dead lock on a repository, branch or working directory.

    CAUTION: Locks should only be broken when you are sure that the process
    holding the lock has been stopped.

    You can get information on what locks are open via the 'bzr info' command.

    :Examples:
        bzr break-lock
    """
    takes_args = ['location?']

    def run(self, location=None, show=False):
        if location is None:
            location = u'.'
        control, relpath = bzrdir.BzrDir.open_containing(location)
        try:
            control.break_lock()
        except NotImplementedError:
            pass


class cmd_wait_until_signalled(Command):
    """Test helper for test_start_and_stop_bzr_subprocess_send_signal.

    This just prints a line to signal when it is ready, then blocks on stdin.
    """

    hidden = True

    def run(self):
        sys.stdout.write("running\n")
        sys.stdout.flush()
        sys.stdin.readline()


class cmd_serve(Command):
    """Run the bzr server."""

    aliases = ['server']

    takes_options = [
        Option('inet',
               help='Serve on stdin/out for use from inetd or sshd.'),
        RegistryOption('protocol', 
               help="Protocol to serve.", 
               lazy_registry=('bzrlib.transport', 'transport_server_registry'),
               value_switches=True),
        Option('port',
               help='Listen for connections on nominated port of the form '
                    '[hostname:]portnumber.  Passing 0 as the port number will '
                    'result in a dynamically allocated port.  The default port '
                    'depends on the protocol.',
               type=str),
        Option('directory',
               help='Serve contents of this directory.',
               type=unicode),
        Option('allow-writes',
               help='By default the server is a readonly server.  Supplying '
                    '--allow-writes enables write access to the contents of '
                    'the served directory and below.'
                ),
        ]

    def get_host_and_port(self, port):
        """Return the host and port to run the smart server on.

        If 'port' is None, None will be returned for the host and port.

        If 'port' has a colon in it, the string before the colon will be
        interpreted as the host.

        :param port: A string of the port to run the server on.
        :return: A tuple of (host, port), where 'host' is a host name or IP,
            and port is an integer TCP/IP port.
        """
        host = None
        if port is not None:
            if ':' in port:
                host, port = port.split(':')
            port = int(port)
        return host, port

    def run(self, port=None, inet=False, directory=None, allow_writes=False,
            protocol=None):
        from bzrlib.transport import get_transport, transport_server_registry
        if directory is None:
            directory = os.getcwd()
        if protocol is None:
            protocol = transport_server_registry.get()
        host, port = self.get_host_and_port(port)
        url = urlutils.local_path_to_url(directory)
        if not allow_writes:
            url = 'readonly+' + url
        transport = get_transport(url)
        protocol(transport, host, port, inet)


class cmd_join(Command):
    """Combine a tree into its containing tree.

    This command requires the target tree to be in a rich-root format.

    The TREE argument should be an independent tree, inside another tree, but
    not part of it.  (Such trees can be produced by "bzr split", but also by
    running "bzr branch" with the target inside a tree.)

    The result is a combined tree, with the subtree no longer an independant
    part.  This is marked as a merge of the subtree into the containing tree,
    and all history is preserved.
    """

    _see_also = ['split']
    takes_args = ['tree']
    takes_options = [
            Option('reference', help='Join by reference.', hidden=True),
            ]

    def run(self, tree, reference=False):
        sub_tree = WorkingTree.open(tree)
        parent_dir = osutils.dirname(sub_tree.basedir)
        containing_tree = WorkingTree.open_containing(parent_dir)[0]
        repo = containing_tree.branch.repository
        if not repo.supports_rich_root():
            raise errors.BzrCommandError(
                "Can't join trees because %s doesn't support rich root data.\n"
                "You can use bzr upgrade on the repository."
                % (repo,))
        if reference:
            try:
                containing_tree.add_reference(sub_tree)
            except errors.BadReferenceTarget, e:
                # XXX: Would be better to just raise a nicely printable
                # exception from the real origin.  Also below.  mbp 20070306
                raise errors.BzrCommandError("Cannot join %s.  %s" %
                                             (tree, e.reason))
        else:
            try:
                containing_tree.subsume(sub_tree)
            except errors.BadSubsumeSource, e:
                raise errors.BzrCommandError("Cannot join %s.  %s" %
                                             (tree, e.reason))


class cmd_split(Command):
    """Split a subdirectory of a tree into a separate tree.

    This command will produce a target tree in a format that supports
    rich roots, like 'rich-root' or 'rich-root-pack'.  These formats cannot be
    converted into earlier formats like 'dirstate-tags'.

    The TREE argument should be a subdirectory of a working tree.  That
    subdirectory will be converted into an independent tree, with its own
    branch.  Commits in the top-level tree will not apply to the new subtree.
    """

    _see_also = ['join']
    takes_args = ['tree']

    def run(self, tree):
        containing_tree, subdir = WorkingTree.open_containing(tree)
        sub_id = containing_tree.path2id(subdir)
        if sub_id is None:
            raise errors.NotVersionedError(subdir)
        try:
            containing_tree.extract(sub_id)
        except errors.RootNotRich:
            raise errors.UpgradeRequired(containing_tree.branch.base)


class cmd_merge_directive(Command):
    """Generate a merge directive for auto-merge tools.

    A directive requests a merge to be performed, and also provides all the
    information necessary to do so.  This means it must either include a
    revision bundle, or the location of a branch containing the desired
    revision.

    A submit branch (the location to merge into) must be supplied the first
    time the command is issued.  After it has been supplied once, it will
    be remembered as the default.

    A public branch is optional if a revision bundle is supplied, but required
    if --diff or --plain is specified.  It will be remembered as the default
    after the first use.
    """

    takes_args = ['submit_branch?', 'public_branch?']

    hidden = True

    _see_also = ['send']

    takes_options = [
        RegistryOption.from_kwargs('patch-type',
            'The type of patch to include in the directive.',
            title='Patch type',
            value_switches=True,
            enum_switch=False,
            bundle='Bazaar revision bundle (default).',
            diff='Normal unified diff.',
            plain='No patch, just directive.'),
        Option('sign', help='GPG-sign the directive.'), 'revision',
        Option('mail-to', type=str,
            help='Instead of printing the directive, email to this address.'),
        Option('message', type=str, short_name='m',
            help='Message to use when committing this merge.')
        ]

    encoding_type = 'exact'

    def run(self, submit_branch=None, public_branch=None, patch_type='bundle',
            sign=False, revision=None, mail_to=None, message=None):
        from bzrlib.revision import ensure_null, NULL_REVISION
        include_patch, include_bundle = {
            'plain': (False, False),
            'diff': (True, False),
            'bundle': (True, True),
            }[patch_type]
        branch = Branch.open('.')
        stored_submit_branch = branch.get_submit_branch()
        if submit_branch is None:
            submit_branch = stored_submit_branch
        else:
            if stored_submit_branch is None:
                branch.set_submit_branch(submit_branch)
        if submit_branch is None:
            submit_branch = branch.get_parent()
        if submit_branch is None:
            raise errors.BzrCommandError('No submit branch specified or known')

        stored_public_branch = branch.get_public_branch()
        if public_branch is None:
            public_branch = stored_public_branch
        elif stored_public_branch is None:
            branch.set_public_branch(public_branch)
        if not include_bundle and public_branch is None:
            raise errors.BzrCommandError('No public branch specified or'
                                         ' known')
        base_revision_id = None
        if revision is not None:
            if len(revision) > 2:
                raise errors.BzrCommandError('bzr merge-directive takes '
                    'at most two one revision identifiers')
            revision_id = revision[-1].as_revision_id(branch)
            if len(revision) == 2:
                base_revision_id = revision[0].as_revision_id(branch)
        else:
            revision_id = branch.last_revision()
        revision_id = ensure_null(revision_id)
        if revision_id == NULL_REVISION:
            raise errors.BzrCommandError('No revisions to bundle.')
        directive = merge_directive.MergeDirective2.from_objects(
            branch.repository, revision_id, time.time(),
            osutils.local_time_offset(), submit_branch,
            public_branch=public_branch, include_patch=include_patch,
            include_bundle=include_bundle, message=message,
            base_revision_id=base_revision_id)
        if mail_to is None:
            if sign:
                self.outf.write(directive.to_signed(branch))
            else:
                self.outf.writelines(directive.to_lines())
        else:
            message = directive.to_email(mail_to, branch, sign)
            s = SMTPConnection(branch.get_config())
            s.send_email(message)


class cmd_send(Command):
    """Mail or create a merge-directive for submitting changes.

    A merge directive provides many things needed for requesting merges:

    * A machine-readable description of the merge to perform

    * An optional patch that is a preview of the changes requested

    * An optional bundle of revision data, so that the changes can be applied
      directly from the merge directive, without retrieving data from a
      branch.

    If --no-bundle is specified, then public_branch is needed (and must be
    up-to-date), so that the receiver can perform the merge using the
    public_branch.  The public_branch is always included if known, so that
    people can check it later.

    The submit branch defaults to the parent, but can be overridden.  Both
    submit branch and public branch will be remembered if supplied.

    If a public_branch is known for the submit_branch, that public submit
    branch is used in the merge instructions.  This means that a local mirror
    can be used as your actual submit branch, once you have set public_branch
    for that mirror.

    Mail is sent using your preferred mail program.  This should be transparent
    on Windows (it uses MAPI).  On Linux, it requires the xdg-email utility.
    If the preferred client can't be found (or used), your editor will be used.

    To use a specific mail program, set the mail_client configuration option.
    (For Thunderbird 1.5, this works around some bugs.)  Supported values for
    specific clients are "claws", "evolution", "kmail", "mutt", and
    "thunderbird"; generic options are "default", "editor", "emacsclient",
    "mapi", and "xdg-email".  Plugins may also add supported clients.

    If mail is being sent, a to address is required.  This can be supplied
    either on the commandline, by setting the submit_to configuration
    option in the branch itself or the child_submit_to configuration option
    in the submit branch.

    Two formats are currently supported: "4" uses revision bundle format 4 and
    merge directive format 2.  It is significantly faster and smaller than
    older formats.  It is compatible with Bazaar 0.19 and later.  It is the
    default.  "0.9" uses revision bundle format 0.9 and merge directive
    format 1.  It is compatible with Bazaar 0.12 - 0.18.

    The merge directives created by bzr send may be applied using bzr merge or
    bzr pull by specifying a file containing a merge directive as the location.
    """

    encoding_type = 'exact'

    _see_also = ['merge', 'pull']

    takes_args = ['submit_branch?', 'public_branch?']

    takes_options = [
        Option('no-bundle',
               help='Do not include a bundle in the merge directive.'),
        Option('no-patch', help='Do not include a preview patch in the merge'
               ' directive.'),
        Option('remember',
               help='Remember submit and public branch.'),
        Option('from',
               help='Branch to generate the submission from, '
               'rather than the one containing the working directory.',
               short_name='f',
               type=unicode),
        Option('output', short_name='o',
               help='Write merge directive to this file; '
                    'use - for stdout.',
               type=unicode),
        Option('mail-to', help='Mail the request to this address.',
               type=unicode),
        'revision',
        'message',
        Option('body', help='Body for the email.', type=unicode),
        RegistryOption('format',
                       help='Use the specified output format.', 
                       lazy_registry=('bzrlib.send', 'format_registry'))
        ]

    def run(self, submit_branch=None, public_branch=None, no_bundle=False,
            no_patch=False, revision=None, remember=False, output=None,
            format=None, mail_to=None, message=None, body=None, **kwargs):
        from bzrlib.send import send
        return send(submit_branch, revision, public_branch, remember,
                         format, no_bundle, no_patch, output,
                         kwargs.get('from', '.'), mail_to, message, body,
                         self.outf)


class cmd_bundle_revisions(cmd_send):
    """Create a merge-directive for submitting changes.

    A merge directive provides many things needed for requesting merges:

    * A machine-readable description of the merge to perform

    * An optional patch that is a preview of the changes requested

    * An optional bundle of revision data, so that the changes can be applied
      directly from the merge directive, without retrieving data from a
      branch.

    If --no-bundle is specified, then public_branch is needed (and must be
    up-to-date), so that the receiver can perform the merge using the
    public_branch.  The public_branch is always included if known, so that
    people can check it later.

    The submit branch defaults to the parent, but can be overridden.  Both
    submit branch and public branch will be remembered if supplied.

    If a public_branch is known for the submit_branch, that public submit
    branch is used in the merge instructions.  This means that a local mirror
    can be used as your actual submit branch, once you have set public_branch
    for that mirror.

    Two formats are currently supported: "4" uses revision bundle format 4 and
    merge directive format 2.  It is significantly faster and smaller than
    older formats.  It is compatible with Bazaar 0.19 and later.  It is the
    default.  "0.9" uses revision bundle format 0.9 and merge directive
    format 1.  It is compatible with Bazaar 0.12 - 0.18.
    """

    takes_options = [
        Option('no-bundle',
               help='Do not include a bundle in the merge directive.'),
        Option('no-patch', help='Do not include a preview patch in the merge'
               ' directive.'),
        Option('remember',
               help='Remember submit and public branch.'),
        Option('from',
               help='Branch to generate the submission from, '
               'rather than the one containing the working directory.',
               short_name='f',
               type=unicode),
        Option('output', short_name='o', help='Write directive to this file.',
               type=unicode),
        'revision',
        RegistryOption('format',
                       help='Use the specified output format.',
                       lazy_registry=('bzrlib.send', 'format_registry')),
        ]
    aliases = ['bundle']

    _see_also = ['send', 'merge']

    hidden = True

    def run(self, submit_branch=None, public_branch=None, no_bundle=False,
            no_patch=False, revision=None, remember=False, output=None,
            format=None, **kwargs):
        if output is None:
            output = '-'
        from bzrlib.send import send
        return send(submit_branch, revision, public_branch, remember,
                         format, no_bundle, no_patch, output,
                         kwargs.get('from', '.'), None, None, None,
                         self.outf)


class cmd_tag(Command):
    """Create, remove or modify a tag naming a revision.

    Tags give human-meaningful names to revisions.  Commands that take a -r
    (--revision) option can be given -rtag:X, where X is any previously
    created tag.

    Tags are stored in the branch.  Tags are copied from one branch to another
    along when you branch, push, pull or merge.

    It is an error to give a tag name that already exists unless you pass
    --force, in which case the tag is moved to point to the new revision.

    To rename a tag (change the name but keep it on the same revsion), run ``bzr
    tag new-name -r tag:old-name`` and then ``bzr tag --delete oldname``.
    """

    _see_also = ['commit', 'tags']
    takes_args = ['tag_name']
    takes_options = [
        Option('delete',
            help='Delete this tag rather than placing it.',
            ),
        Option('directory',
            help='Branch in which to place the tag.',
            short_name='d',
            type=unicode,
            ),
        Option('force',
            help='Replace existing tags.',
            ),
        'revision',
        ]

    def run(self, tag_name,
            delete=None,
            directory='.',
            force=None,
            revision=None,
            ):
        branch, relpath = Branch.open_containing(directory)
        branch.lock_write()
        try:
            if delete:
                branch.tags.delete_tag(tag_name)
                self.outf.write('Deleted tag %s.\n' % tag_name)
            else:
                if revision:
                    if len(revision) != 1:
                        raise errors.BzrCommandError(
                            "Tags can only be placed on a single revision, "
                            "not on a range")
                    revision_id = revision[0].as_revision_id(branch)
                else:
                    revision_id = branch.last_revision()
                if (not force) and branch.tags.has_tag(tag_name):
                    raise errors.TagAlreadyExists(tag_name)
                branch.tags.set_tag(tag_name, revision_id)
                self.outf.write('Created tag %s.\n' % tag_name)
        finally:
            branch.unlock()


class cmd_tags(Command):
    """List tags.

    This command shows a table of tag names and the revisions they reference.
    """

    _see_also = ['tag']
    takes_options = [
        Option('directory',
            help='Branch whose tags should be displayed.',
            short_name='d',
            type=unicode,
            ),
        RegistryOption.from_kwargs('sort',
            'Sort tags by different criteria.', title='Sorting',
            alpha='Sort tags lexicographically (default).',
            time='Sort tags chronologically.',
            ),
        'show-ids',
        'revision',
    ]

    @display_command
    def run(self,
            directory='.',
            sort='alpha',
            show_ids=False,
            revision=None,
            ):
        branch, relpath = Branch.open_containing(directory)

        tags = branch.tags.get_tag_dict().items()
        if not tags:
            return

        branch.lock_read()
        try:
            if revision:
                graph = branch.repository.get_graph()
                rev1, rev2 = _get_revision_range(revision, branch, self.name())
                revid1, revid2 = rev1.rev_id, rev2.rev_id
                # only show revisions between revid1 and revid2 (inclusive)
                tags = [(tag, revid) for tag, revid in tags if
                    graph.is_between(revid, revid1, revid2)]
            if sort == 'alpha':
                tags.sort()
            elif sort == 'time':
                timestamps = {}
                for tag, revid in tags:
                    try:
                        revobj = branch.repository.get_revision(revid)
                    except errors.NoSuchRevision:
                        timestamp = sys.maxint # place them at the end
                    else:
                        timestamp = revobj.timestamp
                    timestamps[revid] = timestamp
                tags.sort(key=lambda x: timestamps[x[1]])
            if not show_ids:
                # [ (tag, revid), ... ] -> [ (tag, dotted_revno), ... ]
                for index, (tag, revid) in enumerate(tags):
                    try:
                        revno = branch.revision_id_to_dotted_revno(revid)
                        if isinstance(revno, tuple):
                            revno = '.'.join(map(str, revno))
                    except errors.NoSuchRevision:
                        # Bad tag data/merges can lead to tagged revisions
                        # which are not in this branch. Fail gracefully ...
                        revno = '?'
                    tags[index] = (tag, revno)
        finally:
            branch.unlock()
        for tag, revspec in tags:
            self.outf.write('%-20s %s\n' % (tag, revspec))


class cmd_reconfigure(Command):
    """Reconfigure the type of a bzr directory.

    A target configuration must be specified.

    For checkouts, the bind-to location will be auto-detected if not specified.
    The order of preference is
    1. For a lightweight checkout, the current bound location.
    2. For branches that used to be checkouts, the previously-bound location.
    3. The push location.
    4. The parent location.
    If none of these is available, --bind-to must be specified.
    """

    _see_also = ['branches', 'checkouts', 'standalone-trees', 'working-trees']
    takes_args = ['location?']
    takes_options = [
        RegistryOption.from_kwargs(
            'target_type',
            title='Target type',
            help='The type to reconfigure the directory to.',
            value_switches=True, enum_switch=False,
            branch='Reconfigure to be an unbound branch with no working tree.',
            tree='Reconfigure to be an unbound branch with a working tree.',
            checkout='Reconfigure to be a bound branch with a working tree.',
            lightweight_checkout='Reconfigure to be a lightweight'
                ' checkout (with no local history).',
            standalone='Reconfigure to be a standalone branch '
                '(i.e. stop using shared repository).',
            use_shared='Reconfigure to use a shared repository.',
            with_trees='Reconfigure repository to create '
                'working trees on branches by default.',
            with_no_trees='Reconfigure repository to not create '
                'working trees on branches by default.'
            ),
        Option('bind-to', help='Branch to bind checkout to.', type=str),
        Option('force',
               help='Perform reconfiguration even if local changes'
               ' will be lost.')
        ]

    def run(self, location=None, target_type=None, bind_to=None, force=False):
        directory = bzrdir.BzrDir.open(location)
        if target_type is None:
            raise errors.BzrCommandError('No target configuration specified')
        elif target_type == 'branch':
            reconfiguration = reconfigure.Reconfigure.to_branch(directory)
        elif target_type == 'tree':
            reconfiguration = reconfigure.Reconfigure.to_tree(directory)
        elif target_type == 'checkout':
            reconfiguration = reconfigure.Reconfigure.to_checkout(
                directory, bind_to)
        elif target_type == 'lightweight-checkout':
            reconfiguration = reconfigure.Reconfigure.to_lightweight_checkout(
                directory, bind_to)
        elif target_type == 'use-shared':
            reconfiguration = reconfigure.Reconfigure.to_use_shared(directory)
        elif target_type == 'standalone':
            reconfiguration = reconfigure.Reconfigure.to_standalone(directory)
        elif target_type == 'with-trees':
            reconfiguration = reconfigure.Reconfigure.set_repository_trees(
                directory, True)
        elif target_type == 'with-no-trees':
            reconfiguration = reconfigure.Reconfigure.set_repository_trees(
                directory, False)
        reconfiguration.apply(force)


class cmd_switch(Command):
    """Set the branch of a checkout and update.

    For lightweight checkouts, this changes the branch being referenced.
    For heavyweight checkouts, this checks that there are no local commits
    versus the current bound branch, then it makes the local branch a mirror
    of the new location and binds to it.

    In both cases, the working tree is updated and uncommitted changes
    are merged. The user can commit or revert these as they desire.

    Pending merges need to be committed or reverted before using switch.

    The path to the branch to switch to can be specified relative to the parent
    directory of the current branch. For example, if you are currently in a
    checkout of /path/to/branch, specifying 'newbranch' will find a branch at
    /path/to/newbranch.

    Bound branches use the nickname of its master branch unless it is set
    locally, in which case switching will update the the local nickname to be
    that of the master.
    """

    takes_args = ['to_location']
    takes_options = [Option('force',
                        help='Switch even if local commits will be lost.')
                     ]

    def run(self, to_location, force=False):
        from bzrlib import switch
        tree_location = '.'
        control_dir = bzrdir.BzrDir.open_containing(tree_location)[0]
        try:
            branch = control_dir.open_branch()
            had_explicit_nick = branch.get_config().has_explicit_nickname()
        except errors.NotBranchError:
            had_explicit_nick = False
        try:
            to_branch = Branch.open(to_location)
        except errors.NotBranchError:
            this_url = self._get_branch_location(control_dir)
            to_branch = Branch.open(
                urlutils.join(this_url, '..', to_location))
        switch.switch(control_dir, to_branch, force)
        if had_explicit_nick:
            branch = control_dir.open_branch() #get the new branch!
            branch.nick = to_branch.nick
        note('Switched to branch: %s',
            urlutils.unescape_for_display(to_branch.base, 'utf-8'))

    def _get_branch_location(self, control_dir):
        """Return location of branch for this control dir."""
        try:
            this_branch = control_dir.open_branch()
            # This may be a heavy checkout, where we want the master branch
            master_location = this_branch.get_bound_location()
            if master_location is not None:
                return master_location
            # If not, use a local sibling
            return this_branch.base
        except errors.NotBranchError:
            format = control_dir.find_branch_format()
            if getattr(format, 'get_reference', None) is not None:
                return format.get_reference(control_dir)
            else:
                return control_dir.root_transport.base


class cmd_view(Command):
    """Manage filtered views.

    Views provide a mask over the tree so that users can focus on
    a subset of a tree when doing their work. After creating a view,
    commands that support a list of files - status, diff, commit, etc -
    effectively have that list of files implicitly given each time.
    An explicit list of files can still be given but those files
    must be within the current view.

    In most cases, a view has a short life-span: it is created to make
    a selected change and is deleted once that change is committed.
    At other times, you may wish to create one or more named views
    and switch between them.

    To disable the current view without deleting it, you can switch to
    the pseudo view called ``off``. This can be useful when you need
    to see the whole tree for an operation or two (e.g. merge) but
    want to switch back to your view after that.

    :Examples:
      To define the current view::

        bzr view file1 dir1 ...

      To list the current view::

        bzr view

      To delete the current view::

        bzr view --delete

      To disable the current view without deleting it::

        bzr view --switch off

      To define a named view and switch to it::

        bzr view --name view-name file1 dir1 ...

      To list a named view::

        bzr view --name view-name

      To delete a named view::

        bzr view --name view-name --delete

      To switch to a named view::

        bzr view --switch view-name

      To list all views defined::

        bzr view --all

      To delete all views::

        bzr view --delete --all
    """

    _see_also = []
    takes_args = ['file*']
    takes_options = [
        Option('all',
            help='Apply list or delete action to all views.',
            ),
        Option('delete',
            help='Delete the view.',
            ),
        Option('name',
            help='Name of the view to define, list or delete.',
            type=unicode,
            ),
        Option('switch',
            help='Name of the view to switch to.',
            type=unicode,
            ),
        ]

    def run(self, file_list,
            all=False,
            delete=False,
            name=None,
            switch=None,
            ):
        tree, file_list = tree_files(file_list, apply_view=False)
        current_view, view_dict = tree.views.get_view_info()
        if name is None:
            name = current_view
        if delete:
            if file_list:
                raise errors.BzrCommandError(
                    "Both --delete and a file list specified")
            elif switch:
                raise errors.BzrCommandError(
                    "Both --delete and --switch specified")
            elif all:
                tree.views.set_view_info(None, {})
                self.outf.write("Deleted all views.\n")
            elif name is None:
                raise errors.BzrCommandError("No current view to delete")
            else:
                tree.views.delete_view(name)
                self.outf.write("Deleted '%s' view.\n" % name)
        elif switch:
            if file_list:
                raise errors.BzrCommandError(
                    "Both --switch and a file list specified")
            elif all:
                raise errors.BzrCommandError(
                    "Both --switch and --all specified")
            elif switch == 'off':
                if current_view is None:
                    raise errors.BzrCommandError("No current view to disable")
                tree.views.set_view_info(None, view_dict)
                self.outf.write("Disabled '%s' view.\n" % (current_view))
            else:
                tree.views.set_view_info(switch, view_dict)
                view_str = views.view_display_str(tree.views.lookup_view())
                self.outf.write("Using '%s' view: %s\n" % (switch, view_str))
        elif all:
            if view_dict:
                self.outf.write('Views defined:\n')
                for view in sorted(view_dict):
                    if view == current_view:
                        active = "=>"
                    else:
                        active = "  "
                    view_str = views.view_display_str(view_dict[view])
                    self.outf.write('%s %-20s %s\n' % (active, view, view_str))
            else:
                self.outf.write('No views defined.\n')
        elif file_list:
            if name is None:
                # No name given and no current view set
                name = 'my'
            elif name == 'off':
                raise errors.BzrCommandError(
                    "Cannot change the 'off' pseudo view")
            tree.views.set_view(name, sorted(file_list))
            view_str = views.view_display_str(tree.views.lookup_view())
            self.outf.write("Using '%s' view: %s\n" % (name, view_str))
        else:
            # list the files
            if name is None:
                # No name given and no current view set
                self.outf.write('No current view.\n')
            else:
                view_str = views.view_display_str(tree.views.lookup_view(name))
                self.outf.write("'%s' view is: %s\n" % (name, view_str))


class cmd_hooks(Command):
    """Show hooks."""

    hidden = True

    def run(self):
        for hook_key in sorted(hooks.known_hooks.keys()):
            some_hooks = hooks.known_hooks_key_to_object(hook_key)
            self.outf.write("%s:\n" % type(some_hooks).__name__)
            for hook_name, hook_point in sorted(some_hooks.items()):
                self.outf.write("  %s:\n" % (hook_name,))
                found_hooks = list(hook_point)
                if found_hooks:
                    for hook in found_hooks:
                        self.outf.write("    %s\n" %
                                        (some_hooks.get_hook_name(hook),))
                else:
                    self.outf.write("    <no hooks installed>\n")


class cmd_shelve(Command):
    """Temporarily set aside some changes from the current tree.

    Shelve allows you to temporarily put changes you've made "on the shelf",
    ie. out of the way, until a later time when you can bring them back from
    the shelf with the 'unshelve' command.  The changes are stored alongside
    your working tree, and so they aren't propagated along with your branch nor
    will they survive its deletion.

    If shelve --list is specified, previously-shelved changes are listed.

    Shelve is intended to help separate several sets of changes that have
    been inappropriately mingled.  If you just want to get rid of all changes
    and you don't need to restore them later, use revert.  If you want to
    shelve all text changes at once, use shelve --all.

    If filenames are specified, only the changes to those files will be
    shelved. Other files will be left untouched.

    If a revision is specified, changes since that revision will be shelved.

    You can put multiple items on the shelf, and by default, 'unshelve' will
    restore the most recently shelved changes.
    """

    takes_args = ['file*']

    takes_options = [
        'revision',
        Option('all', help='Shelve all changes.'),
        'message',
        RegistryOption('writer', 'Method to use for writing diffs.',
                       bzrlib.option.diff_writer_registry,
                       value_switches=True, enum_switch=False),

        Option('list', help='List shelved changes.'),
        Option('destroy',
               help='Destroy removed changes instead of shelving them.'),
    ]
    _see_also = ['unshelve']

    def run(self, revision=None, all=False, file_list=None, message=None,
            writer=None, list=False, destroy=False):
        if list:
            return self.run_for_list()
        from bzrlib.shelf_ui import Shelver
        if writer is None:
            writer = bzrlib.option.diff_writer_registry.get()
        try:
            Shelver.from_args(writer(sys.stdout), revision, all, file_list,
                              message, destroy=destroy).run()
        except errors.UserAbort:
            return 0

    def run_for_list(self):
        tree = WorkingTree.open_containing('.')[0]
        tree.lock_read()
        try:
            manager = tree.get_shelf_manager()
            shelves = manager.active_shelves()
            if len(shelves) == 0:
                note('No shelved changes.')
                return 0
            for shelf_id in reversed(shelves):
                message = manager.get_metadata(shelf_id).get('message')
                if message is None:
                    message = '<no message>'
                self.outf.write('%3d: %s\n' % (shelf_id, message))
            return 1
        finally:
            tree.unlock()


class cmd_unshelve(Command):
    """Restore shelved changes.

    By default, the most recently shelved changes are restored. However if you
    specify a shelf by id those changes will be restored instead.  This works
    best when the changes don't depend on each other.
    """

    takes_args = ['shelf_id?']
    takes_options = [
        RegistryOption.from_kwargs(
            'action', help="The action to perform.",
            enum_switch=False, value_switches=True,
            apply="Apply changes and remove from the shelf.",
            dry_run="Show changes, but do not apply or remove them.",
            delete_only="Delete changes without applying them."
        )
    ]
    _see_also = ['shelve']

    def run(self, shelf_id=None, action='apply'):
        from bzrlib.shelf_ui import Unshelver
        Unshelver.from_args(shelf_id, action).run()


class cmd_clean_tree(Command):
    """Remove unwanted files from working tree.

    By default, only unknown files, not ignored files, are deleted.  Versioned
    files are never deleted.

    Another class is 'detritus', which includes files emitted by bzr during
    normal operations and selftests.  (The value of these files decreases with
    time.)

    If no options are specified, unknown files are deleted.  Otherwise, option
    flags are respected, and may be combined.

    To check what clean-tree will do, use --dry-run.
    """
    takes_options = [Option('ignored', help='Delete all ignored files.'),
                     Option('detritus', help='Delete conflict files, merge'
                            ' backups, and failed selftest dirs.'),
                     Option('unknown',
                            help='Delete files unknown to bzr (default).'),
                     Option('dry-run', help='Show files to delete instead of'
                            ' deleting them.'),
                     Option('force', help='Do not prompt before deleting.')]
    def run(self, unknown=False, ignored=False, detritus=False, dry_run=False,
            force=False):
        from bzrlib.clean_tree import clean_tree
        if not (unknown or ignored or detritus):
            unknown = True
        if dry_run:
            force = True
        clean_tree('.', unknown=unknown, ignored=ignored, detritus=detritus,
                   dry_run=dry_run, no_prompt=force)


class cmd_reference(Command):
    """list, view and set branch locations for nested trees.

    If no arguments are provided, lists the branch locations for nested trees.
    If one argument is provided, display the branch location for that tree.
    If two arguments are provided, set the branch location for that tree.
    """

    hidden = True

    takes_args = ['path?', 'location?']

    def run(self, path=None, location=None):
        branchdir = '.'
        if path is not None:
            branchdir = path
        tree, branch, relpath =(
            bzrdir.BzrDir.open_containing_tree_or_branch(branchdir))
        if path is not None:
            path = relpath
        if tree is None:
            tree = branch.basis_tree()
        if path is None:
            info = branch._get_all_reference_info().iteritems()
            self._display_reference_info(tree, branch, info)
        else:
            file_id = tree.path2id(path)
            if file_id is None:
                raise errors.NotVersionedError(path)
            if location is None:
                info = [(file_id, branch.get_reference_info(file_id))]
                self._display_reference_info(tree, branch, info)
            else:
                branch.set_reference_info(file_id, path, location)

    def _display_reference_info(self, tree, branch, info):
        ref_list = []
        for file_id, (path, location) in info:
            try:
                path = tree.id2path(file_id)
            except errors.NoSuchId:
                pass
            ref_list.append((path, location))
        for path, location in sorted(ref_list):
            self.outf.write('%s %s\n' % (path, location))


# these get imported and then picked up by the scan for cmd_*
# TODO: Some more consistent way to split command definitions across files;
# we do need to load at least some information about them to know of
# aliases.  ideally we would avoid loading the implementation until the
# details were needed.
from bzrlib.cmd_version_info import cmd_version_info
from bzrlib.conflicts import cmd_resolve, cmd_conflicts, restore
from bzrlib.bundle.commands import (
    cmd_bundle_info,
    )
from bzrlib.foreign import cmd_dpush
from bzrlib.sign_my_commits import cmd_sign_my_commits
from bzrlib.weave_commands import cmd_versionedfile_list, \
        cmd_weave_plan_merge, cmd_weave_merge_text<|MERGE_RESOLUTION|>--- conflicted
+++ resolved
@@ -553,42 +553,24 @@
                 else:
                     revision_ids.append(b.last_revision())
 
-<<<<<<< HEAD
+            revinfos = []
+            maxlen = 0
             for revision_id in revision_ids:
                 try:
                     dotted_revno = b.revision_id_to_dotted_revno(revision_id)
                     revno = '.'.join(str(i) for i in dotted_revno)
                 except errors.NoSuchRevision:
                     revno = '???'
-                self.outf.write('%4s %s\n' % (revno, revision_id))
+                maxlen = max(maxlen, len(revno))
+                revinfos.append([revno, revision_id])
         finally:
             if wt is None:
                 b.unlock()
             else:
                 wt.unlock()
-=======
-        revinfos = []
-        maxlen = 0
-        b.lock_read()
-        try:
-            for rev in revs:
-                revision_id = rev.as_revision_id(b)
-                try:
-                    revno_tuple = b.revision_id_to_dotted_revno(revision_id)
-                except errors.NoSuchRevision:
-                    revno_tuple = ()
-                if revno_tuple:
-                    revno = ".".join(str(n) for n in revno_tuple)
-                else:
-                    revno = "???"
-                maxlen = max(maxlen, len(revno))
-                revinfos.append([revno, revision_id])
-        finally:
-            b.unlock()
 
         for ri in revinfos:
-            print '%*s %s' % (maxlen, ri[0], ri[1])
->>>>>>> ec4f8095
+            self.outf.write('%*s %s\n' % (maxlen, ri[0], ri[1]))
 
 
 class cmd_add(Command):
