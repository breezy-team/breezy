--- conflicted
+++ resolved
@@ -1144,16 +1144,12 @@
     takes_options = ['revision', 'format', 'root']
     def run(self, dest, revision=None, format=None, root=None):
         import os.path
-<<<<<<< HEAD
+        from bzrlib.export import export
         tree = WorkingTree.open_containing('.')[0]
         b = tree.branch
-=======
-        from bzrlib.export import export
-        b = Branch.open_containing('.')[0]
->>>>>>> 93bb00f3
         if revision is None:
             # should be tree.last_revision  FIXME
-            rev_id = tree.branch.last_revision()
+            rev_id = b.last_revision()
         else:
             if len(revision) != 1:
                 raise BzrError('bzr export --revision takes exactly 1 argument')
