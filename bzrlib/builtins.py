# Copyright (C) 2004, 2005, 2006 by Canonical Ltd

# This program is free software; you can redistribute it and/or modify
# it under the terms of the GNU General Public License as published by
# the Free Software Foundation; either version 2 of the License, or
# (at your option) any later version.

# This program is distributed in the hope that it will be useful,
# but WITHOUT ANY WARRANTY; without even the implied warranty of
# MERCHANTABILITY or FITNESS FOR A PARTICULAR PURPOSE.  See the
# GNU General Public License for more details.

# You should have received a copy of the GNU General Public License
# along with this program; if not, write to the Free Software
# Foundation, Inc., 59 Temple Place, Suite 330, Boston, MA  02111-1307  USA

"""builtin bzr commands"""


import codecs
import errno
import os
from shutil import rmtree
import sys

import bzrlib
import bzrlib.branch
from bzrlib.branch import Branch
import bzrlib.bzrdir as bzrdir
from bzrlib.bundle.read_bundle import BundleReader
from bzrlib.bundle.apply_bundle import merge_bundle
from bzrlib.commands import Command, display_command
import bzrlib.errors as errors
from bzrlib.errors import (BzrError, BzrCheckError, BzrCommandError, 
                           NotBranchError, DivergedBranches, NotConflicted,
                           NoSuchFile, NoWorkingTree, FileInWrongBranch,
                           NotVersionedError, NotABundle)
from bzrlib.log import show_one_log
from bzrlib.merge import Merge3Merger
from bzrlib.option import Option
import bzrlib.osutils
from bzrlib.progress import DummyProgress, ProgressPhase
from bzrlib.revision import common_ancestor
from bzrlib.revisionspec import RevisionSpec
import bzrlib.trace
from bzrlib.trace import mutter, note, log_error, warning, is_quiet
from bzrlib.transport.local import LocalTransport
import bzrlib.ui
import bzrlib.urlutils as urlutils
from bzrlib.workingtree import WorkingTree


def tree_files(file_list, default_branch=u'.'):
    try:
        return internal_tree_files(file_list, default_branch)
    except FileInWrongBranch, e:
        raise BzrCommandError("%s is not in the same branch as %s" %
                             (e.path, file_list[0]))


# XXX: Bad function name; should possibly also be a class method of
# WorkingTree rather than a function.
def internal_tree_files(file_list, default_branch=u'.'):
    """Convert command-line paths to a WorkingTree and relative paths.

    This is typically used for command-line processors that take one or
    more filenames, and infer the workingtree that contains them.

    The filenames given are not required to exist.

    :param file_list: Filenames to convert.  

    :param default_branch: Fallback tree path to use if file_list is empty or None.

    :return: workingtree, [relative_paths]
    """
    if file_list is None or len(file_list) == 0:
        return WorkingTree.open_containing(default_branch)[0], file_list
    tree = WorkingTree.open_containing(file_list[0])[0]
    new_list = []
    for filename in file_list:
        try:
            new_list.append(tree.relpath(filename))
        except errors.PathNotChild:
            raise FileInWrongBranch(tree.branch, filename)
    return tree, new_list


def get_format_type(typestring):
    """Parse and return a format specifier."""
    if typestring == "weave":
        return bzrdir.BzrDirFormat6()
    if typestring == "default":
        return bzrdir.BzrDirMetaFormat1()
    if typestring == "metaweave":
        format = bzrdir.BzrDirMetaFormat1()
        format.repository_format = bzrlib.repository.RepositoryFormat7()
        return format
    if typestring == "knit":
        format = bzrdir.BzrDirMetaFormat1()
        format.repository_format = bzrlib.repository.RepositoryFormatKnit1()
        return format
    msg = "Unknown bzr format %s. Current formats are: default, knit,\n" \
          "metaweave and weave" % typestring
    raise BzrCommandError(msg)


# TODO: Make sure no commands unconditionally use the working directory as a
# branch.  If a filename argument is used, the first of them should be used to
# specify the branch.  (Perhaps this can be factored out into some kind of
# Argument class, representing a file in a branch, where the first occurrence
# opens the branch?)

class cmd_status(Command):
    """Display status summary.

    This reports on versioned and unknown files, reporting them
    grouped by state.  Possible states are:

    added
        Versioned in the working copy but not in the previous revision.

    removed
        Versioned in the previous revision but removed or deleted
        in the working copy.

    renamed
        Path of this file changed from the previous revision;
        the text may also have changed.  This includes files whose
        parent directory was renamed.

    modified
        Text has changed since the previous revision.

    unchanged
        Nothing about this file has changed since the previous revision.
        Only shown with --all.

    unknown
        Not versioned and not matching an ignore pattern.

    To see ignored files use 'bzr ignored'.  For details in the
    changes to file texts, use 'bzr diff'.

    If no arguments are specified, the status of the entire working
    directory is shown.  Otherwise, only the status of the specified
    files or directories is reported.  If a directory is given, status
    is reported for everything inside that directory.

    If a revision argument is given, the status is calculated against
    that revision, or between two revisions if two are provided.
    """
    
    # TODO: --no-recurse, --recurse options
    
    takes_args = ['file*']
    takes_options = ['all', 'show-ids', 'revision']
    aliases = ['st', 'stat']

    encoding_type = 'replace'
    
    @display_command
    def run(self, all=False, show_ids=False, file_list=None, revision=None):
        from bzrlib.status import show_tree_status

        tree, file_list = tree_files(file_list)
            
        show_tree_status(tree, show_unchanged=all, show_ids=show_ids,
                         specific_files=file_list, revision=revision,
                         to_file=self.outf)


class cmd_cat_revision(Command):
    """Write out metadata for a revision.
    
    The revision to print can either be specified by a specific
    revision identifier, or you can use --revision.
    """

    hidden = True
    takes_args = ['revision_id?']
    takes_options = ['revision']
    # cat-revision is more for frontends so should be exact
    encoding = 'strict'
    
    @display_command
    def run(self, revision_id=None, revision=None):

        if revision_id is not None and revision is not None:
            raise BzrCommandError('You can only supply one of revision_id or --revision')
        if revision_id is None and revision is None:
            raise BzrCommandError('You must supply either --revision or a revision_id')
        b = WorkingTree.open_containing(u'.')[0].branch

        # TODO: jam 20060112 should cat-revision always output utf-8?
        if revision_id is not None:
            self.outf.write(b.repository.get_revision_xml(revision_id).decode('utf-8'))
        elif revision is not None:
            for rev in revision:
                if rev is None:
                    raise BzrCommandError('You cannot specify a NULL revision.')
                revno, rev_id = rev.in_history(b)
                self.outf.write(b.repository.get_revision_xml(rev_id).decode('utf-8'))
    

class cmd_revno(Command):
    """Show current revision number.

    This is equal to the number of revisions on this branch.
    """

    takes_args = ['location?']

    @display_command
    def run(self, location=u'.'):
        self.outf.write(str(Branch.open_containing(location)[0].revno()))
        self.outf.write('\n')


class cmd_revision_info(Command):
    """Show revision number and revision id for a given revision identifier.
    """
    hidden = True
    takes_args = ['revision_info*']
    takes_options = ['revision']

    @display_command
    def run(self, revision=None, revision_info_list=[]):

        revs = []
        if revision is not None:
            revs.extend(revision)
        if revision_info_list is not None:
            for rev in revision_info_list:
                revs.append(RevisionSpec(rev))
        if len(revs) == 0:
            raise BzrCommandError('You must supply a revision identifier')

        b = WorkingTree.open_containing(u'.')[0].branch

        for rev in revs:
            revinfo = rev.in_history(b)
            if revinfo.revno is None:
                print '     %s' % revinfo.rev_id
            else:
                print '%4d %s' % (revinfo.revno, revinfo.rev_id)

    
class cmd_add(Command):
    """Add specified files or directories.

    In non-recursive mode, all the named items are added, regardless
    of whether they were previously ignored.  A warning is given if
    any of the named files are already versioned.

    In recursive mode (the default), files are treated the same way
    but the behaviour for directories is different.  Directories that
    are already versioned do not give a warning.  All directories,
    whether already versioned or not, are searched for files or
    subdirectories that are neither versioned or ignored, and these
    are added.  This search proceeds recursively into versioned
    directories.  If no names are given '.' is assumed.

    Therefore simply saying 'bzr add' will version all files that
    are currently unknown.

    Adding a file whose parent directory is not versioned will
    implicitly add the parent, and so on up to the root. This means
    you should never need to explicitly add a directory, they'll just
    get added when you add a file in the directory.

    --dry-run will show which files would be added, but not actually 
    add them.
    """
    takes_args = ['file*']
    takes_options = ['no-recurse', 'dry-run', 'verbose']
    encoding_type = 'replace'

    def run(self, file_list, no_recurse=False, dry_run=False, verbose=False):
        import bzrlib.add

        action = bzrlib.add.AddAction(to_file=self.outf,
            should_print=(not is_quiet()))

        added, ignored = bzrlib.add.smart_add(file_list, not no_recurse, 
                                              action=action, save=not dry_run)
        if len(ignored) > 0:
            if verbose:
                for glob in sorted(ignored.keys()):
                    for path in ignored[glob]:
                        self.outf.write("ignored %s matching \"%s\"\n" 
                                        % (path, glob))
            else:
                match_len = 0
                for glob, paths in ignored.items():
                    match_len += len(paths)
                self.outf.write("ignored %d file(s).\n" % match_len)
            self.outf.write("If you wish to add some of these files,"
                            " please add them by name.\n")


class cmd_mkdir(Command):
    """Create a new versioned directory.

    This is equivalent to creating the directory and then adding it.
    """

    takes_args = ['dir+']
    encoding_type = 'replace'

    def run(self, dir_list):
        for d in dir_list:
            os.mkdir(d)
            wt, dd = WorkingTree.open_containing(d)
            wt.add([dd])
            self.outf.write('added %s\n' % d)


class cmd_relpath(Command):
    """Show path of a file relative to root"""

    takes_args = ['filename']
    hidden = True
    
    @display_command
    def run(self, filename):
        # TODO: jam 20050106 Can relpath return a munged path if
        #       sys.stdout encoding cannot represent it?
        tree, relpath = WorkingTree.open_containing(filename)
        self.outf.write(relpath)
        self.outf.write('\n')


class cmd_inventory(Command):
    """Show inventory of the current working copy or a revision.

    It is possible to limit the output to a particular entry
    type using the --kind option.  For example; --kind file.
    """

    takes_options = ['revision', 'show-ids', 'kind']
    
    @display_command
    def run(self, revision=None, show_ids=False, kind=None):
        if kind and kind not in ['file', 'directory', 'symlink']:
            raise BzrCommandError('invalid kind specified')
        tree = WorkingTree.open_containing(u'.')[0]
        if revision is None:
            inv = tree.read_working_inventory()
        else:
            if len(revision) > 1:
                raise BzrCommandError('bzr inventory --revision takes'
                    ' exactly one revision identifier')
            inv = tree.branch.repository.get_revision_inventory(
                revision[0].in_history(tree.branch).rev_id)

        for path, entry in inv.entries():
            if kind and kind != entry.kind:
                continue
            if show_ids:
                self.outf.write('%-50s %s\n' % (path, entry.file_id))
            else:
                self.outf.write(path)
                self.outf.write('\n')


class cmd_mv(Command):
    """Move or rename a file.

    usage:
        bzr mv OLDNAME NEWNAME
        bzr mv SOURCE... DESTINATION

    If the last argument is a versioned directory, all the other names
    are moved into it.  Otherwise, there must be exactly two arguments
    and the file is changed to a new name, which must not already exist.

    Files cannot be moved between branches.
    """

    takes_args = ['names*']
    aliases = ['move', 'rename']
    encoding_type = 'replace'

    def run(self, names_list):
        if len(names_list) < 2:
            raise BzrCommandError("missing file argument")
        tree, rel_names = tree_files(names_list)
        
        if os.path.isdir(names_list[-1]):
            # move into existing directory
            for pair in tree.move(rel_names[:-1], rel_names[-1]):
                self.outf.write("%s => %s\n" % pair)
        else:
            if len(names_list) != 2:
                raise BzrCommandError('to mv multiple files the destination '
                                      'must be a versioned directory')
            tree.rename_one(rel_names[0], rel_names[1])
            self.outf.write("%s => %s\n" % (rel_names[0], rel_names[1]))
            
    
class cmd_pull(Command):
    """Turn this branch into a mirror of another branch.

    This command only works on branches that have not diverged.  Branches are
    considered diverged if the destination branch's most recent commit is one
    that has not been merged (directly or indirectly) into the parent.

    If branches have diverged, you can use 'bzr merge' to integrate the changes
    from one into the other.  Once one branch has merged, the other should
    be able to pull it again.

    If branches have diverged, you can use 'bzr merge' to pull the text changes
    from one into the other.  Once one branch has merged, the other should
    be able to pull it again.

    If you want to forget your local changes and just update your branch to
    match the remote one, use pull --overwrite.

    If there is no default location set, the first pull will set it.  After
    that, you can omit the location to use the default.  To change the
    default, use --remember.
    """

    takes_options = ['remember', 'overwrite', 'revision', 'verbose']
    takes_args = ['location?']
    encoding_type = 'replace'

    def run(self, location=None, remember=False, overwrite=False, revision=None, verbose=False):
        # FIXME: too much stuff is in the command class
        try:
            tree_to = WorkingTree.open_containing(u'.')[0]
            branch_to = tree_to.branch
        except NoWorkingTree:
            tree_to = None
            branch_to = Branch.open_containing(u'.')[0]
        stored_loc = branch_to.get_parent()
        if location is None:
            if stored_loc is None:
                raise BzrCommandError("No pull location known or specified.")
            else:
                display_url = urlutils.unescape_for_display(stored_loc,
                        self.outf.encoding)
                self.outf.write("Using saved location: %s\n" % display_url)
                location = stored_loc

        branch_from = Branch.open(location)

        if branch_to.get_parent() is None or remember:
            branch_to.set_parent(branch_from.base)

        if revision is None:
            rev_id = None
        elif len(revision) == 1:
            rev_id = revision[0].in_history(branch_from).rev_id
        else:
            raise BzrCommandError('bzr pull --revision takes one value.')

        old_rh = branch_to.revision_history()
        if tree_to is not None:
            count = tree_to.pull(branch_from, overwrite, rev_id)
        else:
            count = branch_to.pull(branch_from, overwrite, rev_id)
        note('%d revision(s) pulled.' % (count,))

        if verbose:
            new_rh = branch_to.revision_history()
            if old_rh != new_rh:
                # Something changed
                from bzrlib.log import show_changed_revisions
                show_changed_revisions(branch_to, old_rh, new_rh,
                                       to_file=self.outf)


class cmd_push(Command):
    """Update a mirror of this branch.
    
    The target branch will not have its working tree populated because this
    is both expensive, and is not supported on remote file systems.
    
    Some smart servers or protocols *may* put the working tree in place in
    the future.

    This command only works on branches that have not diverged.  Branches are
    considered diverged if the destination branch's most recent commit is one
    that has not been merged (directly or indirectly) by the source branch.

    If branches have diverged, you can use 'bzr push --overwrite' to replace
    the other branch completely, discarding its unmerged changes.
    
    If you want to ensure you have the different changes in the other branch,
    do a merge (see bzr help merge) from the other branch, and commit that.
    After that you will be able to do a push without '--overwrite'.

    If there is no default push location set, the first push will set it.
    After that, you can omit the location to use the default.  To change the
    default, use --remember.
    """

    takes_options = ['remember', 'overwrite', 'verbose',
                     Option('create-prefix', 
                            help='Create the path leading up to the branch '
                                 'if it does not already exist')]
    takes_args = ['location?']
    encoding_type = 'replace'

    def run(self, location=None, remember=False, overwrite=False,
            create_prefix=False, verbose=False):
        # FIXME: Way too big!  Put this into a function called from the
        # command.
        from bzrlib.transport import get_transport
        
        br_from = Branch.open_containing('.')[0]
        stored_loc = br_from.get_push_location()
        if location is None:
            if stored_loc is None:
                raise BzrCommandError("No push location known or specified.")
            else:
                display_url = urlutils.unescape_for_display(stored_loc,
                        self.outf.encoding)
                self.outf.write("Using saved location: %s" % display_url)
                location = stored_loc

        transport = get_transport(location)
        location_url = transport.base
        if br_from.get_push_location() is None or remember:
            br_from.set_push_location(location_url)

        old_rh = []
        try:
            dir_to = bzrlib.bzrdir.BzrDir.open(location_url)
            br_to = dir_to.open_branch()
        except NotBranchError:
            # create a branch.
            transport = transport.clone('..')
            if not create_prefix:
                try:
                    relurl = transport.relpath(location_url)
                    mutter('creating directory %s => %s', location_url, relurl)
                    transport.mkdir(relurl)
                except NoSuchFile:
                    raise BzrCommandError("Parent directory of %s "
                                          "does not exist." % location)
            else:
                current = transport.base
                needed = [(transport, transport.relpath(location_url))]
                while needed:
                    try:
                        transport, relpath = needed[-1]
                        transport.mkdir(relpath)
                        needed.pop()
                    except NoSuchFile:
                        new_transport = transport.clone('..')
                        needed.append((new_transport,
                                       new_transport.relpath(transport.base)))
                        if new_transport.base == transport.base:
                            raise BzrCommandError("Could not create "
                                                  "path prefix.")
            dir_to = br_from.bzrdir.clone(location_url,
                revision_id=br_from.last_revision())
            br_to = dir_to.open_branch()
            count = len(br_to.revision_history())
        else:
            old_rh = br_to.revision_history()
            try:
                try:
                    tree_to = dir_to.open_workingtree()
                except errors.NotLocalUrl:
                    warning('This transport does not update the working '
                            'tree of: %s' % (br_to.base,))
                    count = br_to.pull(br_from, overwrite)
                except NoWorkingTree:
                    count = br_to.pull(br_from, overwrite)
                else:
                    count = tree_to.pull(br_from, overwrite)
            except DivergedBranches:
                raise BzrCommandError("These branches have diverged."
                                      "  Try a merge then push with overwrite.")
        note('%d revision(s) pushed.' % (count,))

        if verbose:
            new_rh = br_to.revision_history()
            if old_rh != new_rh:
                # Something changed
                from bzrlib.log import show_changed_revisions
                show_changed_revisions(br_to, old_rh, new_rh,
                                       to_file=self.outf)


class cmd_branch(Command):
    """Create a new copy of a branch.

    If the TO_LOCATION is omitted, the last component of the FROM_LOCATION will
    be used.  In other words, "branch ../foo/bar" will attempt to create ./bar.

    To retrieve the branch as of a particular revision, supply the --revision
    parameter, as in "branch foo/bar -r 5".

    --basis is to speed up branching from remote branches.  When specified, it
    copies all the file-contents, inventory and revision data from the basis
    branch before copying anything from the remote branch.
    """
    takes_args = ['from_location', 'to_location?']
    takes_options = ['revision', 'basis']
    aliases = ['get', 'clone']

    def run(self, from_location, to_location=None, revision=None, basis=None):
        from bzrlib.transport import get_transport
        from bzrlib.osutils import rmtree
        if revision is None:
            revision = [None]
        elif len(revision) > 1:
            raise BzrCommandError(
                'bzr branch --revision takes exactly 1 revision value')
        try:
            br_from = Branch.open(from_location)
        except OSError, e:
            if e.errno == errno.ENOENT:
                raise BzrCommandError('Source location "%s" does not'
                                      ' exist.' % to_location)
            else:
                raise
        br_from.lock_read()
        try:
            if basis is not None:
                basis_dir = bzrdir.BzrDir.open_containing(basis)[0]
            else:
                basis_dir = None
            if len(revision) == 1 and revision[0] is not None:
                revision_id = revision[0].in_history(br_from)[1]
            else:
                # FIXME - wt.last_revision, fallback to branch, fall back to
                # None or perhaps NULL_REVISION to mean copy nothing
                # RBC 20060209
                revision_id = br_from.last_revision()
            if to_location is None:
                to_location = os.path.basename(from_location.rstrip("/\\"))
                name = None
            else:
                name = os.path.basename(to_location) + '\n'

            to_transport = get_transport(to_location)
            try:
                to_transport.mkdir('.')
            except bzrlib.errors.FileExists:
                raise BzrCommandError('Target directory "%s" already'
                                      ' exists.' % to_location)
            except bzrlib.errors.NoSuchFile:
                raise BzrCommandError('Parent of "%s" does not exist.' %
                                      to_location)
            try:
                # preserve whatever source format we have.
                dir = br_from.bzrdir.sprout(to_transport.base,
                        revision_id, basis_dir)
                branch = dir.open_branch()
            except bzrlib.errors.NoSuchRevision:
                to_transport.delete_tree('.')
                msg = "The branch %s has no revision %s." % (from_location, revision[0])
                raise BzrCommandError(msg)
            except bzrlib.errors.UnlistableBranch:
                rmtree(to_location)
                msg = "The branch %s cannot be used as a --basis" % (basis,)
                raise BzrCommandError(msg)
            if name:
                branch.control_files.put_utf8('branch-name', name)
            note('Branched %d revision(s).' % branch.revno())
        finally:
            br_from.unlock()


class cmd_checkout(Command):
    """Create a new checkout of an existing branch.

    If BRANCH_LOCATION is omitted, checkout will reconstitute a working tree for
    the branch found in '.'. This is useful if you have removed the working tree
    or if it was never created - i.e. if you pushed the branch to its current
    location using SFTP.
    
    If the TO_LOCATION is omitted, the last component of the BRANCH_LOCATION will
    be used.  In other words, "checkout ../foo/bar" will attempt to create ./bar.

    To retrieve the branch as of a particular revision, supply the --revision
    parameter, as in "checkout foo/bar -r 5". Note that this will be immediately
    out of date [so you cannot commit] but it may be useful (i.e. to examine old
    code.)

    --basis is to speed up checking out from remote branches.  When specified, it
    uses the inventory and file contents from the basis branch in preference to the
    branch being checked out.
    """
    takes_args = ['branch_location?', 'to_location?']
    takes_options = ['revision', # , 'basis']
                     Option('lightweight',
                            help="perform a lightweight checkout. Lightweight "
                                 "checkouts depend on access to the branch for "
                                 "every operation. Normal checkouts can perform "
                                 "common operations like diff and status without "
                                 "such access, and also support local commits."
                            ),
                     ]

    def run(self, branch_location=None, to_location=None, revision=None, basis=None,
            lightweight=False):
        if revision is None:
            revision = [None]
        elif len(revision) > 1:
            raise BzrCommandError(
                'bzr checkout --revision takes exactly 1 revision value')
        if branch_location is None:
            branch_location = bzrlib.osutils.getcwd()
            to_location = branch_location
        source = Branch.open(branch_location)
        if len(revision) == 1 and revision[0] is not None:
            revision_id = revision[0].in_history(source)[1]
        else:
            revision_id = None
        if to_location is None:
            to_location = os.path.basename(branch_location.rstrip("/\\"))
        # if the source and to_location are the same, 
        # and there is no working tree,
        # then reconstitute a branch
        if (bzrlib.osutils.abspath(to_location) == 
            bzrlib.osutils.abspath(branch_location)):
            try:
                source.bzrdir.open_workingtree()
            except errors.NoWorkingTree:
                source.bzrdir.create_workingtree()
                return
        try:
            os.mkdir(to_location)
        except OSError, e:
            if e.errno == errno.EEXIST:
                raise BzrCommandError('Target directory "%s" already'
                                      ' exists.' % to_location)
            if e.errno == errno.ENOENT:
                raise BzrCommandError('Parent of "%s" does not exist.' %
                                      to_location)
            else:
                raise
        old_format = bzrlib.bzrdir.BzrDirFormat.get_default_format()
        bzrlib.bzrdir.BzrDirFormat.set_default_format(bzrdir.BzrDirMetaFormat1())
        try:
            if lightweight:
                checkout = bzrdir.BzrDirMetaFormat1().initialize(to_location)
                bzrlib.branch.BranchReferenceFormat().initialize(checkout, source)
            else:
                checkout_branch =  bzrlib.bzrdir.BzrDir.create_branch_convenience(
                    to_location, force_new_tree=False)
                checkout = checkout_branch.bzrdir
                checkout_branch.bind(source)
                if revision_id is not None:
                    rh = checkout_branch.revision_history()
                    checkout_branch.set_revision_history(rh[:rh.index(revision_id) + 1])
            checkout.create_workingtree(revision_id)
        finally:
            bzrlib.bzrdir.BzrDirFormat.set_default_format(old_format)


class cmd_renames(Command):
    """Show list of renamed files.
    """
    # TODO: Option to show renames between two historical versions.

    # TODO: Only show renames under dir, rather than in the whole branch.
    takes_args = ['dir?']

    @display_command
    def run(self, dir=u'.'):
        tree = WorkingTree.open_containing(dir)[0]
        old_inv = tree.basis_tree().inventory
        new_inv = tree.read_working_inventory()

        renames = list(bzrlib.tree.find_renames(old_inv, new_inv))
        renames.sort()
        for old_name, new_name in renames:
            self.outf.write("%s => %s\n" % (old_name, new_name))


class cmd_update(Command):
    """Update a tree to have the latest code committed to its branch.
    
    This will perform a merge into the working tree, and may generate
    conflicts. If you have any local changes, you will still 
    need to commit them after the update for the update to be complete.
    
    If you want to discard your local changes, you can just do a 
    'bzr revert' instead of 'bzr commit' after the update.
    """
    takes_args = ['dir?']

    def run(self, dir='.'):
        tree = WorkingTree.open_containing(dir)[0]
        tree.lock_write()
        try:
            if tree.last_revision() == tree.branch.last_revision():
                # may be up to date, check master too.
                master = tree.branch.get_master_branch()
                if master is None or master.last_revision == tree.last_revision():
                    note("Tree is up to date.")
                    return
            conflicts = tree.update()
            note('Updated to revision %d.' %
                 (tree.branch.revision_id_to_revno(tree.last_revision()),))
            if conflicts != 0:
                return 1
            else:
                return 0
        finally:
            tree.unlock()


class cmd_info(Command):
    """Show information about a working tree, branch or repository.

    This command will show all known locations and formats associated to the
    tree, branch or repository.  Statistical information is included with
    each report.

    Branches and working trees will also report any missing revisions.
    """
    takes_args = ['location?']
    takes_options = ['verbose']

    @display_command
    def run(self, location=None, verbose=False):
        from bzrlib.info import show_bzrdir_info
        show_bzrdir_info(bzrdir.BzrDir.open_containing(location)[0],
                         verbose=verbose)


class cmd_remove(Command):
    """Make a file unversioned.

    This makes bzr stop tracking changes to a versioned file.  It does
    not delete the working copy.

    You can specify one or more files, and/or --new.  If you specify --new,
    only 'added' files will be removed.  If you specify both, then new files
    in the specified directories will be removed.  If the directories are
    also new, they will also be removed.
    """
    takes_args = ['file*']
    takes_options = ['verbose', Option('new', help='remove newly-added files')]
    aliases = ['rm']
    encoding_type = 'replace'
    
    def run(self, file_list, verbose=False, new=False):
        tree, file_list = tree_files(file_list)
        if new is False:
            if file_list is None:
                raise BzrCommandError('Specify one or more files to remove, or'
                                      ' use --new.')
        else:
            from bzrlib.delta import compare_trees
            added = [compare_trees(tree.basis_tree(), tree,
                                   specific_files=file_list).added]
            file_list = sorted([f[0] for f in added[0]], reverse=True)
            if len(file_list) == 0:
                raise BzrCommandError('No matching files.')
        tree.remove(file_list, verbose=verbose, to_file=self.outf)


class cmd_file_id(Command):
    """Print file_id of a particular file or directory.

    The file_id is assigned when the file is first added and remains the
    same through all revisions where the file exists, even when it is
    moved or renamed.
    """

    hidden = True
    takes_args = ['filename']

    @display_command
    def run(self, filename):
        tree, relpath = WorkingTree.open_containing(filename)
        i = tree.inventory.path2id(relpath)
        if i == None:
            raise BzrError("%r is not a versioned file" % filename)
        else:
            self.outf.write(i + '\n')


class cmd_file_path(Command):
    """Print path of file_ids to a file or directory.

    This prints one line for each directory down to the target,
    starting at the branch root.
    """

    hidden = True
    takes_args = ['filename']

    @display_command
    def run(self, filename):
        tree, relpath = WorkingTree.open_containing(filename)
        inv = tree.inventory
        fid = inv.path2id(relpath)
        if fid == None:
            raise BzrError("%r is not a versioned file" % filename)
        for fip in inv.get_idpath(fid):
            self.outf.write(fip + '\n')


class cmd_reconcile(Command):
    """Reconcile bzr metadata in a branch.

    This can correct data mismatches that may have been caused by
    previous ghost operations or bzr upgrades. You should only
    need to run this command if 'bzr check' or a bzr developer 
    advises you to run it.

    If a second branch is provided, cross-branch reconciliation is
    also attempted, which will check that data like the tree root
    id which was not present in very early bzr versions is represented
    correctly in both branches.

    At the same time it is run it may recompress data resulting in 
    a potential saving in disk space or performance gain.

    The branch *MUST* be on a listable system such as local disk or sftp.
    """
    takes_args = ['branch?']

    def run(self, branch="."):
        from bzrlib.reconcile import reconcile
        dir = bzrlib.bzrdir.BzrDir.open(branch)
        reconcile(dir)


class cmd_revision_history(Command):
    """Display list of revision ids on this branch."""
    hidden = True

    @display_command
    def run(self):
        branch = WorkingTree.open_containing(u'.')[0].branch
        for patchid in branch.revision_history():
            self.outf.write(patchid)
            self.outf.write('\n')


class cmd_ancestry(Command):
    """List all revisions merged into this branch."""
    hidden = True

    @display_command
    def run(self):
        tree = WorkingTree.open_containing(u'.')[0]
        b = tree.branch
        # FIXME. should be tree.last_revision
        revision_ids = b.repository.get_ancestry(b.last_revision())
        assert revision_ids[0] == None
        revision_ids.pop(0)
        for revision_id in revision_ids:
            self.outf.write(revision_id + '\n')


class cmd_init(Command):
    """Make a directory into a versioned branch.

    Use this to create an empty branch, or before importing an
    existing project.

    If there is a repository in a parent directory of the location, then 
    the history of the branch will be stored in the repository.  Otherwise
    init creates a standalone branch which carries its own history in 
    .bzr.

    If there is already a branch at the location but it has no working tree,
    the tree can be populated with 'bzr checkout'.

    Recipe for importing a tree of files:
        cd ~/project
        bzr init
        bzr add .
        bzr status
        bzr commit -m 'imported project'
    """
    takes_args = ['location?']
    takes_options = [
                     Option('format', 
                            help='Specify a format for this branch. Current'
                                 ' formats are: default, knit, metaweave and'
                                 ' weave. Default is knit; metaweave and'
                                 ' weave are deprecated',
                            type=get_format_type),
                     ]
    def run(self, location=None, format=None):
        from bzrlib.branch import Branch
        if format is None:
            format = get_format_type('default')
        if location is None:
            location = u'.'
        else:
            # The path has to exist to initialize a
            # branch inside of it.
            # Just using os.mkdir, since I don't
            # believe that we want to create a bunch of
            # locations if the user supplies an extended path
            if not os.path.exists(location):
                os.mkdir(location)
        try:
            existing_bzrdir = bzrdir.BzrDir.open(location)
        except NotBranchError:
            # really a NotBzrDir error...
            bzrdir.BzrDir.create_branch_convenience(location, format=format)
        else:
            if existing_bzrdir.has_branch():
                if existing_bzrdir.has_workingtree():
                    raise errors.AlreadyBranchError(location)
                else:
                    raise errors.BranchExistsWithoutWorkingTree(location)
            else:
                existing_bzrdir.create_branch()
                existing_bzrdir.create_workingtree()


class cmd_init_repository(Command):
    """Create a shared repository to hold branches.

    New branches created under the repository directory will store their revisions
    in the repository, not in the branch directory, if the branch format supports
    shared storage.

    example:
        bzr init-repo repo
        bzr init repo/trunk
        bzr checkout --lightweight repo/trunk trunk-checkout
        cd trunk-checkout
        (add files here)
    """
    takes_args = ["location"] 
    takes_options = [Option('format', 
                            help='Specify a format for this repository.'
                                 ' Current formats are: default, knit,'
                                 ' metaweave and weave. Default is knit;'
                                 ' metaweave and weave are deprecated',
                            type=get_format_type),
                     Option('trees',
                             help='Allows branches in repository to have'
                             ' a working tree')]
    aliases = ["init-repo"]
    def run(self, location, format=None, trees=False):
        from bzrlib.transport import get_transport
        if format is None:
            format = get_format_type('default')
        transport = get_transport(location)
        if not transport.has('.'):
            transport.mkdir('')
        newdir = format.initialize_on_transport(transport)
        repo = newdir.create_repository(shared=True)
        repo.set_make_working_trees(trees)


class cmd_diff(Command):
    """Show differences in working tree.
    
    If files are listed, only the changes in those files are listed.
    Otherwise, all changes for the tree are listed.

    "bzr diff -p1" is equivalent to "bzr diff --prefix old/:new/", and
    produces patches suitable for "patch -p1".

    examples:
        bzr diff
        bzr diff -r1
        bzr diff -r1..2
        bzr diff --diff-prefix old/:new/
        bzr diff bzr.mine bzr.dev
        bzr diff foo.c
    """
    # TODO: Option to use external diff command; could be GNU diff, wdiff,
    #       or a graphical diff.

    # TODO: Python difflib is not exactly the same as unidiff; should
    #       either fix it up or prefer to use an external diff.

    # TODO: Selected-file diff is inefficient and doesn't show you
    #       deleted files.

    # TODO: This probably handles non-Unix newlines poorly.
    
    takes_args = ['file*']
    takes_options = ['revision', 'diff-options', 'prefix']
    aliases = ['di', 'dif']
    encoding_type = 'exact'

    @display_command
    def run(self, revision=None, file_list=None, diff_options=None,
            prefix=None):
        from bzrlib.diff import diff_cmd_helper, show_diff_trees

        if (prefix is None) or (prefix == '0'):
            # diff -p0 format
            old_label = ''
            new_label = ''
        elif prefix == '1':
            old_label = 'old/'
            new_label = 'new/'
        else:
            if not ':' in prefix:
                 raise BzrError("--diff-prefix expects two values separated by a colon")
            old_label, new_label = prefix.split(":")
        
        try:
            tree1, file_list = internal_tree_files(file_list)
            tree2 = None
            b = None
            b2 = None
        except FileInWrongBranch:
            if len(file_list) != 2:
                raise BzrCommandError("Files are in different branches")

            tree1, file1 = WorkingTree.open_containing(file_list[0])
            tree2, file2 = WorkingTree.open_containing(file_list[1])
            if file1 != "" or file2 != "":
                # FIXME diff those two files. rbc 20051123
                raise BzrCommandError("Files are in different branches")
            file_list = None
        if revision is not None:
            if tree2 is not None:
                raise BzrCommandError("Can't specify -r with two branches")
            if (len(revision) == 1) or (revision[1].spec is None):
                return diff_cmd_helper(tree1, file_list, diff_options,
                                       revision[0], 
                                       old_label=old_label, new_label=new_label)
            elif len(revision) == 2:
                return diff_cmd_helper(tree1, file_list, diff_options,
                                       revision[0], revision[1],
                                       old_label=old_label, new_label=new_label)
            else:
                raise BzrCommandError('bzr diff --revision takes exactly one or two revision identifiers')
        else:
            if tree2 is not None:
                return show_diff_trees(tree1, tree2, sys.stdout, 
                                       specific_files=file_list,
                                       external_diff_options=diff_options,
                                       old_label=old_label, new_label=new_label)
            else:
                return diff_cmd_helper(tree1, file_list, diff_options,
                                       old_label=old_label, new_label=new_label)


class cmd_deleted(Command):
    """List files deleted in the working tree.
    """
    # TODO: Show files deleted since a previous revision, or
    # between two revisions.
    # TODO: Much more efficient way to do this: read in new
    # directories with readdir, rather than stating each one.  Same
    # level of effort but possibly much less IO.  (Or possibly not,
    # if the directories are very large...)
    takes_options = ['show-ids']

    @display_command
    def run(self, show_ids=False):
        tree = WorkingTree.open_containing(u'.')[0]
        old = tree.basis_tree()
        for path, ie in old.inventory.iter_entries():
            if not tree.has_id(ie.file_id):
                self.outf.write(path)
                if show_ids:
                    self.outf.write(' ')
                    self.outf.write(ie.file_id)
                self.outf.write('\n')


class cmd_modified(Command):
    """List files modified in working tree."""
    hidden = True
    @display_command
    def run(self):
        from bzrlib.delta import compare_trees

        tree = WorkingTree.open_containing(u'.')[0]
        td = compare_trees(tree.basis_tree(), tree)

        for path, id, kind, text_modified, meta_modified in td.modified:
            self.outf.write(path + '\n')


class cmd_added(Command):
    """List files added in working tree."""
    hidden = True
    @display_command
    def run(self):
        wt = WorkingTree.open_containing(u'.')[0]
        basis_inv = wt.basis_tree().inventory
        inv = wt.inventory
        for file_id in inv:
            if file_id in basis_inv:
                continue
            path = inv.id2path(file_id)
            if not os.access(bzrlib.osutils.abspath(path), os.F_OK):
                continue
            self.outf.write(path + '\n')


class cmd_root(Command):
    """Show the tree root directory.

    The root is the nearest enclosing directory with a .bzr control
    directory."""
    takes_args = ['filename?']
    @display_command
    def run(self, filename=None):
        """Print the branch root."""
        tree = WorkingTree.open_containing(filename)[0]
        self.outf.write(tree.basedir + '\n')


class cmd_log(Command):
    """Show log of a branch, file, or directory.

    By default show the log of the branch containing the working directory.

    To request a range of logs, you can use the command -r begin..end
    -r revision requests a specific revision, -r ..end or -r begin.. are
    also valid.

    examples:
        bzr log
        bzr log foo.c
        bzr log -r -10.. http://server/branch
    """

    # TODO: Make --revision support uuid: and hash: [future tag:] notation.

    takes_args = ['location?']
    takes_options = [Option('forward', 
                            help='show from oldest to newest'),
                     'timezone', 
                     Option('verbose', 
                             help='show files changed in each revision'),
                     'show-ids', 'revision',
                     'log-format',
                     'line', 'long', 
                     Option('message',
                            help='show revisions whose message matches this regexp',
                            type=str),
                     'short',
                     ]
    encoding_type = 'replace'

    @display_command
    def run(self, location=None, timezone='original',
            verbose=False,
            show_ids=False,
            forward=False,
            revision=None,
            log_format=None,
            message=None,
            long=False,
            short=False,
            line=False):
        from bzrlib.log import log_formatter, show_log
        assert message is None or isinstance(message, basestring), \
            "invalid message argument %r" % message
        direction = (forward and 'forward') or 'reverse'
        
        # log everything
        file_id = None
        if location:
            # find the file id to log:

            dir, fp = bzrdir.BzrDir.open_containing(location)
            b = dir.open_branch()
            if fp != '':
                try:
                    # might be a tree:
                    inv = dir.open_workingtree().inventory
                except (errors.NotBranchError, errors.NotLocalUrl):
                    # either no tree, or is remote.
                    inv = b.basis_tree().inventory
                file_id = inv.path2id(fp)
        else:
            # local dir only
            # FIXME ? log the current subdir only RBC 20060203 
            dir, relpath = bzrdir.BzrDir.open_containing('.')
            b = dir.open_branch()

        if revision is None:
            rev1 = None
            rev2 = None
        elif len(revision) == 1:
            rev1 = rev2 = revision[0].in_history(b).revno
        elif len(revision) == 2:
            if revision[0].spec is None:
                # missing begin-range means first revision
                rev1 = 1
            else:
                rev1 = revision[0].in_history(b).revno

            if revision[1].spec is None:
                # missing end-range means last known revision
                rev2 = b.revno()
            else:
                rev2 = revision[1].in_history(b).revno
        else:
            raise BzrCommandError('bzr log --revision takes one or two values.')

        # By this point, the revision numbers are converted to the +ve
        # form if they were supplied in the -ve form, so we can do
        # this comparison in relative safety
        if rev1 > rev2:
            (rev2, rev1) = (rev1, rev2)

        if (log_format == None):
            default = bzrlib.config.BranchConfig(b).log_format()
            log_format = get_log_format(long=long, short=short, line=line, default=default)
        lf = log_formatter(log_format,
                           show_ids=show_ids,
                           to_file=self.outf,
                           show_timezone=timezone)

        show_log(b,
                 lf,
                 file_id,
                 verbose=verbose,
                 direction=direction,
                 start_revision=rev1,
                 end_revision=rev2,
                 search=message)


def get_log_format(long=False, short=False, line=False, default='long'):
    log_format = default
    if long:
        log_format = 'long'
    if short:
        log_format = 'short'
    if line:
        log_format = 'line'
    return log_format


class cmd_touching_revisions(Command):
    """Return revision-ids which affected a particular file.

    A more user-friendly interface is "bzr log FILE".
    """

    hidden = True
    takes_args = ["filename"]

    @display_command
    def run(self, filename):
        tree, relpath = WorkingTree.open_containing(filename)
        b = tree.branch
        inv = tree.read_working_inventory()
        file_id = inv.path2id(relpath)
        for revno, revision_id, what in bzrlib.log.find_touching_revisions(b, file_id):
            self.outf.write("%6d %s\n" % (revno, what))


class cmd_ls(Command):
    """List files in a tree.
    """
    # TODO: Take a revision or remote path and list that tree instead.
    hidden = True
    takes_options = ['verbose', 'revision',
                     Option('non-recursive',
                            help='don\'t recurse into sub-directories'),
                     Option('from-root',
                            help='Print all paths from the root of the branch.'),
                     Option('unknown', help='Print unknown files'),
                     Option('versioned', help='Print versioned files'),
                     Option('ignored', help='Print ignored files'),
                     Option('detritus', 
                            help='Print leftover files produced by bzr'),

                     Option('null', help='Null separate the files'),
                    ]
    @display_command
    def run(self, revision=None, verbose=False, 
            non_recursive=False, from_root=False,
            unknown=False, versioned=False, ignored=False,
            null=False, detritus=False):

        if verbose and null:
            raise BzrCommandError('Cannot set both --verbose and --null')
        all = not (unknown or versioned or ignored or detritus)

        selection = {'I':ignored, '?':unknown, 'V':versioned, 'D':detritus}

        tree, relpath = WorkingTree.open_containing(u'.')
        if from_root:
            relpath = u''
        elif relpath:
            relpath += '/'
        if revision is not None:
            tree = tree.branch.repository.revision_tree(
                revision[0].in_history(tree.branch).rev_id)
<<<<<<< HEAD
        for fp, fc, kind, fid, entry in \
            tree.list_files(allow_detritus=detritus):
=======

        for fp, fc, kind, fid, entry in tree.list_files():
>>>>>>> 72b71480
            if fp.startswith(relpath):
                fp = fp[len(relpath):]
                if non_recursive and '/' in fp:
                    continue
                    
                if not all and not selection[fc]:
                    continue
                if verbose:
                    kindch = entry.kind_character()
                    self.outf.write('%-8s %s%s\n' % (fc, fp, kindch))
                elif null:
                    self.outf.write(fp + '\0')
                    self.outf.flush()
                else:
                    self.outf.write(fp + '\n')


class cmd_unknowns(Command):
    """List unknown files."""
    @display_command
    def run(self):
        from bzrlib.osutils import quotefn
        for f in WorkingTree.open_containing(u'.')[0].unknowns():
            self.outf.write(quotefn(f) + '\n')


class cmd_ignore(Command):
    """Ignore a command or pattern.

    To remove patterns from the ignore list, edit the .bzrignore file.

    If the pattern contains a slash, it is compared to the whole path
    from the branch root.  Otherwise, it is compared to only the last
    component of the path.  To match a file only in the root directory,
    prepend './'.

    Ignore patterns are case-insensitive on case-insensitive systems.

    Note: wildcards must be quoted from the shell on Unix.

    examples:
        bzr ignore ./Makefile
        bzr ignore '*.class'
    """
    # TODO: Complain if the filename is absolute
    takes_args = ['name_pattern']
    
    def run(self, name_pattern):
        from bzrlib.atomicfile import AtomicFile
        import os.path

        tree, relpath = WorkingTree.open_containing(u'.')
        ifn = tree.abspath('.bzrignore')

        if os.path.exists(ifn):
            f = open(ifn, 'rt')
            try:
                igns = f.read().decode('utf-8')
            finally:
                f.close()
        else:
            igns = ''

        # TODO: If the file already uses crlf-style termination, maybe
        # we should use that for the newly added lines?

        if igns and igns[-1] != '\n':
            igns += '\n'
        igns += name_pattern + '\n'

        f = AtomicFile(ifn, 'wt')
        try:
            f.write(igns.encode('utf-8'))
            f.commit()
        finally:
            f.close()

        inv = tree.inventory
        if inv.path2id('.bzrignore'):
            mutter('.bzrignore is already versioned')
        else:
            mutter('need to make new .bzrignore file versioned')
            tree.add(['.bzrignore'])


class cmd_ignored(Command):
    """List ignored files and the patterns that matched them.

    See also: bzr ignore"""
    @display_command
    def run(self):
        tree = WorkingTree.open_containing(u'.')[0]
        for path, file_class, kind, file_id, entry in tree.list_files():
            if file_class != 'I':
                continue
            ## XXX: Slightly inefficient since this was already calculated
            pat = tree.is_ignored(path)
            print '%-50s %s' % (path, pat)


class cmd_lookup_revision(Command):
    """Lookup the revision-id from a revision-number

    example:
        bzr lookup-revision 33
    """
    hidden = True
    takes_args = ['revno']
    
    @display_command
    def run(self, revno):
        try:
            revno = int(revno)
        except ValueError:
            raise BzrCommandError("not a valid revision-number: %r" % revno)

        print WorkingTree.open_containing(u'.')[0].branch.get_rev_id(revno)


class cmd_export(Command):
    """Export past revision to destination directory.

    If no revision is specified this exports the last committed revision.

    Format may be an "exporter" name, such as tar, tgz, tbz2.  If none is
    given, try to find the format with the extension. If no extension
    is found exports to a directory (equivalent to --format=dir).

    Root may be the top directory for tar, tgz and tbz2 formats. If none
    is given, the top directory will be the root name of the file.

    Note: export of tree with non-ascii filenames to zip is not supported.

     Supported formats       Autodetected by extension
     -----------------       -------------------------
         dir                            -
         tar                          .tar
         tbz2                    .tar.bz2, .tbz2
         tgz                      .tar.gz, .tgz
         zip                          .zip
    """
    takes_args = ['dest']
    takes_options = ['revision', 'format', 'root']
    def run(self, dest, revision=None, format=None, root=None):
        import os.path
        from bzrlib.export import export
        tree = WorkingTree.open_containing(u'.')[0]
        b = tree.branch
        if revision is None:
            # should be tree.last_revision  FIXME
            rev_id = b.last_revision()
        else:
            if len(revision) != 1:
                raise BzrError('bzr export --revision takes exactly 1 argument')
            rev_id = revision[0].in_history(b).rev_id
        t = b.repository.revision_tree(rev_id)
        try:
            export(t, dest, format, root)
        except errors.NoSuchExportFormat, e:
            raise BzrCommandError('Unsupported export format: %s' % e.format)


class cmd_cat(Command):
    """Write a file's text from a previous revision."""

    takes_options = ['revision']
    takes_args = ['filename']

    @display_command
    def run(self, filename, revision=None):
        if revision is not None and len(revision) != 1:
            raise BzrCommandError("bzr cat --revision takes exactly one number")
        tree = None
        try:
            tree, relpath = WorkingTree.open_containing(filename)
            b = tree.branch
        except NotBranchError:
            pass

        if tree is None:
            b, relpath = Branch.open_containing(filename)
        if revision is None:
            revision_id = b.last_revision()
        else:
            revision_id = revision[0].in_history(b).rev_id
        b.print_file(relpath, revision_id)


class cmd_local_time_offset(Command):
    """Show the offset in seconds from GMT to local time."""
    hidden = True    
    @display_command
    def run(self):
        print bzrlib.osutils.local_time_offset()



class cmd_commit(Command):
    """Commit changes into a new revision.
    
    If no arguments are given, the entire tree is committed.

    If selected files are specified, only changes to those files are
    committed.  If a directory is specified then the directory and everything 
    within it is committed.

    A selected-file commit may fail in some cases where the committed
    tree would be invalid, such as trying to commit a file in a
    newly-added directory that is not itself committed.
    """
    # TODO: Run hooks on tree to-be-committed, and after commit.

    # TODO: Strict commit that fails if there are deleted files.
    #       (what does "deleted files" mean ??)

    # TODO: Give better message for -s, --summary, used by tla people

    # XXX: verbose currently does nothing

    takes_args = ['selected*']
    takes_options = ['message', 'verbose', 
                     Option('unchanged',
                            help='commit even if nothing has changed'),
                     Option('file', type=str, 
                            argname='msgfile',
                            help='file containing commit message'),
                     Option('strict',
                            help="refuse to commit if there are unknown "
                            "files in the working tree."),
                     Option('local',
                            help="perform a local only commit in a bound "
                                 "branch. Such commits are not pushed to "
                                 "the master branch until a normal commit "
                                 "is performed."
                            ),
                     ]
    aliases = ['ci', 'checkin']

    def run(self, message=None, file=None, verbose=True, selected_list=None,
            unchanged=False, strict=False, local=False):
        from bzrlib.commit import (NullCommitReporter, ReportCommitToLog)
        from bzrlib.errors import (PointlessCommit, ConflictsInTree,
                StrictCommitFailed)
        from bzrlib.msgeditor import edit_commit_message, \
                make_commit_message_template
        from tempfile import TemporaryFile

        # TODO: Need a blackbox test for invoking the external editor; may be
        # slightly problematic to run this cross-platform.

        # TODO: do more checks that the commit will succeed before 
        # spending the user's valuable time typing a commit message.
        #
        # TODO: if the commit *does* happen to fail, then save the commit 
        # message to a temporary file where it can be recovered
        tree, selected_list = tree_files(selected_list)
        if selected_list == ['']:
            # workaround - commit of root of tree should be exactly the same
            # as just default commit in that tree, and succeed even though
            # selected-file merge commit is not done yet
            selected_list = []

        if local and not tree.branch.get_bound_location():
            raise errors.LocalRequiresBoundBranch()
        if message is None and not file:
            template = make_commit_message_template(tree, selected_list)
            message = edit_commit_message(template)
            if message is None:
                raise BzrCommandError("please specify a commit message"
                                      " with either --message or --file")
        elif message and file:
            raise BzrCommandError("please specify either --message or --file")
        
        if file:
            message = codecs.open(file, 'rt', bzrlib.user_encoding).read()

        if message == "":
                raise BzrCommandError("empty commit message specified")
        
        if verbose:
            reporter = ReportCommitToLog()
        else:
            reporter = NullCommitReporter()
        
        try:
            tree.commit(message, specific_files=selected_list,
                        allow_pointless=unchanged, strict=strict, local=local,
                        reporter=reporter)
        except PointlessCommit:
            # FIXME: This should really happen before the file is read in;
            # perhaps prepare the commit; get the message; then actually commit
            raise BzrCommandError("no changes to commit",
                                  ["use --unchanged to commit anyhow"])
        except ConflictsInTree:
            raise BzrCommandError("Conflicts detected in working tree.  "
                'Use "bzr conflicts" to list, "bzr resolve FILE" to resolve.')
        except StrictCommitFailed:
            raise BzrCommandError("Commit refused because there are unknown "
                                  "files in the working tree.")
        except errors.BoundBranchOutOfDate, e:
            raise BzrCommandError(str(e)
                                  + ' Either unbind, update, or'
                                    ' pass --local to commit.')


class cmd_check(Command):
    """Validate consistency of branch history.

    This command checks various invariants about the branch storage to
    detect data corruption or bzr bugs.
    """
    takes_args = ['branch?']
    takes_options = ['verbose']

    def run(self, branch=None, verbose=False):
        from bzrlib.check import check
        if branch is None:
            tree = WorkingTree.open_containing()[0]
            branch = tree.branch
        else:
            branch = Branch.open(branch)
        check(branch, verbose)


class cmd_scan_cache(Command):
    hidden = True
    def run(self):
        from bzrlib.hashcache import HashCache

        c = HashCache(u'.')
        c.read()
        c.scan()
            
        print '%6d stats' % c.stat_count
        print '%6d in hashcache' % len(c._cache)
        print '%6d files removed from cache' % c.removed_count
        print '%6d hashes updated' % c.update_count
        print '%6d files changed too recently to cache' % c.danger_count

        if c.needs_write:
            c.write()


class cmd_upgrade(Command):
    """Upgrade branch storage to current format.

    The check command or bzr developers may sometimes advise you to run
    this command. When the default format has changed you may also be warned
    during other operations to upgrade.
    """
    takes_args = ['url?']
    takes_options = [
                     Option('format', 
                            help='Upgrade to a specific format. Current formats'
                                 ' are: default, knit, metaweave and weave.'
                                 ' Default is knit; metaweave and weave are'
                                 ' deprecated',
                            type=get_format_type),
                    ]


    def run(self, url='.', format=None):
        from bzrlib.upgrade import upgrade
        if format is None:
            format = get_format_type('default')
        upgrade(url, format)


class cmd_whoami(Command):
    """Show bzr user id."""
    takes_options = ['email']
    
    @display_command
    def run(self, email=False):
        try:
            b = WorkingTree.open_containing(u'.')[0].branch
            config = bzrlib.config.BranchConfig(b)
        except NotBranchError:
            config = bzrlib.config.GlobalConfig()
        
        if email:
            print config.user_email()
        else:
            print config.username()


class cmd_nick(Command):
    """Print or set the branch nickname.  

    If unset, the tree root directory name is used as the nickname
    To print the current nickname, execute with no argument.  
    """
    takes_args = ['nickname?']
    def run(self, nickname=None):
        branch = Branch.open_containing(u'.')[0]
        if nickname is None:
            self.printme(branch)
        else:
            branch.nick = nickname

    @display_command
    def printme(self, branch):
        print branch.nick 


class cmd_selftest(Command):
    """Run internal test suite.
    
    This creates temporary test directories in the working directory,
    but not existing data is affected.  These directories are deleted
    if the tests pass, or left behind to help in debugging if they
    fail and --keep-output is specified.
    
    If arguments are given, they are regular expressions that say
    which tests should run.

    If the global option '--no-plugins' is given, plugins are not loaded
    before running the selftests.  This has two effects: features provided or
    modified by plugins will not be tested, and tests provided by plugins will
    not be run.

    examples:
        bzr selftest ignore
        bzr --no-plugins selftest -v
    """
    # TODO: --list should give a list of all available tests

    # NB: this is used from the class without creating an instance, which is
    # why it does not have a self parameter.
    def get_transport_type(typestring):
        """Parse and return a transport specifier."""
        if typestring == "sftp":
            from bzrlib.transport.sftp import SFTPAbsoluteServer
            return SFTPAbsoluteServer
        if typestring == "memory":
            from bzrlib.transport.memory import MemoryServer
            return MemoryServer
        if typestring == "fakenfs":
            from bzrlib.transport.fakenfs import FakeNFSServer
            return FakeNFSServer
        msg = "No known transport type %s. Supported types are: sftp\n" %\
            (typestring)
        raise BzrCommandError(msg)

    hidden = True
    takes_args = ['testspecs*']
    takes_options = ['verbose',
                     Option('one', help='stop when one test fails'),
                     Option('keep-output', 
                            help='keep output directories when tests fail'),
                     Option('transport', 
                            help='Use a different transport by default '
                                 'throughout the test suite.',
                            type=get_transport_type),
                     Option('benchmark', help='run the bzr bencharks.'),
                     Option('lsprof-timed',
                            help='generate lsprof output for benchmarked'
                                 ' sections of code.'),
                     ]

    def run(self, testspecs_list=None, verbose=None, one=False,
            keep_output=False, transport=None, benchmark=None,
            lsprof_timed=None):
        import bzrlib.ui
        from bzrlib.tests import selftest
        import bzrlib.benchmarks as benchmarks
        # we don't want progress meters from the tests to go to the
        # real output; and we don't want log messages cluttering up
        # the real logs.
        save_ui = bzrlib.ui.ui_factory
        print '%10s: %s' % ('bzr', bzrlib.osutils.realpath(sys.argv[0]))
        print '%10s: %s' % ('bzrlib', bzrlib.__path__[0])
        print
        bzrlib.trace.info('running tests...')
        try:
            bzrlib.ui.ui_factory = bzrlib.ui.SilentUIFactory()
            if testspecs_list is not None:
                pattern = '|'.join(testspecs_list)
            else:
                pattern = ".*"
            if benchmark:
                test_suite_factory = benchmarks.test_suite
                if verbose is None:
                    verbose = True
            else:
                test_suite_factory = None
                if verbose is None:
                    verbose = False
            result = selftest(verbose=verbose, 
                              pattern=pattern,
                              stop_on_failure=one, 
                              keep_output=keep_output,
                              transport=transport,
                              test_suite_factory=test_suite_factory,
                              lsprof_timed=lsprof_timed)
            if result:
                bzrlib.trace.info('tests passed')
            else:
                bzrlib.trace.info('tests failed')
            return int(not result)
        finally:
            bzrlib.ui.ui_factory = save_ui


def _get_bzr_branch():
    """If bzr is run from a branch, return Branch or None"""
    import bzrlib.errors
    from bzrlib.branch import Branch
    from bzrlib.osutils import abspath
    from os.path import dirname
    
    try:
        branch = Branch.open(dirname(abspath(dirname(__file__))))
        return branch
    except bzrlib.errors.BzrError:
        return None
    

def show_version():
    print "bzr (bazaar-ng) %s" % bzrlib.__version__
    # is bzrlib itself in a branch?
    branch = _get_bzr_branch()
    if branch:
        rh = branch.revision_history()
        revno = len(rh)
        print "  bzr checkout, revision %d" % (revno,)
        print "  nick: %s" % (branch.nick,)
        if rh:
            print "  revid: %s" % (rh[-1],)
    print "Using python interpreter:", sys.executable
    import site
    print "Using python standard library:", os.path.dirname(site.__file__)
    print "Using bzrlib:",
    if len(bzrlib.__path__) > 1:
        # print repr, which is a good enough way of making it clear it's
        # more than one element (eg ['/foo/bar', '/foo/bzr'])
        print repr(bzrlib.__path__)
    else:
        print bzrlib.__path__[0]

    print
    print bzrlib.__copyright__
    print "http://bazaar-vcs.org/"
    print
    print "bzr comes with ABSOLUTELY NO WARRANTY.  bzr is free software, and"
    print "you may use, modify and redistribute it under the terms of the GNU"
    print "General Public License version 2 or later."


class cmd_version(Command):
    """Show version of bzr."""
    @display_command
    def run(self):
        show_version()

class cmd_rocks(Command):
    """Statement of optimism."""
    hidden = True
    @display_command
    def run(self):
        print "it sure does!"


class cmd_find_merge_base(Command):
    """Find and print a base revision for merging two branches.
    """
    # TODO: Options to specify revisions on either side, as if
    #       merging only part of the history.
    takes_args = ['branch', 'other']
    hidden = True
    
    @display_command
    def run(self, branch, other):
        from bzrlib.revision import common_ancestor, MultipleRevisionSources
        
        branch1 = Branch.open_containing(branch)[0]
        branch2 = Branch.open_containing(other)[0]

        history_1 = branch1.revision_history()
        history_2 = branch2.revision_history()

        last1 = branch1.last_revision()
        last2 = branch2.last_revision()

        source = MultipleRevisionSources(branch1.repository, 
                                         branch2.repository)
        
        base_rev_id = common_ancestor(last1, last2, source)

        print 'merge base is revision %s' % base_rev_id
        
        return

        if base_revno is None:
            raise bzrlib.errors.UnrelatedBranches()

        print ' r%-6d in %s' % (base_revno, branch)

        other_revno = branch2.revision_id_to_revno(base_revid)
        
        print ' r%-6d in %s' % (other_revno, other)



class cmd_merge(Command):
    """Perform a three-way merge.
    
    The branch is the branch you will merge from.  By default, it will
    merge the latest revision.  If you specify a revision, that
    revision will be merged.  If you specify two revisions, the first
    will be used as a BASE, and the second one as OTHER.  Revision
    numbers are always relative to the specified branch.

    By default, bzr will try to merge in all new work from the other
    branch, automatically determining an appropriate base.  If this
    fails, you may need to give an explicit base.
    
    Merge will do its best to combine the changes in two branches, but there
    are some kinds of problems only a human can fix.  When it encounters those,
    it will mark a conflict.  A conflict means that you need to fix something,
    before you should commit.

    Use bzr resolve when you have fixed a problem.  See also bzr conflicts.

    If there is no default branch set, the first merge will set it. After
    that, you can omit the branch to use the default.  To change the
    default, use --remember.

    Examples:

    To merge the latest revision from bzr.dev
    bzr merge ../bzr.dev

    To merge changes up to and including revision 82 from bzr.dev
    bzr merge -r 82 ../bzr.dev

    To merge the changes introduced by 82, without previous changes:
    bzr merge -r 81..82 ../bzr.dev
    
    merge refuses to run if there are any uncommitted changes, unless
    --force is given.

    The following merge types are available:
    """
    takes_args = ['branch?']
    takes_options = ['revision', 'force', 'merge-type', 'reprocess', 'remember',
                     Option('show-base', help="Show base revision text in "
                            "conflicts")]

    def help(self):
        from merge import merge_type_help
        from inspect import getdoc
        return getdoc(self) + '\n' + merge_type_help() 

    def run(self, branch=None, revision=None, force=False, merge_type=None,
            show_base=False, reprocess=False, remember=False):
        if merge_type is None:
            merge_type = Merge3Merger

        tree = WorkingTree.open_containing(u'.')[0]

        try:
            if branch is not None:
                reader = BundleReader(file(branch, 'rb'))
            else:
                reader = None
        except IOError, e:
            if e.errno not in (errno.ENOENT, errno.EISDIR):
                raise
            reader = None
        except NotABundle:
            reader = None
        if reader is not None:
            conflicts = merge_bundle(reader, tree, not force, merge_type,
                                        reprocess, show_base)
            if conflicts == 0:
                return 0
            else:
                return 1

        branch = self._get_remembered_parent(tree, branch, 'Merging from')

        if revision is None or len(revision) < 1:
            base = [None, None]
            other = [branch, -1]
            other_branch, path = Branch.open_containing(branch)
        else:
            if len(revision) == 1:
                base = [None, None]
                other_branch, path = Branch.open_containing(branch)
                revno = revision[0].in_history(other_branch).revno
                other = [branch, revno]
            else:
                assert len(revision) == 2
                if None in revision:
                    raise BzrCommandError(
                        "Merge doesn't permit that revision specifier.")
                other_branch, path = Branch.open_containing(branch)

                base = [branch, revision[0].in_history(other_branch).revno]
                other = [branch, revision[1].in_history(other_branch).revno]

        if tree.branch.get_parent() is None or remember:
            tree.branch.set_parent(other_branch.base)

        if path != "":
            interesting_files = [path]
        else:
            interesting_files = None
        pb = bzrlib.ui.ui_factory.nested_progress_bar()
        try:
            try:
                conflict_count = merge(other, base, check_clean=(not force),
                                       merge_type=merge_type,
                                       reprocess=reprocess,
                                       show_base=show_base,
                                       pb=pb, file_list=interesting_files)
            finally:
                pb.finished()
            if conflict_count != 0:
                return 1
            else:
                return 0
        except bzrlib.errors.AmbiguousBase, e:
            m = ("sorry, bzr can't determine the right merge base yet\n"
                 "candidates are:\n  "
                 + "\n  ".join(e.bases)
                 + "\n"
                 "please specify an explicit base with -r,\n"
                 "and (if you want) report this to the bzr developers\n")
            log_error(m)

    # TODO: move up to common parent; this isn't merge-specific anymore. 
    def _get_remembered_parent(self, tree, supplied_location, verb_string):
        """Use tree.branch's parent if none was supplied.

        Report if the remembered location was used.
        """
        if supplied_location is not None:
            return supplied_location
        stored_location = tree.branch.get_parent()
        mutter("%s", stored_location)
        if stored_location is None:
            raise BzrCommandError("No location specified or remembered")
        display_url = urlutils.unescape_for_display(stored_location, self.outf.encoding)
        self.outf.write("%s remembered location %s\n" % (verb_string, display_url))
        return stored_location


class cmd_remerge(Command):
    """Redo a merge.

    Use this if you want to try a different merge technique while resolving
    conflicts.  Some merge techniques are better than others, and remerge 
    lets you try different ones on different files.

    The options for remerge have the same meaning and defaults as the ones for
    merge.  The difference is that remerge can (only) be run when there is a
    pending merge, and it lets you specify particular files.

    Examples:
    $ bzr remerge --show-base
        Re-do the merge of all conflicted files, and show the base text in
        conflict regions, in addition to the usual THIS and OTHER texts.

    $ bzr remerge --merge-type weave --reprocess foobar
        Re-do the merge of "foobar", using the weave merge algorithm, with
        additional processing to reduce the size of conflict regions.
    
    The following merge types are available:"""
    takes_args = ['file*']
    takes_options = ['merge-type', 'reprocess',
                     Option('show-base', help="Show base revision text in "
                            "conflicts")]

    def help(self):
        from merge import merge_type_help
        from inspect import getdoc
        return getdoc(self) + '\n' + merge_type_help() 

    def run(self, file_list=None, merge_type=None, show_base=False,
            reprocess=False):
        from bzrlib.merge import merge_inner, transform_tree
        if merge_type is None:
            merge_type = Merge3Merger
        tree, file_list = tree_files(file_list)
        tree.lock_write()
        try:
            pending_merges = tree.pending_merges() 
            if len(pending_merges) != 1:
                raise BzrCommandError("Sorry, remerge only works after normal"
                                      + " merges.  Not cherrypicking or"
                                      + "multi-merges.")
            repository = tree.branch.repository
            base_revision = common_ancestor(tree.branch.last_revision(), 
                                            pending_merges[0], repository)
            base_tree = repository.revision_tree(base_revision)
            other_tree = repository.revision_tree(pending_merges[0])
            interesting_ids = None
            if file_list is not None:
                interesting_ids = set()
                for filename in file_list:
                    file_id = tree.path2id(filename)
                    if file_id is None:
                        raise NotVersionedError(filename)
                    interesting_ids.add(file_id)
                    if tree.kind(file_id) != "directory":
                        continue
                    
                    for name, ie in tree.inventory.iter_entries(file_id):
                        interesting_ids.add(ie.file_id)
            transform_tree(tree, tree.basis_tree(), interesting_ids)
            if file_list is None:
                restore_files = list(tree.iter_conflicts())
            else:
                restore_files = file_list
            for filename in restore_files:
                try:
                    restore(tree.abspath(filename))
                except NotConflicted:
                    pass
            conflicts =  merge_inner(tree.branch, other_tree, base_tree,
                                     this_tree=tree,
                                     interesting_ids = interesting_ids, 
                                     other_rev_id=pending_merges[0], 
                                     merge_type=merge_type, 
                                     show_base=show_base,
                                     reprocess=reprocess)
        finally:
            tree.unlock()
        if conflicts > 0:
            return 1
        else:
            return 0

class cmd_revert(Command):
    """Reverse all changes since the last commit.

    Only versioned files are affected.  Specify filenames to revert only 
    those files.  By default, any files that are changed will be backed up
    first.  Backup files have a '~' appended to their name.
    """
    takes_options = ['revision', 'no-backup']
    takes_args = ['file*']
    aliases = ['merge-revert']

    def run(self, revision=None, no_backup=False, file_list=None):
        from bzrlib.commands import parse_spec
        if file_list is not None:
            if len(file_list) == 0:
                raise BzrCommandError("No files specified")
        else:
            file_list = []
        
        tree, file_list = tree_files(file_list)
        if revision is None:
            # FIXME should be tree.last_revision
            rev_id = tree.last_revision()
        elif len(revision) != 1:
            raise BzrCommandError('bzr revert --revision takes exactly 1 argument')
        else:
            rev_id = revision[0].in_history(tree.branch).rev_id
        pb = bzrlib.ui.ui_factory.nested_progress_bar()
        try:
            tree.revert(file_list, 
                        tree.branch.repository.revision_tree(rev_id),
                        not no_backup, pb)
        finally:
            pb.finished()


class cmd_assert_fail(Command):
    """Test reporting of assertion failures"""
    hidden = True
    def run(self):
        assert False, "always fails"


class cmd_help(Command):
    """Show help on a command or other topic.

    For a list of all available commands, say 'bzr help commands'."""
    takes_options = [Option('long', 'show help on all commands')]
    takes_args = ['topic?']
    aliases = ['?', '--help', '-?', '-h']
    
    @display_command
    def run(self, topic=None, long=False):
        import help
        if topic is None and long:
            topic = "commands"
        help.help(topic)


class cmd_shell_complete(Command):
    """Show appropriate completions for context.

    For a list of all available commands, say 'bzr shell-complete'."""
    takes_args = ['context?']
    aliases = ['s-c']
    hidden = True
    
    @display_command
    def run(self, context=None):
        import shellcomplete
        shellcomplete.shellcomplete(context)


class cmd_fetch(Command):
    """Copy in history from another branch but don't merge it.

    This is an internal method used for pull and merge."""
    hidden = True
    takes_args = ['from_branch', 'to_branch']
    def run(self, from_branch, to_branch):
        from bzrlib.fetch import Fetcher
        from bzrlib.branch import Branch
        from_b = Branch.open(from_branch)
        to_b = Branch.open(to_branch)
        Fetcher(to_b, from_b)


class cmd_missing(Command):
    """Show unmerged/unpulled revisions between two branches.

    OTHER_BRANCH may be local or remote."""
    takes_args = ['other_branch?']
    takes_options = [Option('reverse', 'Reverse the order of revisions'),
                     Option('mine-only', 
                            'Display changes in the local branch only'),
                     Option('theirs-only', 
                            'Display changes in the remote branch only'), 
                     'log-format',
                     'line',
                     'long', 
                     'short',
                     'show-ids',
                     'verbose'
                     ]

    def run(self, other_branch=None, reverse=False, mine_only=False,
            theirs_only=False, log_format=None, long=False, short=False, line=False, 
            show_ids=False, verbose=False):
        from bzrlib.missing import find_unmerged, iter_log_data
        from bzrlib.log import log_formatter
        local_branch = bzrlib.branch.Branch.open_containing(u".")[0]
        parent = local_branch.get_parent()
        if other_branch is None:
            other_branch = parent
            if other_branch is None:
                raise BzrCommandError("No missing location known or specified.")
            print "Using last location: " + local_branch.get_parent()
        remote_branch = bzrlib.branch.Branch.open(other_branch)
        if remote_branch.base == local_branch.base:
            remote_branch = local_branch
        local_branch.lock_read()
        try:
            remote_branch.lock_read()
            try:
                local_extra, remote_extra = find_unmerged(local_branch, remote_branch)
                if (log_format == None):
                    default = bzrlib.config.BranchConfig(local_branch).log_format()
                    log_format = get_log_format(long=long, short=short, line=line, default=default)
                lf = log_formatter(log_format, sys.stdout,
                                   show_ids=show_ids,
                                   show_timezone='original')
                if reverse is False:
                    local_extra.reverse()
                    remote_extra.reverse()
                if local_extra and not theirs_only:
                    print "You have %d extra revision(s):" % len(local_extra)
                    for data in iter_log_data(local_extra, local_branch.repository,
                                              verbose):
                        lf.show(*data)
                    printed_local = True
                else:
                    printed_local = False
                if remote_extra and not mine_only:
                    if printed_local is True:
                        print "\n\n"
                    print "You are missing %d revision(s):" % len(remote_extra)
                    for data in iter_log_data(remote_extra, remote_branch.repository, 
                                              verbose):
                        lf.show(*data)
                if not remote_extra and not local_extra:
                    status_code = 0
                    print "Branches are up to date."
                else:
                    status_code = 1
            finally:
                remote_branch.unlock()
        finally:
            local_branch.unlock()
        if not status_code and parent is None and other_branch is not None:
            local_branch.lock_write()
            try:
                # handle race conditions - a parent might be set while we run.
                if local_branch.get_parent() is None:
                    local_branch.set_parent(remote_branch.base)
            finally:
                local_branch.unlock()
        return status_code


class cmd_plugins(Command):
    """List plugins"""
    hidden = True
    @display_command
    def run(self):
        import bzrlib.plugin
        from inspect import getdoc
        for name, plugin in bzrlib.plugin.all_plugins().items():
            if hasattr(plugin, '__path__'):
                print plugin.__path__[0]
            elif hasattr(plugin, '__file__'):
                print plugin.__file__
            else:
                print `plugin`
                
            d = getdoc(plugin)
            if d:
                print '\t', d.split('\n')[0]


class cmd_testament(Command):
    """Show testament (signing-form) of a revision."""
    takes_options = ['revision', 'long']
    takes_args = ['branch?']
    @display_command
    def run(self, branch=u'.', revision=None, long=False):
        from bzrlib.testament import Testament
        b = WorkingTree.open_containing(branch)[0].branch
        b.lock_read()
        try:
            if revision is None:
                rev_id = b.last_revision()
            else:
                rev_id = revision[0].in_history(b).rev_id
            t = Testament.from_revision(b.repository, rev_id)
            if long:
                sys.stdout.writelines(t.as_text_lines())
            else:
                sys.stdout.write(t.as_short_text())
        finally:
            b.unlock()


class cmd_annotate(Command):
    """Show the origin of each line in a file.

    This prints out the given file with an annotation on the left side
    indicating which revision, author and date introduced the change.

    If the origin is the same for a run of consecutive lines, it is 
    shown only at the top, unless the --all option is given.
    """
    # TODO: annotate directories; showing when each file was last changed
    # TODO: if the working copy is modified, show annotations on that 
    #       with new uncommitted lines marked
    aliases = ['blame', 'praise']
    takes_args = ['filename']
    takes_options = [Option('all', help='show annotations on all lines'),
                     Option('long', help='show date in annotations'),
                     'revision'
                     ]

    @display_command
    def run(self, filename, all=False, long=False, revision=None):
        from bzrlib.annotate import annotate_file
        tree, relpath = WorkingTree.open_containing(filename)
        branch = tree.branch
        branch.lock_read()
        try:
            if revision is None:
                revision_id = branch.last_revision()
            elif len(revision) != 1:
                raise BzrCommandError('bzr annotate --revision takes exactly 1 argument')
            else:
                revision_id = revision[0].in_history(branch).rev_id
            file_id = tree.inventory.path2id(relpath)
            tree = branch.repository.revision_tree(revision_id)
            file_version = tree.inventory[file_id].revision
            annotate_file(branch, file_version, file_id, long, all, sys.stdout)
        finally:
            branch.unlock()


class cmd_re_sign(Command):
    """Create a digital signature for an existing revision."""
    # TODO be able to replace existing ones.

    hidden = True # is this right ?
    takes_args = ['revision_id*']
    takes_options = ['revision']
    
    def run(self, revision_id_list=None, revision=None):
        import bzrlib.config as config
        import bzrlib.gpg as gpg
        if revision_id_list is not None and revision is not None:
            raise BzrCommandError('You can only supply one of revision_id or --revision')
        if revision_id_list is None and revision is None:
            raise BzrCommandError('You must supply either --revision or a revision_id')
        b = WorkingTree.open_containing(u'.')[0].branch
        gpg_strategy = gpg.GPGStrategy(config.BranchConfig(b))
        if revision_id_list is not None:
            for revision_id in revision_id_list:
                b.repository.sign_revision(revision_id, gpg_strategy)
        elif revision is not None:
            if len(revision) == 1:
                revno, rev_id = revision[0].in_history(b)
                b.repository.sign_revision(rev_id, gpg_strategy)
            elif len(revision) == 2:
                # are they both on rh- if so we can walk between them
                # might be nice to have a range helper for arbitrary
                # revision paths. hmm.
                from_revno, from_revid = revision[0].in_history(b)
                to_revno, to_revid = revision[1].in_history(b)
                if to_revid is None:
                    to_revno = b.revno()
                if from_revno is None or to_revno is None:
                    raise BzrCommandError('Cannot sign a range of non-revision-history revisions')
                for revno in range(from_revno, to_revno + 1):
                    b.repository.sign_revision(b.get_rev_id(revno), 
                                               gpg_strategy)
            else:
                raise BzrCommandError('Please supply either one revision, or a range.')


class cmd_bind(Command):
    """Bind the current branch to a master branch.

    After binding, commits must succeed on the master branch
    before they are executed on the local one.
    """

    takes_args = ['location']
    takes_options = []

    def run(self, location=None):
        b, relpath = Branch.open_containing(u'.')
        b_other = Branch.open(location)
        try:
            b.bind(b_other)
        except DivergedBranches:
            raise BzrCommandError('These branches have diverged.'
                                  ' Try merging, and then bind again.')


class cmd_unbind(Command):
    """Unbind the current branch from its master branch.

    After unbinding, the local branch is considered independent.
    All subsequent commits will be local.
    """

    takes_args = []
    takes_options = []

    def run(self):
        b, relpath = Branch.open_containing(u'.')
        if not b.unbind():
            raise BzrCommandError('Local branch is not bound')


class cmd_uncommit(bzrlib.commands.Command):
    """Remove the last committed revision.

    --verbose will print out what is being removed.
    --dry-run will go through all the motions, but not actually
    remove anything.
    
    In the future, uncommit will create a revision bundle, which can then
    be re-applied.
    """

    # TODO: jam 20060108 Add an option to allow uncommit to remove
    # unreferenced information in 'branch-as-repository' branches.
    # TODO: jam 20060108 Add the ability for uncommit to remove unreferenced
    # information in shared branches as well.
    takes_options = ['verbose', 'revision',
                    Option('dry-run', help='Don\'t actually make changes'),
                    Option('force', help='Say yes to all questions.')]
    takes_args = ['location?']
    aliases = []

    def run(self, location=None, 
            dry_run=False, verbose=False,
            revision=None, force=False):
        from bzrlib.branch import Branch
        from bzrlib.log import log_formatter
        import sys
        from bzrlib.uncommit import uncommit

        if location is None:
            location = u'.'
        control, relpath = bzrdir.BzrDir.open_containing(location)
        try:
            tree = control.open_workingtree()
            b = tree.branch
        except (errors.NoWorkingTree, errors.NotLocalUrl):
            tree = None
            b = control.open_branch()

        if revision is None:
            revno = b.revno()
            rev_id = b.last_revision()
        else:
            revno, rev_id = revision[0].in_history(b)
        if rev_id is None:
            print 'No revisions to uncommit.'

        for r in range(revno, b.revno()+1):
            rev_id = b.get_rev_id(r)
            lf = log_formatter('short', to_file=sys.stdout,show_timezone='original')
            lf.show(r, b.repository.get_revision(rev_id), None)

        if dry_run:
            print 'Dry-run, pretending to remove the above revisions.'
            if not force:
                val = raw_input('Press <enter> to continue')
        else:
            print 'The above revision(s) will be removed.'
            if not force:
                val = raw_input('Are you sure [y/N]? ')
                if val.lower() not in ('y', 'yes'):
                    print 'Canceled'
                    return 0

        uncommit(b, tree=tree, dry_run=dry_run, verbose=verbose,
                revno=revno)


class cmd_break_lock(Command):
    """Break a dead lock on a repository, branch or working directory.

    CAUTION: Locks should only be broken when you are sure that the process
    holding the lock has been stopped.

    You can get information on what locks are open via the 'bzr info' command.
    
    example:
        bzr break-lock
    """
    takes_args = ['location?']

    def run(self, location=None, show=False):
        if location is None:
            location = u'.'
        control, relpath = bzrdir.BzrDir.open_containing(location)
        try:
            control.break_lock()
        except NotImplementedError:
            pass
        


# command-line interpretation helper for merge-related commands
def merge(other_revision, base_revision,
          check_clean=True, ignore_zero=False,
          this_dir=None, backup_files=False, merge_type=Merge3Merger,
          file_list=None, show_base=False, reprocess=False,
          pb=DummyProgress()):
    """Merge changes into a tree.

    base_revision
        list(path, revno) Base for three-way merge.  
        If [None, None] then a base will be automatically determined.
    other_revision
        list(path, revno) Other revision for three-way merge.
    this_dir
        Directory to merge changes into; '.' by default.
    check_clean
        If true, this_dir must have no uncommitted changes before the
        merge begins.
    ignore_zero - If true, suppress the "zero conflicts" message when 
        there are no conflicts; should be set when doing something we expect
        to complete perfectly.
    file_list - If supplied, merge only changes to selected files.

    All available ancestors of other_revision and base_revision are
    automatically pulled into the branch.

    The revno may be -1 to indicate the last revision on the branch, which is
    the typical case.

    This function is intended for use from the command line; programmatic
    clients might prefer to call merge.merge_inner(), which has less magic 
    behavior.
    """
    from bzrlib.merge import Merger
    if this_dir is None:
        this_dir = u'.'
    this_tree = WorkingTree.open_containing(this_dir)[0]
    if show_base and not merge_type is Merge3Merger:
        raise BzrCommandError("Show-base is not supported for this merge"
                              " type. %s" % merge_type)
    if reprocess and not merge_type.supports_reprocess:
        raise BzrCommandError("Conflict reduction is not supported for merge"
                              " type %s." % merge_type)
    if reprocess and show_base:
        raise BzrCommandError("Cannot do conflict reduction and show base.")
    try:
        merger = Merger(this_tree.branch, this_tree=this_tree, pb=pb)
        merger.pp = ProgressPhase("Merge phase", 5, pb)
        merger.pp.next_phase()
        merger.check_basis(check_clean)
        merger.set_other(other_revision)
        merger.pp.next_phase()
        merger.set_base(base_revision)
        if merger.base_rev_id == merger.other_rev_id:
            note('Nothing to do.')
            return 0
        merger.backup_files = backup_files
        merger.merge_type = merge_type 
        merger.set_interesting_files(file_list)
        merger.show_base = show_base 
        merger.reprocess = reprocess
        conflicts = merger.do_merge()
        if file_list is None:
            merger.set_pending()
    finally:
        pb.clear()
    return conflicts


# these get imported and then picked up by the scan for cmd_*
# TODO: Some more consistent way to split command definitions across files;
# we do need to load at least some information about them to know of 
# aliases.  ideally we would avoid loading the implementation until the
# details were needed.
from bzrlib.conflicts import cmd_resolve, cmd_conflicts, restore
from bzrlib.bundle.commands import cmd_bundle_revisions
from bzrlib.sign_my_commits import cmd_sign_my_commits
from bzrlib.weave_commands import cmd_weave_list, cmd_weave_join, \
        cmd_weave_plan_merge, cmd_weave_merge_text<|MERGE_RESOLUTION|>--- conflicted
+++ resolved
@@ -1392,13 +1392,8 @@
         if revision is not None:
             tree = tree.branch.repository.revision_tree(
                 revision[0].in_history(tree.branch).rev_id)
-<<<<<<< HEAD
         for fp, fc, kind, fid, entry in \
             tree.list_files(allow_detritus=detritus):
-=======
-
-        for fp, fc, kind, fid, entry in tree.list_files():
->>>>>>> 72b71480
             if fp.startswith(relpath):
                 fp = fp[len(relpath):]
                 if non_recursive and '/' in fp:
