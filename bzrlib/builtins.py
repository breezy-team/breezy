--- conflicted
+++ resolved
@@ -999,7 +999,8 @@
     takes_args = ['from_location', 'to_location?']
     takes_options = ['revision', Option('hardlink',
         help='Hard-link working tree files where possible.'),
-<<<<<<< HEAD
+        Option('no-tree',
+            help="Create a branch without a working-tree.")]
         Option('stacked',
             help='Create a stacked branch referring to the source branch. '
                 'The new branch will depend on the availability of the source '
@@ -1010,15 +1011,7 @@
     aliases = ['get', 'clone']
 
     def run(self, from_location, to_location=None, revision=None,
-            hardlink=False, stacked=False, standalone=False):
-=======
-                     Option('no-tree',
-                            help="Create a branch without a working-tree.")]
-    aliases = ['get', 'clone']
-
-    def run(self, from_location, to_location=None, revision=None,
-            hardlink=False, no_tree=False):
->>>>>>> 2bcd1dc7
+            hardlink=False, no_tree=False, stacked=False, standalone=False):
         from bzrlib.tag import _merge_tags_if_possible
         if revision is None:
             revision = [None]
@@ -1053,14 +1046,10 @@
                 dir = br_from.bzrdir.sprout(to_transport.base, revision_id,
                                             possible_transports=[to_transport],
                                             accelerator_tree=accelerator_tree,
-<<<<<<< HEAD
                                             hardlink=hardlink, stacked=stacked,
                                             force_new_repo=standalone,
+                                            no_tree=no_tree,
                                             source_branch=br_from)
-=======
-                                            hardlink=hardlink,
-                                            no_tree=no_tree)
->>>>>>> 2bcd1dc7
                 branch = dir.open_branch()
             except errors.NoSuchRevision:
                 to_transport.delete_tree('.')
