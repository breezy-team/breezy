--- conflicted
+++ resolved
@@ -3802,21 +3802,14 @@
     can be used as your actual submit branch, once you have set public_branch
     for that mirror.
 
-<<<<<<< HEAD
-    On *nix, mail is sent using your preferred mail client.  This requires
-    the xdg-email utility.  If that's not installed, we use your editor.
-    To use a different client, set the mail_client option.  Supported values
-    are "kmail", "evolution", "thunderbird", "editor", "xdg-email" and
-    "default".
-=======
     Mail is sent using your preferred mail program.  This should be transparent
     on Windows (it uses MAPI).  On *nix, it requires the xdg-email utility.  If
     the preferred client can't be found (or used), your editor will be used.
     
     To use a specific mail program, set the mail_client configuration option.
     (For Thunderbird 1.5, this works around some bugs.)  Supported values are
-    "thunderbird", "evolution", "editor", "xdg-email", "mapi" and "default".
->>>>>>> 9caeb111
+    "thunderbird", "evolution", "editor", "xdg-email", "mapi", "kmail" and
+    "default".
 
     If mail is being sent, a to address is required.  This can be supplied
     either on the commandline, or by setting the submit_to configuration
