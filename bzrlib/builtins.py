--- conflicted
+++ resolved
@@ -2673,53 +2673,8 @@
                        mergeable, pb)
                 possible_transports.append(other_transport)
 
-<<<<<<< HEAD
             if merger is None and uncommitted:
                 if revision is not None and len(revision) > 0:
-=======
-        other_transport = None
-        other_revision_id = None
-        base_revision_id = None
-        possible_transports = []
-
-        if branch is not None:
-            mergeable, other_transport = _get_bundle_helper(branch)
-            if mergeable:
-                if revision is not None:
-                    raise errors.BzrCommandError(
-                        'Cannot use -r with merge directives or bundles')
-                mergeable.install_revisions(tree.branch.repository)
-                base_revision_id, other_revision_id, verified =\
-                    mergeable.get_merge_request(tree.branch.repository)
-                if (base_revision_id != _mod_revision.NULL_REVISION and
-                    tree.branch.repository.get_graph().is_ancestor(
-                    base_revision_id, tree.branch.last_revision())):
-                    base_revision_id = None
-                other_branch = None
-                path = ''
-                other = None
-                base = None
-            possible_transports.append(other_transport)
-
-        if other_revision_id is None:
-            verified = 'inapplicable'
-            if revision is None \
-                    or len(revision) < 1 or revision[0].needs_branch():
-                branch = self._get_remembered_parent(tree, branch,
-                    'Merging from')
-
-            if revision is None or len(revision) < 1:
-                if uncommitted:
-                    base = [branch, -1]
-                    other = [branch, None]
-                else:
-                    base = [None, None]
-                    other = [branch, -1]
-                other_branch, path = Branch.open_containing(branch,
-                                                            possible_transports)
-            else:
-                if uncommitted:
->>>>>>> 3c2ac5e8
                     raise errors.BzrCommandError('Cannot use --uncommitted and'
                         ' --revision at the same time.')
                 location = self._select_branch_location(tree, location)[0]
