--- conflicted
+++ resolved
@@ -271,13 +271,8 @@
             if len(revision) > 1:
                 raise BzrCommandError('bzr inventory --revision takes'
                     ' exactly one revision identifier')
-<<<<<<< HEAD
-            inv = b.storage.get_revision_inventory(
-                revision[0].in_history(b).rev_id)
-=======
-            inv = tree.branch.get_revision_inventory(
+            inv = tree.branch.storage.get_revision_inventory(
                 revision[0].in_history(tree.branch).rev_id)
->>>>>>> 9a5d7d99
 
         for path, entry in inv.entries():
             if kind and kind != entry.kind:
@@ -881,14 +876,6 @@
         direction = (forward and 'forward') or 'reverse'
         
         if filename:
-<<<<<<< HEAD
-            b, fp = Branch.open_containing(filename)
-            if fp != '':
-                try:
-                    inv = b.working_tree().read_working_inventory()
-                except NoWorkingTree:
-                    inv = b.storage.get_inventory(b.last_revision())
-=======
             # might be a tree:
             tree = None
             try:
@@ -903,7 +890,6 @@
                 if fp != '':
                     inv = b.get_inventory(b.last_revision())
             if fp != '':
->>>>>>> 9a5d7d99
                 file_id = inv.path2id(fp)
             else:
                 file_id = None  # points to branch root
@@ -1005,16 +991,9 @@
             relpath = ''
         elif relpath:
             relpath += '/'
-<<<<<<< HEAD
-        if revision == None:
-            tree = b.working_tree()
-        else:
-            tree = b.storage.revision_tree(revision[0].in_history(b).rev_id)
-=======
         if revision is not None:
-            tree = tree.branch.revision_tree(
+            tree = tree.branch.storage.revision_tree(
                 revision[0].in_history(tree.branch).rev_id)
->>>>>>> 9a5d7d99
         for fp, fc, kind, fid, entry in tree.list_files():
             if fp.startswith(relpath):
                 fp = fp[len(relpath):]
@@ -1596,18 +1575,11 @@
                 raise BzrCommandError("Sorry, remerge only works after normal"
                                       + " merges.  Not cherrypicking or"
                                       + "multi-merges.")
-<<<<<<< HEAD
-            this_tree = b.working_tree()
-            base_revision = common_ancestor(b.last_revision(), 
-                                            pending_merges[0], b.storage)
-            base_tree = b.storage.revision_tree(base_revision)
-            other_tree = b.storage.revision_tree(pending_merges[0])
-=======
             base_revision = common_ancestor(tree.branch.last_revision(), 
-                                            pending_merges[0], tree.branch)
-            base_tree = tree.branch.revision_tree(base_revision)
-            other_tree = tree.branch.revision_tree(pending_merges[0])
->>>>>>> 9a5d7d99
+                                            pending_merges[0],
+                                            tree.branch.storage)
+            base_tree = tree.branch.storage.revision_tree(base_revision)
+            other_tree = tree.branch.storage.revision_tree(pending_merges[0])
             interesting_ids = None
             if file_list is not None:
                 interesting_ids = set()
@@ -1669,15 +1641,9 @@
         elif len(revision) != 1:
             raise BzrCommandError('bzr revert --revision takes exactly 1 argument')
         else:
-<<<<<<< HEAD
-            b, file_list = branch_files(file_list)
-            rev_id = revision[0].in_history(b).rev_id
-        b.working_tree().revert(file_list, b.storage.revision_tree(rev_id),
-=======
             tree, file_list = tree_files(file_list)
             rev_id = revision[0].in_history(tree.branch).rev_id
-        tree.revert(file_list, tree.branch.revision_tree(rev_id),
->>>>>>> 9a5d7d99
+        tree.revert(file_list, tree.branch.storage.revision_tree(rev_id),
                                 not no_backup)
 
 
@@ -1846,13 +1812,8 @@
         branch = tree.branch
         branch.lock_read()
         try:
-<<<<<<< HEAD
-            tree = WorkingTree(b.base, b)
-            tree = b.storage.revision_tree(b.last_revision())
-=======
->>>>>>> 9a5d7d99
             file_id = tree.inventory.path2id(relpath)
-            tree = branch.revision_tree(branch.last_revision())
+            tree = branch.storage.revision_tree(branch.last_revision())
             file_version = tree.inventory[file_id].revision
             annotate_file(branch, file_version, file_id, long, all, sys.stdout)
         finally:
