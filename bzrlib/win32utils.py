--- conflicted
+++ resolved
@@ -154,34 +154,21 @@
                    ' or win32process')
         return
     if short:
-<<<<<<< HEAD
-        trace.note('WorkingSize %7dKB'
-                   '\tPeakWorking %7dKB\t%s',
-=======
         # using base-2 units (see HACKING.txt).
         trace.note('WorkingSize %7dKiB'
                    '\tPeakWorking %7dKiB\t%s',
->>>>>>> d6de82d6
                    info['WorkingSetSize'] / 1024,
                    info['PeakWorkingSetSize'] / 1024,
                    message)
         return
     if message:
         trace.note('%s', message)
-<<<<<<< HEAD
-    trace.note('WorkingSize       %8d KB', info['WorkingSetSize'] / 1024)
-    trace.note('PeakWorking       %8d KB', info['PeakWorkingSetSize'] / 1024)
-    trace.note('PagefileUsage     %8d KB', info.get('PagefileUsage', 0) / 1024)
-    trace.note('PeakPagefileUsage %8d KB', info.get('PeakPagefileUsage', 0) / 1024)
-    trace.note('PrivateUsage      %8d KB', info.get('PrivateUsage', 0) / 1024)
-=======
     trace.note('WorkingSize       %8d KiB', info['WorkingSetSize'] / 1024)
     trace.note('PeakWorking       %8d KiB', info['PeakWorkingSetSize'] / 1024)
     trace.note('PagefileUsage     %8d KiB', info.get('PagefileUsage', 0) / 1024)
     trace.note('PeakPagefileUsage %8d KiB',
                info.get('PeakPagefileUsage', 0) / 1024)
     trace.note('PrivateUsage      %8d KiB', info.get('PrivateUsage', 0) / 1024)
->>>>>>> d6de82d6
     trace.note('PageFaultCount    %8d', info.get('PageFaultCount', 0))
 
 
@@ -536,114 +523,6 @@
             trace.mutter('Unable to set hidden attribute on %r: %s', path, e)
 
 
-<<<<<<< HEAD
-
-class UnicodeShlex(object):
-    """This is a very simplified version of shlex.shlex.
-
-    The main change is that it supports non-ascii input streams. The internal
-    structure is quite simplified relative to shlex.shlex, since we aren't
-    trying to handle multiple input streams, etc. In fact, we don't use a
-    file-like api either.
-    """
-
-    def __init__(self, uni_string):
-        self._input = uni_string
-        self._input_iter = iter(self._input)
-        self._whitespace_match = re.compile(u'\s').match
-        self._word_match = re.compile(u'\S').match
-        self._quote_chars = u'"'
-        # self._quote_match = re.compile(u'[\'"]').match
-        self._escape_match = lambda x: None # Never matches
-        self._escape = '\\'
-        # State can be
-        #   ' ' - after whitespace, starting a new token
-        #   'a' - after text, currently working on a token
-        #   '"' - after ", currently in a "-delimited quoted section
-        #   "\" - after '\', checking the next char
-        self._state = ' '
-        self._token = [] # Current token being parsed
-
-    def _get_token(self):
-        # Were there quote chars as part of this token?
-        quoted = False
-        quoted_state = None
-        for nextchar in self._input_iter:
-            if self._state == ' ':
-                if self._whitespace_match(nextchar):
-                    # if self._token: return token
-                    continue
-                elif nextchar in self._quote_chars:
-                    self._state = nextchar # quoted state
-                elif self._word_match(nextchar):
-                    self._token.append(nextchar)
-                    self._state = 'a'
-                else:
-                    raise AssertionError('wtttf?')
-            elif self._state in self._quote_chars:
-                quoted = True
-                if nextchar == self._state: # End of quote
-                    self._state = 'a' # posix allows 'foo'bar to translate to
-                                      # foobar
-                elif self._state == '"' and nextchar == self._escape:
-                    quoted_state = self._state
-                    self._state = nextchar
-                else:
-                    self._token.append(nextchar)
-            elif self._state == self._escape:
-                if nextchar == '\\':
-                    self._token.append('\\')
-                elif nextchar == '"':
-                    self._token.append(nextchar)
-                else:
-                    self._token.append('\\' + nextchar)
-                self._state = quoted_state
-            elif self._state == 'a':
-                if self._whitespace_match(nextchar):
-                    if self._token:
-                        break # emit this token
-                    else:
-                        continue # no token to emit
-                elif nextchar in self._quote_chars:
-                    # Start a new quoted section
-                    self._state = nextchar
-                # escape?
-                elif (self._word_match(nextchar)
-                      or nextchar in self._quote_chars
-                      # or whitespace_split?
-                      ):
-                    self._token.append(nextchar)
-                else:
-                    raise AssertionError('state == "a", char: %r'
-                                         % (nextchar,))
-            else:
-                raise AssertionError('unknown state: %r' % (self._state,))
-        result = ''.join(self._token)
-        self._token = []
-        if not quoted and result == '':
-            result = None
-        return quoted, result
-
-    def __iter__(self):
-        return self
-
-    def next(self):
-        quoted, token = self._get_token()
-        if token is None:
-            raise StopIteration
-        return quoted, token
-
-
-def _command_line_to_argv(command_line):
-    """Convert a Unicode command line into a set of argv arguments.
-
-    This does wildcard expansion, etc. It is intended to make wildcards act
-    closer to how they work in posix shells, versus how they work by default on
-    Windows.
-    """
-    s = UnicodeShlex(command_line)
-    # Now that we've split the content, expand globs
-=======
 def _command_line_to_argv(command_line, single_quotes_allowed=False):
     """Convert a Unicode command line into a list of argv arguments.
 
@@ -659,7 +538,6 @@
     """
     s = cmdline.Splitter(command_line, single_quotes_allowed=single_quotes_allowed)
     # Now that we've split the content, expand globs if necessary
->>>>>>> d6de82d6
     # TODO: Use 'globbing' instead of 'glob.glob', this gives us stuff like
     #       '**/' style globs
     args = []
@@ -673,23 +551,12 @@
 
 if has_ctypes and winver != 'Windows 98':
     def get_unicode_argv():
-<<<<<<< HEAD
-        LPCWSTR = ctypes.c_wchar_p
-        INT = ctypes.c_int
-        POINTER = ctypes.POINTER
-        prototype = ctypes.WINFUNCTYPE(LPCWSTR)
-        GetCommandLine = prototype(("GetCommandLineW",
-                                    ctypes.windll.kernel32))
-        prototype = ctypes.WINFUNCTYPE(POINTER(LPCWSTR), LPCWSTR, POINTER(INT))
-        command_line = GetCommandLine()
-=======
         prototype = ctypes.WINFUNCTYPE(ctypes.c_wchar_p)
         GetCommandLineW = prototype(("GetCommandLineW",
                                      ctypes.windll.kernel32))
         command_line = GetCommandLineW()
         if command_line is None:
             raise ctypes.WinError()
->>>>>>> d6de82d6
         # Skip the first argument, since we only care about parameters
         argv = _command_line_to_argv(command_line)[1:]
         if getattr(sys, 'frozen', None) is None:
