--- conflicted
+++ resolved
@@ -144,36 +144,20 @@
         trace.note('Cannot debug memory on win32 without ctypes'
                    ' or win32process')
         return
-<<<<<<< HEAD
-=======
-    trace.note('WorkingSize       %8d KB', info['WorkingSetSize'] / 1024)
-    trace.note('PeakWorking       %8d KB', info['PeakWorkingSetSize'] / 1024)
->>>>>>> d9d8a49d
     if short:
-        trace.note('WorkingSize %7dK'
-                   '\tPeakWorking %7dK\t%s',
+        trace.note('WorkingSize %7dKB'
+                   '\tPeakWorking %7dKB\t%s',
                    info['WorkingSetSize'] / 1024,
                    info['PeakWorkingSetSize'] / 1024,
                    message)
         return
-<<<<<<< HEAD
     if message:
         trace.note('%s', message)
-    trace.note('WorkingSize %8dKiB'
-               '\tPeakWorking %8dKiB\t%s',
-               info['WorkingSetSize'] / 1024,
-               info['PeakWorkingSetSize'] / 1024,
-               message)
-    trace.note('WorkingSize       %8d kB', info['WorkingSetSize'] / 1024)
-    trace.note('PeakWorking       %8d kB', info['PeakWorkingSetSize'] / 1024)
-    trace.note('PagefileUsage     %8d kB', info.get('PagefileUsage', 0) / 1024)
-    trace.note('PeakPagefileUsage %8d kB', info.get('PeakPagefileUsage', 0) / 1024)
-    trace.note('PrivateUsage      %8d kB', info.get('PrivateUsage', 0) / 1024)
-=======
+    trace.note('WorkingSize       %8d KB', info['WorkingSetSize'] / 1024)
+    trace.note('PeakWorking       %8d KB', info['PeakWorkingSetSize'] / 1024)
     trace.note('PagefileUsage     %8d KB', info.get('PagefileUsage', 0) / 1024)
     trace.note('PeakPagefileUsage %8d KB', info.get('PeakPagefileUsage', 0) / 1024)
     trace.note('PrivateUsage      %8d KB', info.get('PrivateUsage', 0) / 1024)
->>>>>>> d9d8a49d
     trace.note('PageFaultCount    %8d', info.get('PageFaultCount', 0))
 
 
