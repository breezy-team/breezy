--- conflicted
+++ resolved
@@ -834,11 +834,6 @@
         deleted_paths = {}
         # XXX: Note that entries may have the wrong kind because the entry does
         # not reflect the status on disk.
-<<<<<<< HEAD
-        # FIXME: Nested trees
-        work_inv = self.work_tree.root_inventory
-=======
->>>>>>> fac7c142
         # NB: entries will include entries within the excluded ids/paths
         # because iter_entries_by_dir has no 'exclude' facility today.
         entries = self.work_tree.iter_entries_by_dir(
