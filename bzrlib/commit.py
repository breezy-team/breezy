# Copyright (C) 2005, 2006, 2007 Canonical Ltd
#
# This program is free software; you can redistribute it and/or modify
# it under the terms of the GNU General Public License as published by
# the Free Software Foundation; either version 2 of the License, or
# (at your option) any later version.
#
# This program is distributed in the hope that it will be useful,
# but WITHOUT ANY WARRANTY; without even the implied warranty of
# MERCHANTABILITY or FITNESS FOR A PARTICULAR PURPOSE.  See the
# GNU General Public License for more details.
#
# You should have received a copy of the GNU General Public License
# along with this program; if not, write to the Free Software
# Foundation, Inc., 59 Temple Place, Suite 330, Boston, MA  02111-1307  USA


# The newly committed revision is going to have a shape corresponding
# to that of the working inventory.  Files that are not in the
# working tree and that were in the predecessor are reported as
# removed --- this can include files that were either removed from the
# inventory or deleted in the working tree.  If they were only
# deleted from disk, they are removed from the working inventory.

# We then consider the remaining entries, which will be in the new
# version.  Directory entries are simply copied across.  File entries
# must be checked to see if a new version of the file should be
# recorded.  For each parent revision inventory, we check to see what
# version of the file was present.  If the file was present in at
# least one tree, and if it was the same version in all the trees,
# then we can just refer to that version.  Otherwise, a new version
# representing the merger of the file versions must be added.

# TODO: Update hashcache before and after - or does the WorkingTree
# look after that?

# TODO: Rather than mashing together the ancestry and storing it back,
# perhaps the weave should have single method which does it all in one
# go, avoiding a lot of redundant work.

# TODO: Perhaps give a warning if one of the revisions marked as
# merged is already in the ancestry, and then don't record it as a
# distinct parent.

# TODO: If the file is newly merged but unchanged from the version it
# merges from, then it should still be reported as newly added
# relative to the basis revision.

# TODO: Change the parameter 'rev_id' to 'revision_id' to be consistent with
# the rest of the code; add a deprecation of the old name.

import os
import re
import sys
import time

from cStringIO import StringIO

from bzrlib import (
    debug,
    errors,
    inventory,
    tree,
    )
from bzrlib.branch import Branch
import bzrlib.config
from bzrlib.errors import (BzrError, PointlessCommit,
                           ConflictsInTree,
                           StrictCommitFailed
                           )
from bzrlib.osutils import (kind_marker, isdir,isfile, is_inside_any, 
                            is_inside_or_parent_of_any,
                            quotefn, sha_file, split_lines)
from bzrlib.testament import Testament
from bzrlib.trace import mutter, note, warning
from bzrlib.xml5 import serializer_v5
from bzrlib.inventory import Inventory, InventoryEntry
from bzrlib import symbol_versioning
from bzrlib.symbol_versioning import (deprecated_passed,
        deprecated_function,
        DEPRECATED_PARAMETER)
from bzrlib.workingtree import WorkingTree
import bzrlib.ui


class NullCommitReporter(object):
    """I report on progress of a commit."""

    def snapshot_change(self, change, path):
        pass

    def completed(self, revno, rev_id):
        pass

    def deleted(self, file_id):
        pass

    def escaped(self, escape_count, message):
        pass

    def missing(self, path):
        pass

    def renamed(self, change, old_path, new_path):
        pass


class ReportCommitToLog(NullCommitReporter):

    def _note(self, format, *args):
        """Output a message.

        Subclasses may choose to override this method.
        """
        note(format, *args)

    def snapshot_change(self, change, path):
        if change == 'unchanged':
            return
        if change == 'added' and path == '':
            return
        self._note("%s %s", change, path)

    def completed(self, revno, rev_id):
        self._note('Committed revision %d.', revno)
    
    def deleted(self, file_id):
        self._note('deleted %s', file_id)

    def escaped(self, escape_count, message):
        self._note("replaced %d control characters in message", escape_count)

    def missing(self, path):
        self._note('missing %s', path)

    def renamed(self, change, old_path, new_path):
        self._note('%s %s => %s', change, old_path, new_path)


class Commit(object):
    """Task of committing a new revision.

    This is a MethodObject: it accumulates state as the commit is
    prepared, and then it is discarded.  It doesn't represent
    historical revisions, just the act of recording a new one.

            missing_ids
            Modified to hold a list of files that have been deleted from
            the working directory; these should be removed from the
            working inventory.
    """
    def __init__(self,
                 reporter=None,
                 config=None):
        if reporter is not None:
            self.reporter = reporter
        else:
            self.reporter = NullCommitReporter()
        self.config = config
        
    def commit(self,
               message=None,
               timestamp=None,
               timezone=None,
               committer=None,
               specific_files=None,
               rev_id=None,
               allow_pointless=True,
               strict=False,
               verbose=False,
               revprops=None,
               working_tree=None,
               local=False,
               reporter=None,
               config=None,
               message_callback=None,
               recursive='down'):
        """Commit working copy as a new revision.

        :param message: the commit message (it or message_callback is required)

        :param timestamp: if not None, seconds-since-epoch for a
            postdated/predated commit.

        :param specific_files: If true, commit only those files.

        :param rev_id: If set, use this as the new revision id.
            Useful for test or import commands that need to tightly
            control what revisions are assigned.  If you duplicate
            a revision id that exists elsewhere it is your own fault.
            If null (default), a time/random revision id is generated.

        :param allow_pointless: If true (default), commit even if nothing
            has changed and no merges are recorded.

        :param strict: If true, don't allow a commit if the working tree
            contains unknown files.

        :param revprops: Properties for new revision
        :param local: Perform a local only commit.
        :param recursive: If set to 'down', commit in any subtrees that have
            pending changes of any sort during this commit.
        """
        mutter('preparing to commit')

        if working_tree is None:
            raise BzrError("working_tree must be passed into commit().")
        else:
            self.work_tree = working_tree
            self.branch = self.work_tree.branch
            if getattr(self.work_tree, 'requires_rich_root', lambda: False)():
                if not self.branch.repository.supports_rich_root():
                    raise errors.RootNotRich()
        if message_callback is None:
            if message is not None:
                if isinstance(message, str):
                    message = message.decode(bzrlib.user_encoding)
                message_callback = lambda x: message
            else:
                raise BzrError("The message or message_callback keyword"
                               " parameter is required for commit().")

        self.bound_branch = None
        self.local = local
        self.master_branch = None
        self.master_locked = False
        self.rev_id = None
        self.specific_files = specific_files
        self.allow_pointless = allow_pointless
        self.recursive = recursive
        self.revprops = revprops
        self.message_callback = message_callback
        self.timestamp = timestamp
        self.timezone = timezone
        self.committer = committer
        self.strict = strict
        self.verbose = verbose

        if reporter is None and self.reporter is None:
            self.reporter = NullCommitReporter()
        elif reporter is not None:
            self.reporter = reporter

        self.work_tree.lock_write()
        self.pb = bzrlib.ui.ui_factory.nested_progress_bar()
        self.basis_tree = self.work_tree.basis_tree()
        self.basis_tree.lock_read()
        try:
            # Cannot commit with conflicts present.
            if len(self.work_tree.conflicts()) > 0:
                raise ConflictsInTree

            # Setup the bound branch variables as needed.
            self._check_bound_branch()

            # Check that the working tree is up to date
            old_revno,new_revno = self._check_out_of_date_tree()

            if self.config is None:
                self.config = self.branch.get_config()

            # If provided, ensure the specified files are versioned
            if specific_files is not None:
                # Note: We don't actually need the IDs here. This routine
                # is being called because it raises PathNotVerisonedError
                # as a side effect of finding the IDs.
                # XXX: Dont we have filter_unversioned to do this more
                # cheaply?
                tree.find_ids_across_trees(specific_files,
                                           [self.basis_tree, self.work_tree])

            # Setup the progress bar. As the number of files that need to be
            # committed in unknown, progress is reported as stages.
            # We keep track of entries separately though and include that
            # information in the progress bar during the relevant stages.
            self.pb_stage_name = ""
            self.pb_stage_count = 0
            self.pb_stage_total = 4
            if self.bound_branch:
                self.pb_stage_total += 1
            self.pb.show_pct = False
            self.pb.show_spinner = False
            self.pb.show_eta = False
            self.pb.show_count = True
            self.pb.show_bar = True

            # After a merge, a selected file commit is not supported.
            # See 'bzr help merge' for an explanation as to why.
            self.basis_inv = self.basis_tree.inventory
            self._gather_parents()
            if len(self.parents) > 1 and self.specific_files:
                raise errors.CannotCommitSelectedFileMerge(self.specific_files)
            
            # Collect the changes
            self._set_progress_stage("Collecting changes",
                    entries_title="Directory")
            self.builder = self.branch.get_commit_builder(self.parents,
                self.config, timestamp, timezone, committer, revprops, rev_id)
            try:
                self._update_builder_with_changes()
                self._check_pointless()

                # TODO: Now the new inventory is known, check for conflicts.
                # ADHB 2006-08-08: If this is done, populate_new_inv should not add
                # weave lines, because nothing should be recorded until it is known
                # that commit will succeed.
                self._set_progress_stage("Saving data locally")
                self.builder.finish_inventory()

                # Prompt the user for a commit message if none provided
                message = message_callback(self)
                assert isinstance(message, unicode), type(message)
                self.message = message
                self._escape_commit_message()

                # Add revision data to the local branch
                self.rev_id = self.builder.commit(self.message)
            except:
                # perhaps this should be done by the CommitBuilder ?
                self.work_tree.branch.repository.abort_write_group()
                raise
<<<<<<< HEAD
            
=======

>>>>>>> 80e07231
            # Upload revision data to the master.
            # this will propagate merged revisions too if needed.
            if self.bound_branch:
                self._set_progress_stage("Uploading data to master branch")
                self.master_branch.repository.fetch(self.branch.repository,
                                                    revision_id=self.rev_id)
                # now the master has the revision data
                # 'commit' to the master first so a timeout here causes the
                # local branch to be out of date
                self.master_branch.set_last_revision_info(new_revno,
                                                          self.rev_id)

            # and now do the commit locally.
            self.branch.set_last_revision_info(new_revno, self.rev_id)

            # Make the working tree up to date with the branch
            self._set_progress_stage("Updating the working tree")
            rev_tree = self.builder.revision_tree()
            self.work_tree.set_parent_trees([(self.rev_id, rev_tree)])
            self.reporter.completed(new_revno, self.rev_id)
            self._process_hooks(old_revno, new_revno)
        finally:
            self._cleanup()
        return self.rev_id

    def _any_real_changes(self):
        """Are there real changes between new_inventory and basis?

        For trees without rich roots, inv.root.revision changes every commit.
        But if that is the only change, we want to treat it as though there
        are *no* changes.
        """
        new_entries = self.builder.new_inventory.iter_entries()
        basis_entries = self.basis_inv.iter_entries()
        new_path, new_root_ie = new_entries.next()
        basis_path, basis_root_ie = basis_entries.next()

        # This is a copy of InventoryEntry.__eq__ only leaving out .revision
        def ie_equal_no_revision(this, other):
            return ((this.file_id == other.file_id)
                    and (this.name == other.name)
                    and (this.symlink_target == other.symlink_target)
                    and (this.text_sha1 == other.text_sha1)
                    and (this.text_size == other.text_size)
                    and (this.text_id == other.text_id)
                    and (this.parent_id == other.parent_id)
                    and (this.kind == other.kind)
                    and (this.executable == other.executable)
                    and (this.reference_revision == other.reference_revision)
                    )
        if not ie_equal_no_revision(new_root_ie, basis_root_ie):
            return True

        for new_ie, basis_ie in zip(new_entries, basis_entries):
            if new_ie != basis_ie:
                return True

        # No actual changes present
        return False

    def _check_pointless(self):
        if self.allow_pointless:
            return
        # A merge with no effect on files
        if len(self.parents) > 1:
            return
        # work around the fact that a newly-initted tree does differ from its
        # basis
        if len(self.basis_inv) == 0 and len(self.builder.new_inventory) == 1:
            raise PointlessCommit()
        # Shortcut, if the number of entries changes, then we obviously have
        # a change
        if len(self.builder.new_inventory) != len(self.basis_inv):
            return
        # If length == 1, then we only have the root entry. Which means
        # that there is no real difference (only the root could be different)
        if (len(self.builder.new_inventory) != 1 and self._any_real_changes()):
            return
        raise PointlessCommit()

    def _check_bound_branch(self):
        """Check to see if the local branch is bound.

        If it is bound, then most of the commit will actually be
        done using the remote branch as the target branch.
        Only at the end will the local branch be updated.
        """
        if self.local and not self.branch.get_bound_location():
            raise errors.LocalRequiresBoundBranch()

        if not self.local:
            self.master_branch = self.branch.get_master_branch()

        if not self.master_branch:
            # make this branch the reference branch for out of date checks.
            self.master_branch = self.branch
            return

        # If the master branch is bound, we must fail
        master_bound_location = self.master_branch.get_bound_location()
        if master_bound_location:
            raise errors.CommitToDoubleBoundBranch(self.branch,
                    self.master_branch, master_bound_location)

        # TODO: jam 20051230 We could automatically push local
        #       commits to the remote branch if they would fit.
        #       But for now, just require remote to be identical
        #       to local.
        
        # Make sure the local branch is identical to the master
        master_info = self.master_branch.last_revision_info()
        local_info = self.branch.last_revision_info()
        if local_info != master_info:
            raise errors.BoundBranchOutOfDate(self.branch,
                    self.master_branch)

        # Now things are ready to change the master branch
        # so grab the lock
        self.bound_branch = self.branch
        self.master_branch.lock_write()
        self.master_locked = True

    def _check_out_of_date_tree(self):
        """Check that the working tree is up to date.

        :return: old_revision_number,new_revision_number tuple
        """
        try:
            first_tree_parent = self.work_tree.get_parent_ids()[0]
        except IndexError:
            # if there are no parents, treat our parent as 'None'
            # this is so that we still consider the master branch
            # - in a checkout scenario the tree may have no
            # parents but the branch may do.
            first_tree_parent = bzrlib.revision.NULL_REVISION
        old_revno, master_last = self.master_branch.last_revision_info()
        if master_last != first_tree_parent:
            if master_last != bzrlib.revision.NULL_REVISION:
                raise errors.OutOfDateTree(self.work_tree)
        if self.branch.repository.has_revision(first_tree_parent):
            new_revno = old_revno + 1
        else:
            # ghost parents never appear in revision history.
            new_revno = 1
        return old_revno,new_revno

    def _process_hooks(self, old_revno, new_revno):
        """Process any registered commit hooks."""
        # Process the post commit hooks, if any
        self._set_progress_stage("Running post commit hooks")
        # old style commit hooks - should be deprecated ? (obsoleted in
        # 0.15)
        if self.config.post_commit() is not None:
            hooks = self.config.post_commit().split(' ')
            # this would be nicer with twisted.python.reflect.namedAny
            for hook in hooks:
                result = eval(hook + '(branch, rev_id)',
                              {'branch':self.branch,
                               'bzrlib':bzrlib,
                               'rev_id':self.rev_id})
        # new style commit hooks:
        if not self.bound_branch:
            hook_master = self.branch
            hook_local = None
        else:
            hook_master = self.master_branch
            hook_local = self.branch
        # With bound branches, when the master is behind the local branch,
        # the 'old_revno' and old_revid values here are incorrect.
        # XXX: FIXME ^. RBC 20060206
        if self.parents:
            old_revid = self.parents[0]
        else:
            old_revid = bzrlib.revision.NULL_REVISION
        for hook in Branch.hooks['post_commit']:
            # show the running hook in the progress bar. As hooks may
            # end up doing nothing (e.g. because they are not configured by
            # the user) this is still showing progress, not showing overall
            # actions - its up to each plugin to show a UI if it want's to
            # (such as 'Emailing diff to foo@example.com').
            self.pb_stage_name = "Running post commit hooks [%s]" % \
                Branch.hooks.get_hook_name(hook)
            self._emit_progress()
            if 'hooks' in debug.debug_flags:
                mutter("Invoking commit hook: %r", hook)
            hook(hook_local, hook_master, old_revno, old_revid, new_revno,
                self.rev_id)

    def _cleanup(self):
        """Cleanup any open locks, progress bars etc."""
        cleanups = [self._cleanup_bound_branch,
                    self.basis_tree.unlock,
                    self.work_tree.unlock,
                    self.pb.finished]
        found_exception = None
        for cleanup in cleanups:
            try:
                cleanup()
            # we want every cleanup to run no matter what.
            # so we have a catchall here, but we will raise the
            # last encountered exception up the stack: and
            # typically this will be useful enough.
            except Exception, e:
                found_exception = e
        if found_exception is not None: 
            # don't do a plan raise, because the last exception may have been
            # trashed, e is our sure-to-work exception even though it loses the
            # full traceback. XXX: RBC 20060421 perhaps we could check the
            # exc_info and if its the same one do a plain raise otherwise 
            # 'raise e' as we do now.
            raise e

    def _cleanup_bound_branch(self):
        """Executed at the end of a try/finally to cleanup a bound branch.

        If the branch wasn't bound, this is a no-op.
        If it was, it resents self.branch to the local branch, instead
        of being the master.
        """
        if not self.bound_branch:
            return
        if self.master_locked:
            self.master_branch.unlock()

    def _escape_commit_message(self):
        """Replace xml-incompatible control characters."""
        # FIXME: RBC 20060419 this should be done by the revision
        # serialiser not by commit. Then we can also add an unescaper
        # in the deserializer and start roundtripping revision messages
        # precisely. See repository_implementations/test_repository.py
        
        # Python strings can include characters that can't be
        # represented in well-formed XML; escape characters that
        # aren't listed in the XML specification
        # (http://www.w3.org/TR/REC-xml/#NT-Char).
        self.message, escape_count = re.subn(
            u'[^\x09\x0A\x0D\u0020-\uD7FF\uE000-\uFFFD]+',
            lambda match: match.group(0).encode('unicode_escape'),
            self.message)
        if escape_count:
            self.reporter.escaped(escape_count, self.message)

    def _gather_parents(self):
        """Record the parents of a merge for merge detection."""
        # TODO: Make sure that this list doesn't contain duplicate 
        # entries and the order is preserved when doing this.
        self.parents = self.work_tree.get_parent_ids()
        self.parent_invs = [self.basis_inv]
        for revision in self.parents[1:]:
            if self.branch.repository.has_revision(revision):
                mutter('commit parent revision {%s}', revision)
                inventory = self.branch.repository.get_inventory(revision)
                self.parent_invs.append(inventory)
            else:
                mutter('commit parent ghost revision {%s}', revision)

    def _update_builder_with_changes(self):
        """Update the commit builder with the data about what has changed.
        """
        # Build the revision inventory.
        #
        # This starts by creating a new empty inventory. Depending on
        # which files are selected for commit, and what is present in the
        # current tree, the new inventory is populated. inventory entries 
        # which are candidates for modification have their revision set to
        # None; inventory entries that are carried over untouched have their
        # revision set to their prior value.
        #
        # ESEPARATIONOFCONCERNS: this function is diffing and using the diff
        # results to create a new inventory at the same time, which results
        # in bugs like #46635.  Any reason not to use/enhance Tree.changes_from?
        # ADHB 11-07-2006

        specific_files = self.specific_files
        mutter("Selecting files for commit with filter %s", specific_files)

        # Check and warn about old CommitBuilders
        if not self.builder.record_root_entry:
            symbol_versioning.warn('CommitBuilders should support recording'
                ' the root entry as of bzr 0.10.', DeprecationWarning, 
                stacklevel=1)
            self.builder.new_inventory.add(self.basis_inv.root.copy())

        # Build the new inventory
        self._populate_from_inventory(specific_files)

        # If specific files are selected, then all un-selected files must be
        # recorded in their previous state. For more details, see
        # https://lists.ubuntu.com/archives/bazaar/2007q3/028476.html.
        if specific_files:
            for path, new_ie in self.basis_inv.iter_entries():
                if new_ie.file_id in self.builder.new_inventory:
                    continue
                if is_inside_any(specific_files, path):
                    continue
                ie = new_ie.copy()
                ie.revision = None
                self.builder.record_entry_contents(ie, self.parent_invs, path,
                                                   self.basis_tree)

        # Report what was deleted. We could skip this when no deletes are
        # detected to gain a performance win, but it arguably serves as a
        # 'safety check' by informing the user whenever anything disappears.
        for path, ie in self.basis_inv.iter_entries():
            if ie.file_id not in self.builder.new_inventory:
                self.reporter.deleted(path)

    def _populate_from_inventory(self, specific_files):
        """Populate the CommitBuilder by walking the working tree inventory."""
        if self.strict:
            # raise an exception as soon as we find a single unknown.
            for unknown in self.work_tree.unknowns():
                raise StrictCommitFailed()
               
        deleted_ids = []
        deleted_paths = set()
        work_inv = self.work_tree.inventory
        assert work_inv.root is not None
        entries = work_inv.iter_entries()
        if not self.builder.record_root_entry:
            entries.next()
        for path, existing_ie in entries:
            file_id = existing_ie.file_id
            name = existing_ie.name
            parent_id = existing_ie.parent_id
            kind = existing_ie.kind
            if kind == 'directory':
                self._next_progress_entry()

            # Skip files that have been deleted from the working tree.
            # The deleted files/directories are also recorded so they
            # can be explicitly unversioned later. Note that when a
            # filter of specific files is given, we must only skip/record
            # deleted files matching that filter.
            if is_inside_any(deleted_paths, path):
                continue
            if not specific_files or is_inside_any(specific_files, path):
                if not self.work_tree.has_filename(path):
                    deleted_paths.add(path)
                    self.reporter.missing(path)
                    deleted_ids.append(file_id)
                    continue
            try:
                kind = self.work_tree.kind(file_id)
                # TODO: specific_files filtering before nested tree processing
                if kind == 'tree-reference' and self.recursive == 'down':
                    self._commit_nested_tree(file_id, path)
            except errors.NoSuchFile:
                pass

            # Record an entry for this item
            # Note: I don't particularly want to have the existing_ie
            # parameter but the test suite currently (28-Jun-07) breaks
            # without it thanks to a unicode normalisation issue. :-(
            definitely_changed = kind != existing_ie.kind 
            self._record_entry(path, file_id, specific_files, kind, name,
                parent_id, definitely_changed, existing_ie)

        # Unversion IDs that were found to be deleted
        self.work_tree.unversion(deleted_ids)

    def _commit_nested_tree(self, file_id, path):
        "Commit a nested tree."
        sub_tree = self.work_tree.get_nested_tree(file_id, path)
        # FIXME: be more comprehensive here:
        # this works when both trees are in --trees repository,
        # but when both are bound to a different repository,
        # it fails; a better way of approaching this is to 
        # finally implement the explicit-caches approach design
        # a while back - RBC 20070306.
        if (sub_tree.branch.repository.bzrdir.root_transport.base
            ==
            self.work_tree.branch.repository.bzrdir.root_transport.base):
            sub_tree.branch.repository = \
                self.work_tree.branch.repository
        try:
            sub_tree.commit(message=None, revprops=self.revprops,
                recursive=self.recursive,
                message_callback=self.message_callback,
                timestamp=self.timestamp, timezone=self.timezone,
                committer=self.committer,
                allow_pointless=self.allow_pointless,
                strict=self.strict, verbose=self.verbose,
                local=self.local, reporter=self.reporter)
        except errors.PointlessCommit:
            pass

    def _record_entry(self, path, file_id, specific_files, kind, name,
                      parent_id, definitely_changed, existing_ie=None):
        "Record the new inventory entry for a path if any."
        # mutter('check %s {%s}', path, file_id)
        if (not specific_files or 
            is_inside_or_parent_of_any(specific_files, path)):
                # mutter('%s selected for commit', path)
                if definitely_changed or existing_ie is None:
                    ie = inventory.make_entry(kind, name, parent_id, file_id)
                else:
                    ie = existing_ie.copy()
                    ie.revision = None
        else:
            # mutter('%s not selected for commit', path)
            if self.basis_inv.has_id(file_id):
                ie = self.basis_inv[file_id].copy()
            else:
                # this entry is new and not being committed
                ie = None
        if ie is not None:
            self.builder.record_entry_contents(ie, self.parent_invs, 
                path, self.work_tree)
            self._report_change(ie, path)
        return ie

    def _report_change(self, ie, path):
        """Report a change to the user.

        The change that has occurred is described relative to the basis
        inventory.
        """
        if (self.basis_inv.has_id(ie.file_id)):
            basis_ie = self.basis_inv[ie.file_id]
        else:
            basis_ie = None
        change = ie.describe_change(basis_ie, ie)
        if change in (InventoryEntry.RENAMED, 
            InventoryEntry.MODIFIED_AND_RENAMED):
            old_path = self.basis_inv.id2path(ie.file_id)
            self.reporter.renamed(change, old_path, path)
        else:
            self.reporter.snapshot_change(change, path)

    def _set_progress_stage(self, name, entries_title=None):
        """Set the progress stage and emit an update to the progress bar."""
        self.pb_stage_name = name
        self.pb_stage_count += 1
        self.pb_entries_title = entries_title
        if entries_title is not None:
            self.pb_entries_count = 0
            self.pb_entries_total = '?'
        self._emit_progress()

    def _next_progress_entry(self):
        """Emit an update to the progress bar and increment the entry count."""
        self.pb_entries_count += 1
        self._emit_progress()

    def _emit_progress(self):
        if self.pb_entries_title:
            if self.pb_entries_total == '?':
                text = "%s [%s %d] - Stage" % (self.pb_stage_name,
                    self.pb_entries_title, self.pb_entries_count)
            else:
                text = "%s [%s %d/%s] - Stage" % (self.pb_stage_name,
                    self.pb_entries_title, self.pb_entries_count,
                    str(self.pb_entries_total))
        else:
            text = "%s - Stage" % (self.pb_stage_name)
        self.pb.update(text, self.pb_stage_count, self.pb_stage_total)
<|MERGE_RESOLUTION|>--- conflicted
+++ resolved
@@ -319,11 +319,7 @@
                 # perhaps this should be done by the CommitBuilder ?
                 self.work_tree.branch.repository.abort_write_group()
                 raise
-<<<<<<< HEAD
-            
-=======
-
->>>>>>> 80e07231
+
             # Upload revision data to the master.
             # this will propagate merged revisions too if needed.
             if self.bound_branch:
