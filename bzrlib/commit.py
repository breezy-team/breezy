--- conflicted
+++ resolved
@@ -392,15 +392,12 @@
         # A merge with no effect on files
         if len(self.parents) > 1:
             return
-<<<<<<< HEAD
         # work around the fact that a newly-initted tree does differ from its
         # basis
         if len(self.basis_inv) == 0 and len(self.builder.new_inventory) == 1:
             raise PointlessCommit()
-=======
         # Shortcut, if the number of entries changes, then we obviously have
         # a change
->>>>>>> 23982117
         if len(self.builder.new_inventory) != len(self.basis_inv):
             return
         # If length == 1, then we only have the root entry. Which means
