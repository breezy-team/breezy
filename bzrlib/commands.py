# Copyright (C) 2006 by Canonical Ltd
#
# This program is free software; you can redistribute it and/or modify
# it under the terms of the GNU General Public License as published by
# the Free Software Foundation; either version 2 of the License, or
# (at your option) any later version.
#
# This program is distributed in the hope that it will be useful,
# but WITHOUT ANY WARRANTY; without even the implied warranty of
# MERCHANTABILITY or FITNESS FOR A PARTICULAR PURPOSE.  See the
# GNU General Public License for more details.
#
# You should have received a copy of the GNU General Public License
# along with this program; if not, write to the Free Software
# Foundation, Inc., 59 Temple Place, Suite 330, Boston, MA  02111-1307  USA


# TODO: probably should say which arguments are candidates for glob
# expansion on windows and do that at the command level.

# TODO: Define arguments by objects, rather than just using names.
# Those objects can specify the expected type of the argument, which
# would help with validation and shell completion.  They could also provide
# help/explanation for that argument in a structured way.

# TODO: Specific "examples" property on commands for consistent formatting.

# TODO: "--profile=cum", to change sort order.  Is there any value in leaving
# the profile output behind so it can be interactively examined?

import sys
import os
from warnings import warn
import errno
import codecs

import bzrlib
import bzrlib.errors as errors
from bzrlib.errors import (BzrError,
                           BzrCommandError,
                           BzrCheckError,
                           NotBranchError)
from bzrlib.option import Option
import bzrlib.osutils
from bzrlib.revisionspec import RevisionSpec
from bzrlib.symbol_versioning import (deprecated_method, zero_eight)
from bzrlib import trace
from bzrlib.trace import mutter, note, log_error, warning, be_quiet

plugin_cmds = {}


def register_command(cmd, decorate=False):
    """Utility function to help register a command

    :param cmd: Command subclass to register
    :param decorate: If true, allow overriding an existing command
        of the same name; the old command is returned by this function.
        Otherwise it is an error to try to override an existing command.
    """
    global plugin_cmds
    k = cmd.__name__
    if k.startswith("cmd_"):
        k_unsquished = _unsquish_command_name(k)
    else:
        k_unsquished = k
    if not plugin_cmds.has_key(k_unsquished):
        plugin_cmds[k_unsquished] = cmd
        mutter('registered plugin command %s', k_unsquished)
        if decorate and k_unsquished in builtin_command_names():
            return _builtin_commands()[k_unsquished]
    elif decorate:
        result = plugin_cmds[k_unsquished]
        plugin_cmds[k_unsquished] = cmd
        return result
    else:
        log_error('Two plugins defined the same command: %r' % k)
        log_error('Not loading the one in %r' % sys.modules[cmd.__module__])


def _squish_command_name(cmd):
    return 'cmd_' + cmd.replace('-', '_')


def _unsquish_command_name(cmd):
    assert cmd.startswith("cmd_")
    return cmd[4:].replace('_','-')


def _builtin_commands():
    import bzrlib.builtins
    r = {}
    builtins = bzrlib.builtins.__dict__
    for name in builtins:
        if name.startswith("cmd_"):
            real_name = _unsquish_command_name(name)
            r[real_name] = builtins[name]
    return r
            

def builtin_command_names():
    """Return list of builtin command names."""
    return _builtin_commands().keys()
    

def plugin_command_names():
    return plugin_cmds.keys()


def _get_cmd_dict(plugins_override=True):
    """Return name->class mapping for all commands."""
    d = _builtin_commands()
    if plugins_override:
        d.update(plugin_cmds)
    return d

    
def get_all_cmds(plugins_override=True):
    """Return canonical name and class for all registered commands."""
    for k, v in _get_cmd_dict(plugins_override=plugins_override).iteritems():
        yield k,v


def get_cmd_object(cmd_name, plugins_override=True):
    """Return the canonical name and command class for a command.

    plugins_override
        If true, plugin commands can override builtins.
    """
    from bzrlib.externalcommand import ExternalCommand

    cmd_name = str(cmd_name)            # not unicode

    # first look up this command under the specified name
    cmds = _get_cmd_dict(plugins_override=plugins_override)
    try:
        return cmds[cmd_name]()
    except KeyError:
        pass

    # look for any command which claims this as an alias
    for real_cmd_name, cmd_class in cmds.iteritems():
        if cmd_name in cmd_class.aliases:
            return cmd_class()

    cmd_obj = ExternalCommand.find_command(cmd_name)
    if cmd_obj:
        return cmd_obj

    raise BzrCommandError('unknown command "%s"' % cmd_name)


class Command(object):
    """Base class for commands.

    Commands are the heart of the command-line bzr interface.

    The command object mostly handles the mapping of command-line
    parameters into one or more bzrlib operations, and of the results
    into textual output.

    Commands normally don't have any state.  All their arguments are
    passed in to the run method.  (Subclasses may take a different
    policy if the behaviour of the instance needs to depend on e.g. a
    shell plugin and not just its Python class.)

    The docstring for an actual command should give a single-line
    summary, then a complete description of the command.  A grammar
    description will be inserted.

    aliases
        Other accepted names for this command.

    takes_args
        List of argument forms, marked with whether they are optional,
        repeated, etc.

                Examples:

                ['to_location', 'from_branch?', 'file*']

                'to_location' is required
                'from_branch' is optional
                'file' can be specified 0 or more times

    takes_options
        List of options that may be given for this command.  These can
        be either strings, referring to globally-defined options,
        or option objects.  Retrieve through options().

    hidden
        If true, this command isn't advertised.  This is typically
        for commands intended for expert users.

    encoding_type
        Command objects will get a 'outf' attribute, which has been
        setup to properly handle encoding of unicode strings.
        encoding_type determines what will happen when characters cannot
        be encoded
            strict - abort if we cannot decode
            replace - put in a bogus character (typically '?')
            exact - do not encode sys.stdout

    """
    aliases = []
    takes_args = []
    takes_options = []
    encoding_type = 'strict'

    hidden = False
    
    def __init__(self):
        """Construct an instance of this command."""
        if self.__doc__ == Command.__doc__:
            warn("No help message set for %r" % self)

    def options(self):
        """Return dict of valid options for this command.

        Maps from long option name to option object."""
        r = dict()
        r['help'] = Option.OPTIONS['help']
        for o in self.takes_options:
            if not isinstance(o, Option):
                o = Option.OPTIONS[o]
            r[o.name] = o
        return r

    def _setup_outf(self):
        """Return a file linked to stdout, which has proper encoding."""
        assert self.encoding_type in ['strict', 'exact', 'replace']

        # Originally I was using self.stdout, but that looks
        # *way* too much like sys.stdout
        if self.encoding_type == 'exact':
            self.outf = sys.stdout
            return

        output_encoding = bzrlib.osutils.get_terminal_encoding()

        # use 'replace' so that we don't abort if trying to write out
        # in e.g. the default C locale.
        self.outf = codecs.getwriter(output_encoding)(sys.stdout, errors=self.encoding_type)
        # For whatever reason codecs.getwriter() does not advertise its encoding
        # it just returns the encoding of the wrapped file, which is completely
        # bogus. So set the attribute, so we can find the correct encoding later.
        self.outf.encoding = output_encoding

    @deprecated_method(zero_eight)
    def run_argv(self, argv):
        """Parse command line and run.
        
        See run_argv_aliases for the 0.8 and beyond api.
        """
        return self.run_argv_aliases(argv)

    def run_argv_aliases(self, argv, alias_argv=None):
        """Parse the command line and run with extra aliases in alias_argv."""
        args, opts = parse_args(self, argv, alias_argv)
        if 'help' in opts:  # e.g. bzr add --help
            from bzrlib.help import help_on_command
            help_on_command(self.name())
            return 0
        # XXX: This should be handled by the parser
        allowed_names = self.options().keys()
        for oname in opts:
            if oname not in allowed_names:
                raise BzrOptionError("option '--%s' is not allowed for"
                                " command %r" % (oname, self.name()))
        # mix arguments and options into one dictionary
        cmdargs = _match_argform(self.name(), self.takes_args, args)
        cmdopts = {}
        for k, v in opts.items():
            cmdopts[k.replace('-', '_')] = v

        all_cmd_args = cmdargs.copy()
        all_cmd_args.update(cmdopts)

        self._setup_outf()

        return self.run(**all_cmd_args)
    
    def run(self):
        """Actually run the command.

        This is invoked with the options and arguments bound to
        keyword parameters.

        Return 0 or None if the command was successful, or a non-zero
        shell error code if not.  It's OK for this method to allow
        an exception to raise up.
        """
        raise NotImplementedError('no implementation of command %r' 
                                  % self.name())

    def help(self):
        """Return help message for this class."""
        from inspect import getdoc
        if self.__doc__ is Command.__doc__:
            return None
        return getdoc(self)

    def name(self):
        return _unsquish_command_name(self.__class__.__name__)

    def plugin_name(self):
        """Get the name of the plugin that provides this command.

        :return: The name of the plugin or None if the command is builtin.
        """
        mod_parts = self.__module__.split('.')
        if len(mod_parts) >= 3 and mod_parts[1] == 'plugins':
            return mod_parts[2]
        else:
            return None


def parse_spec(spec):
    """
    >>> parse_spec(None)
    [None, None]
    >>> parse_spec("./")
    ['./', None]
    >>> parse_spec("../@")
    ['..', -1]
    >>> parse_spec("../f/@35")
    ['../f', 35]
    >>> parse_spec('./@revid:john@arbash-meinel.com-20050711044610-3ca0327c6a222f67')
    ['.', 'revid:john@arbash-meinel.com-20050711044610-3ca0327c6a222f67']
    """
    if spec is None:
        return [None, None]
    if '/@' in spec:
        parsed = spec.split('/@')
        assert len(parsed) == 2
        if parsed[1] == "":
            parsed[1] = -1
        else:
            try:
                parsed[1] = int(parsed[1])
            except ValueError:
                pass # We can allow stuff like ./@revid:blahblahblah
            else:
                assert parsed[1] >=0
    else:
        parsed = [spec, None]
    return parsed

def parse_args(command, argv, alias_argv=None):
    """Parse command line.
    
    Arguments and options are parsed at this level before being passed
    down to specific command handlers.  This routine knows, from a
    lookup table, something about the available options, what optargs
    they take, and which commands will accept them.
    """
    # TODO: chop up this beast; make it a method of the Command
    args = []
    opts = {}
    alias_opts = {}

    cmd_options = command.options()
    argsover = False
    proc_aliasarg = True # Are we processing alias_argv now?
    for proc_argv in alias_argv, argv:
        while proc_argv:
            a = proc_argv.pop(0)
            if argsover:
                args.append(a)
                continue
            elif a == '--':
                # We've received a standalone -- No more flags
                argsover = True
                continue
            if a[0] == '-':
                # option names must not be unicode
                a = str(a)
                optarg = None
                if a[1] == '-':
                    mutter("  got option %r", a)
                    if '=' in a:
                        optname, optarg = a[2:].split('=', 1)
                    else:
                        optname = a[2:]
                    if optname not in cmd_options:
                        raise BzrCommandError('unknown option "%s"' % a)
                else:
                    shortopt = a[1:]
                    if shortopt in Option.SHORT_OPTIONS:
                        # Multi-character options must have a space to delimit
                        # their value
                        # ^^^ what does this mean? mbp 20051014
                        optname = Option.SHORT_OPTIONS[shortopt].name
                    else:
                        # Single character short options, can be chained,
                        # and have their value appended to their name
                        shortopt = a[1:2]
                        if shortopt not in Option.SHORT_OPTIONS:
                            # We didn't find the multi-character name, and we
                            # didn't find the single char name
                            raise BzrCommandError('unknown option "%s"' % a)
                        optname = Option.SHORT_OPTIONS[shortopt].name

                        if a[2:]:
                            # There are extra things on this option
                            # see if it is the value, or if it is another
                            # short option
                            optargfn = Option.OPTIONS[optname].type
                            if optargfn is None:
                                # This option does not take an argument, so the
                                # next entry is another short option, pack it
                                # back into the list
                                proc_argv.insert(0, '-' + a[2:])
                            else:
                                # This option takes an argument, so pack it
                                # into the array
                                optarg = a[2:]
                    if optname not in cmd_options:
                        raise BzrCommandError('unknown option "%s"' % shortopt)
                if optname in opts:
                    # XXX: Do we ever want to support this, e.g. for -r?
                    if proc_aliasarg:
                        raise BzrCommandError('repeated option %r' % a)
                    elif optname in alias_opts:
                        # Replace what's in the alias with what's in the real
                        # argument
                        del alias_opts[optname]
                        del opts[optname]
                        proc_argv.insert(0, a)
                        continue
                    else:
                        raise BzrCommandError('repeated option %r' % a)
                    
                option_obj = cmd_options[optname]
                optargfn = option_obj.type
                if optargfn:
                    if optarg == None:
                        if not proc_argv:
                            raise BzrCommandError('option %r needs an argument' % a)
                        else:
                            optarg = proc_argv.pop(0)
                    opts[optname] = optargfn(optarg)
                    if proc_aliasarg:
                        alias_opts[optname] = optargfn(optarg)
                else:
                    if optarg != None:
                        raise BzrCommandError('option %r takes no argument' % optname)
                    opts[optname] = True
                    if proc_aliasarg:
                        alias_opts[optname] = True
            else:
                args.append(a)
        proc_aliasarg = False # Done with alias argv
    return args, opts


def _match_argform(cmd, takes_args, args):
    argdict = {}

    # step through args and takes_args, allowing appropriate 0-many matches
    for ap in takes_args:
        argname = ap[:-1]
        if ap[-1] == '?':
            if args:
                argdict[argname] = args.pop(0)
        elif ap[-1] == '*': # all remaining arguments
            if args:
                argdict[argname + '_list'] = args[:]
                args = []
            else:
                argdict[argname + '_list'] = None
        elif ap[-1] == '+':
            if not args:
                raise BzrCommandError("command %r needs one or more %s"
                        % (cmd, argname.upper()))
            else:
                argdict[argname + '_list'] = args[:]
                args = []
        elif ap[-1] == '$': # all but one
            if len(args) < 2:
                raise BzrCommandError("command %r needs one or more %s"
                        % (cmd, argname.upper()))
            argdict[argname + '_list'] = args[:-1]
            args[:-1] = []
        else:
            # just a plain arg
            argname = ap
            if not args:
                raise BzrCommandError("command %r requires argument %s"
                        % (cmd, argname.upper()))
            else:
                argdict[argname] = args.pop(0)
            
    if args:
        raise BzrCommandError("extra argument to command %s: %s"
                              % (cmd, args[0]))

    return argdict



def apply_profiled(the_callable, *args, **kwargs):
    import hotshot
    import tempfile
    import hotshot.stats
    pffileno, pfname = tempfile.mkstemp()
    try:
        prof = hotshot.Profile(pfname)
        try:
            ret = prof.runcall(the_callable, *args, **kwargs) or 0
        finally:
            prof.close()
        stats = hotshot.stats.load(pfname)
        stats.strip_dirs()
        stats.sort_stats('cum')   # 'time'
        ## XXX: Might like to write to stderr or the trace file instead but
        ## print_stats seems hardcoded to stdout
        stats.print_stats(20)
        return ret
    finally:
        os.close(pffileno)
        os.remove(pfname)


def apply_lsprofiled(filename, the_callable, *args, **kwargs):
    from bzrlib.lsprof import profile
    import cPickle
    ret, stats = profile(the_callable, *args, **kwargs)
    stats.sort()
    if filename is None:
        stats.pprint()
    else:
        stats.freeze()
        cPickle.dump(stats, open(filename, 'w'), 2)
        print 'Profile data written to %r.' % filename
    return ret


def get_alias(cmd):
    """Return an expanded alias, or None if no alias exists"""
    import bzrlib.config
    alias = bzrlib.config.GlobalConfig().get_alias(cmd)
    if (alias):
        return alias.split(' ')
    return None


def run_bzr(argv):
    """Execute a command.

    This is similar to main(), but without all the trappings for
    logging and error handling.  
    
    argv
       The command-line arguments, without the program name from argv[0]
       These should already be decoded. All library/test code calling
       run_bzr should be passing valid strings (don't need decoding).
    
    Returns a command status or raises an exception.

    Special master options: these must come before the command because
    they control how the command is interpreted.

    --no-plugins
        Do not load plugin modules at all

    --no-aliases
        Do not allow aliases

    --builtin
        Only use builtin commands.  (Plugins are still allowed to change
        other behaviour.)

    --profile
        Run under the Python hotshot profiler.

    --lsprof
        Run under the Python lsprof profiler.
    """
    argv = list(argv)

    opt_lsprof = opt_profile = opt_no_plugins = opt_builtin =  \
                opt_no_aliases = False
    opt_lsprof_file = None

    # --no-plugins is handled specially at a very early stage. We need
    # to load plugins before doing other command parsing so that they
    # can override commands, but this needs to happen first.

    argv_copy = []
    i = 0
    while i < len(argv):
        a = argv[i]
        if a == '--profile':
            opt_profile = True
        elif a == '--lsprof':
            opt_lsprof = True
        elif a == '--lsprof-file':
            opt_lsprof_file = argv[i + 1]
            i += 1
        elif a == '--no-plugins':
            opt_no_plugins = True
        elif a == '--no-aliases':
            opt_no_aliases = True
        elif a == '--builtin':
            opt_builtin = True
        elif a in ('--quiet', '-q'):
            be_quiet()
        else:
            argv_copy.append(a)
        i += 1

    argv = argv_copy
    if (not argv):
        from bzrlib.builtins import cmd_help
        cmd_help().run_argv_aliases([])
        return 0

    if argv[0] == '--version':
        from bzrlib.builtins import show_version
        show_version()
        return 0
        
    if not opt_no_plugins:
        from bzrlib.plugin import load_plugins
        load_plugins()
    else:
        from bzrlib.plugin import disable_plugins
        disable_plugins()

    alias_argv = None

    if not opt_no_aliases:
        alias_argv = get_alias(argv[0])
        if alias_argv:
            alias_argv = [a.decode(bzrlib.user_encoding) for a in alias_argv]
            argv[0] = alias_argv.pop(0)

    cmd = str(argv.pop(0))

    cmd_obj = get_cmd_object(cmd, plugins_override=not opt_builtin)
    if not getattr(cmd_obj.run_argv, 'is_deprecated', False):
        run = cmd_obj.run_argv
        run_argv = [argv]
    else:
        run = cmd_obj.run_argv_aliases
        run_argv = [argv, alias_argv]

    try:
        if opt_lsprof:
            ret = apply_lsprofiled(opt_lsprof_file, run, *run_argv)
        elif opt_profile:
            ret = apply_profiled(run, *run_argv)
        else:
            ret = run(*run_argv)
        return ret or 0
    finally:
        # reset, in case we may do other commands later within the same process
        be_quiet(False)

def display_command(func):
    """Decorator that suppresses pipe/interrupt errors."""
    def ignore_pipe(*args, **kwargs):
        try:
            result = func(*args, **kwargs)
            sys.stdout.flush()
            return result
        except IOError, e:
            if not hasattr(e, 'errno'):
                raise
            if e.errno != errno.EPIPE:
                raise
            pass
        except KeyboardInterrupt:
            pass
    return ignore_pipe


def main(argv):
    import bzrlib.ui
    from bzrlib.ui.text import TextUIFactory
    ## bzrlib.trace.enable_default_logging()
<<<<<<< HEAD
    trace.log_startup(argv)
=======
>>>>>>> f9a2d7df
    bzrlib.ui.ui_factory = TextUIFactory()

    argv = [a.decode(bzrlib.user_encoding) for a in argv[1:]]
    ret = run_bzr_catch_errors(argv)
    mutter("return code %d", ret)
    return ret


def run_bzr_catch_errors(argv):
    try:
        try:
            return run_bzr(argv)
        finally:
            # do this here inside the exception wrappers to catch EPIPE
            sys.stdout.flush()
    except Exception, e:
        # used to handle AssertionError and KeyboardInterrupt
        # specially here, but hopefully they're handled ok by the logger now
<<<<<<< HEAD
        import errno
        if (isinstance(e, IOError) 
            and hasattr(e, 'errno')
            and e.errno == errno.EPIPE):
            note('broken pipe')
            return 3
        else:
            trace.log_exception()
            if os.environ.get('BZR_PDB'):
                print '**** entering debugger'
                import pdb
                pdb.post_mortem(sys.exc_traceback)
            return 3
=======
        bzrlib.trace.report_exception(sys.exc_info(), sys.stderr)
        if os.environ.get('BZR_PDB'):
            print '**** entering debugger'
            import pdb
            pdb.post_mortem(sys.exc_traceback)
        return 3
>>>>>>> f9a2d7df

if __name__ == '__main__':
    sys.exit(main(sys.argv))<|MERGE_RESOLUTION|>--- conflicted
+++ resolved
@@ -679,13 +679,7 @@
 def main(argv):
     import bzrlib.ui
     from bzrlib.ui.text import TextUIFactory
-    ## bzrlib.trace.enable_default_logging()
-<<<<<<< HEAD
-    trace.log_startup(argv)
-=======
->>>>>>> f9a2d7df
     bzrlib.ui.ui_factory = TextUIFactory()
-
     argv = [a.decode(bzrlib.user_encoding) for a in argv[1:]]
     ret = run_bzr_catch_errors(argv)
     mutter("return code %d", ret)
@@ -702,28 +696,12 @@
     except Exception, e:
         # used to handle AssertionError and KeyboardInterrupt
         # specially here, but hopefully they're handled ok by the logger now
-<<<<<<< HEAD
-        import errno
-        if (isinstance(e, IOError) 
-            and hasattr(e, 'errno')
-            and e.errno == errno.EPIPE):
-            note('broken pipe')
-            return 3
-        else:
-            trace.log_exception()
-            if os.environ.get('BZR_PDB'):
-                print '**** entering debugger'
-                import pdb
-                pdb.post_mortem(sys.exc_traceback)
-            return 3
-=======
         bzrlib.trace.report_exception(sys.exc_info(), sys.stderr)
         if os.environ.get('BZR_PDB'):
             print '**** entering debugger'
             import pdb
             pdb.post_mortem(sys.exc_traceback)
         return 3
->>>>>>> f9a2d7df
 
 if __name__ == '__main__':
     sys.exit(main(sys.argv))