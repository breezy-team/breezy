--- conflicted
+++ resolved
@@ -794,17 +794,10 @@
             (1, 17))
         self.add_hook('pre_command',
             "Called prior to executing a command. Called with the command "
-<<<<<<< HEAD
-            "object.", (2, 5))
-        self.add_hook('post_command',
-            "Called after executing a command. Called with the command "
-            "object.", (2, 5))
-=======
             "object.", (2, 6))
         self.add_hook('post_command',
             "Called after executing a command. Called with the command "
             "object.", (2, 6))
->>>>>>> fac7c142
 
 Command.hooks = CommandHooks()
 
