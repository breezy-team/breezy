--- conflicted
+++ resolved
@@ -219,8 +219,7 @@
 
     def _fetch_inventory_weave(self, revs, pb):
         pb.update("fetch inventory", 0, 2)
-        to_weave = self.to_control.get_weave('inventory',
-                self.to_repository.get_transaction())
+        to_weave = self.to_repository.get_inventory_weave()
 
         child_pb = bzrlib.ui.ui_factory.nested_progress_bar()
         try:
@@ -239,42 +238,15 @@
         finally:
             child_pb.finished()
 
-<<<<<<< HEAD
-    def _fetch_inventory_weave(self, revs):
-        pb = bzrlib.ui.ui_factory.nested_progress_bar()
-        try:
-            pb.update("fetch inventory", 0, 2)
-            to_weave = self.to_repository.get_inventory_weave()
-    
-            child_pb = bzrlib.ui.ui_factory.nested_progress_bar()
-            try:
-                # just merge, this is optimisable and its means we don't
-                # copy unreferenced data such as not-needed inventories.
-                pb.update("fetch inventory", 1, 3)
-                from_weave = self.from_repository.get_inventory_weave()
-                pb.update("fetch inventory", 2, 3)
-                # we fetch only the referenced inventories because we do not
-                # know for unselected inventories whether all their required
-                # texts are present in the other repository - it could be
-                # corrupt.
-                to_weave.join(from_weave, pb=child_pb, msg='merge inventory',
-                              version_ids=revs)
-                from_weave.clear_cache()
-            finally:
-                child_pb.finished()
-        finally:
-            pb.finished()
-=======
     def _generate_root_texts(self, revs):
         """This will be called by __fetch between fetching weave texts and
         fetching the inventory weave.
->>>>>>> 925e7442
 
         Subclasses should override this if they need to generate root texts
         after fetching weave texts.
         """
         pass
-        
+
 
 class GenericRepoFetcher(RepoFetcher):
     """This is a generic repo to repo fetcher.
