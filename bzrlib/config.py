--- conflicted
+++ resolved
@@ -371,16 +371,9 @@
                 stacklevel=2)
             if get_filename is not None:
                 self.file_name = get_filename()
-<<<<<<< HEAD
-        if _content is not None:
-            # wrap the content as a file-like object
-            _content = StringIO(_content.encode('utf-8'))
-        self._content = _content
-=======
         else:
             self.file_name = file_name
         self._content = None
->>>>>>> 222a94d5
         self._parser = None
 
     @classmethod
