--- conflicted
+++ resolved
@@ -2309,7 +2309,6 @@
     def get_default(self):
         return self.default
 
-<<<<<<< HEAD
     def get_help_text(self, additional_see_also=None, plain=True):
         result = self.help
         from bzrlib import help_topics
@@ -2317,7 +2316,8 @@
         if plain:
             result = help_topics.help_as_plain_text(result)
         return result
-=======
+
+
 # Predefined converters to get proper values from store
 
 def bool_from_store(unicode_str):
@@ -2326,7 +2326,6 @@
 
 def int_from_store(unicode_str):
     return int(unicode_str)
->>>>>>> 90641e8e
 
 
 class OptionRegistry(registry.Registry):
@@ -2373,13 +2372,8 @@
 # Registered options in lexicographical order
 
 option_registry.register(
-<<<<<<< HEAD
-    Option('dirstate.fdatasync', default=True,
+    Option('dirstate.fdatasync', default=True, from_unicode=bool_from_store,
            help='''\
-=======
-    Option('dirstate.fdatasync', default=True, from_unicode=bool_from_store,
-           help='''
->>>>>>> 90641e8e
 Flush dirstate changes onto physical disk?
 
 If true (default), working tree metadata changes are flushed through the
