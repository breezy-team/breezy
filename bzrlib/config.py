--- conflicted
+++ resolved
@@ -50,7 +50,8 @@
                     gpg signatures, never create them, or create them if the
                     branch is configured to require them.
                     NB: This option is planned, but not implemented yet.
-<<<<<<< HEAD
+log_format - This options set the default log format.  Options are long, 
+             short, line, or a plugin can register new formats
 
 In bazaar.conf you can also define aliases in the ALIASES sections, example
 
@@ -59,10 +60,6 @@
 ll=log --line -r-10..-1
 h=help
 up=pull
-=======
-log_format - This options set the default log format.  Options are long, 
-             short, line, or a plugin can register new formats
->>>>>>> 71f6fcd4
 """
 
 
