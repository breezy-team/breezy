<<<<<<< HEAD
# Copyright (C) 2006, 2007, 2008, 2009 Canonical Ltd
=======
# Copyright (C) 2006-2010 Canonical Ltd
>>>>>>> d6de82d6
#
# This program is free software; you can redistribute it and/or modify
# it under the terms of the GNU General Public License as published by
# the Free Software Foundation; either version 2 of the License, or
# (at your option) any later version.
#
# This program is distributed in the hope that it will be useful,
# but WITHOUT ANY WARRANTY; without even the implied warranty of
# MERCHANTABILITY or FITNESS FOR A PARTICULAR PURPOSE.  See the
# GNU General Public License for more details.
#
# You should have received a copy of the GNU General Public License
# along with this program; if not, write to the Free Software
# Foundation, Inc., 51 Franklin Street, Fifth Floor, Boston, MA 02110-1301 USA

"""On-disk mutex protecting a resource

bzr on-disk objects are locked by the existence of a directory with a
particular name within the control directory.  We use this rather than OS
internal locks (such as flock etc) because they can be seen across all
transports, including http.

Objects can be read if there is only physical read access; therefore
readers can never be required to create a lock, though they will
check whether a writer is using the lock.  Writers can't detect
whether anyone else is reading from the resource as they write.
This works because of ordering constraints that make sure readers
see a consistent view of existing data.

Waiting for a lock must be done by polling; this can be aborted after
a timeout.

Locks must always be explicitly released, typically from a try/finally
block -- they are not released from a finalizer or when Python
exits.

Locks may fail to be released if the process is abruptly terminated
(machine stop, SIGKILL) or if a remote transport becomes permanently
disconnected.  There is therefore a method to break an existing lock.
This should rarely be used, and generally only with user approval.
Locks contain some information on when the lock was taken and by who
which may guide in deciding whether it can safely be broken.  (This is
similar to the messages displayed by emacs and vim.) Note that if the
lock holder is still alive they will get no notification that the lock
has been broken and will continue their work -- so it is important to be
sure they are actually dead.

A lock is represented on disk by a directory of a particular name,
containing an information file.  Taking a lock is done by renaming a
temporary directory into place.  We use temporary directories because
for all known transports and filesystems we believe that exactly one
attempt to claim the lock will succeed and the others will fail.  (Files
won't do because some filesystems or transports only have
rename-and-overwrite, making it hard to tell who won.)

The desired characteristics are:

* Locks are not reentrant.  (That is, a client that tries to take a
  lock it already holds may deadlock or fail.)
* Stale locks can be guessed at by a heuristic
* Lost locks can be broken by any client
* Failed lock operations leave little or no mess
* Deadlocks are avoided by having a timeout always in use, clients
  desiring indefinite waits can retry or set a silly big timeout.

Storage formats use the locks, and also need to consider concurrency
issues underneath the lock.  A format may choose not to use a lock
at all for some operations.

LockDirs always operate over a Transport.  The transport may be readonly, in
which case the lock can be queried but not acquired.

Locks are identified by a path name, relative to a base transport.

Calling code will typically want to make sure there is exactly one LockDir
object per actual lock on disk.  This module does nothing to prevent aliasing
and deadlocks will likely occur if the locks are aliased.

In the future we may add a "freshen" method which can be called
by a lock holder to check that their lock has not been broken, and to
update the timestamp within it.

Example usage:

>>> from bzrlib.transport.memory import MemoryTransport
>>> # typically will be obtained from a BzrDir, Branch, etc
>>> t = MemoryTransport()
>>> l = LockDir(t, 'sample-lock')
>>> l.create()
>>> token = l.wait_lock()
>>> # do something here
>>> l.unlock()

"""


# TODO: We sometimes have the problem that our attempt to rename '1234' to
# 'held' fails because the transport server moves into an existing directory,
# rather than failing the rename.  If we made the info file name the same as
# the locked directory name we would avoid this problem because moving into
# the held directory would implicitly clash.  However this would not mesh with
# the existing locking code and needs a new format of the containing object.
# -- robertc, mbp 20070628

import os
import time

from bzrlib import (
    debug,
    errors,
    lock,
    osutils,
    )
import bzrlib.config
from bzrlib.decorators import only_raises
from bzrlib.errors import (
        DirectoryNotEmpty,
        FileExists,
        LockBreakMismatch,
        LockBroken,
        LockContention,
        LockFailed,
        LockNotHeld,
        NoSuchFile,
        PathError,
        ResourceBusy,
        TransportError,
        )
from bzrlib.trace import mutter, note
from bzrlib.osutils import format_delta, rand_chars, get_host_name
import bzrlib.ui

from bzrlib.lazy_import import lazy_import
lazy_import(globals(), """
from bzrlib import rio
""")

# XXX: At the moment there is no consideration of thread safety on LockDir
# objects.  This should perhaps be updated - e.g. if two threads try to take a
# lock at the same time they should *both* get it.  But then that's unlikely
# to be a good idea.

# TODO: Perhaps store some kind of note like the bzr command line in the lock
# info?

# TODO: Some kind of callback run while polling a lock to show progress
# indicators.

# TODO: Make sure to pass the right file and directory mode bits to all
# files/dirs created.


_DEFAULT_TIMEOUT_SECONDS = 300
_DEFAULT_POLL_SECONDS = 1.0


class LockDir(lock.Lock):
    """Write-lock guarding access to data.
    """

    __INFO_NAME = '/info'

    def __init__(self, transport, path, file_modebits=0644, dir_modebits=0755):
        """Create a new LockDir object.

        The LockDir is initially unlocked - this just creates the object.

        :param transport: Transport which will contain the lock

        :param path: Path to the lock within the base directory of the
            transport.
        """
        self.transport = transport
        self.path = path
        self._lock_held = False
        self._locked_via_token = False
        self._fake_read_lock = False
        self._held_dir = path + '/held'
        self._held_info_path = self._held_dir + self.__INFO_NAME
        self._file_modebits = file_modebits
        self._dir_modebits = dir_modebits

        self._report_function = note

    def __repr__(self):
        return '%s(%s%s)' % (self.__class__.__name__,
                             self.transport.base,
                             self.path)

    is_held = property(lambda self: self._lock_held)

    def create(self, mode=None):
        """Create the on-disk lock.

        This is typically only called when the object/directory containing the
        directory is first created.  The lock is not held when it's created.
        """
        self._trace("create lock directory")
        try:
            self.transport.mkdir(self.path, mode=mode)
        except (TransportError, PathError), e:
            raise LockFailed(self, e)


    def _attempt_lock(self):
        """Make the pending directory and attempt to rename into place.

        If the rename succeeds, we read back the info file to check that we
        really got the lock.

        If we fail to acquire the lock, this method is responsible for
        cleaning up the pending directory if possible.  (But it doesn't do
        that yet.)

        :returns: The nonce of the lock, if it was successfully acquired.

        :raises LockContention: If the lock is held by someone else.  The exception
            contains the info of the current holder of the lock.
        """
        self._trace("lock_write...")
        start_time = time.time()
        try:
            tmpname = self._create_pending_dir()
        except (errors.TransportError, PathError), e:
            self._trace("... failed to create pending dir, %s", e)
            raise LockFailed(self, e)
        try:
            self.transport.rename(tmpname, self._held_dir)
        except (errors.TransportError, PathError, DirectoryNotEmpty,
                FileExists, ResourceBusy), e:
            self._trace("... contention, %s", e)
            self._remove_pending_dir(tmpname)
            raise LockContention(self)
        except Exception, e:
            self._trace("... lock failed, %s", e)
            self._remove_pending_dir(tmpname)
            raise
        # We must check we really got the lock, because Launchpad's sftp
        # server at one time had a bug were the rename would successfully
        # move the new directory into the existing directory, which was
        # incorrect.  It's possible some other servers or filesystems will
        # have a similar bug allowing someone to think they got the lock
        # when it's already held.
        #
        # See <https://bugs.edge.launchpad.net/bzr/+bug/498378> for one case.
        #
        # Strictly the check is unnecessary and a waste of time for most
        # people, but probably worth trapping if something is wrong.
        info = self.peek()
        self._trace("after locking, info=%r", info)
        if info is None:
            raise LockFailed(self, "lock was renamed into place, but "
                "now is missing!")
<<<<<<< HEAD
        if info['nonce'] != self.nonce:
=======
        if info.get('nonce') != self.nonce:
>>>>>>> d6de82d6
            self._trace("rename succeeded, "
                "but lock is still held by someone else")
            raise LockContention(self)
        self._lock_held = True
        self._trace("... lock succeeded after %dms",
                (time.time() - start_time) * 1000)
        return self.nonce

    def _remove_pending_dir(self, tmpname):
        """Remove the pending directory

        This is called if we failed to rename into place, so that the pending
        dirs don't clutter up the lockdir.
        """
        self._trace("remove %s", tmpname)
        try:
            self.transport.delete(tmpname + self.__INFO_NAME)
            self.transport.rmdir(tmpname)
        except PathError, e:
            note("error removing pending lock: %s", e)

    def _create_pending_dir(self):
        tmpname = '%s/%s.tmp' % (self.path, rand_chars(10))
        try:
            self.transport.mkdir(tmpname)
        except NoSuchFile:
            # This may raise a FileExists exception
            # which is okay, it will be caught later and determined
            # to be a LockContention.
            self._trace("lock directory does not exist, creating it")
            self.create(mode=self._dir_modebits)
            # After creating the lock directory, try again
            self.transport.mkdir(tmpname)
        self.nonce = rand_chars(20)
        info_bytes = self._prepare_info()
        # We use put_file_non_atomic because we just created a new unique
        # directory so we don't have to worry about files existing there.
        # We'll rename the whole directory into place to get atomic
        # properties
        self.transport.put_bytes_non_atomic(tmpname + self.__INFO_NAME,
                                            info_bytes)
        return tmpname

    @only_raises(LockNotHeld, LockBroken)
    def unlock(self):
        """Release a held lock
        """
        if self._fake_read_lock:
            self._fake_read_lock = False
            return
        if not self._lock_held:
            return lock.cant_unlock_not_held(self)
        if self._locked_via_token:
            self._locked_via_token = False
            self._lock_held = False
        else:
            old_nonce = self.nonce
            # rename before deleting, because we can't atomically remove the
            # whole tree
            start_time = time.time()
            self._trace("unlocking")
            tmpname = '%s/releasing.%s.tmp' % (self.path, rand_chars(20))
            # gotta own it to unlock
            self.confirm()
            self.transport.rename(self._held_dir, tmpname)
            self._lock_held = False
            self.transport.delete(tmpname + self.__INFO_NAME)
            try:
                self.transport.rmdir(tmpname)
            except DirectoryNotEmpty, e:
                # There might have been junk left over by a rename that moved
                # another locker within the 'held' directory.  do a slower
                # deletion where we list the directory and remove everything
                # within it.
                #
                # Maybe this should be broader to allow for ftp servers with
                # non-specific error messages?
                self._trace("doing recursive deletion of non-empty directory "
                        "%s", tmpname)
                self.transport.delete_tree(tmpname)
            self._trace("... unlock succeeded after %dms",
                    (time.time() - start_time) * 1000)
            result = lock.LockResult(self.transport.abspath(self.path),
                                     old_nonce)
            for hook in self.hooks['lock_released']:
                hook(result)

    def break_lock(self):
        """Break a lock not held by this instance of LockDir.

        This is a UI centric function: it uses the bzrlib.ui.ui_factory to
        prompt for input if a lock is detected and there is any doubt about
        it possibly being still active.
        """
        self._check_not_locked()
        holder_info = self.peek()
        if holder_info is not None:
            lock_info = '\n'.join(self._format_lock_info(holder_info))
            if bzrlib.ui.ui_factory.get_boolean("Break %s" % lock_info):
                self.force_break(holder_info)

    def force_break(self, dead_holder_info):
        """Release a lock held by another process.

        WARNING: This should only be used when the other process is dead; if
        it still thinks it has the lock there will be two concurrent writers.
        In general the user's approval should be sought for lock breaks.

        dead_holder_info must be the result of a previous LockDir.peek() call;
        this is used to check that it's still held by the same process that
        the user decided was dead.  If this is not the current holder,
        LockBreakMismatch is raised.

        After the lock is broken it will not be held by any process.
        It is possible that another process may sneak in and take the
        lock before the breaking process acquires it.
        """
        if not isinstance(dead_holder_info, dict):
            raise ValueError("dead_holder_info: %r" % dead_holder_info)
        self._check_not_locked()
        current_info = self.peek()
        if current_info is None:
            # must have been recently released
            return
        if current_info != dead_holder_info:
            raise LockBreakMismatch(self, current_info, dead_holder_info)
        tmpname = '%s/broken.%s.tmp' % (self.path, rand_chars(20))
        self.transport.rename(self._held_dir, tmpname)
        # check that we actually broke the right lock, not someone else;
        # there's a small race window between checking it and doing the
        # rename.
        broken_info_path = tmpname + self.__INFO_NAME
        broken_info = self._read_info_file(broken_info_path)
        if broken_info != dead_holder_info:
            raise LockBreakMismatch(self, broken_info, dead_holder_info)
        self.transport.delete(broken_info_path)
        self.transport.rmdir(tmpname)
        result = lock.LockResult(self.transport.abspath(self.path),
                                 current_info.get('nonce'))
        for hook in self.hooks['lock_broken']:
            hook(result)

    def _check_not_locked(self):
        """If the lock is held by this instance, raise an error."""
        if self._lock_held:
            raise AssertionError("can't break own lock: %r" % self)

    def confirm(self):
        """Make sure that the lock is still held by this locker.

        This should only fail if the lock was broken by user intervention,
        or if the lock has been affected by a bug.

        If the lock is not thought to be held, raises LockNotHeld.  If
        the lock is thought to be held but has been broken, raises
        LockBroken.
        """
        if not self._lock_held:
            raise LockNotHeld(self)
        info = self.peek()
        if info is None:
            # no lock there anymore!
            raise LockBroken(self)
        if info.get('nonce') != self.nonce:
            # there is a lock, but not ours
            raise LockBroken(self)

    def _read_info_file(self, path):
        """Read one given info file.

        peek() reads the info file of the lock holder, if any.
        """
        return self._parse_info(self.transport.get_bytes(path))

    def peek(self):
        """Check if the lock is held by anyone.

        If it is held, this returns the lock info structure as a dict
        which contains some information about the current lock holder.
        Otherwise returns None.
        """
        try:
            info = self._read_info_file(self._held_info_path)
            self._trace("peek -> held")
            return info
        except NoSuchFile, e:
            self._trace("peek -> not held")

    def _prepare_info(self):
        """Write information about a pending lock to a temporary file.
        """
        # XXX: is creating this here inefficient?
        config = bzrlib.config.GlobalConfig()
        try:
            user = config.user_email()
        except errors.NoEmailInUsername:
            user = config.username()
        s = rio.Stanza(hostname=get_host_name(),
                   pid=str(os.getpid()),
                   start_time=str(int(time.time())),
                   nonce=self.nonce,
                   user=user,
                   )
        return s.to_string()

    def _parse_info(self, info_bytes):
<<<<<<< HEAD
        # TODO: Handle if info_bytes is empty
        return rio.read_stanza(osutils.split_lines(info_bytes)).as_dict()
=======
        stanza = rio.read_stanza(osutils.split_lines(info_bytes))
        if stanza is None:
            # see bug 185013; we fairly often end up with the info file being
            # empty after an interruption; we could log a message here but
            # there may not be much we can say
            return {}
        else:
            return stanza.as_dict()
>>>>>>> d6de82d6

    def attempt_lock(self):
        """Take the lock; fail if it's already held.

        If you wish to block until the lock can be obtained, call wait_lock()
        instead.

        :return: The lock token.
        :raises LockContention: if the lock is held by someone else.
        """
        if self._fake_read_lock:
            raise LockContention(self)
        result = self._attempt_lock()
        hook_result = lock.LockResult(self.transport.abspath(self.path),
                self.nonce)
        for hook in self.hooks['lock_acquired']:
            hook(hook_result)
        return result

    def wait_lock(self, timeout=None, poll=None, max_attempts=None):
        """Wait a certain period for a lock.

        If the lock can be acquired within the bounded time, it
        is taken and this returns.  Otherwise, LockContention
        is raised.  Either way, this function should return within
        approximately `timeout` seconds.  (It may be a bit more if
        a transport operation takes a long time to complete.)

        :param timeout: Approximate maximum amount of time to wait for the
        lock, in seconds.

        :param poll: Delay in seconds between retrying the lock.

        :param max_attempts: Maximum number of times to try to lock.

        :return: The lock token.
        """
        if timeout is None:
            timeout = _DEFAULT_TIMEOUT_SECONDS
        if poll is None:
            poll = _DEFAULT_POLL_SECONDS
        # XXX: the transport interface doesn't let us guard against operations
        # there taking a long time, so the total elapsed time or poll interval
        # may be more than was requested.
        deadline = time.time() + timeout
        deadline_str = None
        last_info = None
        attempt_count = 0
        while True:
            attempt_count += 1
            try:
                return self.attempt_lock()
            except LockContention:
                # possibly report the blockage, then try again
                pass
            # TODO: In a few cases, we find out that there's contention by
            # reading the held info and observing that it's not ours.  In
            # those cases it's a bit redundant to read it again.  However,
            # the normal case (??) is that the rename fails and so we
            # don't know who holds the lock.  For simplicity we peek
            # always.
            new_info = self.peek()
            if new_info is not None and new_info != last_info:
                if last_info is None:
                    start = 'Unable to obtain'
                else:
                    start = 'Lock owner changed for'
                last_info = new_info
                formatted_info = self._format_lock_info(new_info)
                if deadline_str is None:
                    deadline_str = time.strftime('%H:%M:%S',
                                                 time.localtime(deadline))
                lock_url = self.transport.abspath(self.path)
                # See <https://bugs.edge.launchpad.net/bzr/+bug/250451>
                # the URL here is sometimes not one that is useful to the
                # user, perhaps being wrapped in a lp-%d or chroot decorator,
                # especially if this error is issued from the server.
                self._report_function('%s %s\n'
                    '%s\n' # held by
                    '%s\n' # locked ... ago
                    'Will continue to try until %s, unless '
                    'you press Ctrl-C.\n'
                    'See "bzr help break-lock" for more.',
                    start,
                    formatted_info[0],
                    formatted_info[1],
                    formatted_info[2],
                    deadline_str,
                    )

            if (max_attempts is not None) and (attempt_count >= max_attempts):
                self._trace("exceeded %d attempts")
                raise LockContention(self)
            if time.time() + poll < deadline:
                self._trace("waiting %ss", poll)
                time.sleep(poll)
            else:
                self._trace("timeout after waiting %ss", timeout)
                raise LockContention(self)

    def leave_in_place(self):
        self._locked_via_token = True

    def dont_leave_in_place(self):
        self._locked_via_token = False

    def lock_write(self, token=None):
        """Wait for and acquire the lock.

        :param token: if this is already locked, then lock_write will fail
            unless the token matches the existing lock.
        :returns: a token if this instance supports tokens, otherwise None.
        :raises TokenLockingNotSupported: when a token is given but this
            instance doesn't support using token locks.
        :raises MismatchedToken: if the specified token doesn't match the token
            of the existing lock.

        A token should be passed in if you know that you have locked the object
        some other way, and need to synchronise this object's state with that
        fact.

        XXX: docstring duplicated from LockableFiles.lock_write.
        """
        if token is not None:
            self.validate_token(token)
            self.nonce = token
            self._lock_held = True
            self._locked_via_token = True
            return token
        else:
            return self.wait_lock()

    def lock_read(self):
        """Compatibility-mode shared lock.

        LockDir doesn't support shared read-only locks, so this
        just pretends that the lock is taken but really does nothing.
        """
        # At the moment Branches are commonly locked for read, but
        # we can't rely on that remotely.  Once this is cleaned up,
        # reenable this warning to prevent it coming back in
        # -- mbp 20060303
        ## warn("LockDir.lock_read falls back to write lock")
        if self._lock_held or self._fake_read_lock:
            raise LockContention(self)
        self._fake_read_lock = True

    def _format_lock_info(self, info):
        """Turn the contents of peek() into something for the user"""
        lock_url = self.transport.abspath(self.path)
        start_time = info.get('start_time')
        if start_time is None:
            time_ago = '(unknown)'
        else:
            time_ago = format_delta(time.time() - int(info['start_time']))
        return [
            'lock %s' % (lock_url,),
            'held by %s on host %s [process #%s]' %
                tuple([info.get(x, '<unknown>') for x in ['user', 'hostname', 'pid']]),
            'locked %s' % (time_ago,),
            ]

    def validate_token(self, token):
        if token is not None:
            info = self.peek()
            if info is None:
                # Lock isn't held
                lock_token = None
            else:
                lock_token = info.get('nonce')
            if token != lock_token:
                raise errors.TokenMismatch(token, lock_token)
            else:
                self._trace("revalidated by token %r", token)

    def _trace(self, format, *args):
        if 'lock' not in debug.debug_flags:
            return
        mutter(str(self) + ": " + (format % args))<|MERGE_RESOLUTION|>--- conflicted
+++ resolved
@@ -1,8 +1,4 @@
-<<<<<<< HEAD
-# Copyright (C) 2006, 2007, 2008, 2009 Canonical Ltd
-=======
 # Copyright (C) 2006-2010 Canonical Ltd
->>>>>>> d6de82d6
 #
 # This program is free software; you can redistribute it and/or modify
 # it under the terms of the GNU General Public License as published by
@@ -256,11 +252,7 @@
         if info is None:
             raise LockFailed(self, "lock was renamed into place, but "
                 "now is missing!")
-<<<<<<< HEAD
-        if info['nonce'] != self.nonce:
-=======
         if info.get('nonce') != self.nonce:
->>>>>>> d6de82d6
             self._trace("rename succeeded, "
                 "but lock is still held by someone else")
             raise LockContention(self)
@@ -467,10 +459,6 @@
         return s.to_string()
 
     def _parse_info(self, info_bytes):
-<<<<<<< HEAD
-        # TODO: Handle if info_bytes is empty
-        return rio.read_stanza(osutils.split_lines(info_bytes)).as_dict()
-=======
         stanza = rio.read_stanza(osutils.split_lines(info_bytes))
         if stanza is None:
             # see bug 185013; we fairly often end up with the info file being
@@ -479,7 +467,6 @@
             return {}
         else:
             return stanza.as_dict()
->>>>>>> d6de82d6
 
     def attempt_lock(self):
         """Take the lock; fail if it's already held.
