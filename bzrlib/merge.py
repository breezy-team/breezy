--- conflicted
+++ resolved
@@ -44,13 +44,8 @@
 from bzrlib.symbol_versioning import *
 from bzrlib.trace import mutter, warning, note
 from bzrlib.transform import (TreeTransform, resolve_conflicts, cook_conflicts,
-<<<<<<< HEAD
-                              conflicts_strings, FinalPaths, create_by_entry,
-                              unique_add)
+                              FinalPaths, create_by_entry, unique_add)
 from bzrlib.versionedfile import WeaveMerge
-=======
-                              FinalPaths, create_by_entry, unique_add)
->>>>>>> d5be2639
 import bzrlib.ui
 
 # TODO: Report back as changes are merged in
