# Copyright (C) 2005, 2006 Canonical Ltd
#
# This program is free software; you can redistribute it and/or modify
# it under the terms of the GNU General Public License as published by
# the Free Software Foundation; either version 2 of the License, or
# (at your option) any later version.
#
# This program is distributed in the hope that it will be useful,
# but WITHOUT ANY WARRANTY; without even the implied warranty of
# MERCHANTABILITY or FITNESS FOR A PARTICULAR PURPOSE.  See the
# GNU General Public License for more details.
#
# You should have received a copy of the GNU General Public License
# along with this program; if not, write to the Free Software
# Foundation, Inc., 59 Temple Place, Suite 330, Boston, MA  02111-1307  USA


import os
import errno
import warnings

from bzrlib import (
    debug,
    errors,
    osutils,
    patiencediff,
    registry,
    revision as _mod_revision,
    )
from bzrlib.branch import Branch
from bzrlib.conflicts import ConflictList, Conflict
from bzrlib.errors import (BzrCommandError,
                           BzrError,
                           NoCommonAncestor,
                           NoCommits,
                           NoSuchRevision,
                           NoSuchFile,
                           NotBranchError,
                           NotVersionedError,
                           UnrelatedBranches,
                           UnsupportedOperation,
                           WorkingTreeNotRevision,
                           BinaryFile,
                           )
from bzrlib.merge3 import Merge3
from bzrlib.osutils import rename, pathjoin
from progress import DummyProgress, ProgressPhase
from bzrlib.revision import (NULL_REVISION, ensure_null)
from bzrlib.textfile import check_text_lines
from bzrlib.trace import mutter, warning, note, is_quiet
from bzrlib.transform import (TransformPreview, TreeTransform,
                              resolve_conflicts, cook_conflicts,
                              conflict_pass, FinalPaths, create_by_entry,
                              unique_add, ROOT_PARENT)
from bzrlib.versionedfile import PlanWeaveMerge
from bzrlib import ui

# TODO: Report back as changes are merged in


def transform_tree(from_tree, to_tree, interesting_ids=None):
    merge_inner(from_tree.branch, to_tree, from_tree, ignore_zero=True,
                interesting_ids=interesting_ids, this_tree=from_tree)


class Merger(object):
    def __init__(self, this_branch, other_tree=None, base_tree=None,
                 this_tree=None, pb=DummyProgress(), change_reporter=None,
                 recurse='down', revision_graph=None):
        object.__init__(self)
        assert this_tree is not None, "this_tree is required"
        self.this_branch = this_branch
        self.this_basis = _mod_revision.ensure_null(
            this_branch.last_revision())
        self.this_rev_id = None
        self.this_tree = this_tree
        self.this_revision_tree = None
        self.this_basis_tree = None
        self.other_tree = other_tree
        self.other_branch = None
        self.base_tree = base_tree
        self.ignore_zero = False
        self.backup_files = False
        self.interesting_ids = None
        self.interesting_files = None
        self.show_base = False
        self.reprocess = False
        self._pb = pb
        self.pp = None
        self.recurse = recurse
        self.change_reporter = change_reporter
        self._cached_trees = {}
        self._revision_graph = revision_graph
        self._base_is_ancestor = None
        self._base_is_other_ancestor = None

    @property
    def revision_graph(self):
        if self._revision_graph is None:
            self._revision_graph = self.this_branch.repository.get_graph()
        return self._revision_graph

    def _set_base_is_ancestor(self, value):
        self._base_is_ancestor = value

    def _get_base_is_ancestor(self):
        if self._base_is_ancestor is None:
            self._base_is_ancestor = self.revision_graph.is_ancestor(
                self.base_rev_id, self.this_basis)
        return self._base_is_ancestor

    base_is_ancestor = property(_get_base_is_ancestor, _set_base_is_ancestor)

    def _set_base_is_other_ancestor(self, value):
        self._base_is_other_ancestor = value

    def _get_base_is_other_ancestor(self):
        if self._base_is_other_ancestor is None:
            if self.other_basis is None:
                return True
            self._base_is_other_ancestor = self.revision_graph.is_ancestor(
                self.base_rev_id, self.other_basis)
        return self._base_is_other_ancestor

    base_is_other_ancestor = property(_get_base_is_other_ancestor,
                                      _set_base_is_other_ancestor)

    @staticmethod
    def from_uncommitted(tree, other_tree, pb):
        """Return a Merger for uncommitted changes in other_tree.

        :param tree: The tree to merge into
        :param other_tree: The tree to get uncommitted changes from
        :param pb: A progress indicator
        """
        merger = Merger(tree.branch, other_tree, other_tree.basis_tree(), tree,
                        pb)
        merger.base_rev_id = merger.base_tree.get_revision_id()
        merger.other_rev_id = None
        merger.other_basis = merger.base_rev_id
        return merger

    @classmethod
    def from_mergeable(klass, tree, mergeable, pb):
        """Return a Merger for a bundle or merge directive.

        :param tree: The tree to merge changes into
        :param mergeable: A merge directive or bundle
        :param pb: A progress indicator
        """
        mergeable.install_revisions(tree.branch.repository)
        base_revision_id, other_revision_id, verified =\
            mergeable.get_merge_request(tree.branch.repository)
        revision_graph = tree.branch.repository.get_graph()
        if (base_revision_id != _mod_revision.NULL_REVISION and
            revision_graph.is_ancestor(
            base_revision_id, tree.branch.last_revision())):
            base_revision_id = None
        else:
            warning('Performing cherrypick')
        merger = klass.from_revision_ids(pb, tree, other_revision_id,
                                         base_revision_id, revision_graph=
                                         revision_graph)
        return merger, verified

    @staticmethod
    def from_revision_ids(pb, tree, other, base=None, other_branch=None,
                          base_branch=None, revision_graph=None):
        """Return a Merger for revision-ids.

        :param tree: The tree to merge changes into
        :param other: The revision-id to use as OTHER
        :param base: The revision-id to use as BASE.  If not specified, will
            be auto-selected.
        :param other_branch: A branch containing the other revision-id.  If
            not supplied, tree.branch is used.
        :param base_branch: A branch containing the base revision-id.  If
            not supplied, other_branch or tree.branch will be used.
        :param revision_graph: If you have a revision_graph precomputed, pass
            it in, otherwise it will be created for you.
        :param pb: A progress indicator
        """
        merger = Merger(tree.branch, this_tree=tree, pb=pb,
                        revision_graph=revision_graph)
        if other_branch is None:
            other_branch = tree.branch
        merger.set_other_revision(other, other_branch)
        if base is None:
            merger.find_base()
        else:
            if base_branch is None:
                base_branch = other_branch
            merger.set_base_revision(base, base_branch)
        return merger

    def revision_tree(self, revision_id, branch=None):
        if revision_id not in self._cached_trees:
            if branch is None:
                branch = self.this_branch
            try:
                tree = self.this_tree.revision_tree(revision_id)
            except errors.NoSuchRevisionInTree:
                tree = branch.repository.revision_tree(revision_id)
            self._cached_trees[revision_id] = tree
        return self._cached_trees[revision_id]

    def _get_tree(self, treespec, possible_transports=None):
        from bzrlib import workingtree
        location, revno = treespec
        if revno is None:
            tree = workingtree.WorkingTree.open_containing(location)[0]
            return tree.branch, tree
        branch = Branch.open_containing(location, possible_transports)[0]
        if revno == -1:
            revision_id = branch.last_revision()
        else:
            revision_id = branch.get_rev_id(revno)
        revision_id = ensure_null(revision_id)
        return branch, self.revision_tree(revision_id, branch)

    def ensure_revision_trees(self):
        if self.this_revision_tree is None:
            self.this_basis_tree = self.revision_tree(self.this_basis)
            if self.this_basis == self.this_rev_id:
                self.this_revision_tree = self.this_basis_tree

        if self.other_rev_id is None:
            other_basis_tree = self.revision_tree(self.other_basis)
            changes = other_basis_tree.changes_from(self.other_tree)
            if changes.has_changed():
                raise WorkingTreeNotRevision(self.this_tree)
            other_rev_id = self.other_basis
            self.other_tree = other_basis_tree

    def file_revisions(self, file_id):
        self.ensure_revision_trees()
        def get_id(tree, file_id):
            revision_id = tree.inventory[file_id].revision
            assert revision_id is not None
            return revision_id
        if self.this_rev_id is None:
            if self.this_basis_tree.get_file_sha1(file_id) != \
                self.this_tree.get_file_sha1(file_id):
                raise WorkingTreeNotRevision(self.this_tree)

        trees = (self.this_basis_tree, self.other_tree)
        return [get_id(tree, file_id) for tree in trees]

    def check_basis(self, check_clean, require_commits=True):
        if self.this_basis is None and require_commits is True:
            raise BzrCommandError("This branch has no commits."
                                  " (perhaps you would prefer 'bzr pull')")
        if check_clean:
            self.compare_basis()
            if self.this_basis != self.this_rev_id:
                raise errors.UncommittedChanges(self.this_tree)

    def compare_basis(self):
        try:
            basis_tree = self.revision_tree(self.this_tree.last_revision())
        except errors.RevisionNotPresent:
            basis_tree = self.this_tree.basis_tree()
        changes = self.this_tree.changes_from(basis_tree)
        if not changes.has_changed():
            self.this_rev_id = self.this_basis

    def set_interesting_files(self, file_list):
        self.interesting_files = file_list

    def set_pending(self):
        if not self.base_is_ancestor or not self.base_is_other_ancestor or self.other_rev_id is None:
            return
        self._add_parent()

    def _add_parent(self):
        new_parents = self.this_tree.get_parent_ids() + [self.other_rev_id]
        new_parent_trees = []
        for revision_id in new_parents:
            try:
                tree = self.revision_tree(revision_id)
            except errors.RevisionNotPresent:
                tree = None
            else:
                tree.lock_read()
            new_parent_trees.append((revision_id, tree))
        try:
            self.this_tree.set_parent_trees(new_parent_trees,
                                            allow_leftmost_as_ghost=True)
        finally:
            for _revision_id, tree in new_parent_trees:
                if tree is not None:
                    tree.unlock()

    def set_other(self, other_revision, possible_transports=None):
        """Set the revision and tree to merge from.

        This sets the other_tree, other_rev_id, other_basis attributes.

        :param other_revision: The [path, revision] list to merge from.
        """
        self.other_branch, self.other_tree = self._get_tree(other_revision,
                                                            possible_transports)
        if other_revision[1] == -1:
            self.other_rev_id = _mod_revision.ensure_null(
                self.other_branch.last_revision())
            if _mod_revision.is_null(self.other_rev_id):
                raise NoCommits(self.other_branch)
            self.other_basis = self.other_rev_id
        elif other_revision[1] is not None:
            self.other_rev_id = self.other_branch.get_rev_id(other_revision[1])
            self.other_basis = self.other_rev_id
        else:
            self.other_rev_id = None
            self.other_basis = self.other_branch.last_revision()
            if self.other_basis is None:
                raise NoCommits(self.other_branch)
        if self.other_rev_id is not None:
            self._cached_trees[self.other_rev_id] = self.other_tree
        self._maybe_fetch(self.other_branch,self.this_branch, self.other_basis)

    def set_other_revision(self, revision_id, other_branch):
        """Set 'other' based on a branch and revision id

        :param revision_id: The revision to use for a tree
        :param other_branch: The branch containing this tree
        """
        self.other_rev_id = revision_id
        self.other_branch = other_branch
        self._maybe_fetch(other_branch, self.this_branch, self.other_rev_id)
        self.other_tree = self.revision_tree(revision_id)
        self.other_basis = revision_id

    def set_base_revision(self, revision_id, branch):
        """Set 'base' based on a branch and revision id

        :param revision_id: The revision to use for a tree
        :param branch: The branch containing this tree
        """
        self.base_rev_id = revision_id
        self.base_branch = branch
        self._maybe_fetch(branch, self.this_branch, revision_id)
        self.base_tree = self.revision_tree(revision_id)

    def _maybe_fetch(self, source, target, revision_id):
        if not source.repository.has_same_location(target.repository):
            target.fetch(source, revision_id)

    def find_base(self):
        revisions = [ensure_null(self.this_basis),
                     ensure_null(self.other_basis)]
        if NULL_REVISION in revisions:
            self.base_rev_id = NULL_REVISION
        else:
            self.base_rev_id, steps = self.revision_graph.find_unique_lca(
                revisions[0], revisions[1], count_steps=True)
            if self.base_rev_id == NULL_REVISION:
                raise UnrelatedBranches()
            if steps > 1:
                warning('Warning: criss-cross merge encountered.  See bzr'
                        ' help criss-cross.')
        self.base_tree = self.revision_tree(self.base_rev_id)
        self.base_is_ancestor = True
        self.base_is_other_ancestor = True

    def set_base(self, base_revision):
        """Set the base revision to use for the merge.

        :param base_revision: A 2-list containing a path and revision number.
        """
        mutter("doing merge() with no base_revision specified")
        if base_revision == [None, None]:
            self.find_base()
        else:
            base_branch, self.base_tree = self._get_tree(base_revision)
            if base_revision[1] == -1:
                self.base_rev_id = base_branch.last_revision()
            elif base_revision[1] is None:
                self.base_rev_id = _mod_revision.NULL_REVISION
            else:
                self.base_rev_id = _mod_revision.ensure_null(
                    base_branch.get_rev_id(base_revision[1]))
            self._maybe_fetch(base_branch, self.this_branch, self.base_rev_id)

    def make_merger(self):
        kwargs = {'working_tree':self.this_tree, 'this_tree': self.this_tree,
                  'other_tree': self.other_tree,
                  'interesting_ids': self.interesting_ids,
                  'interesting_files': self.interesting_files,
                  'pp': self.pp,
                  'do_merge': False}
        if self.merge_type.requires_base:
            kwargs['base_tree'] = self.base_tree
        if self.merge_type.supports_reprocess:
            kwargs['reprocess'] = self.reprocess
        elif self.reprocess:
            raise BzrError("Conflict reduction is not supported for merge"
                                  " type %s." % self.merge_type)
        if self.merge_type.supports_show_base:
            kwargs['show_base'] = self.show_base
        elif self.show_base:
            raise BzrError("Showing base is not supported for this"
                           " merge type. %s" % self.merge_type)
        if (not getattr(self.merge_type, 'supports_reverse_cherrypick', True)
            and not self.base_is_other_ancestor):
            raise errors.CannotReverseCherrypick()
        if self.merge_type.supports_cherrypick:
            kwargs['cherrypick'] = (not self.base_is_ancestor or
                                    not self.base_is_other_ancestor)
        return self.merge_type(pb=self._pb,
                               change_reporter=self.change_reporter,
                               **kwargs)

    def do_merge(self):
        self.this_tree.lock_tree_write()
        if self.base_tree is not None:
            self.base_tree.lock_read()
        if self.other_tree is not None:
            self.other_tree.lock_read()
        try:
            merge = self.make_merger()
            merge.do_merge()
            if self.recurse == 'down':
                for path, file_id in self.this_tree.iter_references():
                    sub_tree = self.this_tree.get_nested_tree(file_id, path)
                    other_revision = self.other_tree.get_reference_revision(
                        file_id, path)
                    if  other_revision == sub_tree.last_revision():
                        continue
                    sub_merge = Merger(sub_tree.branch, this_tree=sub_tree)
                    sub_merge.merge_type = self.merge_type
                    relpath = self.this_tree.relpath(path)
                    other_branch = self.other_branch.reference_parent(file_id, relpath)
                    sub_merge.set_other_revision(other_revision, other_branch)
                    base_revision = self.base_tree.get_reference_revision(file_id)
                    sub_merge.base_tree = \
                        sub_tree.branch.repository.revision_tree(base_revision)
                    sub_merge.base_rev_id = base_revision
                    sub_merge.do_merge()

        finally:
            if self.other_tree is not None:
                self.other_tree.unlock()
            if self.base_tree is not None:
                self.base_tree.unlock()
            self.this_tree.unlock()
        if len(merge.cooked_conflicts) == 0:
            if not self.ignore_zero and not is_quiet():
                note("All changes applied successfully.")
        else:
            note("%d conflicts encountered." % len(merge.cooked_conflicts))

        return len(merge.cooked_conflicts)


class Merge3Merger(object):
    """Three-way merger that uses the merge3 text merger"""
    requires_base = True
    supports_reprocess = True
    supports_show_base = True
    history_based = False
    supports_cherrypick = True
    supports_reverse_cherrypick = True
    winner_idx = {"this": 2, "other": 1, "conflict": 1}

    def __init__(self, working_tree, this_tree, base_tree, other_tree, 
                 interesting_ids=None, reprocess=False, show_base=False,
                 pb=DummyProgress(), pp=None, change_reporter=None,
                 interesting_files=None, do_merge=True,
                 cherrypick=False):
        """Initialize the merger object and perform the merge.

        :param working_tree: The working tree to apply the merge to
        :param this_tree: The local tree in the merge operation
        :param base_tree: The common tree in the merge operation
        :param other_tree: The other other tree to merge changes from
        :param interesting_ids: The file_ids of files that should be
            participate in the merge.  May not be combined with
            interesting_files.
        :param: reprocess If True, perform conflict-reduction processing.
        :param show_base: If True, show the base revision in text conflicts.
            (incompatible with reprocess)
        :param pb: A Progress bar
        :param pp: A ProgressPhase object
        :param change_reporter: An object that should report changes made
        :param interesting_files: The tree-relative paths of files that should
            participate in the merge.  If these paths refer to directories,
            the contents of those directories will also be included.  May not
            be combined with interesting_ids.  If neither interesting_files nor
            interesting_ids is specified, all files may participate in the
            merge.
        """
        object.__init__(self)
        if interesting_files is not None:
            assert interesting_ids is None
        self.interesting_ids = interesting_ids
        self.interesting_files = interesting_files
        self.this_tree = working_tree
        self.base_tree = base_tree
        self.other_tree = other_tree
        self._raw_conflicts = []
        self.cooked_conflicts = []
        self.reprocess = reprocess
        self.show_base = show_base
        self.pb = pb
        self.pp = pp
        self.change_reporter = change_reporter
        self.cherrypick = cherrypick
        if self.pp is None:
            self.pp = ProgressPhase("Merge phase", 3, self.pb)
        if do_merge:
            self.do_merge()

    def do_merge(self):
        self.this_tree.lock_tree_write()
        self.base_tree.lock_read()
        self.other_tree.lock_read()
        self.tt = TreeTransform(self.this_tree, self.pb)
        try:
            self.pp.next_phase()
            self._compute_transform()
            self.pp.next_phase()
            results = self.tt.apply(no_conflicts=True)
            self.write_modified(results)
            try:
                self.this_tree.add_conflicts(self.cooked_conflicts)
            except UnsupportedOperation:
                pass
        finally:
            self.tt.finalize()
            self.other_tree.unlock()
            self.base_tree.unlock()
            self.this_tree.unlock()
            self.pb.clear()

    def make_preview_transform(self):
        self.base_tree.lock_read()
        self.other_tree.lock_read()
        self.tt = TransformPreview(self.this_tree)
        try:
            self.pp.next_phase()
            self._compute_transform()
            self.pp.next_phase()
        finally:
            self.other_tree.unlock()
            self.base_tree.unlock()
            self.pb.clear()
        return self.tt

    def _compute_transform(self):
        entries = self._entries3()
        child_pb = ui.ui_factory.nested_progress_bar()
        try:
            for num, (file_id, changed, parents3, names3,
                      executable3) in enumerate(entries):
                child_pb.update('Preparing file merge', num, len(entries))
                self._merge_names(file_id, parents3, names3)
                if changed:
                    file_status = self.merge_contents(file_id)
                else:
                    file_status = 'unmodified'
                self._merge_executable(file_id,
                    executable3, file_status)
        finally:
            child_pb.finished()
        self.fix_root()
        self.pp.next_phase()
        child_pb = ui.ui_factory.nested_progress_bar()
        try:
            fs_conflicts = resolve_conflicts(self.tt, child_pb,
                lambda t, c: conflict_pass(t, c, self.other_tree))
        finally:
            child_pb.finished()
        if self.change_reporter is not None:
            from bzrlib import delta
            delta.report_changes(
                self.tt.iter_changes(), self.change_reporter)
        self.cook_conflicts(fs_conflicts)
        for conflict in self.cooked_conflicts:
            warning(conflict)

    def _entries3(self):
        """Gather data about files modified between three trees.

        Return a list of tuples of file_id, changed, parents3, names3,
        executable3.  changed is a boolean indicating whether the file contents
        or kind were changed.  parents3 is a tuple of parent ids for base,
        other and this.  names3 is a tuple of names for base, other and this.
        executable3 is a tuple of execute-bit values for base, other and this.
        """
        result = []
        iterator = self.other_tree.iter_changes(self.base_tree,
                include_unchanged=True, specific_files=self.interesting_files,
                extra_trees=[self.this_tree])
        for (file_id, paths, changed, versioned, parents, names, kind,
             executable) in iterator:
            if (self.interesting_ids is not None and
                file_id not in self.interesting_ids):
                continue
            if file_id in self.this_tree.inventory:
                entry = self.this_tree.inventory[file_id]
                this_name = entry.name
                this_parent = entry.parent_id
                this_executable = entry.executable
            else:
                this_name = None
                this_parent = None
                this_executable = None
            parents3 = parents + (this_parent,)
            names3 = names + (this_name,)
            executable3 = executable + (this_executable,)
            result.append((file_id, changed, parents3, names3, executable3))
        return result

    def fix_root(self):
        try:
            self.tt.final_kind(self.tt.root)
        except NoSuchFile:
            self.tt.cancel_deletion(self.tt.root)
        if self.tt.final_file_id(self.tt.root) is None:
            self.tt.version_file(self.tt.tree_file_id(self.tt.root), 
                                 self.tt.root)
        if self.other_tree.inventory.root is None:
            return
        other_root_file_id = self.other_tree.get_root_id()
        other_root = self.tt.trans_id_file_id(other_root_file_id)
        if other_root == self.tt.root:
            return
        try:
            self.tt.final_kind(other_root)
        except NoSuchFile:
            return
        self.reparent_children(self.other_tree.inventory.root, self.tt.root)
        self.tt.cancel_creation(other_root)
        self.tt.cancel_versioning(other_root)

    def reparent_children(self, ie, target):
        for thing, child in ie.children.iteritems():
            trans_id = self.tt.trans_id_file_id(child.file_id)
            self.tt.adjust_path(self.tt.final_name(trans_id), target, trans_id)

    def write_modified(self, results):
        modified_hashes = {}
        for path in results.modified_paths:
            file_id = self.this_tree.path2id(self.this_tree.relpath(path))
            if file_id is None:
                continue
            hash = self.this_tree.get_file_sha1(file_id)
            if hash is None:
                continue
            modified_hashes[file_id] = hash
        self.this_tree.set_merge_modified(modified_hashes)

    @staticmethod
    def parent(entry, file_id):
        """Determine the parent for a file_id (used as a key method)"""
        if entry is None:
            return None
        return entry.parent_id

    @staticmethod
    def name(entry, file_id):
        """Determine the name for a file_id (used as a key method)"""
        if entry is None:
            return None
        return entry.name
    
    @staticmethod
    def contents_sha1(tree, file_id):
        """Determine the sha1 of the file contents (used as a key method)."""
        if file_id not in tree:
            return None
        return tree.get_file_sha1(file_id)

    @staticmethod
    def executable(tree, file_id):
        """Determine the executability of a file-id (used as a key method)."""
        if file_id not in tree:
            return None
        if tree.kind(file_id) != "file":
            return False
        return tree.is_executable(file_id)

    @staticmethod
    def kind(tree, file_id):
        """Determine the kind of a file-id (used as a key method)."""
        if file_id not in tree:
            return None
        return tree.kind(file_id)

    @staticmethod
    def _three_way(base, other, this):
        #if base == other, either they all agree, or only THIS has changed.
        if base == other:
            return 'this'
        elif this not in (base, other):
            return 'conflict'
        # "Ambiguous clean merge" -- both sides have made the same change.
        elif this == other:
            return "this"
        # this == base: only other has changed.
        else:
            return "other"

    @staticmethod
    def scalar_three_way(this_tree, base_tree, other_tree, file_id, key):
        """Do a three-way test on a scalar.
        Return "this", "other" or "conflict", depending whether a value wins.
        """
        key_base = key(base_tree, file_id)
        key_other = key(other_tree, file_id)
        #if base == other, either they all agree, or only THIS has changed.
        if key_base == key_other:
            return "this"
        key_this = key(this_tree, file_id)
        if key_this not in (key_base, key_other):
            return "conflict"
        # "Ambiguous clean merge"
        elif key_this == key_other:
            return "this"
        else:
            assert key_this == key_base
            return "other"

    def merge_names(self, file_id):
        def get_entry(tree):
            if file_id in tree.inventory:
                return tree.inventory[file_id]
            else:
                return None
        this_entry = get_entry(self.this_tree)
        other_entry = get_entry(self.other_tree)
        base_entry = get_entry(self.base_tree)
        entries = (base_entry, other_entry, this_entry)
        names = []
        parents = []
        for entry in entries:
            if entry is None:
                names.append(None)
                parents.append(None)
            else:
                names.append(entry.name)
                parents.append(entry.parent_id)
        return self._merge_names(file_id, parents, names)

    def _merge_names(self, file_id, parents, names):
        """Perform a merge on file_id names and parents"""
        base_name, other_name, this_name = names
        base_parent, other_parent, this_parent = parents

        name_winner = self._three_way(*names)

        parent_id_winner = self._three_way(*parents)
        if this_name is None:
            if name_winner == "this":
                name_winner = "other"
            if parent_id_winner == "this":
                parent_id_winner = "other"
        if name_winner == "this" and parent_id_winner == "this":
            return
        if name_winner == "conflict":
            trans_id = self.tt.trans_id_file_id(file_id)
            self._raw_conflicts.append(('name conflict', trans_id, 
                                        this_name, other_name))
        if parent_id_winner == "conflict":
            trans_id = self.tt.trans_id_file_id(file_id)
            self._raw_conflicts.append(('parent conflict', trans_id, 
                                        this_parent, other_parent))
        if other_name is None:
            # it doesn't matter whether the result was 'other' or 
            # 'conflict'-- if there's no 'other', we leave it alone.
            return
        # if we get here, name_winner and parent_winner are set to safe values.
        trans_id = self.tt.trans_id_file_id(file_id)
        parent_id = parents[self.winner_idx[parent_id_winner]]
        if parent_id is not None:
            parent_trans_id = self.tt.trans_id_file_id(parent_id)
            self.tt.adjust_path(names[self.winner_idx[name_winner]],
                                parent_trans_id, trans_id)

    def merge_contents(self, file_id):
        """Performa a merge on file_id contents."""
        def contents_pair(tree):
            if file_id not in tree:
                return (None, None)
            kind = tree.kind(file_id)
            if kind == "file":
                contents = tree.get_file_sha1(file_id)
            elif kind == "symlink":
                contents = tree.get_symlink_target(file_id)
            else:
                contents = None
            return kind, contents

        def contents_conflict():
            trans_id = self.tt.trans_id_file_id(file_id)
            name = self.tt.final_name(trans_id)
            parent_id = self.tt.final_parent(trans_id)
            if file_id in self.this_tree.inventory:
                self.tt.unversion_file(trans_id)
                if file_id in self.this_tree:
                    self.tt.delete_contents(trans_id)
            file_group = self._dump_conflicts(name, parent_id, file_id, 
                                              set_version=True)
            self._raw_conflicts.append(('contents conflict', file_group))

        # See SPOT run.  run, SPOT, run.
        # So we're not QUITE repeating ourselves; we do tricky things with
        # file kind...
        base_pair = contents_pair(self.base_tree)
        other_pair = contents_pair(self.other_tree)
        if base_pair == other_pair:
            # OTHER introduced no changes
            return "unmodified"
        this_pair = contents_pair(self.this_tree)
        if this_pair == other_pair:
            # THIS and OTHER introduced the same changes
            return "unmodified"
        else:
            trans_id = self.tt.trans_id_file_id(file_id)
            if this_pair == base_pair:
                # only OTHER introduced changes
                if file_id in self.this_tree:
                    # Remove any existing contents
                    self.tt.delete_contents(trans_id)
                if file_id in self.other_tree:
                    # OTHER changed the file
                    create_by_entry(self.tt, 
                                    self.other_tree.inventory[file_id], 
                                    self.other_tree, trans_id)
                    if file_id not in self.this_tree.inventory:
                        self.tt.version_file(file_id, trans_id)
                    return "modified"
                elif file_id in self.this_tree.inventory:
                    # OTHER deleted the file
                    self.tt.unversion_file(trans_id)
                    return "deleted"
            #BOTH THIS and OTHER introduced changes; scalar conflict
            elif this_pair[0] == "file" and other_pair[0] == "file":
                # THIS and OTHER are both files, so text merge.  Either
                # BASE is a file, or both converted to files, so at least we
                # have agreement that output should be a file.
                try:
                    self.text_merge(file_id, trans_id)
                except BinaryFile:
                    return contents_conflict()
                if file_id not in self.this_tree.inventory:
                    self.tt.version_file(file_id, trans_id)
                try:
                    self.tt.tree_kind(trans_id)
                    self.tt.delete_contents(trans_id)
                except NoSuchFile:
                    pass
                return "modified"
            else:
                # Scalar conflict, can't text merge.  Dump conflicts
                return contents_conflict()

    def get_lines(self, tree, file_id):
        """Return the lines in a file, or an empty list."""
        if file_id in tree:
            return tree.get_file(file_id).readlines()
        else:
            return []

    def text_merge(self, file_id, trans_id):
        """Perform a three-way text merge on a file_id"""
        # it's possible that we got here with base as a different type.
        # if so, we just want two-way text conflicts.
        if file_id in self.base_tree and \
            self.base_tree.kind(file_id) == "file":
            base_lines = self.get_lines(self.base_tree, file_id)
        else:
            base_lines = []
        other_lines = self.get_lines(self.other_tree, file_id)
        this_lines = self.get_lines(self.this_tree, file_id)
        m3 = Merge3(base_lines, this_lines, other_lines,
                    is_cherrypick=self.cherrypick)
        start_marker = "!START OF MERGE CONFLICT!" + "I HOPE THIS IS UNIQUE"
        if self.show_base is True:
            base_marker = '|' * 7
        else:
            base_marker = None

        def iter_merge3(retval):
            retval["text_conflicts"] = False
            for line in m3.merge_lines(name_a = "TREE", 
                                       name_b = "MERGE-SOURCE", 
                                       name_base = "BASE-REVISION",
                                       start_marker=start_marker, 
                                       base_marker=base_marker,
                                       reprocess=self.reprocess):
                if line.startswith(start_marker):
                    retval["text_conflicts"] = True
                    yield line.replace(start_marker, '<' * 7)
                else:
                    yield line
        retval = {}
        merge3_iterator = iter_merge3(retval)
        self.tt.create_file(merge3_iterator, trans_id)
        if retval["text_conflicts"] is True:
            self._raw_conflicts.append(('text conflict', trans_id))
            name = self.tt.final_name(trans_id)
            parent_id = self.tt.final_parent(trans_id)
            file_group = self._dump_conflicts(name, parent_id, file_id, 
                                              this_lines, base_lines,
                                              other_lines)
            file_group.append(trans_id)

    def _dump_conflicts(self, name, parent_id, file_id, this_lines=None, 
                        base_lines=None, other_lines=None, set_version=False,
                        no_base=False):
        """Emit conflict files.
        If this_lines, base_lines, or other_lines are omitted, they will be
        determined automatically.  If set_version is true, the .OTHER, .THIS
        or .BASE (in that order) will be created as versioned files.
        """
        data = [('OTHER', self.other_tree, other_lines), 
                ('THIS', self.this_tree, this_lines)]
        if not no_base:
            data.append(('BASE', self.base_tree, base_lines))
        versioned = False
        file_group = []
        for suffix, tree, lines in data:
            if file_id in tree:
                trans_id = self._conflict_file(name, parent_id, tree, file_id,
                                               suffix, lines)
                file_group.append(trans_id)
                if set_version and not versioned:
                    self.tt.version_file(file_id, trans_id)
                    versioned = True
        return file_group
           
    def _conflict_file(self, name, parent_id, tree, file_id, suffix, 
                       lines=None):
        """Emit a single conflict file."""
        name = name + '.' + suffix
        trans_id = self.tt.create_path(name, parent_id)
        entry = tree.inventory[file_id]
        create_by_entry(self.tt, entry, tree, trans_id, lines)
        return trans_id

    def merge_executable(self, file_id, file_status):
        """Perform a merge on the execute bit."""
        executable = [self.executable(t, file_id) for t in (self.base_tree,
                      self.other_tree, self.this_tree)]
        self._merge_executable(file_id, executable, file_status)

    def _merge_executable(self, file_id, executable, file_status):
        """Perform a merge on the execute bit."""
        base_executable, other_executable, this_executable = executable
        if file_status == "deleted":
            return
        trans_id = self.tt.trans_id_file_id(file_id)
        try:
            if self.tt.final_kind(trans_id) != "file":
                return
        except NoSuchFile:
            return
        winner = self._three_way(*executable)
        if winner == "conflict":
        # There must be a None in here, if we have a conflict, but we
        # need executability since file status was not deleted.
            if self.executable(self.other_tree, file_id) is None:
                winner = "this"
            else:
                winner = "other"
        if winner == "this":
            if file_status == "modified":
                executability = this_executable
                if executability is not None:
                    trans_id = self.tt.trans_id_file_id(file_id)
                    self.tt.set_executability(executability, trans_id)
        else:
            assert winner == "other"
            if file_id in self.other_tree:
                executability = other_executable
            elif file_id in self.this_tree:
                executability = this_executable
            elif file_id in self.base_tree:
                executability = base_executable
            if executability is not None:
                trans_id = self.tt.trans_id_file_id(file_id)
                self.tt.set_executability(executability, trans_id)

    def cook_conflicts(self, fs_conflicts):
        """Convert all conflicts into a form that doesn't depend on trans_id"""
        from conflicts import Conflict
        name_conflicts = {}
        self.cooked_conflicts.extend(cook_conflicts(fs_conflicts, self.tt))
        fp = FinalPaths(self.tt)
        for conflict in self._raw_conflicts:
            conflict_type = conflict[0]
            if conflict_type in ('name conflict', 'parent conflict'):
                trans_id = conflict[1]
                conflict_args = conflict[2:]
                if trans_id not in name_conflicts:
                    name_conflicts[trans_id] = {}
                unique_add(name_conflicts[trans_id], conflict_type, 
                           conflict_args)
            if conflict_type == 'contents conflict':
                for trans_id in conflict[1]:
                    file_id = self.tt.final_file_id(trans_id)
                    if file_id is not None:
                        break
                path = fp.get_path(trans_id)
                for suffix in ('.BASE', '.THIS', '.OTHER'):
                    if path.endswith(suffix):
                        path = path[:-len(suffix)]
                        break
                c = Conflict.factory(conflict_type, path=path, file_id=file_id)
                self.cooked_conflicts.append(c)
            if conflict_type == 'text conflict':
                trans_id = conflict[1]
                path = fp.get_path(trans_id)
                file_id = self.tt.final_file_id(trans_id)
                c = Conflict.factory(conflict_type, path=path, file_id=file_id)
                self.cooked_conflicts.append(c)

        for trans_id, conflicts in name_conflicts.iteritems():
            try:
                this_parent, other_parent = conflicts['parent conflict']
                assert this_parent != other_parent
            except KeyError:
                this_parent = other_parent = \
                    self.tt.final_file_id(self.tt.final_parent(trans_id))
            try:
                this_name, other_name = conflicts['name conflict']
                assert this_name != other_name
            except KeyError:
                this_name = other_name = self.tt.final_name(trans_id)
            other_path = fp.get_path(trans_id)
            if this_parent is not None and this_name is not None:
                this_parent_path = \
                    fp.get_path(self.tt.trans_id_file_id(this_parent))
                this_path = pathjoin(this_parent_path, this_name)
            else:
                this_path = "<deleted>"
            file_id = self.tt.final_file_id(trans_id)
            c = Conflict.factory('path conflict', path=this_path,
                                 conflict_path=other_path, file_id=file_id)
            self.cooked_conflicts.append(c)
        self.cooked_conflicts.sort(key=Conflict.sort_key)


class WeaveMerger(Merge3Merger):
    """Three-way tree merger, text weave merger."""
    supports_reprocess = True
    supports_show_base = False
    supports_reverse_cherrypick = False
    history_based = True

<<<<<<< HEAD
=======
    def __init__(self, working_tree, this_tree, base_tree, other_tree, 
                 interesting_ids=None, pb=DummyProgress(), pp=None,
                 reprocess=False, change_reporter=None,
                 interesting_files=None, cherrypick=False, do_merge=True):
        self.cherrypick = cherrypick
        super(WeaveMerger, self).__init__(working_tree, this_tree, 
                                          base_tree, other_tree, 
                                          interesting_files=interesting_files,
                                          interesting_ids=interesting_ids, 
                                          pb=pb, pp=pp, reprocess=reprocess,
                                          change_reporter=change_reporter,
                                          do_merge=do_merge)

>>>>>>> b5414376
    def _merged_lines(self, file_id):
        """Generate the merged lines.
        There is no distinction between lines that are meant to contain <<<<<<<
        and conflicts.
        """
        if self.cherrypick:
            base = self.base_tree
        else:
            base = None
        plan = self.this_tree.plan_file_merge(file_id, self.other_tree,
                                              base=base)
        if 'merge' in debug.debug_flags:
            plan = list(plan)
            trans_id = self.tt.trans_id_file_id(file_id)
            name = self.tt.final_name(trans_id) + '.plan'
            contents = ('%10s|%s' % l for l in plan)
            self.tt.new_file(name, self.tt.final_parent(trans_id), contents)
        textmerge = PlanWeaveMerge(plan, '<<<<<<< TREE\n',
            '>>>>>>> MERGE-SOURCE\n')
        return textmerge.merge_lines(self.reprocess)

    def text_merge(self, file_id, trans_id):
        """Perform a (weave) text merge for a given file and file-id.
        If conflicts are encountered, .THIS and .OTHER files will be emitted,
        and a conflict will be noted.
        """
        lines, conflicts = self._merged_lines(file_id)
        lines = list(lines)
        # Note we're checking whether the OUTPUT is binary in this case, 
        # because we don't want to get into weave merge guts.
        check_text_lines(lines)
        self.tt.create_file(lines, trans_id)
        if conflicts:
            self._raw_conflicts.append(('text conflict', trans_id))
            name = self.tt.final_name(trans_id)
            parent_id = self.tt.final_parent(trans_id)
            file_group = self._dump_conflicts(name, parent_id, file_id, 
                                              no_base=True)
            file_group.append(trans_id)


class LCAMerger(WeaveMerger):

    def _merged_lines(self, file_id):
        """Generate the merged lines.
        There is no distinction between lines that are meant to contain <<<<<<<
        and conflicts.
        """
        if self.cherrypick:
            base = self.base_tree
        else:
            base = None
        plan = self.this_tree.plan_file_lca_merge(file_id, self.other_tree,
                                                  base=base)
        if 'merge' in debug.debug_flags:
            plan = list(plan)
            trans_id = self.tt.trans_id_file_id(file_id)
            name = self.tt.final_name(trans_id) + '.plan'
            contents = ('%10s|%s' % l for l in plan)
            self.tt.new_file(name, self.tt.final_parent(trans_id), contents)
        textmerge = PlanWeaveMerge(plan, '<<<<<<< TREE\n',
            '>>>>>>> MERGE-SOURCE\n')
        return textmerge.merge_lines(self.reprocess)


class Diff3Merger(Merge3Merger):
    """Three-way merger using external diff3 for text merging"""

    def dump_file(self, temp_dir, name, tree, file_id):
        out_path = pathjoin(temp_dir, name)
        out_file = open(out_path, "wb")
        try:
            in_file = tree.get_file(file_id)
            for line in in_file:
                out_file.write(line)
        finally:
            out_file.close()
        return out_path

    def text_merge(self, file_id, trans_id):
        """Perform a diff3 merge using a specified file-id and trans-id.
        If conflicts are encountered, .BASE, .THIS. and .OTHER conflict files
        will be dumped, and a will be conflict noted.
        """
        import bzrlib.patch
        temp_dir = osutils.mkdtemp(prefix="bzr-")
        try:
            new_file = pathjoin(temp_dir, "new")
            this = self.dump_file(temp_dir, "this", self.this_tree, file_id)
            base = self.dump_file(temp_dir, "base", self.base_tree, file_id)
            other = self.dump_file(temp_dir, "other", self.other_tree, file_id)
            status = bzrlib.patch.diff3(new_file, this, base, other)
            if status not in (0, 1):
                raise BzrError("Unhandled diff3 exit code")
            f = open(new_file, 'rb')
            try:
                self.tt.create_file(f, trans_id)
            finally:
                f.close()
            if status == 1:
                name = self.tt.final_name(trans_id)
                parent_id = self.tt.final_parent(trans_id)
                self._dump_conflicts(name, parent_id, file_id)
                self._raw_conflicts.append(('text conflict', trans_id))
        finally:
            osutils.rmtree(temp_dir)


def merge_inner(this_branch, other_tree, base_tree, ignore_zero=False,
                backup_files=False,
                merge_type=Merge3Merger,
                interesting_ids=None,
                show_base=False,
                reprocess=False,
                other_rev_id=None,
                interesting_files=None,
                this_tree=None,
                pb=DummyProgress(),
                change_reporter=None):
    """Primary interface for merging. 

        typical use is probably 
        'merge_inner(branch, branch.get_revision_tree(other_revision),
                     branch.get_revision_tree(base_revision))'
        """
    if this_tree is None:
        raise BzrError("bzrlib.merge.merge_inner requires a this_tree "
            "parameter as of bzrlib version 0.8.")
    merger = Merger(this_branch, other_tree, base_tree, this_tree=this_tree,
                    pb=pb, change_reporter=change_reporter)
    merger.backup_files = backup_files
    merger.merge_type = merge_type
    merger.interesting_ids = interesting_ids
    merger.ignore_zero = ignore_zero
    if interesting_files:
        assert not interesting_ids, ('Only supply interesting_ids'
                                     ' or interesting_files')
        merger.interesting_files = interesting_files
    merger.show_base = show_base
    merger.reprocess = reprocess
    merger.other_rev_id = other_rev_id
    merger.other_basis = other_rev_id
    get_revision_id = getattr(base_tree, 'get_revision_id', None)
    if get_revision_id is None:
        get_revision_id = base_tree.last_revision
    merger.set_base_revision(get_revision_id(), this_branch)
    return merger.do_merge()

def get_merge_type_registry():
    """Merge type registry is in bzrlib.option to avoid circular imports.

    This method provides a sanctioned way to retrieve it.
    """
    from bzrlib import option
    return option._merge_type_registry


def _plan_annotate_merge(annotated_a, annotated_b, ancestors_a, ancestors_b):
    def status_a(revision, text):
        if revision in ancestors_b:
            return 'killed-b', text
        else:
            return 'new-a', text

    def status_b(revision, text):
        if revision in ancestors_a:
            return 'killed-a', text
        else:
            return 'new-b', text

    plain_a = [t for (a, t) in annotated_a]
    plain_b = [t for (a, t) in annotated_b]
    matcher = patiencediff.PatienceSequenceMatcher(None, plain_a, plain_b)
    blocks = matcher.get_matching_blocks()
    a_cur = 0
    b_cur = 0
    for ai, bi, l in blocks:
        # process all mismatched sections
        # (last mismatched section is handled because blocks always
        # includes a 0-length last block)
        for revision, text in annotated_a[a_cur:ai]:
            yield status_a(revision, text)
        for revision, text in annotated_b[b_cur:bi]:
            yield status_b(revision, text)

        # and now the matched section
        a_cur = ai + l
        b_cur = bi + l
        for text_a, text_b in zip(plain_a[ai:a_cur], plain_b[bi:b_cur]):
            assert text_a == text_b
            yield "unchanged", text_a


class _PlanMergeBase(object):

    def __init__(self, a_rev, b_rev, vf):
        """Contructor.

        :param a_rev: Revision-id of one revision to merge
        :param b_rev: Revision-id of the other revision to merge
        :param vf: A versionedfile containing both revisions
        """
        self.a_rev = a_rev
        self.b_rev = b_rev
        self.lines_a = vf.get_lines(a_rev)
        self.lines_b = vf.get_lines(b_rev)
        self.vf = vf
        self._last_lines = None
        self._last_lines_revision_id = None
        self._cached_matching_blocks = {}

    def plan_merge(self):
        """Generate a 'plan' for merging the two revisions.

        This involves comparing their texts and determining the cause of
        differences.  If text A has a line and text B does not, then either the
        line was added to text A, or it was deleted from B.  Once the causes
        are combined, they are written out in the format described in
        VersionedFile.plan_merge
        """
        blocks = self._get_matching_blocks(self.a_rev, self.b_rev)
        unique_a, unique_b = self._unique_lines(blocks)
        new_a, killed_b = self._determine_status(self.a_rev, unique_a)
        new_b, killed_a = self._determine_status(self.b_rev, unique_b)
        return self._iter_plan(blocks, new_a, killed_b, new_b, killed_a)

    def _iter_plan(self, blocks, new_a, killed_b, new_b, killed_a):
        last_i = 0
        last_j = 0
        for i, j, n in blocks:
            for a_index in range(last_i, i):
                if a_index in new_a:
                    if a_index in killed_b:
                        yield 'conflicted-a', self.lines_a[a_index]
                    else:
                        yield 'new-a', self.lines_a[a_index]
                else:
                    yield 'killed-b', self.lines_a[a_index]
            for b_index in range(last_j, j):
                if b_index in new_b:
                    if b_index in killed_a:
                        yield 'conflicted-b', self.lines_b[b_index]
                    else:
                        yield 'new-b', self.lines_b[b_index]
                else:
                    yield 'killed-a', self.lines_b[b_index]
            # handle common lines
            for a_index in range(i, i+n):
                yield 'unchanged', self.lines_a[a_index]
            last_i = i+n
            last_j = j+n

    def _get_matching_blocks(self, left_revision, right_revision):
        """Return a description of which sections of two revisions match.

        See SequenceMatcher.get_matching_blocks
        """
        cached = self._cached_matching_blocks.get((left_revision,
                                                   right_revision))
        if cached is not None:
            return cached
        if self._last_lines_revision_id == left_revision:
            left_lines = self._last_lines
        else:
            left_lines = self.vf.get_lines(left_revision)
        right_lines = self.vf.get_lines(right_revision)
        self._last_lines = right_lines
        self._last_lines_revision_id = right_revision
        matcher = patiencediff.PatienceSequenceMatcher(None, left_lines,
                                                       right_lines)
        return matcher.get_matching_blocks()

    def _unique_lines(self, matching_blocks):
        """Analyse matching_blocks to determine which lines are unique

        :return: a tuple of (unique_left, unique_right), where the values are
            sets of line numbers of unique lines.
        """
        last_i = 0
        last_j = 0
        unique_left = []
        unique_right = []
        for i, j, n in matching_blocks:
            unique_left.extend(range(last_i, i))
            unique_right.extend(range(last_j, j))
            last_i = i + n
            last_j = j + n
        return unique_left, unique_right

    @staticmethod
    def _subtract_plans(old_plan, new_plan):
        """Remove changes from new_plan that came from old_plan.

        It is assumed that the difference between the old_plan and new_plan
        is their choice of 'b' text.

        All lines from new_plan that differ from old_plan are emitted
        verbatim.  All lines from new_plan that match old_plan but are
        not about the 'b' revision are emitted verbatim.

        Lines that match and are about the 'b' revision are the lines we
        don't want, so we convert 'killed-b' -> 'unchanged', and 'new-b'
        is skipped entirely.
        """
        matcher = patiencediff.PatienceSequenceMatcher(None, old_plan,
                                                       new_plan)
        last_j = 0
        for i, j, n in matcher.get_matching_blocks():
            for jj in range(last_j, j):
                yield new_plan[jj]
            for jj in range(j, j+n):
                plan_line = new_plan[jj]
                if plan_line[0] == 'new-b':
                    pass
                elif plan_line[0] == 'killed-b':
                    yield 'unchanged', plan_line[1]
                else:
                    yield plan_line
            last_j = j + n


class _PlanMerge(_PlanMergeBase):
    """Plan an annotate merge using on-the-fly annotation"""

    def __init__(self, a_rev, b_rev, vf):
       _PlanMergeBase.__init__(self, a_rev, b_rev, vf)
       a_ancestry = set(vf.get_ancestry(a_rev, topo_sorted=False))
       b_ancestry = set(vf.get_ancestry(b_rev, topo_sorted=False))
       self.uncommon = a_ancestry.symmetric_difference(b_ancestry)

    def _determine_status(self, revision_id, unique_line_numbers):
        """Determines the status unique lines versus all lcas.

        Basically, determines why the line is unique to this revision.

        A line may be determined new or killed, but not both.

        :param revision_id: The id of the revision in which the lines are
            unique
        :param unique_line_numbers: The line numbers of unique lines.
        :return a tuple of (new_this, killed_other):
        """
        new = self._find_new(revision_id)
        killed = set(unique_line_numbers).difference(new)
        return new, killed

    def _find_new(self, version_id):
        """Determine which lines are new in the ancestry of this version.

        If a lines is present in this version, and not present in any
        common ancestor, it is considered new.
        """
        if version_id not in self.uncommon:
            return set()
        parents = self.vf.get_parents(version_id)
        if len(parents) == 0:
            return set(range(len(self.vf.get_lines(version_id))))
        new = None
        for parent in parents:
            blocks = self._get_matching_blocks(version_id, parent)
            result, unused = self._unique_lines(blocks)
            parent_new = self._find_new(parent)
            for i, j, n in blocks:
                for ii, jj in [(i+r, j+r) for r in range(n)]:
                    if jj in parent_new:
                        result.append(ii)
            if new is None:
                new = set(result)
            else:
                new.intersection_update(result)
        return new


class _PlanLCAMerge(_PlanMergeBase):
    """
    This merge algorithm differs from _PlanMerge in that:
    1. comparisons are done against LCAs only
    2. cases where a contested line is new versus one LCA but old versus
       another are marked as conflicts, by emitting the line as conflicted-a
       or conflicted-b.

    This is faster, and hopefully produces more useful output.
    """

    def __init__(self, a_rev, b_rev, vf, graph):
        _PlanMergeBase.__init__(self, a_rev, b_rev, vf)
        self.lcas = graph.find_lca(a_rev, b_rev)
        for lca in self.lcas:
            lca_lines = self.vf.get_lines(lca)
            matcher = patiencediff.PatienceSequenceMatcher(None, self.lines_a,
                                                           lca_lines)
            blocks = list(matcher.get_matching_blocks())
            self._cached_matching_blocks[(a_rev, lca)] = blocks
            matcher = patiencediff.PatienceSequenceMatcher(None, self.lines_b,
                                                           lca_lines)
            blocks = list(matcher.get_matching_blocks())
            self._cached_matching_blocks[(b_rev, lca)] = blocks

    def _determine_status(self, revision_id, unique_line_numbers):
        """Determines the status unique lines versus all lcas.

        Basically, determines why the line is unique to this revision.

        A line may be determined new, killed, or both.

        If a line is determined new, that means it was not present in at least
        one LCA, and is not present in the other merge revision.

        If a line is determined killed, that means the line was present in
        at least one LCA.

        If a line is killed and new, this indicates that the two merge
        revisions contain differing conflict resolutions.
        :param revision_id: The id of the revision in which the lines are
            unique
        :param unique_line_numbers: The line numbers of unique lines.
        :return a tuple of (new_this, killed_other):
        """
        new = set()
        killed = set()
        unique_line_numbers = set(unique_line_numbers)
        for lca in self.lcas:
            blocks = self._get_matching_blocks(revision_id, lca)
            unique_vs_lca, _ignored = self._unique_lines(blocks)
            new.update(unique_line_numbers.intersection(unique_vs_lca))
            killed.update(unique_line_numbers.difference(unique_vs_lca))
        return new, killed<|MERGE_RESOLUTION|>--- conflicted
+++ resolved
@@ -1049,22 +1049,6 @@
     supports_reverse_cherrypick = False
     history_based = True
 
-<<<<<<< HEAD
-=======
-    def __init__(self, working_tree, this_tree, base_tree, other_tree, 
-                 interesting_ids=None, pb=DummyProgress(), pp=None,
-                 reprocess=False, change_reporter=None,
-                 interesting_files=None, cherrypick=False, do_merge=True):
-        self.cherrypick = cherrypick
-        super(WeaveMerger, self).__init__(working_tree, this_tree, 
-                                          base_tree, other_tree, 
-                                          interesting_files=interesting_files,
-                                          interesting_ids=interesting_ids, 
-                                          pb=pb, pp=pp, reprocess=reprocess,
-                                          change_reporter=change_reporter,
-                                          do_merge=do_merge)
-
->>>>>>> b5414376
     def _merged_lines(self, file_id):
         """Generate the merged lines.
         There is no distinction between lines that are meant to contain <<<<<<<
