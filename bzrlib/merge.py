# Copyright (C) 2005, 2006 Canonical Ltd
#
# This program is free software; you can redistribute it and/or modify
# it under the terms of the GNU General Public License as published by
# the Free Software Foundation; either version 2 of the License, or
# (at your option) any later version.
#
# This program is distributed in the hope that it will be useful,
# but WITHOUT ANY WARRANTY; without even the implied warranty of
# MERCHANTABILITY or FITNESS FOR A PARTICULAR PURPOSE.  See the
# GNU General Public License for more details.
#
# You should have received a copy of the GNU General Public License
# along with this program; if not, write to the Free Software
# Foundation, Inc., 59 Temple Place, Suite 330, Boston, MA  02111-1307  USA


import errno
from itertools import chain
import os
import warnings

from bzrlib import (
    debug,
    errors,
    osutils,
    patiencediff,
    registry,
    revision as _mod_revision,
    )
from bzrlib.branch import Branch
from bzrlib.conflicts import ConflictList, Conflict
from bzrlib.errors import (BzrCommandError,
                           BzrError,
                           NoCommonAncestor,
                           NoCommits,
                           NoSuchRevision,
                           NoSuchFile,
                           NotBranchError,
                           NotVersionedError,
                           UnrelatedBranches,
                           UnsupportedOperation,
                           WorkingTreeNotRevision,
                           BinaryFile,
                           )
from bzrlib.graph import Graph
from bzrlib.merge3 import Merge3
from bzrlib.osutils import rename, pathjoin
from progress import DummyProgress, ProgressPhase
from bzrlib.revision import (NULL_REVISION, ensure_null)
from bzrlib.textfile import check_text_lines
from bzrlib.trace import mutter, warning, note, is_quiet
from bzrlib.transform import (TransformPreview, TreeTransform,
                              resolve_conflicts, cook_conflicts,
                              conflict_pass, FinalPaths, create_by_entry,
                              unique_add, ROOT_PARENT)
from bzrlib.versionedfile import PlanWeaveMerge
from bzrlib import ui

# TODO: Report back as changes are merged in


def transform_tree(from_tree, to_tree, interesting_ids=None):
    merge_inner(from_tree.branch, to_tree, from_tree, ignore_zero=True,
                interesting_ids=interesting_ids, this_tree=from_tree)


class Merger(object):
    def __init__(self, this_branch, other_tree=None, base_tree=None,
                 this_tree=None, pb=DummyProgress(), change_reporter=None,
                 recurse='down', revision_graph=None):
        object.__init__(self)
        self.this_branch = this_branch
        self.this_basis = _mod_revision.ensure_null(
            this_branch.last_revision())
        self.this_rev_id = None
        self.this_tree = this_tree
        self.this_revision_tree = None
        self.this_basis_tree = None
        self.other_tree = other_tree
        self.other_branch = None
        self.base_tree = base_tree
        self.ignore_zero = False
        self.backup_files = False
        self.interesting_ids = None
        self.interesting_files = None
        self.show_base = False
        self.reprocess = False
        self._pb = pb
        self.pp = None
        self.recurse = recurse
        self.change_reporter = change_reporter
        self._cached_trees = {}
        self._revision_graph = revision_graph
        self._base_is_ancestor = None
        self._base_is_other_ancestor = None

    @property
    def revision_graph(self):
        if self._revision_graph is None:
            self._revision_graph = self.this_branch.repository.get_graph()
        return self._revision_graph

    def _set_base_is_ancestor(self, value):
        self._base_is_ancestor = value

    def _get_base_is_ancestor(self):
        if self._base_is_ancestor is None:
            self._base_is_ancestor = self.revision_graph.is_ancestor(
                self.base_rev_id, self.this_basis)
        return self._base_is_ancestor

    base_is_ancestor = property(_get_base_is_ancestor, _set_base_is_ancestor)

    def _set_base_is_other_ancestor(self, value):
        self._base_is_other_ancestor = value

    def _get_base_is_other_ancestor(self):
        if self._base_is_other_ancestor is None:
            if self.other_basis is None:
                return True
            self._base_is_other_ancestor = self.revision_graph.is_ancestor(
                self.base_rev_id, self.other_basis)
        return self._base_is_other_ancestor

    base_is_other_ancestor = property(_get_base_is_other_ancestor,
                                      _set_base_is_other_ancestor)

    @staticmethod
    def from_uncommitted(tree, other_tree, pb):
        """Return a Merger for uncommitted changes in other_tree.

        :param tree: The tree to merge into
        :param other_tree: The tree to get uncommitted changes from
        :param pb: A progress indicator
        """
        merger = Merger(tree.branch, other_tree, other_tree.basis_tree(), tree,
                        pb)
        merger.base_rev_id = merger.base_tree.get_revision_id()
        merger.other_rev_id = None
        merger.other_basis = merger.base_rev_id
        return merger

    @classmethod
    def from_mergeable(klass, tree, mergeable, pb):
        """Return a Merger for a bundle or merge directive.

        :param tree: The tree to merge changes into
        :param mergeable: A merge directive or bundle
        :param pb: A progress indicator
        """
        mergeable.install_revisions(tree.branch.repository)
        base_revision_id, other_revision_id, verified =\
            mergeable.get_merge_request(tree.branch.repository)
        revision_graph = tree.branch.repository.get_graph()
        if base_revision_id is not None:
            if (base_revision_id != _mod_revision.NULL_REVISION and
                revision_graph.is_ancestor(
                base_revision_id, tree.branch.last_revision())):
                base_revision_id = None
            else:
                warning('Performing cherrypick')
        merger = klass.from_revision_ids(pb, tree, other_revision_id,
                                         base_revision_id, revision_graph=
                                         revision_graph)
        return merger, verified

    @staticmethod
    def from_revision_ids(pb, tree, other, base=None, other_branch=None,
                          base_branch=None, revision_graph=None):
        """Return a Merger for revision-ids.

        :param tree: The tree to merge changes into
        :param other: The revision-id to use as OTHER
        :param base: The revision-id to use as BASE.  If not specified, will
            be auto-selected.
        :param other_branch: A branch containing the other revision-id.  If
            not supplied, tree.branch is used.
        :param base_branch: A branch containing the base revision-id.  If
            not supplied, other_branch or tree.branch will be used.
        :param revision_graph: If you have a revision_graph precomputed, pass
            it in, otherwise it will be created for you.
        :param pb: A progress indicator
        """
        merger = Merger(tree.branch, this_tree=tree, pb=pb,
                        revision_graph=revision_graph)
        if other_branch is None:
            other_branch = tree.branch
        merger.set_other_revision(other, other_branch)
        if base is None:
            merger.find_base()
        else:
            if base_branch is None:
                base_branch = other_branch
            merger.set_base_revision(base, base_branch)
        return merger

    def revision_tree(self, revision_id, branch=None):
        if revision_id not in self._cached_trees:
            if branch is None:
                branch = self.this_branch
            try:
                tree = self.this_tree.revision_tree(revision_id)
            except errors.NoSuchRevisionInTree:
                tree = branch.repository.revision_tree(revision_id)
            self._cached_trees[revision_id] = tree
        return self._cached_trees[revision_id]

    def _get_tree(self, treespec, possible_transports=None):
        from bzrlib import workingtree
        location, revno = treespec
        if revno is None:
            tree = workingtree.WorkingTree.open_containing(location)[0]
            return tree.branch, tree
        branch = Branch.open_containing(location, possible_transports)[0]
        if revno == -1:
            revision_id = branch.last_revision()
        else:
            revision_id = branch.get_rev_id(revno)
        revision_id = ensure_null(revision_id)
        return branch, self.revision_tree(revision_id, branch)

    def ensure_revision_trees(self):
        if self.this_revision_tree is None:
            self.this_basis_tree = self.revision_tree(self.this_basis)
            if self.this_basis == self.this_rev_id:
                self.this_revision_tree = self.this_basis_tree

        if self.other_rev_id is None:
            other_basis_tree = self.revision_tree(self.other_basis)
            changes = other_basis_tree.changes_from(self.other_tree)
            if changes.has_changed():
                raise WorkingTreeNotRevision(self.this_tree)
            other_rev_id = self.other_basis
            self.other_tree = other_basis_tree

    def file_revisions(self, file_id):
        self.ensure_revision_trees()
        def get_id(tree, file_id):
            revision_id = tree.inventory[file_id].revision
            return revision_id
        if self.this_rev_id is None:
            if self.this_basis_tree.get_file_sha1(file_id) != \
                self.this_tree.get_file_sha1(file_id):
                raise WorkingTreeNotRevision(self.this_tree)

        trees = (self.this_basis_tree, self.other_tree)
        return [get_id(tree, file_id) for tree in trees]

    def check_basis(self, check_clean, require_commits=True):
        if self.this_basis is None and require_commits is True:
            raise BzrCommandError("This branch has no commits."
                                  " (perhaps you would prefer 'bzr pull')")
        if check_clean:
            self.compare_basis()
            if self.this_basis != self.this_rev_id:
                raise errors.UncommittedChanges(self.this_tree)

    def compare_basis(self):
        try:
            basis_tree = self.revision_tree(self.this_tree.last_revision())
        except errors.NoSuchRevision:
            basis_tree = self.this_tree.basis_tree()
        changes = self.this_tree.changes_from(basis_tree)
        if not changes.has_changed():
            self.this_rev_id = self.this_basis

    def set_interesting_files(self, file_list):
        self.interesting_files = file_list

    def set_pending(self):
        if not self.base_is_ancestor or not self.base_is_other_ancestor or self.other_rev_id is None:
            return
        self._add_parent()

    def _add_parent(self):
        new_parents = self.this_tree.get_parent_ids() + [self.other_rev_id]
        new_parent_trees = []
        for revision_id in new_parents:
            try:
                tree = self.revision_tree(revision_id)
            except errors.NoSuchRevision:
                tree = None
            else:
                tree.lock_read()
            new_parent_trees.append((revision_id, tree))
        try:
            self.this_tree.set_parent_trees(new_parent_trees,
                                            allow_leftmost_as_ghost=True)
        finally:
            for _revision_id, tree in new_parent_trees:
                if tree is not None:
                    tree.unlock()

    def set_other(self, other_revision, possible_transports=None):
        """Set the revision and tree to merge from.

        This sets the other_tree, other_rev_id, other_basis attributes.

        :param other_revision: The [path, revision] list to merge from.
        """
        self.other_branch, self.other_tree = self._get_tree(other_revision,
                                                            possible_transports)
        if other_revision[1] == -1:
            self.other_rev_id = _mod_revision.ensure_null(
                self.other_branch.last_revision())
            if _mod_revision.is_null(self.other_rev_id):
                raise NoCommits(self.other_branch)
            self.other_basis = self.other_rev_id
        elif other_revision[1] is not None:
            self.other_rev_id = self.other_branch.get_rev_id(other_revision[1])
            self.other_basis = self.other_rev_id
        else:
            self.other_rev_id = None
            self.other_basis = self.other_branch.last_revision()
            if self.other_basis is None:
                raise NoCommits(self.other_branch)
        if self.other_rev_id is not None:
            self._cached_trees[self.other_rev_id] = self.other_tree
        self._maybe_fetch(self.other_branch,self.this_branch, self.other_basis)

    def set_other_revision(self, revision_id, other_branch):
        """Set 'other' based on a branch and revision id

        :param revision_id: The revision to use for a tree
        :param other_branch: The branch containing this tree
        """
        self.other_rev_id = revision_id
        self.other_branch = other_branch
        self._maybe_fetch(other_branch, self.this_branch, self.other_rev_id)
        self.other_tree = self.revision_tree(revision_id)
        self.other_basis = revision_id

    def set_base_revision(self, revision_id, branch):
        """Set 'base' based on a branch and revision id

        :param revision_id: The revision to use for a tree
        :param branch: The branch containing this tree
        """
        self.base_rev_id = revision_id
        self.base_branch = branch
        self._maybe_fetch(branch, self.this_branch, revision_id)
        self.base_tree = self.revision_tree(revision_id)

    def _maybe_fetch(self, source, target, revision_id):
        if not source.repository.has_same_location(target.repository):
            target.fetch(source, revision_id)

    def find_base(self):
        revisions = [ensure_null(self.this_basis),
                     ensure_null(self.other_basis)]
        if NULL_REVISION in revisions:
            self.base_rev_id = NULL_REVISION
        else:
            self.base_rev_id, steps = self.revision_graph.find_unique_lca(
                revisions[0], revisions[1], count_steps=True)
            if self.base_rev_id == NULL_REVISION:
                raise UnrelatedBranches()
            if steps > 1:
                warning('Warning: criss-cross merge encountered.  See bzr'
                        ' help criss-cross.')
        self.base_tree = self.revision_tree(self.base_rev_id)
        self.base_is_ancestor = True
        self.base_is_other_ancestor = True

    def set_base(self, base_revision):
        """Set the base revision to use for the merge.

        :param base_revision: A 2-list containing a path and revision number.
        """
        mutter("doing merge() with no base_revision specified")
        if base_revision == [None, None]:
            self.find_base()
        else:
            base_branch, self.base_tree = self._get_tree(base_revision)
            if base_revision[1] == -1:
                self.base_rev_id = base_branch.last_revision()
            elif base_revision[1] is None:
                self.base_rev_id = _mod_revision.NULL_REVISION
            else:
                self.base_rev_id = _mod_revision.ensure_null(
                    base_branch.get_rev_id(base_revision[1]))
            self._maybe_fetch(base_branch, self.this_branch, self.base_rev_id)

    def make_merger(self):
        kwargs = {'working_tree':self.this_tree, 'this_tree': self.this_tree,
                  'other_tree': self.other_tree,
                  'interesting_ids': self.interesting_ids,
                  'interesting_files': self.interesting_files,
                  'pp': self.pp,
                  'do_merge': False}
        if self.merge_type.requires_base:
            kwargs['base_tree'] = self.base_tree
        if self.merge_type.supports_reprocess:
            kwargs['reprocess'] = self.reprocess
        elif self.reprocess:
            raise BzrError("Conflict reduction is not supported for merge"
                                  " type %s." % self.merge_type)
        if self.merge_type.supports_show_base:
            kwargs['show_base'] = self.show_base
        elif self.show_base:
            raise BzrError("Showing base is not supported for this"
                           " merge type. %s" % self.merge_type)
        if (not getattr(self.merge_type, 'supports_reverse_cherrypick', True)
            and not self.base_is_other_ancestor):
            raise errors.CannotReverseCherrypick()
        if self.merge_type.supports_cherrypick:
            kwargs['cherrypick'] = (not self.base_is_ancestor or
                                    not self.base_is_other_ancestor)
        return self.merge_type(pb=self._pb,
                               change_reporter=self.change_reporter,
                               **kwargs)

    def do_merge(self):
        self.this_tree.lock_tree_write()
        if self.base_tree is not None:
            self.base_tree.lock_read()
        if self.other_tree is not None:
            self.other_tree.lock_read()
        try:
            merge = self.make_merger()
            merge.do_merge()
            if self.recurse == 'down':
                for path, file_id in self.this_tree.iter_references():
                    sub_tree = self.this_tree.get_nested_tree(file_id, path)
                    other_revision = self.other_tree.get_reference_revision(
                        file_id, path)
                    if  other_revision == sub_tree.last_revision():
                        continue
                    sub_merge = Merger(sub_tree.branch, this_tree=sub_tree)
                    sub_merge.merge_type = self.merge_type
                    relpath = self.this_tree.relpath(path)
                    other_branch = self.other_branch.reference_parent(file_id, relpath)
                    sub_merge.set_other_revision(other_revision, other_branch)
                    base_revision = self.base_tree.get_reference_revision(file_id)
                    sub_merge.base_tree = \
                        sub_tree.branch.repository.revision_tree(base_revision)
                    sub_merge.base_rev_id = base_revision
                    sub_merge.do_merge()

        finally:
            if self.other_tree is not None:
                self.other_tree.unlock()
            if self.base_tree is not None:
                self.base_tree.unlock()
            self.this_tree.unlock()
        if len(merge.cooked_conflicts) == 0:
            if not self.ignore_zero and not is_quiet():
                note("All changes applied successfully.")
        else:
            note("%d conflicts encountered." % len(merge.cooked_conflicts))

        return len(merge.cooked_conflicts)


class Merge3Merger(object):
    """Three-way merger that uses the merge3 text merger"""
    requires_base = True
    supports_reprocess = True
    supports_show_base = True
    history_based = False
    supports_cherrypick = True
    supports_reverse_cherrypick = True
    winner_idx = {"this": 2, "other": 1, "conflict": 1}

    def __init__(self, working_tree, this_tree, base_tree, other_tree, 
                 interesting_ids=None, reprocess=False, show_base=False,
                 pb=DummyProgress(), pp=None, change_reporter=None,
                 interesting_files=None, do_merge=True,
                 cherrypick=False):
        """Initialize the merger object and perform the merge.

        :param working_tree: The working tree to apply the merge to
        :param this_tree: The local tree in the merge operation
        :param base_tree: The common tree in the merge operation
        :param other_tree: The other other tree to merge changes from
        :param interesting_ids: The file_ids of files that should be
            participate in the merge.  May not be combined with
            interesting_files.
        :param: reprocess If True, perform conflict-reduction processing.
        :param show_base: If True, show the base revision in text conflicts.
            (incompatible with reprocess)
        :param pb: A Progress bar
        :param pp: A ProgressPhase object
        :param change_reporter: An object that should report changes made
        :param interesting_files: The tree-relative paths of files that should
            participate in the merge.  If these paths refer to directories,
            the contents of those directories will also be included.  May not
            be combined with interesting_ids.  If neither interesting_files nor
            interesting_ids is specified, all files may participate in the
            merge.
        """
        object.__init__(self)
        if interesting_files is not None and interesting_ids is not None:
            raise ValueError(
                'specify either interesting_ids or interesting_files')
        self.interesting_ids = interesting_ids
        self.interesting_files = interesting_files
        self.this_tree = working_tree
        self.base_tree = base_tree
        self.other_tree = other_tree
        self._raw_conflicts = []
        self.cooked_conflicts = []
        self.reprocess = reprocess
        self.show_base = show_base
        self.pb = pb
        self.pp = pp
        self.change_reporter = change_reporter
        self.cherrypick = cherrypick
        if self.pp is None:
            self.pp = ProgressPhase("Merge phase", 3, self.pb)
        if do_merge:
            self.do_merge()

    def do_merge(self):
        self.this_tree.lock_tree_write()
        self.base_tree.lock_read()
        self.other_tree.lock_read()
        self.tt = TreeTransform(self.this_tree, self.pb)
        try:
            self.pp.next_phase()
            self._compute_transform()
            self.pp.next_phase()
            results = self.tt.apply(no_conflicts=True)
            self.write_modified(results)
            try:
                self.this_tree.add_conflicts(self.cooked_conflicts)
            except UnsupportedOperation:
                pass
        finally:
            self.tt.finalize()
            self.other_tree.unlock()
            self.base_tree.unlock()
            self.this_tree.unlock()
            self.pb.clear()

    def make_preview_transform(self):
        self.base_tree.lock_read()
        self.other_tree.lock_read()
        self.tt = TransformPreview(self.this_tree)
        try:
            self.pp.next_phase()
            self._compute_transform()
            self.pp.next_phase()
        finally:
            self.other_tree.unlock()
            self.base_tree.unlock()
            self.pb.clear()
        return self.tt

    def _compute_transform(self):
        entries = self._entries3()
        child_pb = ui.ui_factory.nested_progress_bar()
        try:
            for num, (file_id, changed, parents3, names3,
                      executable3) in enumerate(entries):
                child_pb.update('Preparing file merge', num, len(entries))
                self._merge_names(file_id, parents3, names3)
                if changed:
                    file_status = self.merge_contents(file_id)
                else:
                    file_status = 'unmodified'
                self._merge_executable(file_id,
                    executable3, file_status)
        finally:
            child_pb.finished()
        self.fix_root()
        self.pp.next_phase()
        child_pb = ui.ui_factory.nested_progress_bar()
        try:
            fs_conflicts = resolve_conflicts(self.tt, child_pb,
                lambda t, c: conflict_pass(t, c, self.other_tree))
        finally:
            child_pb.finished()
        if self.change_reporter is not None:
            from bzrlib import delta
            delta.report_changes(
                self.tt.iter_changes(), self.change_reporter)
        self.cook_conflicts(fs_conflicts)
        for conflict in self.cooked_conflicts:
            warning(conflict)

    def _entries3(self):
        """Gather data about files modified between three trees.

        Return a list of tuples of file_id, changed, parents3, names3,
        executable3.  changed is a boolean indicating whether the file contents
        or kind were changed.  parents3 is a tuple of parent ids for base,
        other and this.  names3 is a tuple of names for base, other and this.
        executable3 is a tuple of execute-bit values for base, other and this.
        """
        result = []
        iterator = self.other_tree.iter_changes(self.base_tree,
                include_unchanged=True, specific_files=self.interesting_files,
                extra_trees=[self.this_tree])
        for (file_id, paths, changed, versioned, parents, names, kind,
             executable) in iterator:
            if (self.interesting_ids is not None and
                file_id not in self.interesting_ids):
                continue
            if file_id in self.this_tree.inventory:
                entry = self.this_tree.inventory[file_id]
                this_name = entry.name
                this_parent = entry.parent_id
                this_executable = entry.executable
            else:
                this_name = None
                this_parent = None
                this_executable = None
            parents3 = parents + (this_parent,)
            names3 = names + (this_name,)
            executable3 = executable + (this_executable,)
            result.append((file_id, changed, parents3, names3, executable3))
        return result

    def fix_root(self):
        try:
            self.tt.final_kind(self.tt.root)
        except NoSuchFile:
            self.tt.cancel_deletion(self.tt.root)
        if self.tt.final_file_id(self.tt.root) is None:
            self.tt.version_file(self.tt.tree_file_id(self.tt.root), 
                                 self.tt.root)
        if self.other_tree.inventory.root is None:
            return
        other_root_file_id = self.other_tree.get_root_id()
        other_root = self.tt.trans_id_file_id(other_root_file_id)
        if other_root == self.tt.root:
            return
        try:
            self.tt.final_kind(other_root)
        except NoSuchFile:
            return
        self.reparent_children(self.other_tree.inventory.root, self.tt.root)
        self.tt.cancel_creation(other_root)
        self.tt.cancel_versioning(other_root)

    def reparent_children(self, ie, target):
        for thing, child in ie.children.iteritems():
            trans_id = self.tt.trans_id_file_id(child.file_id)
            self.tt.adjust_path(self.tt.final_name(trans_id), target, trans_id)

    def write_modified(self, results):
        modified_hashes = {}
        for path in results.modified_paths:
            file_id = self.this_tree.path2id(self.this_tree.relpath(path))
            if file_id is None:
                continue
            hash = self.this_tree.get_file_sha1(file_id)
            if hash is None:
                continue
            modified_hashes[file_id] = hash
        self.this_tree.set_merge_modified(modified_hashes)

    @staticmethod
    def parent(entry, file_id):
        """Determine the parent for a file_id (used as a key method)"""
        if entry is None:
            return None
        return entry.parent_id

    @staticmethod
    def name(entry, file_id):
        """Determine the name for a file_id (used as a key method)"""
        if entry is None:
            return None
        return entry.name
    
    @staticmethod
    def contents_sha1(tree, file_id):
        """Determine the sha1 of the file contents (used as a key method)."""
        if file_id not in tree:
            return None
        return tree.get_file_sha1(file_id)

    @staticmethod
    def executable(tree, file_id):
        """Determine the executability of a file-id (used as a key method)."""
        if file_id not in tree:
            return None
        if tree.kind(file_id) != "file":
            return False
        return tree.is_executable(file_id)

    @staticmethod
    def kind(tree, file_id):
        """Determine the kind of a file-id (used as a key method)."""
        if file_id not in tree:
            return None
        return tree.kind(file_id)

    @staticmethod
    def _three_way(base, other, this):
        #if base == other, either they all agree, or only THIS has changed.
        if base == other:
            return 'this'
        elif this not in (base, other):
            return 'conflict'
        # "Ambiguous clean merge" -- both sides have made the same change.
        elif this == other:
            return "this"
        # this == base: only other has changed.
        else:
            return "other"

    @staticmethod
    def scalar_three_way(this_tree, base_tree, other_tree, file_id, key):
        """Do a three-way test on a scalar.
        Return "this", "other" or "conflict", depending whether a value wins.
        """
        key_base = key(base_tree, file_id)
        key_other = key(other_tree, file_id)
        #if base == other, either they all agree, or only THIS has changed.
        if key_base == key_other:
            return "this"
        key_this = key(this_tree, file_id)
        # "Ambiguous clean merge"
        if key_this == key_other:
            return "this"
        elif key_this == key_base:
            return "other"
        else:
            return "conflict"

    def merge_names(self, file_id):
        def get_entry(tree):
            if file_id in tree.inventory:
                return tree.inventory[file_id]
            else:
                return None
        this_entry = get_entry(self.this_tree)
        other_entry = get_entry(self.other_tree)
        base_entry = get_entry(self.base_tree)
        entries = (base_entry, other_entry, this_entry)
        names = []
        parents = []
        for entry in entries:
            if entry is None:
                names.append(None)
                parents.append(None)
            else:
                names.append(entry.name)
                parents.append(entry.parent_id)
        return self._merge_names(file_id, parents, names)

    def _merge_names(self, file_id, parents, names):
        """Perform a merge on file_id names and parents"""
        base_name, other_name, this_name = names
        base_parent, other_parent, this_parent = parents

        name_winner = self._three_way(*names)

        parent_id_winner = self._three_way(*parents)
        if this_name is None:
            if name_winner == "this":
                name_winner = "other"
            if parent_id_winner == "this":
                parent_id_winner = "other"
        if name_winner == "this" and parent_id_winner == "this":
            return
        if name_winner == "conflict":
            trans_id = self.tt.trans_id_file_id(file_id)
            self._raw_conflicts.append(('name conflict', trans_id, 
                                        this_name, other_name))
        if parent_id_winner == "conflict":
            trans_id = self.tt.trans_id_file_id(file_id)
            self._raw_conflicts.append(('parent conflict', trans_id, 
                                        this_parent, other_parent))
        if other_name is None:
            # it doesn't matter whether the result was 'other' or 
            # 'conflict'-- if there's no 'other', we leave it alone.
            return
        # if we get here, name_winner and parent_winner are set to safe values.
        trans_id = self.tt.trans_id_file_id(file_id)
        parent_id = parents[self.winner_idx[parent_id_winner]]
        if parent_id is not None:
            parent_trans_id = self.tt.trans_id_file_id(parent_id)
            self.tt.adjust_path(names[self.winner_idx[name_winner]],
                                parent_trans_id, trans_id)

    def merge_contents(self, file_id):
        """Performa a merge on file_id contents."""
        def contents_pair(tree):
            if file_id not in tree:
                return (None, None)
            kind = tree.kind(file_id)
            if kind == "file":
                contents = tree.get_file_sha1(file_id)
            elif kind == "symlink":
                contents = tree.get_symlink_target(file_id)
            else:
                contents = None
            return kind, contents

        def contents_conflict():
            trans_id = self.tt.trans_id_file_id(file_id)
            name = self.tt.final_name(trans_id)
            parent_id = self.tt.final_parent(trans_id)
            if file_id in self.this_tree.inventory:
                self.tt.unversion_file(trans_id)
                if file_id in self.this_tree:
                    self.tt.delete_contents(trans_id)
            file_group = self._dump_conflicts(name, parent_id, file_id, 
                                              set_version=True)
            self._raw_conflicts.append(('contents conflict', file_group))

        # See SPOT run.  run, SPOT, run.
        # So we're not QUITE repeating ourselves; we do tricky things with
        # file kind...
        base_pair = contents_pair(self.base_tree)
        other_pair = contents_pair(self.other_tree)
        if base_pair == other_pair:
            # OTHER introduced no changes
            return "unmodified"
        this_pair = contents_pair(self.this_tree)
        if this_pair == other_pair:
            # THIS and OTHER introduced the same changes
            return "unmodified"
        else:
            trans_id = self.tt.trans_id_file_id(file_id)
            if this_pair == base_pair:
                # only OTHER introduced changes
                if file_id in self.this_tree:
                    # Remove any existing contents
                    self.tt.delete_contents(trans_id)
                if file_id in self.other_tree:
                    # OTHER changed the file
                    create_by_entry(self.tt, 
                                    self.other_tree.inventory[file_id], 
                                    self.other_tree, trans_id)
                    if file_id not in self.this_tree.inventory:
                        self.tt.version_file(file_id, trans_id)
                    return "modified"
                elif file_id in self.this_tree.inventory:
                    # OTHER deleted the file
                    self.tt.unversion_file(trans_id)
                    return "deleted"
            #BOTH THIS and OTHER introduced changes; scalar conflict
            elif this_pair[0] == "file" and other_pair[0] == "file":
                # THIS and OTHER are both files, so text merge.  Either
                # BASE is a file, or both converted to files, so at least we
                # have agreement that output should be a file.
                try:
                    self.text_merge(file_id, trans_id)
                except BinaryFile:
                    return contents_conflict()
                if file_id not in self.this_tree.inventory:
                    self.tt.version_file(file_id, trans_id)
                try:
                    self.tt.tree_kind(trans_id)
                    self.tt.delete_contents(trans_id)
                except NoSuchFile:
                    pass
                return "modified"
            else:
                # Scalar conflict, can't text merge.  Dump conflicts
                return contents_conflict()

    def get_lines(self, tree, file_id):
        """Return the lines in a file, or an empty list."""
        if file_id in tree:
            return tree.get_file(file_id).readlines()
        else:
            return []

    def text_merge(self, file_id, trans_id):
        """Perform a three-way text merge on a file_id"""
        # it's possible that we got here with base as a different type.
        # if so, we just want two-way text conflicts.
        if file_id in self.base_tree and \
            self.base_tree.kind(file_id) == "file":
            base_lines = self.get_lines(self.base_tree, file_id)
        else:
            base_lines = []
        other_lines = self.get_lines(self.other_tree, file_id)
        this_lines = self.get_lines(self.this_tree, file_id)
        m3 = Merge3(base_lines, this_lines, other_lines,
                    is_cherrypick=self.cherrypick)
        start_marker = "!START OF MERGE CONFLICT!" + "I HOPE THIS IS UNIQUE"
        if self.show_base is True:
            base_marker = '|' * 7
        else:
            base_marker = None

        def iter_merge3(retval):
            retval["text_conflicts"] = False
            for line in m3.merge_lines(name_a = "TREE", 
                                       name_b = "MERGE-SOURCE", 
                                       name_base = "BASE-REVISION",
                                       start_marker=start_marker, 
                                       base_marker=base_marker,
                                       reprocess=self.reprocess):
                if line.startswith(start_marker):
                    retval["text_conflicts"] = True
                    yield line.replace(start_marker, '<' * 7)
                else:
                    yield line
        retval = {}
        merge3_iterator = iter_merge3(retval)
        self.tt.create_file(merge3_iterator, trans_id)
        if retval["text_conflicts"] is True:
            self._raw_conflicts.append(('text conflict', trans_id))
            name = self.tt.final_name(trans_id)
            parent_id = self.tt.final_parent(trans_id)
            file_group = self._dump_conflicts(name, parent_id, file_id, 
                                              this_lines, base_lines,
                                              other_lines)
            file_group.append(trans_id)

    def _dump_conflicts(self, name, parent_id, file_id, this_lines=None, 
                        base_lines=None, other_lines=None, set_version=False,
                        no_base=False):
        """Emit conflict files.
        If this_lines, base_lines, or other_lines are omitted, they will be
        determined automatically.  If set_version is true, the .OTHER, .THIS
        or .BASE (in that order) will be created as versioned files.
        """
        data = [('OTHER', self.other_tree, other_lines), 
                ('THIS', self.this_tree, this_lines)]
        if not no_base:
            data.append(('BASE', self.base_tree, base_lines))
        versioned = False
        file_group = []
        for suffix, tree, lines in data:
            if file_id in tree:
                trans_id = self._conflict_file(name, parent_id, tree, file_id,
                                               suffix, lines)
                file_group.append(trans_id)
                if set_version and not versioned:
                    self.tt.version_file(file_id, trans_id)
                    versioned = True
        return file_group
           
    def _conflict_file(self, name, parent_id, tree, file_id, suffix, 
                       lines=None):
        """Emit a single conflict file."""
        name = name + '.' + suffix
        trans_id = self.tt.create_path(name, parent_id)
        entry = tree.inventory[file_id]
        create_by_entry(self.tt, entry, tree, trans_id, lines)
        return trans_id

    def merge_executable(self, file_id, file_status):
        """Perform a merge on the execute bit."""
        executable = [self.executable(t, file_id) for t in (self.base_tree,
                      self.other_tree, self.this_tree)]
        self._merge_executable(file_id, executable, file_status)

    def _merge_executable(self, file_id, executable, file_status):
        """Perform a merge on the execute bit."""
        base_executable, other_executable, this_executable = executable
        if file_status == "deleted":
            return
        winner = self._three_way(*executable)
        if winner == "conflict":
        # There must be a None in here, if we have a conflict, but we
        # need executability since file status was not deleted.
            if self.executable(self.other_tree, file_id) is None:
                winner = "this"
            else:
                winner = "other"
        if winner == 'this' and file_status != "modified":
            return
        trans_id = self.tt.trans_id_file_id(file_id)
        try:
            if self.tt.final_kind(trans_id) != "file":
                return
        except NoSuchFile:
            return
        if winner == "this":
            executability = this_executable
        else:
            if file_id in self.other_tree:
                executability = other_executable
            elif file_id in self.this_tree:
                executability = this_executable
            elif file_id in self.base_tree:
                executability = base_executable
        if executability is not None:
            trans_id = self.tt.trans_id_file_id(file_id)
            self.tt.set_executability(executability, trans_id)

    def cook_conflicts(self, fs_conflicts):
        """Convert all conflicts into a form that doesn't depend on trans_id"""
        from conflicts import Conflict
        name_conflicts = {}
        self.cooked_conflicts.extend(cook_conflicts(fs_conflicts, self.tt))
        fp = FinalPaths(self.tt)
        for conflict in self._raw_conflicts:
            conflict_type = conflict[0]
            if conflict_type in ('name conflict', 'parent conflict'):
                trans_id = conflict[1]
                conflict_args = conflict[2:]
                if trans_id not in name_conflicts:
                    name_conflicts[trans_id] = {}
                unique_add(name_conflicts[trans_id], conflict_type, 
                           conflict_args)
            if conflict_type == 'contents conflict':
                for trans_id in conflict[1]:
                    file_id = self.tt.final_file_id(trans_id)
                    if file_id is not None:
                        break
                path = fp.get_path(trans_id)
                for suffix in ('.BASE', '.THIS', '.OTHER'):
                    if path.endswith(suffix):
                        path = path[:-len(suffix)]
                        break
                c = Conflict.factory(conflict_type, path=path, file_id=file_id)
                self.cooked_conflicts.append(c)
            if conflict_type == 'text conflict':
                trans_id = conflict[1]
                path = fp.get_path(trans_id)
                file_id = self.tt.final_file_id(trans_id)
                c = Conflict.factory(conflict_type, path=path, file_id=file_id)
                self.cooked_conflicts.append(c)

        for trans_id, conflicts in name_conflicts.iteritems():
            try:
                this_parent, other_parent = conflicts['parent conflict']
                if this_parent == other_parent:
                    raise AssertionError()
            except KeyError:
                this_parent = other_parent = \
                    self.tt.final_file_id(self.tt.final_parent(trans_id))
            try:
                this_name, other_name = conflicts['name conflict']
                if this_name == other_name:
                    raise AssertionError()
            except KeyError:
                this_name = other_name = self.tt.final_name(trans_id)
            other_path = fp.get_path(trans_id)
            if this_parent is not None and this_name is not None:
                this_parent_path = \
                    fp.get_path(self.tt.trans_id_file_id(this_parent))
                this_path = pathjoin(this_parent_path, this_name)
            else:
                this_path = "<deleted>"
            file_id = self.tt.final_file_id(trans_id)
            c = Conflict.factory('path conflict', path=this_path,
                                 conflict_path=other_path, file_id=file_id)
            self.cooked_conflicts.append(c)
        self.cooked_conflicts.sort(key=Conflict.sort_key)


class WeaveMerger(Merge3Merger):
    """Three-way tree merger, text weave merger."""
    supports_reprocess = True
    supports_show_base = False
    supports_reverse_cherrypick = False
    history_based = True

    def _merged_lines(self, file_id):
        """Generate the merged lines.
        There is no distinction between lines that are meant to contain <<<<<<<
        and conflicts.
        """
        if self.cherrypick:
            base = self.base_tree
        else:
            base = None
        plan = self.this_tree.plan_file_merge(file_id, self.other_tree,
                                              base=base)
        if 'merge' in debug.debug_flags:
            plan = list(plan)
            trans_id = self.tt.trans_id_file_id(file_id)
            name = self.tt.final_name(trans_id) + '.plan'
            contents = ('%10s|%s' % l for l in plan)
            self.tt.new_file(name, self.tt.final_parent(trans_id), contents)
        textmerge = PlanWeaveMerge(plan, '<<<<<<< TREE\n',
            '>>>>>>> MERGE-SOURCE\n')
        return textmerge.merge_lines(self.reprocess)

    def text_merge(self, file_id, trans_id):
        """Perform a (weave) text merge for a given file and file-id.
        If conflicts are encountered, .THIS and .OTHER files will be emitted,
        and a conflict will be noted.
        """
        lines, conflicts = self._merged_lines(file_id)
        lines = list(lines)
        # Note we're checking whether the OUTPUT is binary in this case, 
        # because we don't want to get into weave merge guts.
        check_text_lines(lines)
        self.tt.create_file(lines, trans_id)
        if conflicts:
            self._raw_conflicts.append(('text conflict', trans_id))
            name = self.tt.final_name(trans_id)
            parent_id = self.tt.final_parent(trans_id)
            file_group = self._dump_conflicts(name, parent_id, file_id, 
                                              no_base=True)
            file_group.append(trans_id)


class LCAMerger(WeaveMerger):

    def _merged_lines(self, file_id):
        """Generate the merged lines.
        There is no distinction between lines that are meant to contain <<<<<<<
        and conflicts.
        """
        if self.cherrypick:
            base = self.base_tree
        else:
            base = None
        plan = self.this_tree.plan_file_lca_merge(file_id, self.other_tree,
                                                  base=base)
        if 'merge' in debug.debug_flags:
            plan = list(plan)
            trans_id = self.tt.trans_id_file_id(file_id)
            name = self.tt.final_name(trans_id) + '.plan'
            contents = ('%10s|%s' % l for l in plan)
            self.tt.new_file(name, self.tt.final_parent(trans_id), contents)
        textmerge = PlanWeaveMerge(plan, '<<<<<<< TREE\n',
            '>>>>>>> MERGE-SOURCE\n')
        return textmerge.merge_lines(self.reprocess)


class Diff3Merger(Merge3Merger):
    """Three-way merger using external diff3 for text merging"""

    def dump_file(self, temp_dir, name, tree, file_id):
        out_path = pathjoin(temp_dir, name)
        out_file = open(out_path, "wb")
        try:
            in_file = tree.get_file(file_id)
            for line in in_file:
                out_file.write(line)
        finally:
            out_file.close()
        return out_path

    def text_merge(self, file_id, trans_id):
        """Perform a diff3 merge using a specified file-id and trans-id.
        If conflicts are encountered, .BASE, .THIS. and .OTHER conflict files
        will be dumped, and a will be conflict noted.
        """
        import bzrlib.patch
        temp_dir = osutils.mkdtemp(prefix="bzr-")
        try:
            new_file = pathjoin(temp_dir, "new")
            this = self.dump_file(temp_dir, "this", self.this_tree, file_id)
            base = self.dump_file(temp_dir, "base", self.base_tree, file_id)
            other = self.dump_file(temp_dir, "other", self.other_tree, file_id)
            status = bzrlib.patch.diff3(new_file, this, base, other)
            if status not in (0, 1):
                raise BzrError("Unhandled diff3 exit code")
            f = open(new_file, 'rb')
            try:
                self.tt.create_file(f, trans_id)
            finally:
                f.close()
            if status == 1:
                name = self.tt.final_name(trans_id)
                parent_id = self.tt.final_parent(trans_id)
                self._dump_conflicts(name, parent_id, file_id)
                self._raw_conflicts.append(('text conflict', trans_id))
        finally:
            osutils.rmtree(temp_dir)


def merge_inner(this_branch, other_tree, base_tree, ignore_zero=False,
                backup_files=False,
                merge_type=Merge3Merger,
                interesting_ids=None,
                show_base=False,
                reprocess=False,
                other_rev_id=None,
                interesting_files=None,
                this_tree=None,
                pb=DummyProgress(),
                change_reporter=None):
    """Primary interface for merging. 

        typical use is probably 
        'merge_inner(branch, branch.get_revision_tree(other_revision),
                     branch.get_revision_tree(base_revision))'
        """
    if this_tree is None:
        raise BzrError("bzrlib.merge.merge_inner requires a this_tree "
            "parameter as of bzrlib version 0.8.")
    merger = Merger(this_branch, other_tree, base_tree, this_tree=this_tree,
                    pb=pb, change_reporter=change_reporter)
    merger.backup_files = backup_files
    merger.merge_type = merge_type
    merger.interesting_ids = interesting_ids
    merger.ignore_zero = ignore_zero
    if interesting_files:
        if interesting_ids:
            raise ValueError('Only supply interesting_ids'
                             ' or interesting_files')
        merger.interesting_files = interesting_files
    merger.show_base = show_base
    merger.reprocess = reprocess
    merger.other_rev_id = other_rev_id
    merger.other_basis = other_rev_id
    get_revision_id = getattr(base_tree, 'get_revision_id', None)
    if get_revision_id is None:
        get_revision_id = base_tree.last_revision
    merger.set_base_revision(get_revision_id(), this_branch)
    return merger.do_merge()

def get_merge_type_registry():
    """Merge type registry is in bzrlib.option to avoid circular imports.

    This method provides a sanctioned way to retrieve it.
    """
    from bzrlib import option
    return option._merge_type_registry


def _plan_annotate_merge(annotated_a, annotated_b, ancestors_a, ancestors_b):
    def status_a(revision, text):
        if revision in ancestors_b:
            return 'killed-b', text
        else:
            return 'new-a', text

    def status_b(revision, text):
        if revision in ancestors_a:
            return 'killed-a', text
        else:
            return 'new-b', text

    plain_a = [t for (a, t) in annotated_a]
    plain_b = [t for (a, t) in annotated_b]
    matcher = patiencediff.PatienceSequenceMatcher(None, plain_a, plain_b)
    blocks = matcher.get_matching_blocks()
    a_cur = 0
    b_cur = 0
    for ai, bi, l in blocks:
        # process all mismatched sections
        # (last mismatched section is handled because blocks always
        # includes a 0-length last block)
        for revision, text in annotated_a[a_cur:ai]:
            yield status_a(revision, text)
        for revision, text in annotated_b[b_cur:bi]:
            yield status_b(revision, text)
        # and now the matched section
        a_cur = ai + l
        b_cur = bi + l
        for text_a in plain_a[ai:a_cur]:
            yield "unchanged", text_a


class _PlanMergeBase(object):

    def __init__(self, a_rev, b_rev, vf, prefix):
        """Contructor.

        :param a_rev: Revision-id of one revision to merge
        :param b_rev: Revision-id of the other revision to merge
        :param vf: A VersionedFiles containing both revisions
        :param prefix: A prefix for accessing keys in vf.
        """
        self.a_rev = a_rev
        self.b_rev = b_rev
        self.vf = vf
        self._last_lines = None
        self._last_lines_revision_id = None
        self._cached_matching_blocks = {}
        self._prefix = prefix
        lines = self.get_lines([a_rev, b_rev])
        self.lines_a = lines[a_rev]
        self.lines_b = lines[b_rev]

    def get_lines(self, revisions):
        """Get lines for revisions from the backing VersionedFiles.
        
        :raises RevisionNotPresent on absent texts.
        """
        keys = dict((self._prefix + (rev,), rev) for rev in revisions)
        result = {}
        for record in self.vf.get_record_stream(keys, 'unordered', True):
            if record.storage_kind == 'absent':
                raise errors.RevisionNotPresent(record.key, self.vf)
            result[keys[record.key]] = osutils.split_lines(
                record.get_bytes_as('fulltext'))
        return result

    def plan_merge(self):
        """Generate a 'plan' for merging the two revisions.

        This involves comparing their texts and determining the cause of
        differences.  If text A has a line and text B does not, then either the
        line was added to text A, or it was deleted from B.  Once the causes
        are combined, they are written out in the format described in
        VersionedFile.plan_merge
        """
        blocks = self._get_matching_blocks(self.a_rev, self.b_rev)
        unique_a, unique_b = self._unique_lines(blocks)
        new_a, killed_b = self._determine_status(self.a_rev, unique_a)
        new_b, killed_a = self._determine_status(self.b_rev, unique_b)
        return self._iter_plan(blocks, new_a, killed_b, new_b, killed_a)

    def _iter_plan(self, blocks, new_a, killed_b, new_b, killed_a):
        last_i = 0
        last_j = 0
        for i, j, n in blocks:
            for a_index in range(last_i, i):
                if a_index in new_a:
                    if a_index in killed_b:
                        yield 'conflicted-a', self.lines_a[a_index]
                    else:
                        yield 'new-a', self.lines_a[a_index]
                else:
                    yield 'killed-b', self.lines_a[a_index]
            for b_index in range(last_j, j):
                if b_index in new_b:
                    if b_index in killed_a:
                        yield 'conflicted-b', self.lines_b[b_index]
                    else:
                        yield 'new-b', self.lines_b[b_index]
                else:
                    yield 'killed-a', self.lines_b[b_index]
            # handle common lines
            for a_index in range(i, i+n):
                yield 'unchanged', self.lines_a[a_index]
            last_i = i+n
            last_j = j+n

    def _get_matching_blocks(self, left_revision, right_revision):
        """Return a description of which sections of two revisions match.

        See SequenceMatcher.get_matching_blocks
        """
        cached = self._cached_matching_blocks.get((left_revision,
                                                   right_revision))
        if cached is not None:
            return cached
        if self._last_lines_revision_id == left_revision:
            left_lines = self._last_lines
            right_lines = self.get_lines([right_revision])[right_revision]
        else:
            lines = self.get_lines([left_revision, right_revision])
            left_lines = lines[left_revision]
            right_lines = lines[right_revision]
        self._last_lines = right_lines
        self._last_lines_revision_id = right_revision
        matcher = patiencediff.PatienceSequenceMatcher(None, left_lines,
                                                       right_lines)
        return matcher.get_matching_blocks()

    def _unique_lines(self, matching_blocks):
        """Analyse matching_blocks to determine which lines are unique

        :return: a tuple of (unique_left, unique_right), where the values are
            sets of line numbers of unique lines.
        """
        last_i = 0
        last_j = 0
        unique_left = []
        unique_right = []
        for i, j, n in matching_blocks:
            unique_left.extend(range(last_i, i))
            unique_right.extend(range(last_j, j))
            last_i = i + n
            last_j = j + n
        return unique_left, unique_right

    @staticmethod
    def _subtract_plans(old_plan, new_plan):
        """Remove changes from new_plan that came from old_plan.

        It is assumed that the difference between the old_plan and new_plan
        is their choice of 'b' text.

        All lines from new_plan that differ from old_plan are emitted
        verbatim.  All lines from new_plan that match old_plan but are
        not about the 'b' revision are emitted verbatim.

        Lines that match and are about the 'b' revision are the lines we
        don't want, so we convert 'killed-b' -> 'unchanged', and 'new-b'
        is skipped entirely.
        """
        matcher = patiencediff.PatienceSequenceMatcher(None, old_plan,
                                                       new_plan)
        last_j = 0
        for i, j, n in matcher.get_matching_blocks():
            for jj in range(last_j, j):
                yield new_plan[jj]
            for jj in range(j, j+n):
                plan_line = new_plan[jj]
                if plan_line[0] == 'new-b':
                    pass
                elif plan_line[0] == 'killed-b':
                    yield 'unchanged', plan_line[1]
                else:
                    yield plan_line
            last_j = j + n


class _PlanMerge(_PlanMergeBase):
    """Plan an annotate merge using on-the-fly annotation"""

    def __init__(self, a_rev, b_rev, vf, prefix):
        _PlanMergeBase.__init__(self, a_rev, b_rev, vf, prefix)
        graph = Graph(vf)
        # XXX: There is probably a better API to use to examine less history.
        a_ancestry = set(chain(*graph._make_breadth_first_searcher(
            [prefix + (a_rev,)])))
        b_ancestry = set(chain(*graph._make_breadth_first_searcher(
            [prefix + (b_rev,)])))
        self.uncommon = set(key[-1] for key in
            a_ancestry.symmetric_difference(b_ancestry))

    def _determine_status(self, revision_id, unique_line_numbers):
        """Determines the status unique lines versus all lcas.

        Basically, determines why the line is unique to this revision.

        A line may be determined new or killed, but not both.

        :param revision_id: The id of the revision in which the lines are
            unique
        :param unique_line_numbers: The line numbers of unique lines.
        :return a tuple of (new_this, killed_other):
        """
        new = self._find_new(revision_id)
        killed = set(unique_line_numbers).difference(new)
        return new, killed

    def _find_new(self, version_id):
        """Determine which lines are new in the ancestry of this version.

        If a lines is present in this version, and not present in any
        common ancestor, it is considered new.
        """
        if version_id not in self.uncommon:
            return set()
        key = self._prefix + (version_id,)
        parent_map = self.vf.get_parent_map([key])
        parents = tuple(parent[-1] for parent in parent_map[key])
        if len(parents) == 0:
            return set(range(len(self.get_lines([version_id])[version_id])))
        new = None
        for parent in parents:
            blocks = self._get_matching_blocks(version_id, parent)
            result, unused = self._unique_lines(blocks)
            parent_new = self._find_new(parent)
            for i, j, n in blocks:
                for ii, jj in [(i+r, j+r) for r in range(n)]:
                    if jj in parent_new:
                        result.append(ii)
            if new is None:
                new = set(result)
            else:
                new.intersection_update(result)
        return new


class _PlanLCAMerge(_PlanMergeBase):
    """
    This merge algorithm differs from _PlanMerge in that:
    1. comparisons are done against LCAs only
    2. cases where a contested line is new versus one LCA but old versus
       another are marked as conflicts, by emitting the line as conflicted-a
       or conflicted-b.

    This is faster, and hopefully produces more useful output.
    """

    def __init__(self, a_rev, b_rev, vf, prefix, graph):
        _PlanMergeBase.__init__(self, a_rev, b_rev, vf, prefix)
        lcas = graph.find_lca(prefix + (a_rev,), prefix + (b_rev,))
        self.lcas = set(lca[-1] for lca in lcas)
        for lca in self.lcas:
<<<<<<< HEAD
            lca_lines = self.get_lines([lca])[lca]
=======
            if _mod_revision.is_null(lca):
                lca_lines = []
            else:
                lca_lines = self.vf.get_lines(lca)
>>>>>>> aab45b76
            matcher = patiencediff.PatienceSequenceMatcher(None, self.lines_a,
                                                           lca_lines)
            blocks = list(matcher.get_matching_blocks())
            self._cached_matching_blocks[(a_rev, lca)] = blocks
            matcher = patiencediff.PatienceSequenceMatcher(None, self.lines_b,
                                                           lca_lines)
            blocks = list(matcher.get_matching_blocks())
            self._cached_matching_blocks[(b_rev, lca)] = blocks

    def _determine_status(self, revision_id, unique_line_numbers):
        """Determines the status unique lines versus all lcas.

        Basically, determines why the line is unique to this revision.

        A line may be determined new, killed, or both.

        If a line is determined new, that means it was not present in at least
        one LCA, and is not present in the other merge revision.

        If a line is determined killed, that means the line was present in
        at least one LCA.

        If a line is killed and new, this indicates that the two merge
        revisions contain differing conflict resolutions.
        :param revision_id: The id of the revision in which the lines are
            unique
        :param unique_line_numbers: The line numbers of unique lines.
        :return a tuple of (new_this, killed_other):
        """
        new = set()
        killed = set()
        unique_line_numbers = set(unique_line_numbers)
        for lca in self.lcas:
            blocks = self._get_matching_blocks(revision_id, lca)
            unique_vs_lca, _ignored = self._unique_lines(blocks)
            new.update(unique_line_numbers.intersection(unique_vs_lca))
            killed.update(unique_line_numbers.difference(unique_vs_lca))
        return new, killed<|MERGE_RESOLUTION|>--- conflicted
+++ resolved
@@ -1461,16 +1461,17 @@
     def __init__(self, a_rev, b_rev, vf, prefix, graph):
         _PlanMergeBase.__init__(self, a_rev, b_rev, vf, prefix)
         lcas = graph.find_lca(prefix + (a_rev,), prefix + (b_rev,))
-        self.lcas = set(lca[-1] for lca in lcas)
+        self.lcas = set()
+        for lca in lcas:
+            if lca == NULL_REVISION:
+                self.lcas.add(lca)
+            else:
+                self.lcas.add(lca[-1])
         for lca in self.lcas:
-<<<<<<< HEAD
-            lca_lines = self.get_lines([lca])[lca]
-=======
             if _mod_revision.is_null(lca):
                 lca_lines = []
             else:
-                lca_lines = self.vf.get_lines(lca)
->>>>>>> aab45b76
+                lca_lines = self.get_lines([lca])[lca]
             matcher = patiencediff.PatienceSequenceMatcher(None, self.lines_a,
                                                            lca_lines)
             blocks = list(matcher.get_matching_blocks())
