--- conflicted
+++ resolved
@@ -234,6 +234,7 @@
             raise UnrelatedBranches()
         self.base_tree = self.revision_tree(self.base_rev_id)
         self.base_is_ancestor = True
+        self.base_is_other_ancestor = True
 
     def set_base(self, base_revision):
         """Set the base revision to use for the merge.
@@ -242,32 +243,7 @@
         """
         mutter("doing merge() with no base_revision specified")
         if base_revision == [None, None]:
-<<<<<<< HEAD
             self.find_base()
-=======
-            try:
-                pb = ui.ui_factory.nested_progress_bar()
-                try:
-                    this_repo = self.this_branch.repository
-                    graph = this_repo.get_graph()
-                    revisions = [ensure_null(self.this_basis),
-                                 ensure_null(self.other_basis)]
-                    if NULL_REVISION in revisions:
-                        self.base_rev_id = NULL_REVISION
-                    else:
-                        self.base_rev_id = graph.find_unique_lca(*revisions)
-                        if self.base_rev_id == NULL_REVISION:
-                            raise UnrelatedBranches()
-                finally:
-                    pb.finished()
-            except NoCommonAncestor:
-                raise UnrelatedBranches()
-            self.base_tree = _get_revid_tree_from_tree(self.this_tree,
-                                                       self.base_rev_id,
-                                                       None)
-            self.base_is_ancestor = True
-            self.base_is_other_ancestor = True
->>>>>>> 640900c2
         else:
             base_branch, self.base_tree = self._get_tree(base_revision)
             if base_revision[1] == -1:
