--- conflicted
+++ resolved
@@ -28,11 +28,8 @@
     patiencediff,
     registry,
     revision as _mod_revision,
-<<<<<<< HEAD
     tree as _mod_tree,
-=======
     tsort,
->>>>>>> 505770ff
     )
 from bzrlib.branch import Branch
 from bzrlib.conflicts import ConflictList, Conflict
