--- conflicted
+++ resolved
@@ -151,8 +151,7 @@
         return ['-compose', ','.join(options_list)]
 
 
-<<<<<<< HEAD
-class KMail(Evolution):
+class KMail(ExternalMailClient):
     """KDE mail client."""
 
     _client_commands = ['kmail']
@@ -169,10 +168,7 @@
         return message_options
 
 
-class XDGEmail(Evolution):
-=======
 class XDGEmail(ExternalMailClient):
->>>>>>> 9caeb111
     """xdg-email attempts to invoke the user's preferred mail client"""
 
     _client_commands = ['xdg-email']
