# Copyright (C) 2005, 2006, 2007, 2008 Canonical Ltd
#
# This program is free software; you can redistribute it and/or modify
# it under the terms of the GNU General Public License as published by
# the Free Software Foundation; either version 2 of the License, or
# (at your option) any later version.
#
# This program is distributed in the hope that it will be useful,
# but WITHOUT ANY WARRANTY; without even the implied warranty of
# MERCHANTABILITY or FITNESS FOR A PARTICULAR PURPOSE.  See the
# GNU General Public License for more details.
#
# You should have received a copy of the GNU General Public License
# along with this program; if not, write to the Free Software
# Foundation, Inc., 59 Temple Place, Suite 330, Boston, MA  02111-1307  USA

from bzrlib.lazy_import import lazy_import
lazy_import(globals(), """
import cStringIO
import re
import time

from bzrlib import (
    bzrdir,
    check,
    debug,
    errors,
    generate_ids,
    gpg,
    graph,
    lazy_regex,
    lockable_files,
    lockdir,
    lru_cache,
    osutils,
    remote,
    revision as _mod_revision,
    symbol_versioning,
    tsort,
    ui,
    versionedfile,
    )
from bzrlib.bundle import serializer
from bzrlib.revisiontree import RevisionTree
from bzrlib.store.versioned import VersionedFileStore
from bzrlib.testament import Testament
""")

from bzrlib import registry
from bzrlib.decorators import needs_read_lock, needs_write_lock
from bzrlib.inter import InterObject
from bzrlib.inventory import Inventory, InventoryDirectory, ROOT_ID
from bzrlib.symbol_versioning import (
        deprecated_method,
        one_one,
        one_two,
        one_six,
        )
from bzrlib.trace import (
    log_exception_quietly, note, mutter, mutter_callsite, warning)


# Old formats display a warning, but only once
_deprecation_warning_done = False


class CommitBuilder(object):
    """Provides an interface to build up a commit.

    This allows describing a tree to be committed without needing to 
    know the internals of the format of the repository.
    """
    
    # all clients should supply tree roots.
    record_root_entry = True
    # the default CommitBuilder does not manage trees whose root is versioned.
    _versioned_root = False

    def __init__(self, repository, parents, config, timestamp=None,
                 timezone=None, committer=None, revprops=None,
                 revision_id=None):
        """Initiate a CommitBuilder.

        :param repository: Repository to commit to.
        :param parents: Revision ids of the parents of the new revision.
        :param config: Configuration to use.
        :param timestamp: Optional timestamp recorded for commit.
        :param timezone: Optional timezone for timestamp.
        :param committer: Optional committer to set for commit.
        :param revprops: Optional dictionary of revision properties.
        :param revision_id: Optional revision id.
        """
        self._config = config

        if committer is None:
            self._committer = self._config.username()
        else:
            self._committer = committer

        self.new_inventory = Inventory(None)
        self._new_revision_id = revision_id
        self.parents = parents
        self.repository = repository

        self._revprops = {}
        if revprops is not None:
            self._validate_revprops(revprops)
            self._revprops.update(revprops)

        if timestamp is None:
            timestamp = time.time()
        # Restrict resolution to 1ms
        self._timestamp = round(timestamp, 3)

        if timezone is None:
            self._timezone = osutils.local_time_offset()
        else:
            self._timezone = int(timezone)

        self._generate_revision_if_needed()
        self.__heads = graph.HeadsCache(repository.get_graph()).heads
        self.basis_delta = []
        self._recording_deletes = False

    def _validate_unicode_text(self, text, context):
        """Verify things like commit messages don't have bogus characters."""
        if '\r' in text:
            raise ValueError('Invalid value for %s: %r' % (context, text))

    def _validate_revprops(self, revprops):
        for key, value in revprops.iteritems():
            # We know that the XML serializers do not round trip '\r'
            # correctly, so refuse to accept them
            if not isinstance(value, basestring):
                raise ValueError('revision property (%s) is not a valid'
                                 ' (unicode) string: %r' % (key, value))
            self._validate_unicode_text(value,
                                        'revision property (%s)' % (key,))

    def commit(self, message):
        """Make the actual commit.

        :return: The revision id of the recorded revision.
        """
        self._validate_unicode_text(message, 'commit message')
        rev = _mod_revision.Revision(
                       timestamp=self._timestamp,
                       timezone=self._timezone,
                       committer=self._committer,
                       message=message,
                       inventory_sha1=self.inv_sha1,
                       revision_id=self._new_revision_id,
                       properties=self._revprops)
        rev.parent_ids = self.parents
        self.repository.add_revision(self._new_revision_id, rev,
            self.new_inventory, self._config)
        self.repository.commit_write_group()
        return self._new_revision_id

    def abort(self):
        """Abort the commit that is being built.
        """
        self.repository.abort_write_group()

    def revision_tree(self):
        """Return the tree that was just committed.

        After calling commit() this can be called to get a RevisionTree
        representing the newly committed tree. This is preferred to
        calling Repository.revision_tree() because that may require
        deserializing the inventory, while we already have a copy in
        memory.
        """
        if self.repository._format._commit_inv_deltas:
            # incremental access repositories may not have a full cached
            # inventory.
            return self.repository.revision_tree(self._new_revision_id)
        else:
            return RevisionTree(self.repository, self.new_inventory,
                                self._new_revision_id)

    def finish_inventory(self):
        """Tell the builder that the inventory is finished."""
        if self.new_inventory.root is None:
            raise AssertionError('Root entry should be supplied to'
                ' record_entry_contents, as of bzr 0.10.')
            self.new_inventory.add(InventoryDirectory(ROOT_ID, '', None))
        self.new_inventory.revision_id = self._new_revision_id
        if (self.repository._format._commit_inv_deltas and
            self._recording_deletes):
            try:
                basis_id = self.parents[0]
            except IndexError:
                basis_id = _mod_revision.NULL_REVISION
            try:
                self.inv_sha1, _ = self.repository.add_inventory_delta(
                    basis_id, self.basis_delta, self._new_revision_id,
                    self.parents)
                return
            except errors.NoSuchRevision:
                # The basis inventory wasn't actually available; fall back to
                # add_inventory.
                pass
        self.inv_sha1 = self.repository.add_inventory(
            self._new_revision_id,
            self.new_inventory,
            self.parents
            )

    def _gen_revision_id(self):
        """Return new revision-id."""
        return generate_ids.gen_revision_id(self._config.username(),
                                            self._timestamp)

    def _generate_revision_if_needed(self):
        """Create a revision id if None was supplied.
        
        If the repository can not support user-specified revision ids
        they should override this function and raise CannotSetRevisionId
        if _new_revision_id is not None.

        :raises: CannotSetRevisionId
        """
        if self._new_revision_id is None:
            self._new_revision_id = self._gen_revision_id()
            self.random_revid = True
        else:
            self.random_revid = False

    def _heads(self, file_id, revision_ids):
        """Calculate the graph heads for revision_ids in the graph of file_id.

        This can use either a per-file graph or a global revision graph as we
        have an identity relationship between the two graphs.
        """
        return self.__heads(revision_ids)

    def _check_root(self, ie, parent_invs, tree):
        """Helper for record_entry_contents.

        :param ie: An entry being added.
        :param parent_invs: The inventories of the parent revisions of the
            commit.
        :param tree: The tree that is being committed.
        """
        # In this revision format, root entries have no knit or weave When
        # serializing out to disk and back in root.revision is always
        # _new_revision_id
        ie.revision = self._new_revision_id

    def _get_delta(self, ie, basis_inv, path):
        """Get a delta against the basis inventory for ie."""
        if ie.file_id not in basis_inv:
            # add
            result = (None, path, ie.file_id, ie)
            self.basis_delta.append(result)
            return result
        elif ie != basis_inv[ie.file_id]:
            # common but altered
            # TODO: avoid tis id2path call.
            result = (basis_inv.id2path(ie.file_id), path, ie.file_id, ie)
            self.basis_delta.append(result)
            return result
        else:
            # common, unaltered
            return None

    def record_delete(self, path, file_id):
        """Record that a delete occured against a basis tree.

        This is an optional API - when used it adds items to the basis_delta
        being accumulated by the commit builder. It cannot be called unless the
        method recording_deletes() has been called to inform the builder that a
        delta is being supplied.

        :param path: The path of the thing deleted.
        :param file_id: The file id that was deleted.
        """
        if not self._recording_deletes:
            raise AssertionError("recording deletes not activated.")
        self.basis_delta.append((path, None, file_id, None))

    def recording_deletes(self):
        """Tell the commit builder that deletes are being notified.

        This enables the accumulation of an inventory delta; for the resulting
        commit to be valid deletes against the basis MUST be recorded via
        builder.record_delete().
        """
        self._recording_deletes = True

    def record_entry_contents(self, ie, parent_invs, path, tree,
        content_summary):
        """Record the content of ie from tree into the commit if needed.

        Side effect: sets ie.revision when unchanged

        :param ie: An inventory entry present in the commit.
        :param parent_invs: The inventories of the parent revisions of the
            commit.
        :param path: The path the entry is at in the tree.
        :param tree: The tree which contains this entry and should be used to 
            obtain content.
        :param content_summary: Summary data from the tree about the paths
            content - stat, length, exec, sha/link target. This is only
            accessed when the entry has a revision of None - that is when it is
            a candidate to commit.
        :return: A tuple (change_delta, version_recorded, fs_hash).
            change_delta is an inventory_delta change for this entry against
            the basis tree of the commit, or None if no change occured against
            the basis tree.
            version_recorded is True if a new version of the entry has been
            recorded. For instance, committing a merge where a file was only
            changed on the other side will return (delta, False).
            fs_hash is either None, or the hash details for the path (currently
            a tuple of the contents sha1 and the statvalue returned by
            tree.get_file_with_stat()).
        """
        if self.new_inventory.root is None:
            if ie.parent_id is not None:
                raise errors.RootMissing()
            self._check_root(ie, parent_invs, tree)
        if ie.revision is None:
            kind = content_summary[0]
        else:
            # ie is carried over from a prior commit
            kind = ie.kind
        # XXX: repository specific check for nested tree support goes here - if
        # the repo doesn't want nested trees we skip it ?
        if (kind == 'tree-reference' and
            not self.repository._format.supports_tree_reference):
            # mismatch between commit builder logic and repository:
            # this needs the entry creation pushed down into the builder.
            raise NotImplementedError('Missing repository subtree support.')
        self.new_inventory.add(ie)

        # TODO: slow, take it out of the inner loop.
        try:
            basis_inv = parent_invs[0]
        except IndexError:
            basis_inv = Inventory(root_id=None)

        # ie.revision is always None if the InventoryEntry is considered
        # for committing. We may record the previous parents revision if the
        # content is actually unchanged against a sole head.
        if ie.revision is not None:
            if not self._versioned_root and path == '':
                # repositories that do not version the root set the root's
                # revision to the new commit even when no change occurs (more
                # specifically, they do not record a revision on the root; and
                # the rev id is assigned to the root during deserialisation -
                # this masks when a change may have occurred against the basis.
                # To match this we always issue a delta, because the revision
                # of the root will always be changing.
                if ie.file_id in basis_inv:
                    delta = (basis_inv.id2path(ie.file_id), path,
                        ie.file_id, ie)
                else:
                    # add
                    delta = (None, path, ie.file_id, ie)
                self.basis_delta.append(delta)
                return delta, False, None
            else:
                # we don't need to commit this, because the caller already
                # determined that an existing revision of this file is
                # appropriate. If its not being considered for committing then
                # it and all its parents to the root must be unaltered so
                # no-change against the basis.
                if ie.revision == self._new_revision_id:
                    raise AssertionError("Impossible situation, a skipped "
                        "inventory entry (%r) claims to be modified in this "
                        "commit (%r).", (ie, self._new_revision_id))
                return None, False, None
        # XXX: Friction: parent_candidates should return a list not a dict
        #      so that we don't have to walk the inventories again.
        parent_candiate_entries = ie.parent_candidates(parent_invs)
        head_set = self._heads(ie.file_id, parent_candiate_entries.keys())
        heads = []
        for inv in parent_invs:
            if ie.file_id in inv:
                old_rev = inv[ie.file_id].revision
                if old_rev in head_set:
                    heads.append(inv[ie.file_id].revision)
                    head_set.remove(inv[ie.file_id].revision)

        store = False
        # now we check to see if we need to write a new record to the
        # file-graph.
        # We write a new entry unless there is one head to the ancestors, and
        # the kind-derived content is unchanged.

        # Cheapest check first: no ancestors, or more the one head in the
        # ancestors, we write a new node.
        if len(heads) != 1:
            store = True
        if not store:
            # There is a single head, look it up for comparison
            parent_entry = parent_candiate_entries[heads[0]]
            # if the non-content specific data has changed, we'll be writing a
            # node:
            if (parent_entry.parent_id != ie.parent_id or
                parent_entry.name != ie.name):
                store = True
        # now we need to do content specific checks:
        if not store:
            # if the kind changed the content obviously has
            if kind != parent_entry.kind:
                store = True
        # Stat cache fingerprint feedback for the caller - None as we usually
        # don't generate one.
        fingerprint = None
        if kind == 'file':
            if content_summary[2] is None:
                raise ValueError("Files must not have executable = None")
            if not store:
                if (# if the file length changed we have to store:
                    parent_entry.text_size != content_summary[1] or
                    # if the exec bit has changed we have to store:
                    parent_entry.executable != content_summary[2]):
                    store = True
                elif parent_entry.text_sha1 == content_summary[3]:
                    # all meta and content is unchanged (using a hash cache
                    # hit to check the sha)
                    ie.revision = parent_entry.revision
                    ie.text_size = parent_entry.text_size
                    ie.text_sha1 = parent_entry.text_sha1
                    ie.executable = parent_entry.executable
                    return self._get_delta(ie, basis_inv, path), False, None
                else:
                    # Either there is only a hash change(no hash cache entry,
                    # or same size content change), or there is no change on
                    # this file at all.
                    # Provide the parent's hash to the store layer, so that the
                    # content is unchanged we will not store a new node.
                    nostore_sha = parent_entry.text_sha1
            if store:
                # We want to record a new node regardless of the presence or
                # absence of a content change in the file.
                nostore_sha = None
            ie.executable = content_summary[2]
            file_obj, stat_value = tree.get_file_with_stat(ie.file_id, path)
            try:
                lines = file_obj.readlines()
            finally:
                file_obj.close()
            try:
                ie.text_sha1, ie.text_size = self._add_text_to_weave(
                    ie.file_id, lines, heads, nostore_sha)
                # Let the caller know we generated a stat fingerprint.
                fingerprint = (ie.text_sha1, stat_value)
            except errors.ExistingContent:
                # Turns out that the file content was unchanged, and we were
                # only going to store a new node if it was changed. Carry over
                # the entry.
                ie.revision = parent_entry.revision
                ie.text_size = parent_entry.text_size
                ie.text_sha1 = parent_entry.text_sha1
                ie.executable = parent_entry.executable
                return self._get_delta(ie, basis_inv, path), False, None
        elif kind == 'directory':
            if not store:
                # all data is meta here, nothing specific to directory, so
                # carry over:
                ie.revision = parent_entry.revision
                return self._get_delta(ie, basis_inv, path), False, None
            lines = []
            self._add_text_to_weave(ie.file_id, lines, heads, None)
        elif kind == 'symlink':
            current_link_target = content_summary[3]
            if not store:
                # symlink target is not generic metadata, check if it has
                # changed.
                if current_link_target != parent_entry.symlink_target:
                    store = True
            if not store:
                # unchanged, carry over.
                ie.revision = parent_entry.revision
                ie.symlink_target = parent_entry.symlink_target
                return self._get_delta(ie, basis_inv, path), False, None
            ie.symlink_target = current_link_target
            lines = []
            self._add_text_to_weave(ie.file_id, lines, heads, None)
        elif kind == 'tree-reference':
            if not store:
                if content_summary[3] != parent_entry.reference_revision:
                    store = True
            if not store:
                # unchanged, carry over.
                ie.reference_revision = parent_entry.reference_revision
                ie.revision = parent_entry.revision
                return self._get_delta(ie, basis_inv, path), False, None
            ie.reference_revision = content_summary[3]
            lines = []
            self._add_text_to_weave(ie.file_id, lines, heads, None)
        else:
            raise NotImplementedError('unknown kind')
        ie.revision = self._new_revision_id
        return self._get_delta(ie, basis_inv, path), True, fingerprint

    def _add_text_to_weave(self, file_id, new_lines, parents, nostore_sha):
        # Note: as we read the content directly from the tree, we know its not
        # been turned into unicode or badly split - but a broken tree
        # implementation could give us bad output from readlines() so this is
        # not a guarantee of safety. What would be better is always checking
        # the content during test suite execution. RBC 20070912
        parent_keys = tuple((file_id, parent) for parent in parents)
        return self.repository.texts.add_lines(
            (file_id, self._new_revision_id), parent_keys, new_lines,
            nostore_sha=nostore_sha, random_id=self.random_revid,
            check_content=False)[0:2]


class RootCommitBuilder(CommitBuilder):
    """This commitbuilder actually records the root id"""
    
    # the root entry gets versioned properly by this builder.
    _versioned_root = True

    def _check_root(self, ie, parent_invs, tree):
        """Helper for record_entry_contents.

        :param ie: An entry being added.
        :param parent_invs: The inventories of the parent revisions of the
            commit.
        :param tree: The tree that is being committed.
        """


######################################################################
# Repositories

class Repository(object):
    """Repository holding history for one or more branches.

    The repository holds and retrieves historical information including
    revisions and file history.  It's normally accessed only by the Branch,
    which views a particular line of development through that history.

    The Repository builds on top of some byte storage facilies (the revisions,
    signatures, inventories, texts and chk_bytes attributes) and a Transport,
    which respectively provide byte storage and a means to access the (possibly
    remote) disk.

    The byte storage facilities are addressed via tuples, which we refer to
    as 'keys' throughout the code base. Revision_keys, inventory_keys and
    signature_keys are all 1-tuples: (revision_id,). text_keys are two-tuples:
    (file_id, revision_id). chk_bytes uses CHK keys - a 1-tuple with a single
    byte string made up of a hash identifier and a hash value. 
    We use this interface because it allows low friction with the underlying
    code that implements disk indices, network encoding and other parts of
    bzrlib.

    :ivar revisions: A bzrlib.versionedfile.VersionedFiles instance containing
        the serialised revisions for the repository. This can be used to obtain
        revision graph information or to access raw serialised revisions.
        The result of trying to insert data into the repository via this store
        is undefined: it should be considered read-only except for implementors
        of repositories.
    :ivar signatures: A bzrlib.versionedfile.VersionedFiles instance containing
        the serialised signatures for the repository. This can be used to
        obtain access to raw serialised signatures.  The result of trying to
        insert data into the repository via this store is undefined: it should
        be considered read-only except for implementors of repositories.
    :ivar inventories: A bzrlib.versionedfile.VersionedFiles instance containing
        the serialised inventories for the repository. This can be used to
        obtain unserialised inventories.  The result of trying to insert data
        into the repository via this store is undefined: it should be
        considered read-only except for implementors of repositories.
    :ivar texts: A bzrlib.versionedfile.VersionedFiles instance containing the
        texts of files and directories for the repository. This can be used to
        obtain file texts or file graphs. Note that Repository.iter_file_bytes
        is usually a better interface for accessing file texts.
        The result of trying to insert data into the repository via this store
        is undefined: it should be considered read-only except for implementors
        of repositories.
    :ivar chk_bytes: A bzrlib.versionedfile.VersioedFiles instance containing
        any data the repository chooses to store or have indexed by its hash.
        The result of trying to insert data into the repository via this store
        is undefined: it should be considered read-only except for implementors
        of repositories.
    :ivar _transport: Transport for file access to repository, typically
        pointing to .bzr/repository.
    """

    # What class to use for a CommitBuilder. Often its simpler to change this
    # in a Repository class subclass rather than to override
    # get_commit_builder.
    _commit_builder_class = CommitBuilder
    # The search regex used by xml based repositories to determine what things
    # where changed in a single commit.
    _file_ids_altered_regex = lazy_regex.lazy_compile(
        r'file_id="(?P<file_id>[^"]+)"'
        r'.* revision="(?P<revision_id>[^"]+)"'
        )

    def abort_write_group(self, suppress_errors=False):
        """Commit the contents accrued within the current write group.

        :param suppress_errors: if true, abort_write_group will catch and log
            unexpected errors that happen during the abort, rather than
            allowing them to propagate.  Defaults to False.

        :seealso: start_write_group.
        """
        if self._write_group is not self.get_transaction():
            # has an unlock or relock occured ?
<<<<<<< HEAD
            raise errors.BzrError(
                'mismatched lock context and write group. %r, %r' %
                (self._write_group, self.get_transaction()))
        self._abort_write_group()
=======
            raise errors.BzrError('mismatched lock context and write group.')
        try:
            self._abort_write_group()
        except Exception, exc:
            self._write_group = None
            if not suppress_errors:
                raise
            mutter('abort_write_group failed')
            log_exception_quietly()
            note('bzr: ERROR (ignored): %s', exc)
>>>>>>> d05864fc
        self._write_group = None

    def _abort_write_group(self):
        """Template method for per-repository write group cleanup.
        
        This is called during abort before the write group is considered to be 
        finished and should cleanup any internal state accrued during the write
        group. There is no requirement that data handed to the repository be
        *not* made available - this is not a rollback - but neither should any
        attempt be made to ensure that data added is fully commited. Abort is
        invoked when an error has occured so futher disk or network operations
        may not be possible or may error and if possible should not be
        attempted.
        """

    def add_fallback_repository(self, repository):
        """Add a repository to use for looking up data not held locally.
        
        :param repository: A repository.
        """
        if not self._format.supports_external_lookups:
            raise errors.UnstackableRepositoryFormat(self._format, self.base)
        self._check_fallback_repository(repository)
        self._fallback_repositories.append(repository)
        self.texts.add_fallback_versioned_files(repository.texts)
        self.inventories.add_fallback_versioned_files(repository.inventories)
        self.revisions.add_fallback_versioned_files(repository.revisions)
        self.signatures.add_fallback_versioned_files(repository.signatures)
<<<<<<< HEAD
        if self.chk_bytes is not None:
            self.chk_bytes.add_fallback_versioned_files(repository.chk_bytes)
=======
        self._fetch_order = 'topological'
>>>>>>> d05864fc

    def _check_fallback_repository(self, repository):
        """Check that this repository can fallback to repository safely.

        Raise an error if not.
        
        :param repository: A repository to fallback to.
        """
        return InterRepository._assert_same_model(self, repository)

    def add_inventory(self, revision_id, inv, parents):
        """Add the inventory inv to the repository as revision_id.
        
        :param parents: The revision ids of the parents that revision_id
                        is known to have and are in the repository already.

        :returns: The validator(which is a sha1 digest, though what is sha'd is
            repository format specific) of the serialized inventory.
        """
        if not self.is_in_write_group():
            raise AssertionError("%r not in write group" % (self,))
        _mod_revision.check_not_reserved_id(revision_id)
        if not (inv.revision_id is None or inv.revision_id == revision_id):
            raise AssertionError(
                "Mismatch between inventory revision"
                " id and insertion revid (%r, %r)"
                % (inv.revision_id, revision_id))
        if inv.root is None:
            raise AssertionError()
        return self._add_inventory_checked(revision_id, inv, parents)

    def _add_inventory_checked(self, revision_id, inv, parents):
        """Add inv to the repository after checking the inputs.

        This function can be overridden to allow different inventory styles.

        :seealso: add_inventory, for the contract.
        """
        inv_lines = self._serialise_inventory_to_lines(inv)
        return self._inventory_add_lines(revision_id, parents,
            inv_lines, check_content=False)

    def add_inventory_delta(self, basis_revision_id, delta, new_revision_id,
        parents):
        """Add a new inventory expressed as a delta against another revision.
        
        :param basis_revision_id: The inventory id the delta was created
            against.
        :param delta: The inventory delta (see Inventory.apply_delta for
            details).
        :param new_revision_id: The revision id that the inventory is being
            added for.
        :param parents: The revision ids of the parents that revision_id is
            known to have and are in the repository already. These are supplied
            for repositories that depend on the inventory graph for revision
            graph access, as well as for those that pun ancestry with delta
            compression.

        :returns: The validator(which is a sha1 digest, though what is sha'd is
            repository format specific) of the serialized inventory and 
            the resulting inventory.
        """
        if not self.is_in_write_group():
            raise AssertionError("%r not in write group" % (self,))
        _mod_revision.check_not_reserved_id(new_revision_id)
        basis_tree = self.revision_tree(basis_revision_id)
        basis_tree.lock_read()
        try:
            # Note that this mutates the inventory of basis_tree, which not all
            # inventory implementations may support: A better idiom would be to
            # return a new inventory, but as there is no revision tree cache in
            # repository this is safe for now - RBC 20081013
            basis_inv = basis_tree.inventory
            basis_inv.apply_delta(delta)
            basis_inv.revision_id = new_revision_id
            return (self.add_inventory(new_revision_id, basis_inv, parents), 
                    basis_inv)
        finally:
            basis_tree.unlock()

    def _inventory_add_lines(self, revision_id, parents, lines,
        check_content=True):
        """Store lines in inv_vf and return the sha1 of the inventory."""
        parents = [(parent,) for parent in parents]
        return self.inventories.add_lines((revision_id,), parents, lines,
            check_content=check_content)[0]

    def add_revision(self, revision_id, rev, inv=None, config=None):
        """Add rev to the revision store as revision_id.

        :param revision_id: the revision id to use.
        :param rev: The revision object.
        :param inv: The inventory for the revision. if None, it will be looked
                    up in the inventory storer
        :param config: If None no digital signature will be created.
                       If supplied its signature_needed method will be used
                       to determine if a signature should be made.
        """
        # TODO: jam 20070210 Shouldn't we check rev.revision_id and
        #       rev.parent_ids?
        _mod_revision.check_not_reserved_id(revision_id)
        if config is not None and config.signature_needed():
            if inv is None:
                inv = self.get_inventory(revision_id)
            plaintext = Testament(rev, inv).as_short_text()
            self.store_revision_signature(
                gpg.GPGStrategy(config), plaintext, revision_id)
        # check inventory present
        if not self.inventories.get_parent_map([(revision_id,)]):
            if inv is None:
                raise errors.WeaveRevisionNotPresent(revision_id,
                                                     self.inventories)
            else:
                # yes, this is not suitable for adding with ghosts.
                rev.inventory_sha1 = self.add_inventory(revision_id, inv,
                                                        rev.parent_ids)
        else:
            key = (revision_id,)
            rev.inventory_sha1 = self.inventories.get_sha1s([key])[key]
        self._add_revision(rev)

    def _add_revision(self, revision):
        text = self._serializer.write_revision_to_string(revision)
        key = (revision.revision_id,)
        parents = tuple((parent,) for parent in revision.parent_ids)
        self.revisions.add_lines(key, parents, osutils.split_lines(text))

    def all_revision_ids(self):
        """Returns a list of all the revision ids in the repository. 

        This is conceptually deprecated because code should generally work on
        the graph reachable from a particular revision, and ignore any other
        revisions that might be present.  There is no direct replacement
        method.
        """
        if 'evil' in debug.debug_flags:
            mutter_callsite(2, "all_revision_ids is linear with history.")
        return self._all_revision_ids()

    def _all_revision_ids(self):
        """Returns a list of all the revision ids in the repository. 

        These are in as much topological order as the underlying store can 
        present.
        """
        raise NotImplementedError(self._all_revision_ids)

    def break_lock(self):
        """Break a lock if one is present from another instance.

        Uses the ui factory to ask for confirmation if the lock may be from
        an active process.
        """
        self.control_files.break_lock()

    @needs_read_lock
    def _eliminate_revisions_not_present(self, revision_ids):
        """Check every revision id in revision_ids to see if we have it.

        Returns a set of the present revisions.
        """
        result = []
        graph = self.get_graph()
        parent_map = graph.get_parent_map(revision_ids)
        # The old API returned a list, should this actually be a set?
        return parent_map.keys()

    @staticmethod
    def create(a_bzrdir):
        """Construct the current default format repository in a_bzrdir."""
        return RepositoryFormat.get_default_format().initialize(a_bzrdir)

    def __init__(self, _format, a_bzrdir, control_files):
        """instantiate a Repository.

        :param _format: The format of the repository on disk.
        :param a_bzrdir: The BzrDir of the repository.

        In the future we will have a single api for all stores for
        getting file texts, inventories and revisions, then
        this construct will accept instances of those things.
        """
        super(Repository, self).__init__()
        self._format = _format
        # the following are part of the public API for Repository:
        self.bzrdir = a_bzrdir
        self.control_files = control_files
        self._transport = control_files._transport
        self.base = self._transport.base
        # for tests
        self._reconcile_does_inventory_gc = True
        self._reconcile_fixes_text_parents = False
        self._reconcile_backsup_inventory = True
        # not right yet - should be more semantically clear ? 
        # 
        # TODO: make sure to construct the right store classes, etc, depending
        # on whether escaping is required.
        self._warn_if_deprecated()
        self._write_group = None
        # Additional places to query for data.
        self._fallback_repositories = []
        # What order should fetch operations request streams in?
        # The default is unordered as that is the cheapest for an origin to
        # provide.
        self._fetch_order = 'unordered'
        # Does this repository use deltas that can be fetched as-deltas ?
        # (E.g. knits, where the knit deltas can be transplanted intact.
        # We default to False, which will ensure that enough data to get
        # a full text out of any fetch stream will be grabbed.
        self._fetch_uses_deltas = False
        # Should fetch trigger a reconcile after the fetch? Only needed for
        # some repository formats that can suffer internal inconsistencies.
        self._fetch_reconcile = False

    def __repr__(self):
        return '%s(%r)' % (self.__class__.__name__,
                           self.base)

    def has_same_location(self, other):
        """Returns a boolean indicating if this repository is at the same
        location as another repository.

        This might return False even when two repository objects are accessing
        the same physical repository via different URLs.
        """
        if self.__class__ is not other.__class__:
            return False
        return (self._transport.base == other._transport.base)

    def is_in_write_group(self):
        """Return True if there is an open write group.

        :seealso: start_write_group.
        """
        return self._write_group is not None

    def is_locked(self):
        return self.control_files.is_locked()

    def is_write_locked(self):
        """Return True if this object is write locked."""
        return self.is_locked() and self.control_files._lock_mode == 'w'

    def lock_write(self, token=None):
        """Lock this repository for writing.

        This causes caching within the repository obejct to start accumlating
        data during reads, and allows a 'write_group' to be obtained. Write
        groups must be used for actual data insertion.
        
        :param token: if this is already locked, then lock_write will fail
            unless the token matches the existing lock.
        :returns: a token if this instance supports tokens, otherwise None.
        :raises TokenLockingNotSupported: when a token is given but this
            instance doesn't support using token locks.
        :raises MismatchedToken: if the specified token doesn't match the token
            of the existing lock.
        :seealso: start_write_group.

        A token should be passed in if you know that you have locked the object
        some other way, and need to synchronise this object's state with that
        fact.

        XXX: this docstring is duplicated in many places, e.g. lockable_files.py
        """
        result = self.control_files.lock_write(token=token)
        for repo in self._fallback_repositories:
            # Writes don't affect fallback repos
            repo.lock_read()
        self._refresh_data()
        return result

    def lock_read(self):
        self.control_files.lock_read()
        for repo in self._fallback_repositories:
            repo.lock_read()
        self._refresh_data()

    def get_physical_lock_status(self):
        return self.control_files.get_physical_lock_status()

    def leave_lock_in_place(self):
        """Tell this repository not to release the physical lock when this
        object is unlocked.
        
        If lock_write doesn't return a token, then this method is not supported.
        """
        self.control_files.leave_in_place()

    def dont_leave_lock_in_place(self):
        """Tell this repository to release the physical lock when this
        object is unlocked, even if it didn't originally acquire it.

        If lock_write doesn't return a token, then this method is not supported.
        """
        self.control_files.dont_leave_in_place()

    @needs_read_lock
    def gather_stats(self, revid=None, committers=None):
        """Gather statistics from a revision id.

        :param revid: The revision id to gather statistics from, if None, then
            no revision specific statistics are gathered.
        :param committers: Optional parameter controlling whether to grab
            a count of committers from the revision specific statistics.
        :return: A dictionary of statistics. Currently this contains:
            committers: The number of committers if requested.
            firstrev: A tuple with timestamp, timezone for the penultimate left
                most ancestor of revid, if revid is not the NULL_REVISION.
            latestrev: A tuple with timestamp, timezone for revid, if revid is
                not the NULL_REVISION.
            revisions: The total revision count in the repository.
            size: An estimate disk size of the repository in bytes.
        """
        result = {}
        if revid and committers:
            result['committers'] = 0
        if revid and revid != _mod_revision.NULL_REVISION:
            if committers:
                all_committers = set()
            revisions = self.get_ancestry(revid)
            # pop the leading None
            revisions.pop(0)
            first_revision = None
            if not committers:
                # ignore the revisions in the middle - just grab first and last
                revisions = revisions[0], revisions[-1]
            for revision in self.get_revisions(revisions):
                if not first_revision:
                    first_revision = revision
                if committers:
                    all_committers.add(revision.committer)
            last_revision = revision
            if committers:
                result['committers'] = len(all_committers)
            result['firstrev'] = (first_revision.timestamp,
                first_revision.timezone)
            result['latestrev'] = (last_revision.timestamp,
                last_revision.timezone)

        # now gather global repository information
        # XXX: This is available for many repos regardless of listability.
        if self.bzrdir.root_transport.listable():
            # XXX: do we want to __define len__() ?
            # Maybe the versionedfiles object should provide a different
            # method to get the number of keys.
            result['revisions'] = len(self.revisions.keys())
            # result['size'] = t
        return result

    def find_branches(self, using=False):
        """Find branches underneath this repository.

        This will include branches inside other branches.

        :param using: If True, list only branches using this repository.
        """
        if using and not self.is_shared():
            try:
                return [self.bzrdir.open_branch()]
            except errors.NotBranchError:
                return []
        class Evaluator(object):

            def __init__(self):
                self.first_call = True

            def __call__(self, bzrdir):
                # On the first call, the parameter is always the bzrdir
                # containing the current repo.
                if not self.first_call:
                    try:
                        repository = bzrdir.open_repository()
                    except errors.NoRepositoryPresent:
                        pass
                    else:
                        return False, (None, repository)
                self.first_call = False
                try:
                    value = (bzrdir.open_branch(), None)
                except errors.NotBranchError:
                    value = (None, None)
                return True, value

        branches = []
        for branch, repository in bzrdir.BzrDir.find_bzrdirs(
                self.bzrdir.root_transport, evaluate=Evaluator()):
            if branch is not None:
                branches.append(branch)
            if not using and repository is not None:
                branches.extend(repository.find_branches())
        return branches

    @needs_read_lock
    def search_missing_revision_ids(self, other, revision_id=None, find_ghosts=True):
        """Return the revision ids that other has that this does not.
        
        These are returned in topological order.

        revision_id: only return revision ids included by revision_id.
        """
        return InterRepository.get(other, self).search_missing_revision_ids(
            revision_id, find_ghosts)

    @deprecated_method(one_two)
    @needs_read_lock
    def missing_revision_ids(self, other, revision_id=None, find_ghosts=True):
        """Return the revision ids that other has that this does not.
        
        These are returned in topological order.

        revision_id: only return revision ids included by revision_id.
        """
        keys =  self.search_missing_revision_ids(
            other, revision_id, find_ghosts).get_keys()
        other.lock_read()
        try:
            parents = other.get_graph().get_parent_map(keys)
        finally:
            other.unlock()
        return tsort.topo_sort(parents)

    @staticmethod
    def open(base):
        """Open the repository rooted at base.

        For instance, if the repository is at URL/.bzr/repository,
        Repository.open(URL) -> a Repository instance.
        """
        control = bzrdir.BzrDir.open(base)
        return control.open_repository()

    def copy_content_into(self, destination, revision_id=None):
        """Make a complete copy of the content in self into destination.
        
        This is a destructive operation! Do not use it on existing 
        repositories.
        """
        return InterRepository.get(self, destination).copy_content(revision_id)

    def commit_write_group(self):
        """Commit the contents accrued within the current write group.

        :seealso: start_write_group.
        """
        if self._write_group is not self.get_transaction():
            # has an unlock or relock occured ?
            raise errors.BzrError('mismatched lock context %r and '
                'write group %r.' %
                (self.get_transaction(), self._write_group))
        self._commit_write_group()
        self._write_group = None

    def _commit_write_group(self):
        """Template method for per-repository write group cleanup.
        
        This is called before the write group is considered to be 
        finished and should ensure that all data handed to the repository
        for writing during the write group is safely committed (to the 
        extent possible considering file system caching etc).
        """

    def fetch(self, source, revision_id=None, pb=None, find_ghosts=False):
        """Fetch the content required to construct revision_id from source.

        If revision_id is None all content is copied.
        :param find_ghosts: Find and copy revisions in the source that are
            ghosts in the target (and not reachable directly by walking out to
            the first-present revision in target from revision_id).
        """
        # fast path same-url fetch operations
        if self.has_same_location(source):
            # check that last_revision is in 'from' and then return a
            # no-operation.
            if (revision_id is not None and
                not _mod_revision.is_null(revision_id)):
                self.get_revision(revision_id)
            return 0, []
        # if there is no specific appropriate InterRepository, this will get
        # the InterRepository base class, which raises an
        # IncompatibleRepositories when asked to fetch.
        inter = InterRepository.get(source, self)
        return inter.fetch(revision_id=revision_id, pb=pb,
            find_ghosts=find_ghosts)

    def create_bundle(self, target, base, fileobj, format=None):
        return serializer.write_bundle(self, target, base, fileobj, format)

    def get_commit_builder(self, branch, parents, config, timestamp=None,
                           timezone=None, committer=None, revprops=None,
                           revision_id=None):
        """Obtain a CommitBuilder for this repository.
        
        :param branch: Branch to commit to.
        :param parents: Revision ids of the parents of the new revision.
        :param config: Configuration to use.
        :param timestamp: Optional timestamp recorded for commit.
        :param timezone: Optional timezone for timestamp.
        :param committer: Optional committer to set for commit.
        :param revprops: Optional dictionary of revision properties.
        :param revision_id: Optional revision id.
        """
        result = self._commit_builder_class(self, parents, config,
            timestamp, timezone, committer, revprops, revision_id)
        self.start_write_group()
        return result

    def unlock(self):
        if (self.control_files._lock_count == 1 and
            self.control_files._lock_mode == 'w'):
            if self._write_group is not None:
                self.abort_write_group()
                self.control_files.unlock()
                raise errors.BzrError(
                    'Must end write groups before releasing write locks.')
        self.control_files.unlock()
        for repo in self._fallback_repositories:
            repo.unlock()

    @needs_read_lock
    def clone(self, a_bzrdir, revision_id=None):
        """Clone this repository into a_bzrdir using the current format.

        Currently no check is made that the format of this repository and
        the bzrdir format are compatible. FIXME RBC 20060201.

        :return: The newly created destination repository.
        """
        # TODO: deprecate after 0.16; cloning this with all its settings is
        # probably not very useful -- mbp 20070423
        dest_repo = self._create_sprouting_repo(a_bzrdir, shared=self.is_shared())
        self.copy_content_into(dest_repo, revision_id)
        return dest_repo

    def start_write_group(self):
        """Start a write group in the repository.

        Write groups are used by repositories which do not have a 1:1 mapping
        between file ids and backend store to manage the insertion of data from
        both fetch and commit operations.

        A write lock is required around the start_write_group/commit_write_group
        for the support of lock-requiring repository formats.

        One can only insert data into a repository inside a write group.

        :return: None.
        """
        if not self.is_write_locked():
            raise errors.NotWriteLocked(self)
        if self._write_group:
            raise errors.BzrError('already in a write group')
        self._start_write_group()
        # so we can detect unlock/relock - the write group is now entered.
        self._write_group = self.get_transaction()

    def _start_write_group(self):
        """Template method for per-repository write group startup.
        
        This is called before the write group is considered to be 
        entered.
        """

    @needs_read_lock
    def sprout(self, to_bzrdir, revision_id=None):
        """Create a descendent repository for new development.

        Unlike clone, this does not copy the settings of the repository.
        """
        dest_repo = self._create_sprouting_repo(to_bzrdir, shared=False)
        dest_repo.fetch(self, revision_id=revision_id)
        return dest_repo

    def _create_sprouting_repo(self, a_bzrdir, shared):
        if not isinstance(a_bzrdir._format, self.bzrdir._format.__class__):
            # use target default format.
            dest_repo = a_bzrdir.create_repository()
        else:
            # Most control formats need the repository to be specifically
            # created, but on some old all-in-one formats it's not needed
            try:
                dest_repo = self._format.initialize(a_bzrdir, shared=shared)
            except errors.UninitializableFormat:
                dest_repo = a_bzrdir.open_repository()
        return dest_repo

    @needs_read_lock
    def has_revision(self, revision_id):
        """True if this repository has a copy of the revision."""
        return revision_id in self.has_revisions((revision_id,))

    @needs_read_lock
    def has_revisions(self, revision_ids):
        """Probe to find out the presence of multiple revisions.

        :param revision_ids: An iterable of revision_ids.
        :return: A set of the revision_ids that were present.
        """
        parent_map = self.revisions.get_parent_map(
            [(rev_id,) for rev_id in revision_ids])
        result = set()
        if _mod_revision.NULL_REVISION in revision_ids:
            result.add(_mod_revision.NULL_REVISION)
        result.update([key[0] for key in parent_map])
        return result

    @needs_read_lock
    def get_revision(self, revision_id):
        """Return the Revision object for a named revision."""
        return self.get_revisions([revision_id])[0]

    @needs_read_lock
    def get_revision_reconcile(self, revision_id):
        """'reconcile' helper routine that allows access to a revision always.
        
        This variant of get_revision does not cross check the weave graph
        against the revision one as get_revision does: but it should only
        be used by reconcile, or reconcile-alike commands that are correcting
        or testing the revision graph.
        """
        return self._get_revisions([revision_id])[0]

    @needs_read_lock
    def get_revisions(self, revision_ids):
        """Get many revisions at once."""
        return self._get_revisions(revision_ids)

    @needs_read_lock
    def _get_revisions(self, revision_ids):
        """Core work logic to get many revisions without sanity checks."""
        for rev_id in revision_ids:
            if not rev_id or not isinstance(rev_id, basestring):
                raise errors.InvalidRevisionId(revision_id=rev_id, branch=self)
        keys = [(key,) for key in revision_ids]
        stream = self.revisions.get_record_stream(keys, 'unordered', True)
        revs = {}
        for record in stream:
            if record.storage_kind == 'absent':
                raise errors.NoSuchRevision(self, record.key[0])
            text = record.get_bytes_as('fulltext')
            rev = self._serializer.read_revision_from_string(text)
            revs[record.key[0]] = rev
        return [revs[revid] for revid in revision_ids]

    @needs_read_lock
    def get_revision_xml(self, revision_id):
        # TODO: jam 20070210 This shouldn't be necessary since get_revision
        #       would have already do it.
        # TODO: jam 20070210 Just use _serializer.write_revision_to_string()
        rev = self.get_revision(revision_id)
        rev_tmp = cStringIO.StringIO()
        # the current serializer..
        self._serializer.write_revision(rev, rev_tmp)
        rev_tmp.seek(0)
        return rev_tmp.getvalue()

    def get_deltas_for_revisions(self, revisions):
        """Produce a generator of revision deltas.
        
        Note that the input is a sequence of REVISIONS, not revision_ids.
        Trees will be held in memory until the generator exits.
        Each delta is relative to the revision's lefthand predecessor.
        """
        required_trees = set()
        for revision in revisions:
            required_trees.add(revision.revision_id)
            required_trees.update(revision.parent_ids[:1])
        trees = dict((t.get_revision_id(), t) for 
                     t in self.revision_trees(required_trees))
        for revision in revisions:
            if not revision.parent_ids:
                old_tree = self.revision_tree(_mod_revision.NULL_REVISION)
            else:
                old_tree = trees[revision.parent_ids[0]]
            yield trees[revision.revision_id].changes_from(old_tree)

    @needs_read_lock
    def get_revision_delta(self, revision_id):
        """Return the delta for one revision.

        The delta is relative to the left-hand predecessor of the
        revision.
        """
        r = self.get_revision(revision_id)
        return list(self.get_deltas_for_revisions([r]))[0]

    @needs_write_lock
    def store_revision_signature(self, gpg_strategy, plaintext, revision_id):
        signature = gpg_strategy.sign(plaintext)
        self.add_signature_text(revision_id, signature)

    @needs_write_lock
    def add_signature_text(self, revision_id, signature):
        self.signatures.add_lines((revision_id,), (),
            osutils.split_lines(signature))

    def find_text_key_references(self):
        """Find the text key references within the repository.

        :return: A dictionary mapping text keys ((fileid, revision_id) tuples)
            to whether they were referred to by the inventory of the
            revision_id that they contain. The inventory texts from all present
            revision ids are assessed to generate this report.
        """
        revision_keys = self.revisions.keys()
        w = self.inventories
        pb = ui.ui_factory.nested_progress_bar()
        try:
            return self._find_text_key_references_from_xml_inventory_lines(
                w.iter_lines_added_or_present_in_keys(revision_keys, pb=pb))
        finally:
            pb.finished()

    def _find_text_key_references_from_xml_inventory_lines(self,
        line_iterator):
        """Core routine for extracting references to texts from inventories.

        This performs the translation of xml lines to revision ids.

        :param line_iterator: An iterator of lines, origin_version_id
        :return: A dictionary mapping text keys ((fileid, revision_id) tuples)
            to whether they were referred to by the inventory of the
            revision_id that they contain. Note that if that revision_id was
            not part of the line_iterator's output then False will be given -
            even though it may actually refer to that key.
        """
        if not self._serializer.support_altered_by_hack:
            raise AssertionError(
                "_find_text_key_references_from_xml_inventory_lines only "
                "supported for branches which store inventory as unnested xml"
                ", not on %r" % self)
        result = {}

        # this code needs to read every new line in every inventory for the
        # inventories [revision_ids]. Seeing a line twice is ok. Seeing a line
        # not present in one of those inventories is unnecessary but not 
        # harmful because we are filtering by the revision id marker in the
        # inventory lines : we only select file ids altered in one of those  
        # revisions. We don't need to see all lines in the inventory because
        # only those added in an inventory in rev X can contain a revision=X
        # line.
        unescape_revid_cache = {}
        unescape_fileid_cache = {}

        # jam 20061218 In a big fetch, this handles hundreds of thousands
        # of lines, so it has had a lot of inlining and optimizing done.
        # Sorry that it is a little bit messy.
        # Move several functions to be local variables, since this is a long
        # running loop.
        search = self._file_ids_altered_regex.search
        unescape = _unescape_xml
        setdefault = result.setdefault
        for line, line_key in line_iterator:
            match = search(line)
            if match is None:
                continue
            # One call to match.group() returning multiple items is quite a
            # bit faster than 2 calls to match.group() each returning 1
            file_id, revision_id = match.group('file_id', 'revision_id')

            # Inlining the cache lookups helps a lot when you make 170,000
            # lines and 350k ids, versus 8.4 unique ids.
            # Using a cache helps in 2 ways:
            #   1) Avoids unnecessary decoding calls
            #   2) Re-uses cached strings, which helps in future set and
            #      equality checks.
            # (2) is enough that removing encoding entirely along with
            # the cache (so we are using plain strings) results in no
            # performance improvement.
            try:
                revision_id = unescape_revid_cache[revision_id]
            except KeyError:
                unescaped = unescape(revision_id)
                unescape_revid_cache[revision_id] = unescaped
                revision_id = unescaped

            # Note that unconditionally unescaping means that we deserialise
            # every fileid, which for general 'pull' is not great, but we don't
            # really want to have some many fulltexts that this matters anyway.
            # RBC 20071114.
            try:
                file_id = unescape_fileid_cache[file_id]
            except KeyError:
                unescaped = unescape(file_id)
                unescape_fileid_cache[file_id] = unescaped
                file_id = unescaped

            key = (file_id, revision_id)
            setdefault(key, False)
            if revision_id == line_key[-1]:
                result[key] = True
        return result

    def _find_file_ids_from_xml_inventory_lines(self, line_iterator,
        revision_ids):
        """Helper routine for fileids_altered_by_revision_ids.

        This performs the translation of xml lines to revision ids.

        :param line_iterator: An iterator of lines, origin_version_id
        :param revision_ids: The revision ids to filter for. This should be a
            set or other type which supports efficient __contains__ lookups, as
            the revision id from each parsed line will be looked up in the
            revision_ids filter.
        :return: a dictionary mapping altered file-ids to an iterable of
        revision_ids. Each altered file-ids has the exact revision_ids that
        altered it listed explicitly.
        """
        result = {}
        setdefault = result.setdefault
        for key in \
            self._find_text_key_references_from_xml_inventory_lines(
                line_iterator).iterkeys():
            # once data is all ensured-consistent; then this is
            # if revision_id == version_id
            if key[-1:] in revision_ids:
                setdefault(key[0], set()).add(key[-1])
        return result

    def fileids_altered_by_revision_ids(self, revision_ids, _inv_weave=None):
        """Find the file ids and versions affected by revisions.

        :param revisions: an iterable containing revision ids.
        :param _inv_weave: The inventory weave from this repository or None.
            If None, the inventory weave will be opened automatically.
        :return: a dictionary mapping altered file-ids to an iterable of
        revision_ids. Each altered file-ids has the exact revision_ids that
        altered it listed explicitly.
        """
        selected_keys = set((revid,) for revid in revision_ids)
        w = _inv_weave or self.inventories
        pb = ui.ui_factory.nested_progress_bar()
        try:
            return self._find_file_ids_from_xml_inventory_lines(
                w.iter_lines_added_or_present_in_keys(
                    selected_keys, pb=pb),
                selected_keys)
        finally:
            pb.finished()

    def iter_files_bytes(self, desired_files):
        """Iterate through file versions.

        Files will not necessarily be returned in the order they occur in
        desired_files.  No specific order is guaranteed.

        Yields pairs of identifier, bytes_iterator.  identifier is an opaque
        value supplied by the caller as part of desired_files.  It should
        uniquely identify the file version in the caller's context.  (Examples:
        an index number or a TreeTransform trans_id.)

        bytes_iterator is an iterable of bytestrings for the file.  The
        kind of iterable and length of the bytestrings are unspecified, but for
        this implementation, it is a list of bytes produced by
        VersionedFile.get_record_stream().

        :param desired_files: a list of (file_id, revision_id, identifier)
            triples
        """
        transaction = self.get_transaction()
        text_keys = {}
        for file_id, revision_id, callable_data in desired_files:
            text_keys[(file_id, revision_id)] = callable_data
        for record in self.texts.get_record_stream(text_keys, 'unordered', True):
            if record.storage_kind == 'absent':
                raise errors.RevisionNotPresent(record.key, self)
            yield text_keys[record.key], record.get_bytes_as('fulltext')

    def _generate_text_key_index(self, text_key_references=None,
        ancestors=None):
        """Generate a new text key index for the repository.

        This is an expensive function that will take considerable time to run.

        :return: A dict mapping text keys ((file_id, revision_id) tuples) to a
            list of parents, also text keys. When a given key has no parents,
            the parents list will be [NULL_REVISION].
        """
        # All revisions, to find inventory parents.
        if ancestors is None:
            graph = self.get_graph()
            ancestors = graph.get_parent_map(self.all_revision_ids())
        if text_key_references is None:
            text_key_references = self.find_text_key_references()
        pb = ui.ui_factory.nested_progress_bar()
        try:
            return self._do_generate_text_key_index(ancestors,
                text_key_references, pb)
        finally:
            pb.finished()

    def _do_generate_text_key_index(self, ancestors, text_key_references, pb):
        """Helper for _generate_text_key_index to avoid deep nesting."""
        revision_order = tsort.topo_sort(ancestors)
        invalid_keys = set()
        revision_keys = {}
        for revision_id in revision_order:
            revision_keys[revision_id] = set()
        text_count = len(text_key_references)
        # a cache of the text keys to allow reuse; costs a dict of all the
        # keys, but saves a 2-tuple for every child of a given key.
        text_key_cache = {}
        for text_key, valid in text_key_references.iteritems():
            if not valid:
                invalid_keys.add(text_key)
            else:
                revision_keys[text_key[1]].add(text_key)
            text_key_cache[text_key] = text_key
        del text_key_references
        text_index = {}
        text_graph = graph.Graph(graph.DictParentsProvider(text_index))
        NULL_REVISION = _mod_revision.NULL_REVISION
        # Set a cache with a size of 10 - this suffices for bzr.dev but may be
        # too small for large or very branchy trees. However, for 55K path
        # trees, it would be easy to use too much memory trivially. Ideally we
        # could gauge this by looking at available real memory etc, but this is
        # always a tricky proposition.
        inventory_cache = lru_cache.LRUCache(10)
        batch_size = 10 # should be ~150MB on a 55K path tree
        batch_count = len(revision_order) / batch_size + 1
        processed_texts = 0
        pb.update("Calculating text parents.", processed_texts, text_count)
        for offset in xrange(batch_count):
            to_query = revision_order[offset * batch_size:(offset + 1) *
                batch_size]
            if not to_query:
                break
            for rev_tree in self.revision_trees(to_query):
                revision_id = rev_tree.get_revision_id()
                parent_ids = ancestors[revision_id]
                for text_key in revision_keys[revision_id]:
                    pb.update("Calculating text parents.", processed_texts)
                    processed_texts += 1
                    candidate_parents = []
                    for parent_id in parent_ids:
                        parent_text_key = (text_key[0], parent_id)
                        try:
                            check_parent = parent_text_key not in \
                                revision_keys[parent_id]
                        except KeyError:
                            # the parent parent_id is a ghost:
                            check_parent = False
                            # truncate the derived graph against this ghost.
                            parent_text_key = None
                        if check_parent:
                            # look at the parent commit details inventories to
                            # determine possible candidates in the per file graph.
                            # TODO: cache here.
                            try:
                                inv = inventory_cache[parent_id]
                            except KeyError:
                                inv = self.revision_tree(parent_id).inventory
                                inventory_cache[parent_id] = inv
                            try:
                                parent_entry = inv[text_key[0]]
                            except (KeyError, errors.NoSuchId):
                                parent_entry = None
                            if parent_entry is not None:
                                parent_text_key = (
                                    text_key[0], parent_entry.revision)
                            else:
                                parent_text_key = None
                        if parent_text_key is not None:
                            candidate_parents.append(
                                text_key_cache[parent_text_key])
                    parent_heads = text_graph.heads(candidate_parents)
                    new_parents = list(parent_heads)
                    new_parents.sort(key=lambda x:candidate_parents.index(x))
                    if new_parents == []:
                        new_parents = [NULL_REVISION]
                    text_index[text_key] = new_parents

        for text_key in invalid_keys:
            text_index[text_key] = [NULL_REVISION]
        return text_index

    def item_keys_introduced_by(self, revision_ids, _files_pb=None):
        """Get an iterable listing the keys of all the data introduced by a set
        of revision IDs.

        The keys will be ordered so that the corresponding items can be safely
        fetched and inserted in that order.

        :returns: An iterable producing tuples of (knit-kind, file-id,
            versions).  knit-kind is one of 'file', 'inventory', 'signatures',
            'revisions'.  file-id is None unless knit-kind is 'file'.
        """
        for result in self._find_file_keys_to_fetch(revision_ids, _files_pb):
            yield result
        del _files_pb
        for result in self._find_non_file_keys_to_fetch(revision_ids):
            yield result

    def _find_file_keys_to_fetch(self, revision_ids, pb):
        # XXX: it's a bit weird to control the inventory weave caching in this
        # generator.  Ideally the caching would be done in fetch.py I think.  Or
        # maybe this generator should explicitly have the contract that it
        # should not be iterated until the previously yielded item has been
        # processed?
        inv_w = self.inventories

        # file ids that changed
        file_ids = self.fileids_altered_by_revision_ids(revision_ids, inv_w)
        count = 0
        num_file_ids = len(file_ids)
        for file_id, altered_versions in file_ids.iteritems():
            if pb is not None:
                pb.update("fetch texts", count, num_file_ids)
            count += 1
            yield ("file", file_id, altered_versions)

    def _find_non_file_keys_to_fetch(self, revision_ids):
        # inventory
        yield ("inventory", None, revision_ids)

        # signatures
        # XXX: Note ATM no callers actually pay attention to this return
        #      instead they just use the list of revision ids and ignore
        #      missing sigs. Consider removing this work entirely
        revisions_with_signatures = set(self.signatures.get_parent_map(
            [(r,) for r in revision_ids]))
        revisions_with_signatures = set(
            [r for (r,) in revisions_with_signatures])
        revisions_with_signatures.intersection_update(revision_ids)
        yield ("signatures", None, revisions_with_signatures)

        # revisions
        yield ("revisions", None, revision_ids)

    @needs_read_lock
    def get_inventory(self, revision_id):
        """Get Inventory object by revision id."""
        return self.iter_inventories([revision_id]).next()

    def iter_inventories(self, revision_ids):
        """Get many inventories by revision_ids.

        This will buffer some or all of the texts used in constructing the
        inventories in memory, but will only parse a single inventory at a
        time.

        :return: An iterator of inventories.
        """
        if ((None in revision_ids)
            or (_mod_revision.NULL_REVISION in revision_ids)):
            raise ValueError('cannot get null revision inventory')
        return self._iter_inventories(revision_ids)

    def _iter_inventories(self, revision_ids):
        """single-document based inventory iteration."""
        for text, revision_id in self._iter_inventory_xmls(revision_ids):
            yield self.deserialise_inventory(revision_id, text)

    def _iter_inventory_xmls(self, revision_ids):
        keys = [(revision_id,) for revision_id in revision_ids]
        stream = self.inventories.get_record_stream(keys, 'unordered', True)
        texts = {}
        for record in stream:
            if record.storage_kind != 'absent':
                texts[record.key] = record.get_bytes_as('fulltext')
            else:
                raise errors.NoSuchRevision(self, record.key)
        for key in keys:
            yield texts[key], key[-1]

    def deserialise_inventory(self, revision_id, xml):
        """Transform the xml into an inventory object. 

        :param revision_id: The expected revision id of the inventory.
        :param xml: A serialised inventory.
        """
        result = self._serializer.read_inventory_from_string(xml, revision_id)
        if result.revision_id != revision_id:
            raise AssertionError('revision id mismatch %s != %s' % (
                result.revision_id, revision_id))
        return result

    def serialise_inventory(self, inv):
        return self._serializer.write_inventory_to_string(inv)

    def _serialise_inventory_to_lines(self, inv):
        return self._serializer.write_inventory_to_lines(inv)

    def get_serializer_format(self):
        return self._serializer.format_num

    @needs_read_lock
    def get_inventory_xml(self, revision_id):
        """Get inventory XML as a file object."""
        texts = self._iter_inventory_xmls([revision_id])
        try:
            text, revision_id = texts.next()
        except StopIteration:
            raise errors.HistoryMissing(self, 'inventory', revision_id)
        return text

    @needs_read_lock
    def get_inventory_sha1(self, revision_id):
        """Return the sha1 hash of the inventory entry
        """
        return self.get_revision(revision_id).inventory_sha1

    def iter_reverse_revision_history(self, revision_id):
        """Iterate backwards through revision ids in the lefthand history

        :param revision_id: The revision id to start with.  All its lefthand
            ancestors will be traversed.
        """
        graph = self.get_graph()
        next_id = revision_id
        while True:
            if next_id in (None, _mod_revision.NULL_REVISION):
                return
            yield next_id
            # Note: The following line may raise KeyError in the event of
            # truncated history. We decided not to have a try:except:raise
            # RevisionNotPresent here until we see a use for it, because of the
            # cost in an inner loop that is by its very nature O(history).
            # Robert Collins 20080326
            parents = graph.get_parent_map([next_id])[next_id]
            if len(parents) == 0:
                return
            else:
                next_id = parents[0]

    @needs_read_lock
    def get_revision_inventory(self, revision_id):
        """Return inventory of a past revision."""
        # TODO: Unify this with get_inventory()
        # bzr 0.0.6 and later imposes the constraint that the inventory_id
        # must be the same as its revision, so this is trivial.
        if revision_id is None:
            # This does not make sense: if there is no revision,
            # then it is the current tree inventory surely ?!
            # and thus get_root_id() is something that looks at the last
            # commit on the branch, and the get_root_id is an inventory check.
            raise NotImplementedError
            # return Inventory(self.get_root_id())
        else:
            return self.get_inventory(revision_id)

    def is_shared(self):
        """Return True if this repository is flagged as a shared repository."""
        raise NotImplementedError(self.is_shared)

    @needs_write_lock
    def reconcile(self, other=None, thorough=False):
        """Reconcile this repository."""
        from bzrlib.reconcile import RepoReconciler
        reconciler = RepoReconciler(self, thorough=thorough)
        reconciler.reconcile()
        return reconciler

    def _refresh_data(self):
        """Helper called from lock_* to ensure coherency with disk.

        The default implementation does nothing; it is however possible
        for repositories to maintain loaded indices across multiple locks
        by checking inside their implementation of this method to see
        whether their indices are still valid. This depends of course on
        the disk format being validatable in this manner.
        """

    @needs_read_lock
    def revision_tree(self, revision_id):
        """Return Tree for a revision on this branch.

        `revision_id` may be NULL_REVISION for the empty tree revision.
        """
        revision_id = _mod_revision.ensure_null(revision_id)
        # TODO: refactor this to use an existing revision object
        # so we don't need to read it in twice.
        if revision_id == _mod_revision.NULL_REVISION:
            return RevisionTree(self, Inventory(root_id=None),
                                _mod_revision.NULL_REVISION)
        else:
            inv = self.get_revision_inventory(revision_id)
            return RevisionTree(self, inv, revision_id)

    def revision_trees(self, revision_ids):
        """Return Tree for a revision on this branch.

        `revision_id` may not be None or 'null:'"""
        inventories = self.iter_inventories(revision_ids)
        for inv in inventories:
            yield RevisionTree(self, inv, inv.revision_id)

    @needs_read_lock
    def get_ancestry(self, revision_id, topo_sorted=True):
        """Return a list of revision-ids integrated by a revision.

        The first element of the list is always None, indicating the origin 
        revision.  This might change when we have history horizons, or 
        perhaps we should have a new API.
        
        This is topologically sorted.
        """
        if _mod_revision.is_null(revision_id):
            return [None]
        if not self.has_revision(revision_id):
            raise errors.NoSuchRevision(self, revision_id)
        graph = self.get_graph()
        keys = set()
        search = graph._make_breadth_first_searcher([revision_id])
        while True:
            try:
                found, ghosts = search.next_with_ghosts()
            except StopIteration:
                break
            keys.update(found)
        if _mod_revision.NULL_REVISION in keys:
            keys.remove(_mod_revision.NULL_REVISION)
        if topo_sorted:
            parent_map = graph.get_parent_map(keys)
            keys = tsort.topo_sort(parent_map)
        return [None] + list(keys)

    def pack(self):
        """Compress the data within the repository.

        This operation only makes sense for some repository types. For other
        types it should be a no-op that just returns.

        This stub method does not require a lock, but subclasses should use
        @needs_write_lock as this is a long running call its reasonable to 
        implicitly lock for the user.
        """

    @needs_read_lock
    @deprecated_method(one_six)
    def print_file(self, file, revision_id):
        """Print `file` to stdout.
        
        FIXME RBC 20060125 as John Meinel points out this is a bad api
        - it writes to stdout, it assumes that that is valid etc. Fix
        by creating a new more flexible convenience function.
        """
        tree = self.revision_tree(revision_id)
        # use inventory as it was in that revision
        file_id = tree.inventory.path2id(file)
        if not file_id:
            # TODO: jam 20060427 Write a test for this code path
            #       it had a bug in it, and was raising the wrong
            #       exception.
            raise errors.BzrError("%r is not present in revision %s" % (file, revision_id))
        tree.print_file(file_id)

    def get_transaction(self):
        return self.control_files.get_transaction()

    @deprecated_method(one_one)
    def get_parents(self, revision_ids):
        """See StackedParentsProvider.get_parents"""
        parent_map = self.get_parent_map(revision_ids)
        return [parent_map.get(r, None) for r in revision_ids]

    def get_parent_map(self, revision_ids):
        """See graph._StackedParentsProvider.get_parent_map"""
        # revisions index works in keys; this just works in revisions
        # therefore wrap and unwrap
        query_keys = []
        result = {}
        for revision_id in revision_ids:
            if revision_id == _mod_revision.NULL_REVISION:
                result[revision_id] = ()
            elif revision_id is None:
                raise ValueError('get_parent_map(None) is not valid')
            else:
                query_keys.append((revision_id ,))
        for ((revision_id,), parent_keys) in \
                self.revisions.get_parent_map(query_keys).iteritems():
            if parent_keys:
                result[revision_id] = tuple(parent_revid
                    for (parent_revid,) in parent_keys)
            else:
                result[revision_id] = (_mod_revision.NULL_REVISION,)
        return result

    def _make_parents_provider(self):
        return self

    def get_graph(self, other_repository=None):
        """Return the graph walker for this repository format"""
        parents_provider = self._make_parents_provider()
        if (other_repository is not None and
            not self.has_same_location(other_repository)):
            parents_provider = graph._StackedParentsProvider(
                [parents_provider, other_repository._make_parents_provider()])
        return graph.Graph(parents_provider)

    def _get_versioned_file_checker(self):
        """Return an object suitable for checking versioned files."""
        return _VersionedFileChecker(self)

    def revision_ids_to_search_result(self, result_set):
        """Convert a set of revision ids to a graph SearchResult."""
        result_parents = set()
        for parents in self.get_graph().get_parent_map(
            result_set).itervalues():
            result_parents.update(parents)
        included_keys = result_set.intersection(result_parents)
        start_keys = result_set.difference(included_keys)
        exclude_keys = result_parents.difference(result_set)
        result = graph.SearchResult(start_keys, exclude_keys,
            len(result_set), result_set)
        return result

    @needs_write_lock
    def set_make_working_trees(self, new_value):
        """Set the policy flag for making working trees when creating branches.

        This only applies to branches that use this repository.

        The default is 'True'.
        :param new_value: True to restore the default, False to disable making
                          working trees.
        """
        raise NotImplementedError(self.set_make_working_trees)
    
    def make_working_trees(self):
        """Returns the policy for making working trees on new branches."""
        raise NotImplementedError(self.make_working_trees)

    @needs_write_lock
    def sign_revision(self, revision_id, gpg_strategy):
        plaintext = Testament.from_revision(self, revision_id).as_short_text()
        self.store_revision_signature(gpg_strategy, plaintext, revision_id)

    @needs_read_lock
    def has_signature_for_revision_id(self, revision_id):
        """Query for a revision signature for revision_id in the repository."""
        if not self.has_revision(revision_id):
            raise errors.NoSuchRevision(self, revision_id)
        sig_present = (1 == len(
            self.signatures.get_parent_map([(revision_id,)])))
        return sig_present

    @needs_read_lock
    def get_signature_text(self, revision_id):
        """Return the text for a signature."""
        stream = self.signatures.get_record_stream([(revision_id,)],
            'unordered', True)
        record = stream.next()
        if record.storage_kind == 'absent':
            raise errors.NoSuchRevision(self, revision_id)
        return record.get_bytes_as('fulltext')

    @needs_read_lock
    def check(self, revision_ids=None):
        """Check consistency of all history of given revision_ids.

        Different repository implementations should override _check().

        :param revision_ids: A non-empty list of revision_ids whose ancestry
             will be checked.  Typically the last revision_id of a branch.
        """
        return self._check(revision_ids)

    def _check(self, revision_ids):
        result = check.Check(self)
        result.check()
        return result

    def _warn_if_deprecated(self):
        global _deprecation_warning_done
        if _deprecation_warning_done:
            return
        _deprecation_warning_done = True
        warning("Format %s for %s is deprecated - please use 'bzr upgrade' to get better performance"
                % (self._format, self.bzrdir.transport.base))

    def supports_rich_root(self):
        return self._format.rich_root_data

    def _check_ascii_revisionid(self, revision_id, method):
        """Private helper for ascii-only repositories."""
        # weave repositories refuse to store revisionids that are non-ascii.
        if revision_id is not None:
            # weaves require ascii revision ids.
            if isinstance(revision_id, unicode):
                try:
                    revision_id.encode('ascii')
                except UnicodeEncodeError:
                    raise errors.NonAsciiRevisionId(method, self)
            else:
                try:
                    revision_id.decode('ascii')
                except UnicodeDecodeError:
                    raise errors.NonAsciiRevisionId(method, self)
    
    def revision_graph_can_have_wrong_parents(self):
        """Is it possible for this repository to have a revision graph with
        incorrect parents?

        If True, then this repository must also implement
        _find_inconsistent_revision_parents so that check and reconcile can
        check for inconsistencies before proceeding with other checks that may
        depend on the revision index being consistent.
        """
        raise NotImplementedError(self.revision_graph_can_have_wrong_parents)


# remove these delegates a while after bzr 0.15
def __make_delegated(name, from_module):
    def _deprecated_repository_forwarder():
        symbol_versioning.warn('%s moved to %s in bzr 0.15'
            % (name, from_module),
            DeprecationWarning,
            stacklevel=2)
        m = __import__(from_module, globals(), locals(), [name])
        try:
            return getattr(m, name)
        except AttributeError:
            raise AttributeError('module %s has no name %s'
                    % (m, name))
    globals()[name] = _deprecated_repository_forwarder

for _name in [
        'AllInOneRepository',
        'WeaveMetaDirRepository',
        'PreSplitOutRepositoryFormat',
        'RepositoryFormat4',
        'RepositoryFormat5',
        'RepositoryFormat6',
        'RepositoryFormat7',
        ]:
    __make_delegated(_name, 'bzrlib.repofmt.weaverepo')

for _name in [
        'KnitRepository',
        'RepositoryFormatKnit',
        'RepositoryFormatKnit1',
        ]:
    __make_delegated(_name, 'bzrlib.repofmt.knitrepo')


def install_revision(repository, rev, revision_tree):
    """Install all revision data into a repository."""
    install_revisions(repository, [(rev, revision_tree, None)])


def install_revisions(repository, iterable, num_revisions=None, pb=None):
    """Install all revision data into a repository.

    Accepts an iterable of revision, tree, signature tuples.  The signature
    may be None.
    """
    repository.start_write_group()
    try:
        inventory_cache = lru_cache.LRUCache(10)
        for n, (revision, revision_tree, signature) in enumerate(iterable):
            _install_revision(repository, revision, revision_tree, signature,
                inventory_cache)
            if pb is not None:
                pb.update('Transferring revisions', n + 1, num_revisions)
    except:
        repository.abort_write_group()
        raise
    else:
        repository.commit_write_group()


def _install_revision(repository, rev, revision_tree, signature,
    inventory_cache):
    """Install all revision data into a repository."""
    present_parents = []
    parent_trees = {}
    for p_id in rev.parent_ids:
        if repository.has_revision(p_id):
            present_parents.append(p_id)
            parent_trees[p_id] = repository.revision_tree(p_id)
        else:
            parent_trees[p_id] = repository.revision_tree(
                                     _mod_revision.NULL_REVISION)

    inv = revision_tree.inventory
    entries = inv.iter_entries()
    # backwards compatibility hack: skip the root id.
    if not repository.supports_rich_root():
        path, root = entries.next()
        if root.revision != rev.revision_id:
            raise errors.IncompatibleRevision(repr(repository))
    text_keys = {}
    for path, ie in entries:
        text_keys[(ie.file_id, ie.revision)] = ie
    text_parent_map = repository.texts.get_parent_map(text_keys)
    missing_texts = set(text_keys) - set(text_parent_map)
    # Add the texts that are not already present
    for text_key in missing_texts:
        ie = text_keys[text_key]
        text_parents = []
        # FIXME: TODO: The following loop overlaps/duplicates that done by
        # commit to determine parents. There is a latent/real bug here where
        # the parents inserted are not those commit would do - in particular
        # they are not filtered by heads(). RBC, AB
        for revision, tree in parent_trees.iteritems():
            if ie.file_id not in tree:
                continue
            parent_id = tree.inventory[ie.file_id].revision
            if parent_id in text_parents:
                continue
            text_parents.append((ie.file_id, parent_id))
        lines = revision_tree.get_file(ie.file_id).readlines()
        repository.texts.add_lines(text_key, text_parents, lines)
    try:
        # install the inventory
        if repository._format._commit_inv_deltas and len(rev.parent_ids):
            # Cache this inventory
            inventory_cache[rev.revision_id] = inv
            try:
                basis_inv = inventory_cache[rev.parent_ids[0]]
            except KeyError:
                repository.add_inventory(rev.revision_id, inv, present_parents)
            else:
                delta = inv._make_delta(basis_inv)
                repository.add_inventory_delta(rev.parent_ids[0], delta,
                    rev.revision_id, present_parents)
        else:
            repository.add_inventory(rev.revision_id, inv, present_parents)
    except errors.RevisionAlreadyPresent:
        pass
    if signature is not None:
        repository.add_signature_text(rev.revision_id, signature)
    repository.add_revision(rev.revision_id, rev, inv)


class MetaDirRepository(Repository):
    """Repositories in the new meta-dir layout.
    
    :ivar _transport: Transport for access to repository control files,
        typically pointing to .bzr/repository.
    """

    def __init__(self, _format, a_bzrdir, control_files):
        super(MetaDirRepository, self).__init__(_format, a_bzrdir, control_files)
        self._transport = control_files._transport

    def is_shared(self):
        """Return True if this repository is flagged as a shared repository."""
        return self._transport.has('shared-storage')

    @needs_write_lock
    def set_make_working_trees(self, new_value):
        """Set the policy flag for making working trees when creating branches.

        This only applies to branches that use this repository.

        The default is 'True'.
        :param new_value: True to restore the default, False to disable making
                          working trees.
        """
        if new_value:
            try:
                self._transport.delete('no-working-trees')
            except errors.NoSuchFile:
                pass
        else:
            self._transport.put_bytes('no-working-trees', '',
                mode=self.bzrdir._get_file_mode())
    
    def make_working_trees(self):
        """Returns the policy for making working trees on new branches."""
        return not self._transport.has('no-working-trees')


class MetaDirVersionedFileRepository(MetaDirRepository):
    """Repositories in a meta-dir, that work via versioned file objects."""

    def __init__(self, _format, a_bzrdir, control_files):
        super(MetaDirVersionedFileRepository, self).__init__(_format, a_bzrdir,
            control_files)


class RepositoryFormatRegistry(registry.Registry):
    """Registry of RepositoryFormats."""

    def get(self, format_string):
        r = registry.Registry.get(self, format_string)
        if callable(r):
            r = r()
        return r
    

format_registry = RepositoryFormatRegistry()
"""Registry of formats, indexed by their identifying format string.

This can contain either format instances themselves, or classes/factories that
can be called to obtain one.
"""


#####################################################################
# Repository Formats

class RepositoryFormat(object):
    """A repository format.

    Formats provide three things:
     * An initialization routine to construct repository data on disk.
     * a format string which is used when the BzrDir supports versioned
       children.
     * an open routine which returns a Repository instance.

    There is one and only one Format subclass for each on-disk format. But
    there can be one Repository subclass that is used for several different
    formats. The _format attribute on a Repository instance can be used to
    determine the disk format.

    Formats are placed in an dict by their format string for reference 
    during opening. These should be subclasses of RepositoryFormat
    for consistency.

    Once a format is deprecated, just deprecate the initialize and open
    methods on the format class. Do not deprecate the object, as the 
    object will be created every system load.

    Common instance attributes:
    _matchingbzrdir - the bzrdir format that the repository format was
    originally written to work with. This can be used if manually
    constructing a bzrdir and repository, or more commonly for test suite
    parameterization.
    """

    # Set to True or False in derived classes. True indicates that the format
    # supports ghosts gracefully.
    supports_ghosts = None
    # Can this repository be given external locations to lookup additional
    # data. Set to True or False in derived classes.
    supports_external_lookups = None
    # Does this format support CHK bytestring lookups. Set to True or False in
    # derived classes.
    supports_chks = None
    # Should commit add an inventory, or an inventory delta to the repository.
    _commit_inv_deltas = True

    def __str__(self):
        return "<%s>" % self.__class__.__name__

    def __eq__(self, other):
        # format objects are generally stateless
        return isinstance(other, self.__class__)

    def __ne__(self, other):
        return not self == other

    @classmethod
    def find_format(klass, a_bzrdir):
        """Return the format for the repository object in a_bzrdir.
        
        This is used by bzr native formats that have a "format" file in
        the repository.  Other methods may be used by different types of 
        control directory.
        """
        try:
            transport = a_bzrdir.get_repository_transport(None)
            format_string = transport.get("format").read()
            return format_registry.get(format_string)
        except errors.NoSuchFile:
            raise errors.NoRepositoryPresent(a_bzrdir)
        except KeyError:
            raise errors.UnknownFormatError(format=format_string,
                                            kind='repository')

    @classmethod
    def register_format(klass, format):
        format_registry.register(format.get_format_string(), format)

    @classmethod
    def unregister_format(klass, format):
        format_registry.remove(format.get_format_string())
    
    @classmethod
    def get_default_format(klass):
        """Return the current default format."""
        from bzrlib import bzrdir
        return bzrdir.format_registry.make_bzrdir('default').repository_format

    def get_format_string(self):
        """Return the ASCII format string that identifies this format.
        
        Note that in pre format ?? repositories the format string is 
        not permitted nor written to disk.
        """
        raise NotImplementedError(self.get_format_string)

    def get_format_description(self):
        """Return the short description for this format."""
        raise NotImplementedError(self.get_format_description)

    # TODO: this shouldn't be in the base class, it's specific to things that
    # use weaves or knits -- mbp 20070207
    def _get_versioned_file_store(self,
                                  name,
                                  transport,
                                  control_files,
                                  prefixed=True,
                                  versionedfile_class=None,
                                  versionedfile_kwargs={},
                                  escaped=False):
        if versionedfile_class is None:
            versionedfile_class = self._versionedfile_class
        weave_transport = control_files._transport.clone(name)
        dir_mode = control_files._dir_mode
        file_mode = control_files._file_mode
        return VersionedFileStore(weave_transport, prefixed=prefixed,
                                  dir_mode=dir_mode,
                                  file_mode=file_mode,
                                  versionedfile_class=versionedfile_class,
                                  versionedfile_kwargs=versionedfile_kwargs,
                                  escaped=escaped)

    def initialize(self, a_bzrdir, shared=False):
        """Initialize a repository of this format in a_bzrdir.

        :param a_bzrdir: The bzrdir to put the new repository in it.
        :param shared: The repository should be initialized as a sharable one.
        :returns: The new repository object.
        
        This may raise UninitializableFormat if shared repository are not
        compatible the a_bzrdir.
        """
        raise NotImplementedError(self.initialize)

    def is_supported(self):
        """Is this format supported?

        Supported formats must be initializable and openable.
        Unsupported formats may not support initialization or committing or 
        some other features depending on the reason for not being supported.
        """
        return True

    def check_conversion_target(self, target_format):
        raise NotImplementedError(self.check_conversion_target)

    def open(self, a_bzrdir, _found=False):
        """Return an instance of this format for the bzrdir a_bzrdir.
        
        _found is a private parameter, do not use it.
        """
        raise NotImplementedError(self.open)


class MetaDirRepositoryFormat(RepositoryFormat):
    """Common base class for the new repositories using the metadir layout."""

    rich_root_data = False
    supports_tree_reference = False
    supports_external_lookups = False

    @property
    def _matchingbzrdir(self):
        matching = bzrdir.BzrDirMetaFormat1()
        matching.repository_format = self
        return matching

    def __init__(self):
        super(MetaDirRepositoryFormat, self).__init__()

    def _create_control_files(self, a_bzrdir):
        """Create the required files and the initial control_files object."""
        # FIXME: RBC 20060125 don't peek under the covers
        # NB: no need to escape relative paths that are url safe.
        repository_transport = a_bzrdir.get_repository_transport(self)
        control_files = lockable_files.LockableFiles(repository_transport,
                                'lock', lockdir.LockDir)
        control_files.create_lock()
        return control_files

    def _upload_blank_content(self, a_bzrdir, dirs, files, utf8_files, shared):
        """Upload the initial blank content."""
        control_files = self._create_control_files(a_bzrdir)
        control_files.lock_write()
        transport = control_files._transport
        if shared == True:
            utf8_files += [('shared-storage', '')]
        try:
            transport.mkdir_multi(dirs, mode=a_bzrdir._get_dir_mode())
            for (filename, content_stream) in files:
                transport.put_file(filename, content_stream,
                    mode=a_bzrdir._get_file_mode())
            for (filename, content_bytes) in utf8_files:
                transport.put_bytes_non_atomic(filename, content_bytes,
                    mode=a_bzrdir._get_file_mode())
        finally:
            control_files.unlock()


# formats which have no format string are not discoverable
# and not independently creatable, so are not registered.  They're 
# all in bzrlib.repofmt.weaverepo now.  When an instance of one of these is
# needed, it's constructed directly by the BzrDir.  Non-native formats where
# the repository is not separately opened are similar.

format_registry.register_lazy(
    'Bazaar-NG Repository format 7',
    'bzrlib.repofmt.weaverepo',
    'RepositoryFormat7'
    )

format_registry.register_lazy(
    'Bazaar-NG Knit Repository Format 1',
    'bzrlib.repofmt.knitrepo',
    'RepositoryFormatKnit1',
    )

format_registry.register_lazy(
    'Bazaar Knit Repository Format 3 (bzr 0.15)\n',
    'bzrlib.repofmt.knitrepo',
    'RepositoryFormatKnit3',
    )

format_registry.register_lazy(
    'Bazaar Knit Repository Format 4 (bzr 1.0)\n',
    'bzrlib.repofmt.knitrepo',
    'RepositoryFormatKnit4',
    )

# Pack-based formats. There is one format for pre-subtrees, and one for
# post-subtrees to allow ease of testing.
# NOTE: These are experimental in 0.92. Stable in 1.0 and above
format_registry.register_lazy(
    'Bazaar pack repository format 1 (needs bzr 0.92)\n',
    'bzrlib.repofmt.pack_repo',
    'RepositoryFormatKnitPack1',
    )
format_registry.register_lazy(
    'Bazaar pack repository format 1 with subtree support (needs bzr 0.92)\n',
    'bzrlib.repofmt.pack_repo',
    'RepositoryFormatKnitPack3',
    )
format_registry.register_lazy(
    'Bazaar pack repository format 1 with rich root (needs bzr 1.0)\n',
    'bzrlib.repofmt.pack_repo',
    'RepositoryFormatKnitPack4',
    )
format_registry.register_lazy(
    'Bazaar RepositoryFormatKnitPack5 (bzr 1.6)\n',
    'bzrlib.repofmt.pack_repo',
    'RepositoryFormatKnitPack5',
    )
format_registry.register_lazy(
    'Bazaar RepositoryFormatKnitPack5RichRoot (bzr 1.6.1)\n',
    'bzrlib.repofmt.pack_repo',
    'RepositoryFormatKnitPack5RichRoot',
    )
format_registry.register_lazy(
    'Bazaar RepositoryFormatKnitPack5RichRoot (bzr 1.6)\n',
    'bzrlib.repofmt.pack_repo',
    'RepositoryFormatKnitPack5RichRootBroken',
    )
format_registry.register_lazy(
    'Bazaar RepositoryFormatKnitPack6 (bzr 1.9)\n',
    'bzrlib.repofmt.pack_repo',
    'RepositoryFormatKnitPack6',
    )
format_registry.register_lazy(
    'Bazaar RepositoryFormatKnitPack6RichRoot (bzr 1.9)\n',
    'bzrlib.repofmt.pack_repo',
    'RepositoryFormatKnitPack6RichRoot',
    )

# Development formats. 
# 1.7->1.8 go below here
format_registry.register_lazy(
    "Bazaar development format 2 (needs bzr.dev from before 1.8)\n",
    'bzrlib.repofmt.pack_repo',
    'RepositoryFormatPackDevelopment2',
    )
format_registry.register_lazy(
    ("Bazaar development format 2 with subtree support "
        "(needs bzr.dev from before 1.8)\n"),
    'bzrlib.repofmt.pack_repo',
    'RepositoryFormatPackDevelopment2Subtree',
    )
# 1.9->1.110 go below here
format_registry.register_lazy(
    "Bazaar development format 3 (needs bzr.dev from before 1.10)\n",
    'bzrlib.repofmt.pack_repo',
    'RepositoryFormatPackDevelopment3',
    )
format_registry.register_lazy(
    ("Bazaar development format 3 with subtree support "
        "(needs bzr.dev from before 1.10)\n"),
    'bzrlib.repofmt.pack_repo',
    'RepositoryFormatPackDevelopment3Subtree',
    )
format_registry.register_lazy(
    "Bazaar development format 4 (needs bzr.dev from before 1.10)\n",
    'bzrlib.repofmt.pack_repo',
    'RepositoryFormatPackDevelopment4',
    )
format_registry.register_lazy(
    ("Bazaar development format 4 with subtree support "
        "(needs bzr.dev from before 1.10)\n"),
    'bzrlib.repofmt.pack_repo',
    'RepositoryFormatPackDevelopment4Subtree',
    )


class InterRepository(InterObject):
    """This class represents operations taking place between two repositories.

    Its instances have methods like copy_content and fetch, and contain
    references to the source and target repositories these operations can be 
    carried out on.

    Often we will provide convenience methods on 'repository' which carry out
    operations with another repository - they will always forward to
    InterRepository.get(other).method_name(parameters).
    """

    _walk_to_common_revisions_batch_size = 1
    _optimisers = []
    """The available optimised InterRepository types."""

    def __init__(self, source, target):
        InterObject.__init__(self, source, target)
        # These two attributes may be overridden by e.g. InterOtherToRemote to
        # provide a faster implementation.
        self.target_get_graph = self.target.get_graph
        self.target_get_parent_map = self.target.get_parent_map

    def copy_content(self, revision_id=None):
        raise NotImplementedError(self.copy_content)

    def fetch(self, revision_id=None, pb=None, find_ghosts=False):
        """Fetch the content required to construct revision_id.

        The content is copied from self.source to self.target.

        :param revision_id: if None all content is copied, if NULL_REVISION no
                            content is copied.
        :param pb: optional progress bar to use for progress reports. If not
                   provided a default one will be created.

        :returns: (copied_revision_count, failures).
        """
        # Normally we should find a specific InterRepository subclass to do
        # the fetch; if nothing else then at least InterSameDataRepository.
        # If none of them is suitable it looks like fetching is not possible;
        # we try to give a good message why.  _assert_same_model will probably
        # give a helpful message; otherwise a generic one.
        self._assert_same_model(self.source, self.target)
        raise errors.IncompatibleRepositories(self.source, self.target,
            "no suitableInterRepository found")

    def _walk_to_common_revisions(self, revision_ids):
        """Walk out from revision_ids in source to revisions target has.

        :param revision_ids: The start point for the search.
        :return: A set of revision ids.
        """
        target_graph = self.target_get_graph()
        revision_ids = frozenset(revision_ids)
        # Fast path for the case where all the revisions are already in the
        # target repo.
        # (Although this does incur an extra round trip for the
        # fairly common case where the target doesn't already have the revision
        # we're pushing.)
        if set(target_graph.get_parent_map(revision_ids)) == revision_ids:
            return graph.SearchResult(revision_ids, set(), 0, set())
        missing_revs = set()
        source_graph = self.source.get_graph()
        # ensure we don't pay silly lookup costs.
        searcher = source_graph._make_breadth_first_searcher(revision_ids)
        null_set = frozenset([_mod_revision.NULL_REVISION])
        searcher_exhausted = False
        while True:
            next_revs = set()
            ghosts = set()
            # Iterate the searcher until we have enough next_revs
            while len(next_revs) < self._walk_to_common_revisions_batch_size:
                try:
                    next_revs_part, ghosts_part = searcher.next_with_ghosts()
                    next_revs.update(next_revs_part)
                    ghosts.update(ghosts_part)
                except StopIteration:
                    searcher_exhausted = True
                    break
            # If there are ghosts in the source graph, and the caller asked for
            # them, make sure that they are present in the target.
            # We don't care about other ghosts as we can't fetch them and
            # haven't been asked to.
            ghosts_to_check = set(revision_ids.intersection(ghosts))
            revs_to_get = set(next_revs).union(ghosts_to_check)
            if revs_to_get:
                have_revs = set(target_graph.get_parent_map(revs_to_get))
                # we always have NULL_REVISION present.
                have_revs = have_revs.union(null_set)
                # Check if the target is missing any ghosts we need.
                ghosts_to_check.difference_update(have_revs)
                if ghosts_to_check:
                    # One of the caller's revision_ids is a ghost in both the
                    # source and the target.
                    raise errors.NoSuchRevision(
                        self.source, ghosts_to_check.pop())
                missing_revs.update(next_revs - have_revs)
                # Because we may have walked past the original stop point, make
                # sure everything is stopped
                stop_revs = searcher.find_seen_ancestors(have_revs)
                searcher.stop_searching_any(stop_revs)
            if searcher_exhausted:
                break
        return searcher.get_result()

    @deprecated_method(one_two)
    @needs_read_lock
    def missing_revision_ids(self, revision_id=None, find_ghosts=True):
        """Return the revision ids that source has that target does not.
        
        These are returned in topological order.

        :param revision_id: only return revision ids included by this
                            revision_id.
        :param find_ghosts: If True find missing revisions in deep history
            rather than just finding the surface difference.
        """
        return list(self.search_missing_revision_ids(
            revision_id, find_ghosts).get_keys())

    @needs_read_lock
    def search_missing_revision_ids(self, revision_id=None, find_ghosts=True):
        """Return the revision ids that source has that target does not.
        
        :param revision_id: only return revision ids included by this
                            revision_id.
        :param find_ghosts: If True find missing revisions in deep history
            rather than just finding the surface difference.
        :return: A bzrlib.graph.SearchResult.
        """
        # stop searching at found target revisions.
        if not find_ghosts and revision_id is not None:
            return self._walk_to_common_revisions([revision_id])
        # generic, possibly worst case, slow code path.
        target_ids = set(self.target.all_revision_ids())
        if revision_id is not None:
            source_ids = self.source.get_ancestry(revision_id)
            if source_ids[0] is not None:
                raise AssertionError()
            source_ids.pop(0)
        else:
            source_ids = self.source.all_revision_ids()
        result_set = set(source_ids).difference(target_ids)
        return self.source.revision_ids_to_search_result(result_set)

    @staticmethod
    def _same_model(source, target):
        """True if source and target have the same data representation.
        
        Note: this is always called on the base class; overriding it in a
        subclass will have no effect.
        """
        try:
            InterRepository._assert_same_model(source, target)
            return True
        except errors.IncompatibleRepositories, e:
            return False

    @staticmethod
    def _assert_same_model(source, target):
        """Raise an exception if two repositories do not use the same model.
        """
        if source.supports_rich_root() != target.supports_rich_root():
            raise errors.IncompatibleRepositories(source, target,
                "different rich-root support")
        if source._serializer != target._serializer:
            raise errors.IncompatibleRepositories(source, target,
                "different serializers")


class InterSameDataRepository(InterRepository):
    """Code for converting between repositories that represent the same data.
    
    Data format and model must match for this to work.
    """

    @classmethod
    def _get_repo_format_to_test(self):
        """Repository format for testing with.
        
        InterSameData can pull from subtree to subtree and from non-subtree to
        non-subtree, so we test this with the richest repository format.
        """
        from bzrlib.repofmt import knitrepo
        return knitrepo.RepositoryFormatKnit3()

    @staticmethod
    def is_compatible(source, target):
        return InterRepository._same_model(source, target)

    @needs_write_lock
    def copy_content(self, revision_id=None):
        """Make a complete copy of the content in self into destination.

        This copies both the repository's revision data, and configuration information
        such as the make_working_trees setting.
        
        This is a destructive operation! Do not use it on existing 
        repositories.

        :param revision_id: Only copy the content needed to construct
                            revision_id and its parents.
        """
        try:
            self.target.set_make_working_trees(self.source.make_working_trees())
        except NotImplementedError:
            pass
        # but don't bother fetching if we have the needed data now.
        if (revision_id not in (None, _mod_revision.NULL_REVISION) and 
            self.target.has_revision(revision_id)):
            return
        self.target.fetch(self.source, revision_id=revision_id)

    @needs_write_lock
    def fetch(self, revision_id=None, pb=None, find_ghosts=False):
        """See InterRepository.fetch()."""
        from bzrlib.fetch import RepoFetcher
        mutter("Using fetch logic to copy between %s(%s) and %s(%s)",
               self.source, self.source._format, self.target,
               self.target._format)
        f = RepoFetcher(to_repository=self.target,
                               from_repository=self.source,
                               last_revision=revision_id,
                               pb=pb, find_ghosts=find_ghosts)
        return f.count_copied, f.failed_revisions


class InterWeaveRepo(InterSameDataRepository):
    """Optimised code paths between Weave based repositories.
    
    This should be in bzrlib/repofmt/weaverepo.py but we have not yet
    implemented lazy inter-object optimisation.
    """

    @classmethod
    def _get_repo_format_to_test(self):
        from bzrlib.repofmt import weaverepo
        return weaverepo.RepositoryFormat7()

    @staticmethod
    def is_compatible(source, target):
        """Be compatible with known Weave formats.
        
        We don't test for the stores being of specific types because that
        could lead to confusing results, and there is no need to be 
        overly general.
        """
        from bzrlib.repofmt.weaverepo import (
                RepositoryFormat5,
                RepositoryFormat6,
                RepositoryFormat7,
                )
        try:
            return (isinstance(source._format, (RepositoryFormat5,
                                                RepositoryFormat6,
                                                RepositoryFormat7)) and
                    isinstance(target._format, (RepositoryFormat5,
                                                RepositoryFormat6,
                                                RepositoryFormat7)))
        except AttributeError:
            return False
    
    @needs_write_lock
    def copy_content(self, revision_id=None):
        """See InterRepository.copy_content()."""
        # weave specific optimised path:
        try:
            self.target.set_make_working_trees(self.source.make_working_trees())
        except (errors.RepositoryUpgradeRequired, NotImplemented):
            pass
        # FIXME do not peek!
        if self.source._transport.listable():
            pb = ui.ui_factory.nested_progress_bar()
            try:
                self.target.texts.insert_record_stream(
                    self.source.texts.get_record_stream(
                        self.source.texts.keys(), 'topological', False))
                pb.update('copying inventory', 0, 1)
                self.target.inventories.insert_record_stream(
                    self.source.inventories.get_record_stream(
                        self.source.inventories.keys(), 'topological', False))
                self.target.signatures.insert_record_stream(
                    self.source.signatures.get_record_stream(
                        self.source.signatures.keys(),
                        'unordered', True))
                self.target.revisions.insert_record_stream(
                    self.source.revisions.get_record_stream(
                        self.source.revisions.keys(),
                        'topological', True))
            finally:
                pb.finished()
        else:
            self.target.fetch(self.source, revision_id=revision_id)

    @needs_write_lock
    def fetch(self, revision_id=None, pb=None, find_ghosts=False):
        """See InterRepository.fetch()."""
        from bzrlib.fetch import RepoFetcher
        mutter("Using fetch logic to copy between %s(%s) and %s(%s)",
               self.source, self.source._format, self.target, self.target._format)
        f = RepoFetcher(to_repository=self.target,
                               from_repository=self.source,
                               last_revision=revision_id,
                               pb=pb, find_ghosts=find_ghosts)
        return f.count_copied, f.failed_revisions

    @needs_read_lock
    def search_missing_revision_ids(self, revision_id=None, find_ghosts=True):
        """See InterRepository.missing_revision_ids()."""
        # we want all revisions to satisfy revision_id in source.
        # but we don't want to stat every file here and there.
        # we want then, all revisions other needs to satisfy revision_id 
        # checked, but not those that we have locally.
        # so the first thing is to get a subset of the revisions to 
        # satisfy revision_id in source, and then eliminate those that
        # we do already have. 
        # this is slow on high latency connection to self, but as as this
        # disk format scales terribly for push anyway due to rewriting 
        # inventory.weave, this is considered acceptable.
        # - RBC 20060209
        if revision_id is not None:
            source_ids = self.source.get_ancestry(revision_id)
            if source_ids[0] is not None:
                raise AssertionError()
            source_ids.pop(0)
        else:
            source_ids = self.source._all_possible_ids()
        source_ids_set = set(source_ids)
        # source_ids is the worst possible case we may need to pull.
        # now we want to filter source_ids against what we actually
        # have in target, but don't try to check for existence where we know
        # we do not have a revision as that would be pointless.
        target_ids = set(self.target._all_possible_ids())
        possibly_present_revisions = target_ids.intersection(source_ids_set)
        actually_present_revisions = set(
            self.target._eliminate_revisions_not_present(possibly_present_revisions))
        required_revisions = source_ids_set.difference(actually_present_revisions)
        if revision_id is not None:
            # we used get_ancestry to determine source_ids then we are assured all
            # revisions referenced are present as they are installed in topological order.
            # and the tip revision was validated by get_ancestry.
            result_set = required_revisions
        else:
            # if we just grabbed the possibly available ids, then 
            # we only have an estimate of whats available and need to validate
            # that against the revision records.
            result_set = set(
                self.source._eliminate_revisions_not_present(required_revisions))
        return self.source.revision_ids_to_search_result(result_set)


class InterKnitRepo(InterSameDataRepository):
    """Optimised code paths between Knit based repositories."""

    @classmethod
    def _get_repo_format_to_test(self):
        from bzrlib.repofmt import knitrepo
        return knitrepo.RepositoryFormatKnit1()

    @staticmethod
    def is_compatible(source, target):
        """Be compatible with known Knit formats.
        
        We don't test for the stores being of specific types because that
        could lead to confusing results, and there is no need to be 
        overly general.
        """
        from bzrlib.repofmt.knitrepo import RepositoryFormatKnit
        try:
            are_knits = (isinstance(source._format, RepositoryFormatKnit) and
                isinstance(target._format, RepositoryFormatKnit))
        except AttributeError:
            return False
        return are_knits and InterRepository._same_model(source, target)

    @needs_write_lock
    def fetch(self, revision_id=None, pb=None, find_ghosts=False):
        """See InterRepository.fetch()."""
        from bzrlib.fetch import RepoFetcher
        mutter("Using fetch logic to copy between %s(%s) and %s(%s)",
               self.source, self.source._format, self.target, self.target._format)
        f = RepoFetcher(to_repository=self.target,
                            from_repository=self.source,
                            last_revision=revision_id,
                            pb=pb, find_ghosts=find_ghosts)
        return f.count_copied, f.failed_revisions

    @needs_read_lock
    def search_missing_revision_ids(self, revision_id=None, find_ghosts=True):
        """See InterRepository.missing_revision_ids()."""
        if revision_id is not None:
            source_ids = self.source.get_ancestry(revision_id)
            if source_ids[0] is not None:
                raise AssertionError()
            source_ids.pop(0)
        else:
            source_ids = self.source.all_revision_ids()
        source_ids_set = set(source_ids)
        # source_ids is the worst possible case we may need to pull.
        # now we want to filter source_ids against what we actually
        # have in target, but don't try to check for existence where we know
        # we do not have a revision as that would be pointless.
        target_ids = set(self.target.all_revision_ids())
        possibly_present_revisions = target_ids.intersection(source_ids_set)
        actually_present_revisions = set(
            self.target._eliminate_revisions_not_present(possibly_present_revisions))
        required_revisions = source_ids_set.difference(actually_present_revisions)
        if revision_id is not None:
            # we used get_ancestry to determine source_ids then we are assured all
            # revisions referenced are present as they are installed in topological order.
            # and the tip revision was validated by get_ancestry.
            result_set = required_revisions
        else:
            # if we just grabbed the possibly available ids, then 
            # we only have an estimate of whats available and need to validate
            # that against the revision records.
            result_set = set(
                self.source._eliminate_revisions_not_present(required_revisions))
        return self.source.revision_ids_to_search_result(result_set)


class InterPackRepo(InterSameDataRepository):
    """Optimised code paths between Pack based repositories."""

    @classmethod
    def _get_repo_format_to_test(self):
        from bzrlib.repofmt import pack_repo
        return pack_repo.RepositoryFormatKnitPack1()

    @staticmethod
    def is_compatible(source, target):
        """Be compatible with known Pack formats.
        
        We don't test for the stores being of specific types because that
        could lead to confusing results, and there is no need to be 
        overly general.

        Do not support CHK based repositories at this point.
        """
        from bzrlib.repofmt.pack_repo import RepositoryFormatPack
        try:
            are_packs = (isinstance(source._format, RepositoryFormatPack) and
                isinstance(target._format, RepositoryFormatPack))
        except AttributeError:
            return False
        return (are_packs and InterRepository._same_model(source, target) and
            not source._format.supports_chks)

    @needs_write_lock
    def fetch(self, revision_id=None, pb=None, find_ghosts=False):
        """See InterRepository.fetch()."""
        if (len(self.source._fallback_repositories) > 0 or
            len(self.target._fallback_repositories) > 0):
            # The pack layer is not aware of fallback repositories, so when
            # fetching from a stacked repository or into a stacked repository
            # we use the generic fetch logic which uses the VersionedFiles
            # attributes on repository.
            from bzrlib.fetch import RepoFetcher
            fetcher = RepoFetcher(self.target, self.source, revision_id,
                                  pb, find_ghosts)
            return fetcher.count_copied, fetcher.failed_revisions
        mutter("Using fetch logic to copy between %s(%s) and %s(%s)",
               self.source, self.source._format, self.target, self.target._format)
        self.count_copied = 0
        if revision_id is None:
            # TODO:
            # everything to do - use pack logic
            # to fetch from all packs to one without
            # inventory parsing etc, IFF nothing to be copied is in the target.
            # till then:
            source_revision_ids = frozenset(self.source.all_revision_ids())
            revision_ids = source_revision_ids - \
                frozenset(self.target_get_parent_map(source_revision_ids))
            revision_keys = [(revid,) for revid in revision_ids]
            target_pack_collection = self._get_target_pack_collection()
            index = target_pack_collection.revision_index.combined_index
            present_revision_ids = set(item[1][0] for item in
                index.iter_entries(revision_keys))
            revision_ids = set(revision_ids) - present_revision_ids
            # implementing the TODO will involve:
            # - detecting when all of a pack is selected
            # - avoiding as much as possible pre-selection, so the
            # more-core routines such as create_pack_from_packs can filter in
            # a just-in-time fashion. (though having a HEADS list on a
            # repository might make this a lot easier, because we could
            # sensibly detect 'new revisions' without doing a full index scan.
        elif _mod_revision.is_null(revision_id):
            # nothing to do:
            return (0, [])
        else:
            try:
                revision_ids = self.search_missing_revision_ids(revision_id,
                    find_ghosts=find_ghosts).get_keys()
            except errors.NoSuchRevision:
                raise errors.InstallFailed([revision_id])
            if len(revision_ids) == 0:
                return (0, [])
        return self._pack(self.source, self.target, revision_ids)

    def _pack(self, source, target, revision_ids):
        from bzrlib.repofmt.pack_repo import Packer
        target_pack_collection = self._get_target_pack_collection()
        packs = source._pack_collection.all_packs()
        pack = Packer(target_pack_collection, packs, '.fetch',
            revision_ids).pack()
        if pack is not None:
            target_pack_collection._save_pack_names()
            copied_revs = pack.get_revision_count()
            # Trigger an autopack. This may duplicate effort as we've just done
            # a pack creation, but for now it is simpler to think about as
            # 'upload data, then repack if needed'.
            self._autopack()
            return (copied_revs, [])
        else:
            return (0, [])

    def _autopack(self):
        self.target._pack_collection.autopack()
        
    def _get_target_pack_collection(self):
        return self.target._pack_collection

    @needs_read_lock
    def search_missing_revision_ids(self, revision_id=None, find_ghosts=True):
        """See InterRepository.missing_revision_ids().
        
        :param find_ghosts: Find ghosts throughout the ancestry of
            revision_id.
        """
        if not find_ghosts and revision_id is not None:
            return self._walk_to_common_revisions([revision_id])
        elif revision_id is not None:
            # Find ghosts: search for revisions pointing from one repository to
            # the other, and vice versa, anywhere in the history of revision_id.
            graph = self.target_get_graph(other_repository=self.source)
            searcher = graph._make_breadth_first_searcher([revision_id])
            found_ids = set()
            while True:
                try:
                    next_revs, ghosts = searcher.next_with_ghosts()
                except StopIteration:
                    break
                if revision_id in ghosts:
                    raise errors.NoSuchRevision(self.source, revision_id)
                found_ids.update(next_revs)
                found_ids.update(ghosts)
            found_ids = frozenset(found_ids)
            # Double query here: should be able to avoid this by changing the
            # graph api further.
            result_set = found_ids - frozenset(
                self.target_get_parent_map(found_ids))
        else:
            source_ids = self.source.all_revision_ids()
            # source_ids is the worst possible case we may need to pull.
            # now we want to filter source_ids against what we actually
            # have in target, but don't try to check for existence where we know
            # we do not have a revision as that would be pointless.
            target_ids = set(self.target.all_revision_ids())
            result_set = set(source_ids).difference(target_ids)
        return self.source.revision_ids_to_search_result(result_set)


class InterModel1and2(InterRepository):

    @classmethod
    def _get_repo_format_to_test(self):
        return None

    @staticmethod
    def is_compatible(source, target):
        if not source.supports_rich_root() and target.supports_rich_root():
            return True
        else:
            return False

    @needs_write_lock
    def fetch(self, revision_id=None, pb=None, find_ghosts=False):
        """See InterRepository.fetch()."""
        from bzrlib.fetch import Model1toKnit2Fetcher
        f = Model1toKnit2Fetcher(to_repository=self.target,
                                 from_repository=self.source,
                                 last_revision=revision_id,
                                 pb=pb, find_ghosts=find_ghosts)
        return f.count_copied, f.failed_revisions

    @needs_write_lock
    def copy_content(self, revision_id=None):
        """Make a complete copy of the content in self into destination.
        
        This is a destructive operation! Do not use it on existing 
        repositories.

        :param revision_id: Only copy the content needed to construct
                            revision_id and its parents.
        """
        try:
            self.target.set_make_working_trees(self.source.make_working_trees())
        except NotImplementedError:
            pass
        # but don't bother fetching if we have the needed data now.
        if (revision_id not in (None, _mod_revision.NULL_REVISION) and 
            self.target.has_revision(revision_id)):
            return
        self.target.fetch(self.source, revision_id=revision_id)


class InterKnit1and2(InterKnitRepo):

    @classmethod
    def _get_repo_format_to_test(self):
        return None

    @staticmethod
    def is_compatible(source, target):
        """Be compatible with Knit1 source and Knit3 target"""
        try:
            from bzrlib.repofmt.knitrepo import (
                RepositoryFormatKnit1,
                RepositoryFormatKnit3,
                )
            from bzrlib.repofmt.pack_repo import (
                RepositoryFormatKnitPack1,
                RepositoryFormatKnitPack3,
                RepositoryFormatKnitPack4,
                RepositoryFormatKnitPack5,
                RepositoryFormatKnitPack5RichRoot,
                RepositoryFormatKnitPack6,
                RepositoryFormatKnitPack6RichRoot,
                RepositoryFormatPackDevelopment2,
                RepositoryFormatPackDevelopment2Subtree,
                RepositoryFormatPackDevelopment3,
                RepositoryFormatPackDevelopment3Subtree,
                )
            norichroot = (
                RepositoryFormatKnit1,            # no rr, no subtree
                RepositoryFormatKnitPack1,        # no rr, no subtree
                RepositoryFormatPackDevelopment2, # no rr, no subtree
                RepositoryFormatPackDevelopment3, # no rr, no subtree
                RepositoryFormatKnitPack5,        # no rr, no subtree
                RepositoryFormatKnitPack6,        # no rr, no subtree
                )
            richroot = (
                RepositoryFormatKnit3,            # rr, subtree
                RepositoryFormatKnitPack3,        # rr, subtree
                RepositoryFormatKnitPack4,        # rr, no subtree
                RepositoryFormatKnitPack5RichRoot,# rr, no subtree
                RepositoryFormatKnitPack6RichRoot,# rr, no subtree
                RepositoryFormatPackDevelopment2Subtree, # rr, subtree
                RepositoryFormatPackDevelopment3Subtree, # rr, subtree
                )
            for format in norichroot:
                if format.rich_root_data:
                    raise AssertionError('Format %s is a rich-root format'
                        ' but is included in the non-rich-root list'
                        % (format,))
            for format in richroot:
                if not format.rich_root_data:
                    raise AssertionError('Format %s is not a rich-root format'
                        ' but is included in the rich-root list'
                        % (format,))
            # TODO: One alternative is to just check format.rich_root_data,
            #       instead of keeping membership lists. However, the formats
            #       *also* have to use the same 'Knit' style of storage
            #       (line-deltas, fulltexts, etc.)
            return (isinstance(source._format, norichroot) and
                    isinstance(target._format, richroot))
        except AttributeError:
            return False

    @needs_write_lock
    def fetch(self, revision_id=None, pb=None, find_ghosts=False):
        """See InterRepository.fetch()."""
        from bzrlib.fetch import Knit1to2Fetcher
        mutter("Using fetch logic to copy between %s(%s) and %s(%s)",
               self.source, self.source._format, self.target, 
               self.target._format)
        f = Knit1to2Fetcher(to_repository=self.target,
                            from_repository=self.source,
                            last_revision=revision_id,
                            pb=pb, find_ghosts=find_ghosts)
        return f.count_copied, f.failed_revisions


class InterDifferingSerializer(InterKnitRepo):

    @classmethod
    def _get_repo_format_to_test(self):
        return None

    @staticmethod
    def is_compatible(source, target):
        """Be compatible with Knit2 source and Knit3 target"""
        if source.supports_rich_root() != target.supports_rich_root():
            return False
        # Ideally, we'd support fetching if the source had no tree references
        # even if it supported them...
        if (getattr(source, '_format.supports_tree_reference', False) and
            not getattr(target, '_format.supports_tree_reference', False)):
            return False
        return True

    @needs_write_lock
    def fetch(self, revision_id=None, pb=None, find_ghosts=False):
        """See InterRepository.fetch()."""
        revision_ids = self.target.search_missing_revision_ids(self.source,
            revision_id, find_ghosts=find_ghosts).get_keys()
        revision_ids = tsort.topo_sort(
            self.source.get_graph().get_parent_map(revision_ids))
<<<<<<< HEAD
        if not revision_ids:
            return 0, 0
        # Walk though all revisions; get inventory deltas, copy referenced
        # texts that delta references, insert the delta, revision and
        # signature.
        first_rev = self.source.get_revision(revision_ids[0])
        try:
            basis_id = first_rev.parent_ids[0]
            # only valid as a basis if the target has it
            self.target.get_revision(basis_id)
            # Try to get a basis tree - if its a ghost it will hit the
            # NoSuchRevision case.
            basis_tree = self.source.revision_tree(first_rev.parent_ids[0])
        except (IndexError, errors.NoSuchRevision):
            basis_id = _mod_revision.NULL_REVISION
            basis_tree = self.source.revision_tree(basis_id)
=======
        def revisions_iterator():
            rev_ids = list(revision_ids)
            for offset in xrange(0, len(rev_ids), 100):
                current_revids = rev_ids[offset:offset+100]
                revisions = self.source.get_revisions(current_revids)
                trees = self.source.revision_trees(current_revids)
                keys = [(r,) for r in current_revids]
                sig_stream = self.source.signatures.get_record_stream(
                    keys, 'unordered', True)
                sigs = {}
                for record in versionedfile.filter_absent(sig_stream):
                    sigs[record.key[0]] = record.get_bytes_as('fulltext')
                for rev, tree in zip(revisions, trees):
                    yield rev, tree, sigs.get(rev.revision_id, None)
>>>>>>> d05864fc
        if pb is None:
            my_pb = ui.ui_factory.nested_progress_bar()
            pb = my_pb
        else:
            my_pb = None
        try:
            batch_size = 100
            for offset in range(len(revision_ids) / 100 + 1):
                self.target.start_write_group()
                try:
                    pb.update('Transferring revisions', offset*batch_size,
                        len(revision_ids))
                    batch = revision_ids[offset*batch_size:(offset+1)*batch_size]
                    text_keys = set()
                    pending_deltas = []
                    pending_revisions = []
                    for tree in self.source.revision_trees(batch):
                        current_revision_id = tree.get_revision_id()
                        delta = tree.inventory._make_delta(basis_tree.inventory)
                        for old_path, new_path, file_id, entry in delta:
                            if new_path is not None:
                                if not (new_path or self.target.supports_rich_root()):
                                    # We leave the inventory delta in, because that
                                    # will have the deserialised inventory root
                                    # pointer.
                                    continue
                                text_keys.add((file_id, entry.revision))
                        revision = self.source.get_revision(current_revision_id)
                        pending_deltas.append((basis_id, delta,
                            current_revision_id, revision.parent_ids))
                        pending_revisions.append(revision)
                        basis_id = current_revision_id
                        basis_tree = tree
                    # Copy file texts
                    from_texts = self.source.texts
                    to_texts = self.target.texts
                    to_texts.insert_record_stream(from_texts.get_record_stream(
                        text_keys, self.target._fetch_order,
                        not self.target._fetch_uses_deltas))
                    # insert deltas
                    for delta in pending_deltas:
                        self.target.add_inventory_delta(*delta)
                    # insert signatures and revisions
                    for revision in pending_revisions:
                        try:
                            signature = self.source.get_signature_text(
                                revision.revision_id)
                            self.target.add_signature_text(revision.revision_id,
                                signature)
                        except errors.NoSuchRevision:
                            pass
                        self.target.add_revision(revision.revision_id, revision)
                except:
                    self.target.abort_write_group()
                    raise
                else:
                    self.target.commit_write_group()
        finally:
            if my_pb is not None:
                my_pb.finished()
        return len(revision_ids), 0


class InterOtherToRemote(InterRepository):
    """An InterRepository that simply delegates to the 'real' InterRepository
    calculated for (source, target._real_repository).
    """

    _walk_to_common_revisions_batch_size = 50

    def __init__(self, source, target):
        InterRepository.__init__(self, source, target)
        self._real_inter = None

    @staticmethod
    def is_compatible(source, target):
        if isinstance(target, remote.RemoteRepository):
            return True
        return False

    def _ensure_real_inter(self):
        if self._real_inter is None:
            self.target._ensure_real()
            real_target = self.target._real_repository
            self._real_inter = InterRepository.get(self.source, real_target)
            # Make _real_inter use the RemoteRepository for get_parent_map
            self._real_inter.target_get_graph = self.target.get_graph
            self._real_inter.target_get_parent_map = self.target.get_parent_map
    
    def copy_content(self, revision_id=None):
        self._ensure_real_inter()
        self._real_inter.copy_content(revision_id=revision_id)

    def fetch(self, revision_id=None, pb=None, find_ghosts=False):
        self._ensure_real_inter()
        return self._real_inter.fetch(revision_id=revision_id, pb=pb,
            find_ghosts=find_ghosts)

    @classmethod
    def _get_repo_format_to_test(self):
        return None


class InterRemoteToOther(InterRepository):

    def __init__(self, source, target):
        InterRepository.__init__(self, source, target)
        self._real_inter = None

    @staticmethod
    def is_compatible(source, target):
        if not isinstance(source, remote.RemoteRepository):
            return False
        # Is source's model compatible with target's model?
        source._ensure_real()
        real_source = source._real_repository
        if isinstance(real_source, remote.RemoteRepository):
            raise NotImplementedError(
                "We don't support remote repos backed by remote repos yet.")
        return InterRepository._same_model(real_source, target)

    def _ensure_real_inter(self):
        if self._real_inter is None:
            self.source._ensure_real()
            real_source = self.source._real_repository
            self._real_inter = InterRepository.get(real_source, self.target)
    
    def fetch(self, revision_id=None, pb=None, find_ghosts=False):
        self._ensure_real_inter()
        return self._real_inter.fetch(revision_id=revision_id, pb=pb,
            find_ghosts=find_ghosts)

    def copy_content(self, revision_id=None):
        self._ensure_real_inter()
        self._real_inter.copy_content(revision_id=revision_id)

    @classmethod
    def _get_repo_format_to_test(self):
        return None



class InterPackToRemotePack(InterPackRepo):
    """A specialisation of InterPackRepo for a target that is a
    RemoteRepository.

    This will use the get_parent_map RPC rather than plain readvs, and also
    uses an RPC for autopacking.
    """

    _walk_to_common_revisions_batch_size = 50

    @staticmethod
    def is_compatible(source, target):
        from bzrlib.repofmt.pack_repo import RepositoryFormatPack
        prereqs = lambda fmt: (
            isinstance(fmt, RepositoryFormatPack) and not fmt.supports_chks)
        if prereqs(source._format):
            if isinstance(target, remote.RemoteRepository):
                target._ensure_real()
                if prereqs(target._real_repository._format):
                    if InterRepository._same_model(source, target):
                        return True
        return False
    
    def _autopack(self):
        self.target.autopack()
        
    def _get_target_pack_collection(self):
        return self.target._real_repository._pack_collection

    @classmethod
    def _get_repo_format_to_test(self):
        return None


InterRepository.register_optimiser(InterDifferingSerializer)
InterRepository.register_optimiser(InterSameDataRepository)
InterRepository.register_optimiser(InterWeaveRepo)
InterRepository.register_optimiser(InterKnitRepo)
InterRepository.register_optimiser(InterModel1and2)
InterRepository.register_optimiser(InterKnit1and2)
InterRepository.register_optimiser(InterPackRepo)
InterRepository.register_optimiser(InterOtherToRemote)
InterRepository.register_optimiser(InterRemoteToOther)
InterRepository.register_optimiser(InterPackToRemotePack)


class CopyConverter(object):
    """A repository conversion tool which just performs a copy of the content.
    
    This is slow but quite reliable.
    """

    def __init__(self, target_format):
        """Create a CopyConverter.

        :param target_format: The format the resulting repository should be.
        """
        self.target_format = target_format
        
    def convert(self, repo, pb):
        """Perform the conversion of to_convert, giving feedback via pb.

        :param to_convert: The disk object to convert.
        :param pb: a progress bar to use for progress information.
        """
        self.pb = pb
        self.count = 0
        self.total = 4
        # this is only useful with metadir layouts - separated repo content.
        # trigger an assertion if not such
        repo._format.get_format_string()
        self.repo_dir = repo.bzrdir
        self.step('Moving repository to repository.backup')
        self.repo_dir.transport.move('repository', 'repository.backup')
        backup_transport =  self.repo_dir.transport.clone('repository.backup')
        repo._format.check_conversion_target(self.target_format)
        self.source_repo = repo._format.open(self.repo_dir,
            _found=True,
            _override_transport=backup_transport)
        self.step('Creating new repository')
        converted = self.target_format.initialize(self.repo_dir,
                                                  self.source_repo.is_shared())
        converted.lock_write()
        try:
            self.step('Copying content into repository.')
            self.source_repo.copy_content_into(converted)
        finally:
            converted.unlock()
        self.step('Deleting old repository content.')
        self.repo_dir.transport.delete_tree('repository.backup')
        self.pb.note('repository converted')

    def step(self, message):
        """Update the pb by a step."""
        self.count +=1
        self.pb.update(message, self.count, self.total)


_unescape_map = {
    'apos':"'",
    'quot':'"',
    'amp':'&',
    'lt':'<',
    'gt':'>'
}


def _unescaper(match, _map=_unescape_map):
    code = match.group(1)
    try:
        return _map[code]
    except KeyError:
        if not code.startswith('#'):
            raise
        return unichr(int(code[1:])).encode('utf8')


_unescape_re = None


def _unescape_xml(data):
    """Unescape predefined XML entities in a string of data."""
    global _unescape_re
    if _unescape_re is None:
        _unescape_re = re.compile('\&([^;]*);')
    return _unescape_re.sub(_unescaper, data)


class _VersionedFileChecker(object):

    def __init__(self, repository):
        self.repository = repository
        self.text_index = self.repository._generate_text_key_index()
    
    def calculate_file_version_parents(self, text_key):
        """Calculate the correct parents for a file version according to
        the inventories.
        """
        parent_keys = self.text_index[text_key]
        if parent_keys == [_mod_revision.NULL_REVISION]:
            return ()
        return tuple(parent_keys)

    def check_file_version_parents(self, texts, progress_bar=None):
        """Check the parents stored in a versioned file are correct.

        It also detects file versions that are not referenced by their
        corresponding revision's inventory.

        :returns: A tuple of (wrong_parents, dangling_file_versions).
            wrong_parents is a dict mapping {revision_id: (stored_parents,
            correct_parents)} for each revision_id where the stored parents
            are not correct.  dangling_file_versions is a set of (file_id,
            revision_id) tuples for versions that are present in this versioned
            file, but not used by the corresponding inventory.
        """
        wrong_parents = {}
        self.file_ids = set([file_id for file_id, _ in
            self.text_index.iterkeys()])
        # text keys is now grouped by file_id
        n_weaves = len(self.file_ids)
        files_in_revisions = {}
        revisions_of_files = {}
        n_versions = len(self.text_index)
        progress_bar.update('loading text store', 0, n_versions)
        parent_map = self.repository.texts.get_parent_map(self.text_index)
        # On unlistable transports this could well be empty/error...
        text_keys = self.repository.texts.keys()
        unused_keys = frozenset(text_keys) - set(self.text_index)
        for num, key in enumerate(self.text_index.iterkeys()):
            if progress_bar is not None:
                progress_bar.update('checking text graph', num, n_versions)
            correct_parents = self.calculate_file_version_parents(key)
            try:
                knit_parents = parent_map[key]
            except errors.RevisionNotPresent:
                # Missing text!
                knit_parents = None
            if correct_parents != knit_parents:
                wrong_parents[key] = (knit_parents, correct_parents)
        return wrong_parents, unused_keys


def _old_get_graph(repository, revision_id):
    """DO NOT USE. That is all. I'm serious."""
    graph = repository.get_graph()
    revision_graph = dict(((key, value) for key, value in
        graph.iter_ancestry([revision_id]) if value is not None))
    return _strip_NULL_ghosts(revision_graph)


def _strip_NULL_ghosts(revision_graph):
    """Also don't use this. more compatibility code for unmigrated clients."""
    # Filter ghosts, and null:
    if _mod_revision.NULL_REVISION in revision_graph:
        del revision_graph[_mod_revision.NULL_REVISION]
    for key, parents in revision_graph.items():
        revision_graph[key] = tuple(parent for parent in parents if parent
            in revision_graph)
    return revision_graph<|MERGE_RESOLUTION|>--- conflicted
+++ resolved
@@ -604,13 +604,9 @@
         """
         if self._write_group is not self.get_transaction():
             # has an unlock or relock occured ?
-<<<<<<< HEAD
             raise errors.BzrError(
                 'mismatched lock context and write group. %r, %r' %
                 (self._write_group, self.get_transaction()))
-        self._abort_write_group()
-=======
-            raise errors.BzrError('mismatched lock context and write group.')
         try:
             self._abort_write_group()
         except Exception, exc:
@@ -620,7 +616,6 @@
             mutter('abort_write_group failed')
             log_exception_quietly()
             note('bzr: ERROR (ignored): %s', exc)
->>>>>>> d05864fc
         self._write_group = None
 
     def _abort_write_group(self):
@@ -649,12 +644,9 @@
         self.inventories.add_fallback_versioned_files(repository.inventories)
         self.revisions.add_fallback_versioned_files(repository.revisions)
         self.signatures.add_fallback_versioned_files(repository.signatures)
-<<<<<<< HEAD
         if self.chk_bytes is not None:
             self.chk_bytes.add_fallback_versioned_files(repository.chk_bytes)
-=======
         self._fetch_order = 'topological'
->>>>>>> d05864fc
 
     def _check_fallback_repository(self, repository):
         """Check that this repository can fallback to repository safely.
@@ -3264,7 +3256,6 @@
             revision_id, find_ghosts=find_ghosts).get_keys()
         revision_ids = tsort.topo_sort(
             self.source.get_graph().get_parent_map(revision_ids))
-<<<<<<< HEAD
         if not revision_ids:
             return 0, 0
         # Walk though all revisions; get inventory deltas, copy referenced
@@ -3281,22 +3272,6 @@
         except (IndexError, errors.NoSuchRevision):
             basis_id = _mod_revision.NULL_REVISION
             basis_tree = self.source.revision_tree(basis_id)
-=======
-        def revisions_iterator():
-            rev_ids = list(revision_ids)
-            for offset in xrange(0, len(rev_ids), 100):
-                current_revids = rev_ids[offset:offset+100]
-                revisions = self.source.get_revisions(current_revids)
-                trees = self.source.revision_trees(current_revids)
-                keys = [(r,) for r in current_revids]
-                sig_stream = self.source.signatures.get_record_stream(
-                    keys, 'unordered', True)
-                sigs = {}
-                for record in versionedfile.filter_absent(sig_stream):
-                    sigs[record.key[0]] = record.get_bytes_as('fulltext')
-                for rev, tree in zip(revisions, trees):
-                    yield rev, tree, sigs.get(rev.revision_id, None)
->>>>>>> d05864fc
         if pb is None:
             my_pb = ui.ui_factory.nested_progress_bar()
             pb = my_pb
