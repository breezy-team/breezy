--- conflicted
+++ resolved
@@ -3425,9 +3425,6 @@
                    provided a default one will be created.
         :return: None.
         """
-<<<<<<< HEAD
-        f = _mod_fetch.RepoFetcher(to_repository=self.target,
-=======
         from bzrlib.fetch import RepoFetcher
         # See <https://launchpad.net/bugs/456077> asking for a warning here
         if self.source._format.network_name() != self.target._format.network_name():
@@ -3435,7 +3432,6 @@
                 from_format=self.source._format,
                 to_format=self.target._format)
         f = RepoFetcher(to_repository=self.target,
->>>>>>> 0cb506d3
                                from_repository=self.source,
                                last_revision=revision_id,
                                fetch_spec=fetch_spec,
