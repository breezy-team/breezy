# Copyright (C) 2005, 2006, 2007 Canonical Ltd
#
# This program is free software; you can redistribute it and/or modify
# it under the terms of the GNU General Public License as published by
# the Free Software Foundation; either version 2 of the License, or
# (at your option) any later version.
#
# This program is distributed in the hope that it will be useful,
# but WITHOUT ANY WARRANTY; without even the implied warranty of
# MERCHANTABILITY or FITNESS FOR A PARTICULAR PURPOSE.  See the
# GNU General Public License for more details.
#
# You should have received a copy of the GNU General Public License
# along with this program; if not, write to the Free Software
# Foundation, Inc., 59 Temple Place, Suite 330, Boston, MA  02111-1307  USA

from cStringIO import StringIO

from bzrlib.lazy_import import lazy_import
lazy_import(globals(), """
import re
import time

from bzrlib import (
    bzrdir,
    check,
    debug,
    deprecated_graph,
    errors,
    generate_ids,
    gpg,
    graph,
    lazy_regex,
    lockable_files,
    lockdir,
    osutils,
    registry,
    remote,
    revision as _mod_revision,
    symbol_versioning,
    transactions,
    ui,
    )
from bzrlib.bundle import serializer
from bzrlib.revisiontree import RevisionTree
from bzrlib.store.versioned import VersionedFileStore
from bzrlib.store.text import TextStore
from bzrlib.testament import Testament
""")

from bzrlib.decorators import needs_read_lock, needs_write_lock
from bzrlib.inter import InterObject
from bzrlib.inventory import Inventory, InventoryDirectory, ROOT_ID
from bzrlib.symbol_versioning import (
        deprecated_method,
        )
from bzrlib.trace import mutter, mutter_callsite, note, warning


# Old formats display a warning, but only once
_deprecation_warning_done = False


class CommitBuilder(object):
    """Provides an interface to build up a commit.

    This allows describing a tree to be committed without needing to 
    know the internals of the format of the repository.
    """
    
    # all clients should supply tree roots.
    record_root_entry = True
    # the default CommitBuilder does not manage trees whose root is versioned.
    _versioned_root = False

    def __init__(self, repository, parents, config, timestamp=None, 
                 timezone=None, committer=None, revprops=None, 
                 revision_id=None):
        """Initiate a CommitBuilder.

        :param repository: Repository to commit to.
        :param parents: Revision ids of the parents of the new revision.
        :param config: Configuration to use.
        :param timestamp: Optional timestamp recorded for commit.
        :param timezone: Optional timezone for timestamp.
        :param committer: Optional committer to set for commit.
        :param revprops: Optional dictionary of revision properties.
        :param revision_id: Optional revision id.
        """
        self._config = config

        if committer is None:
            self._committer = self._config.username()
        else:
            assert isinstance(committer, basestring), type(committer)
            self._committer = committer

        self.new_inventory = Inventory(None)
        self._new_revision_id = revision_id
        self.parents = parents
        self.repository = repository

        self._revprops = {}
        if revprops is not None:
            self._revprops.update(revprops)

        if timestamp is None:
            timestamp = time.time()
        # Restrict resolution to 1ms
        self._timestamp = round(timestamp, 3)

        if timezone is None:
            self._timezone = osutils.local_time_offset()
        else:
            self._timezone = int(timezone)

        self._generate_revision_if_needed()
        self._repo_graph = repository.get_graph()

    def commit(self, message):
        """Make the actual commit.

        :return: The revision id of the recorded revision.
        """
        rev = _mod_revision.Revision(
                       timestamp=self._timestamp,
                       timezone=self._timezone,
                       committer=self._committer,
                       message=message,
                       inventory_sha1=self.inv_sha1,
                       revision_id=self._new_revision_id,
                       properties=self._revprops)
        rev.parent_ids = self.parents
        self.repository.add_revision(self._new_revision_id, rev,
            self.new_inventory, self._config)
        self.repository.commit_write_group()
        return self._new_revision_id

    def abort(self):
        """Abort the commit that is being built.
        """
        self.repository.abort_write_group()

    def revision_tree(self):
        """Return the tree that was just committed.

        After calling commit() this can be called to get a RevisionTree
        representing the newly committed tree. This is preferred to
        calling Repository.revision_tree() because that may require
        deserializing the inventory, while we already have a copy in
        memory.
        """
        return RevisionTree(self.repository, self.new_inventory,
                            self._new_revision_id)

    def finish_inventory(self):
        """Tell the builder that the inventory is finished."""
        if self.new_inventory.root is None:
            symbol_versioning.warn('Root entry should be supplied to'
                ' record_entry_contents, as of bzr 0.10.',
                 DeprecationWarning, stacklevel=2)
            self.new_inventory.add(InventoryDirectory(ROOT_ID, '', None))
        self.new_inventory.revision_id = self._new_revision_id
        self.inv_sha1 = self.repository.add_inventory(
            self._new_revision_id,
            self.new_inventory,
            self.parents
            )

    def _gen_revision_id(self):
        """Return new revision-id."""
        return generate_ids.gen_revision_id(self._config.username(),
                                            self._timestamp)

    def _generate_revision_if_needed(self):
        """Create a revision id if None was supplied.
        
        If the repository can not support user-specified revision ids
        they should override this function and raise CannotSetRevisionId
        if _new_revision_id is not None.

        :raises: CannotSetRevisionId
        """
        if self._new_revision_id is None:
            self._new_revision_id = self._gen_revision_id()
            self.random_revid = True
        else:
            self.random_revid = False

    def _check_root(self, ie, parent_invs, tree):
        """Helper for record_entry_contents.

        :param ie: An entry being added.
        :param parent_invs: The inventories of the parent revisions of the
            commit.
        :param tree: The tree that is being committed.
        """
        # In this revision format, root entries have no knit or weave When
        # serializing out to disk and back in root.revision is always
        # _new_revision_id
        ie.revision = self._new_revision_id

    def _get_delta(self, ie, basis_inv, path):
        """Get a delta against the basis inventory for ie."""
        if ie.file_id not in basis_inv:
            # add
            return (None, path, ie.file_id, ie)
        elif ie != basis_inv[ie.file_id]:
            # common but altered
            # TODO: avoid tis id2path call.
            return (basis_inv.id2path(ie.file_id), path, ie.file_id, ie)
        else:
            # common, unaltered
            return None

    def record_entry_contents(self, ie, parent_invs, path, tree,
        content_summary):
        """Record the content of ie from tree into the commit if needed.

        Side effect: sets ie.revision when unchanged

        :param ie: An inventory entry present in the commit.
        :param parent_invs: The inventories of the parent revisions of the
            commit.
        :param path: The path the entry is at in the tree.
        :param tree: The tree which contains this entry and should be used to 
            obtain content.
        :param content_summary: Summary data from the tree about the paths
            content - stat, length, exec, sha/link target. This is only
            accessed when the entry has a revision of None - that is when it is
            a candidate to commit.
        :return: A tuple (change_delta, version_recorded). change_delta is 
            an inventory_delta change for this entry against the basis tree of
            the commit, or None if no change occured against the basis tree.
            version_recorded is True if a new version of the entry has been
            recorded. For instance, committing a merge where a file was only
            changed on the other side will return (delta, False).
        """
        if self.new_inventory.root is None:
            if ie.parent_id is not None:
                raise errors.RootMissing()
            self._check_root(ie, parent_invs, tree)
        if ie.revision is None:
            kind = content_summary[0]
        else:
            # ie is carried over from a prior commit
            kind = ie.kind
        # XXX: repository specific check for nested tree support goes here - if
        # the repo doesn't want nested trees we skip it ?
        if (kind == 'tree-reference' and
            not self.repository._format.supports_tree_reference):
            # mismatch between commit builder logic and repository:
            # this needs the entry creation pushed down into the builder.
            raise NotImplementedError('Missing repository subtree support.')
        # transitional assert only, will remove before release.
        assert ie.kind == kind
        self.new_inventory.add(ie)

        # TODO: slow, take it out of the inner loop.
        try:
            basis_inv = parent_invs[0]
        except IndexError:
            basis_inv = Inventory(root_id=None)

        # ie.revision is always None if the InventoryEntry is considered
        # for committing. We may record the previous parents revision if the
        # content is actually unchanged against a sole head.
        if ie.revision is not None:
            if self._versioned_root or path != '':
                # not considered for commit
                delta = None
            else:
                # repositories that do not version the root set the root's
                # revision to the new commit even when no change occurs, and
                # this masks when a change may have occurred against the basis,
                # so calculate if one happened.
                if ie.file_id not in basis_inv:
                    # add
                    delta = (None, path, ie.file_id, ie)
                else:
                    basis_id = basis_inv[ie.file_id]
                    if basis_id.name != '':
                        # not the root
                        delta = (basis_inv.id2path(ie.file_id), path,
                            ie.file_id, ie)
                    else:
                        # common, unaltered
                        delta = None
            # not considered for commit, OR, for non-rich-root 
            return delta, ie.revision == self._new_revision_id and (path != '' or
                self._versioned_root)

        # XXX: Friction: parent_candidates should return a list not a dict
        #      so that we don't have to walk the inventories again.
        parent_candiate_entries = ie.parent_candidates(parent_invs)
        head_set = self._repo_graph.heads(parent_candiate_entries.keys())
        heads = []
        for inv in parent_invs:
            if ie.file_id in inv:
                old_rev = inv[ie.file_id].revision
                if old_rev in head_set:
                    heads.append(inv[ie.file_id].revision)
                    head_set.remove(inv[ie.file_id].revision)

        store = False
        # now we check to see if we need to write a new record to the
        # file-graph.
        # We write a new entry unless there is one head to the ancestors, and
        # the kind-derived content is unchanged.

        # Cheapest check first: no ancestors, or more the one head in the
        # ancestors, we write a new node.
        if len(heads) != 1:
            store = True
        if not store:
            # There is a single head, look it up for comparison
            parent_entry = parent_candiate_entries[heads[0]]
            # if the non-content specific data has changed, we'll be writing a
            # node:
            if (parent_entry.parent_id != ie.parent_id or
                parent_entry.name != ie.name):
                store = True
        # now we need to do content specific checks:
        if not store:
            # if the kind changed the content obviously has
            if kind != parent_entry.kind:
                store = True
        if kind == 'file':
            if not store:
                if (# if the file length changed we have to store:
                    parent_entry.text_size != content_summary[1] or
                    # if the exec bit has changed we have to store:
                    parent_entry.executable != content_summary[2]):
                    store = True
                elif parent_entry.text_sha1 == content_summary[3]:
                    # all meta and content is unchanged (using a hash cache
                    # hit to check the sha)
                    ie.revision = parent_entry.revision
                    ie.text_size = parent_entry.text_size
                    ie.text_sha1 = parent_entry.text_sha1
                    ie.executable = parent_entry.executable
                    return self._get_delta(ie, basis_inv, path), False
                else:
                    # Either there is only a hash change(no hash cache entry,
                    # or same size content change), or there is no change on
                    # this file at all.
                    # Provide the parent's hash to the store layer, so that the
                    # content is unchanged we will not store a new node.
                    nostore_sha = parent_entry.text_sha1
            if store:
                # We want to record a new node regardless of the presence or
                # absence of a content change in the file.
                nostore_sha = None
            ie.executable = content_summary[2]
            lines = tree.get_file(ie.file_id, path).readlines()
            try:
                ie.text_sha1, ie.text_size = self._add_text_to_weave(
                    ie.file_id, lines, heads, nostore_sha)
            except errors.ExistingContent:
                # Turns out that the file content was unchanged, and we were
                # only going to store a new node if it was changed. Carry over
                # the entry.
                ie.revision = parent_entry.revision
                ie.text_size = parent_entry.text_size
                ie.text_sha1 = parent_entry.text_sha1
                ie.executable = parent_entry.executable
                return self._get_delta(ie, basis_inv, path), False
        elif kind == 'directory':
            if not store:
                # all data is meta here, nothing specific to directory, so
                # carry over:
                ie.revision = parent_entry.revision
                return self._get_delta(ie, basis_inv, path), False
            lines = []
            self._add_text_to_weave(ie.file_id, lines, heads, None)
        elif kind == 'symlink':
            current_link_target = content_summary[3]
            if not store:
                # symlink target is not generic metadata, check if it has
                # changed.
                if current_link_target != parent_entry.symlink_target:
                    store = True
            if not store:
                # unchanged, carry over.
                ie.revision = parent_entry.revision
                ie.symlink_target = parent_entry.symlink_target
                return self._get_delta(ie, basis_inv, path), False
            ie.symlink_target = current_link_target
            lines = []
            self._add_text_to_weave(ie.file_id, lines, heads, None)
        elif kind == 'tree-reference':
            if not store:
                if content_summary[3] != parent_entry.reference_revision:
                    store = True
            if not store:
                # unchanged, carry over.
                ie.reference_revision = parent_entry.reference_revision
                ie.revision = parent_entry.revision
                return self._get_delta(ie, basis_inv, path), False
            ie.reference_revision = content_summary[3]
            lines = []
            self._add_text_to_weave(ie.file_id, lines, heads, None)
        else:
            raise NotImplementedError('unknown kind')
        ie.revision = self._new_revision_id
        return self._get_delta(ie, basis_inv, path), True

    def _add_text_to_weave(self, file_id, new_lines, parents, nostore_sha):
        versionedfile = self.repository.weave_store.get_weave_or_empty(
            file_id, self.repository.get_transaction())
        # Don't change this to add_lines - add_lines_with_ghosts is cheaper
        # than add_lines, and allows committing when a parent is ghosted for
        # some reason.
        # Note: as we read the content directly from the tree, we know its not
        # been turned into unicode or badly split - but a broken tree
        # implementation could give us bad output from readlines() so this is
        # not a guarantee of safety. What would be better is always checking
        # the content during test suite execution. RBC 20070912
        try:
            return versionedfile.add_lines_with_ghosts(
                self._new_revision_id, parents, new_lines,
                nostore_sha=nostore_sha, random_id=self.random_revid,
                check_content=False)[0:2]
        finally:
            versionedfile.clear_cache()


class RootCommitBuilder(CommitBuilder):
    """This commitbuilder actually records the root id"""
    
    # the root entry gets versioned properly by this builder.
    _versioned_root = True

    def _check_root(self, ie, parent_invs, tree):
        """Helper for record_entry_contents.

        :param ie: An entry being added.
        :param parent_invs: The inventories of the parent revisions of the
            commit.
        :param tree: The tree that is being committed.
        """


######################################################################
# Repositories

class Repository(object):
    """Repository holding history for one or more branches.

    The repository holds and retrieves historical information including
    revisions and file history.  It's normally accessed only by the Branch,
    which views a particular line of development through that history.

    The Repository builds on top of Stores and a Transport, which respectively 
    describe the disk data format and the way of accessing the (possibly 
    remote) disk.
    """

    # What class to use for a CommitBuilder. Often its simpler to change this
    # in a Repository class subclass rather than to override
    # get_commit_builder.
    _commit_builder_class = CommitBuilder
    # The search regex used by xml based repositories to determine what things
    # where changed in a single commit.
    _file_ids_altered_regex = lazy_regex.lazy_compile(
        r'file_id="(?P<file_id>[^"]+)"'
        r'.* revision="(?P<revision_id>[^"]+)"'
        )

    def abort_write_group(self):
        """Commit the contents accrued within the current write group.

        :seealso: start_write_group.
        """
        if self._write_group is not self.get_transaction():
            # has an unlock or relock occured ?
            raise errors.BzrError('mismatched lock context and write group.')
        self._abort_write_group()
        self._write_group = None

    def _abort_write_group(self):
        """Template method for per-repository write group cleanup.
        
        This is called during abort before the write group is considered to be 
        finished and should cleanup any internal state accrued during the write
        group. There is no requirement that data handed to the repository be
        *not* made available - this is not a rollback - but neither should any
        attempt be made to ensure that data added is fully commited. Abort is
        invoked when an error has occured so futher disk or network operations
        may not be possible or may error and if possible should not be
        attempted.
        """

    @needs_write_lock
    def add_inventory(self, revision_id, inv, parents):
        """Add the inventory inv to the repository as revision_id.
        
        :param parents: The revision ids of the parents that revision_id
                        is known to have and are in the repository already.

        returns the sha1 of the serialized inventory.
        """
        _mod_revision.check_not_reserved_id(revision_id)
        assert inv.revision_id is None or inv.revision_id == revision_id, \
            "Mismatch between inventory revision" \
            " id and insertion revid (%r, %r)" % (inv.revision_id, revision_id)
        assert inv.root is not None
        inv_lines = self._serialise_inventory_to_lines(inv)
        inv_vf = self.get_inventory_weave()
        return self._inventory_add_lines(inv_vf, revision_id, parents,
            inv_lines, check_content=False)

    def _inventory_add_lines(self, inv_vf, revision_id, parents, lines,
        check_content=True):
        """Store lines in inv_vf and return the sha1 of the inventory."""
        final_parents = []
        for parent in parents:
            if parent in inv_vf:
                final_parents.append(parent)
        return inv_vf.add_lines(revision_id, final_parents, lines,
            check_content=check_content)[0]

    @needs_write_lock
    def add_revision(self, revision_id, rev, inv=None, config=None):
        """Add rev to the revision store as revision_id.

        :param revision_id: the revision id to use.
        :param rev: The revision object.
        :param inv: The inventory for the revision. if None, it will be looked
                    up in the inventory storer
        :param config: If None no digital signature will be created.
                       If supplied its signature_needed method will be used
                       to determine if a signature should be made.
        """
        # TODO: jam 20070210 Shouldn't we check rev.revision_id and
        #       rev.parent_ids?
        _mod_revision.check_not_reserved_id(revision_id)
        if config is not None and config.signature_needed():
            if inv is None:
                inv = self.get_inventory(revision_id)
            plaintext = Testament(rev, inv).as_short_text()
            self.store_revision_signature(
                gpg.GPGStrategy(config), plaintext, revision_id)
        if not revision_id in self.get_inventory_weave():
            if inv is None:
                raise errors.WeaveRevisionNotPresent(revision_id,
                                                     self.get_inventory_weave())
            else:
                # yes, this is not suitable for adding with ghosts.
                self.add_inventory(revision_id, inv, rev.parent_ids)
        self._revision_store.add_revision(rev, self.get_transaction())

    def _add_revision_text(self, revision_id, text):
        revision = self._revision_store._serializer.read_revision_from_string(
            text)
        self._revision_store._add_revision(revision, StringIO(text),
                                           self.get_transaction())

    def all_revision_ids(self):
        """Returns a list of all the revision ids in the repository. 

        This is deprecated because code should generally work on the graph
        reachable from a particular revision, and ignore any other revisions
        that might be present.  There is no direct replacement method.
        """
        if 'evil' in debug.debug_flags:
            mutter_callsite(2, "all_revision_ids is linear with history.")
        return self._all_revision_ids()

    def _all_revision_ids(self):
        """Returns a list of all the revision ids in the repository. 

        These are in as much topological order as the underlying store can 
        present.
        """
        raise NotImplementedError(self._all_revision_ids)

    def break_lock(self):
        """Break a lock if one is present from another instance.

        Uses the ui factory to ask for confirmation if the lock may be from
        an active process.
        """
        self.control_files.break_lock()

    @needs_read_lock
    def _eliminate_revisions_not_present(self, revision_ids):
        """Check every revision id in revision_ids to see if we have it.

        Returns a set of the present revisions.
        """
        result = []
        for id in revision_ids:
            if self.has_revision(id):
               result.append(id)
        return result

    @staticmethod
    def create(a_bzrdir):
        """Construct the current default format repository in a_bzrdir."""
        return RepositoryFormat.get_default_format().initialize(a_bzrdir)

    def __init__(self, _format, a_bzrdir, control_files, _revision_store, control_store, text_store):
        """instantiate a Repository.

        :param _format: The format of the repository on disk.
        :param a_bzrdir: The BzrDir of the repository.

        In the future we will have a single api for all stores for
        getting file texts, inventories and revisions, then
        this construct will accept instances of those things.
        """
        super(Repository, self).__init__()
        self._format = _format
        # the following are part of the public API for Repository:
        self.bzrdir = a_bzrdir
        self.control_files = control_files
        self._revision_store = _revision_store
        # backwards compatibility
        self.weave_store = text_store
        # for tests
        self._reconcile_does_inventory_gc = True
        # not right yet - should be more semantically clear ? 
        # 
        self.control_store = control_store
        self.control_weaves = control_store
        # TODO: make sure to construct the right store classes, etc, depending
        # on whether escaping is required.
        self._warn_if_deprecated()
        self._write_group = None
        self.base = control_files._transport.base

    def __repr__(self):
        return '%s(%r)' % (self.__class__.__name__,
                           self.base)

    def has_same_location(self, other):
        """Returns a boolean indicating if this repository is at the same
        location as another repository.

        This might return False even when two repository objects are accessing
        the same physical repository via different URLs.
        """
        if self.__class__ is not other.__class__:
            return False
        return (self.control_files._transport.base ==
                other.control_files._transport.base)

    def is_in_write_group(self):
        """Return True if there is an open write group.

        :seealso: start_write_group.
        """
        return self._write_group is not None

    def is_locked(self):
        return self.control_files.is_locked()

    def lock_write(self, token=None):
        """Lock this repository for writing.

        This causes caching within the repository obejct to start accumlating
        data during reads, and allows a 'write_group' to be obtained. Write
        groups must be used for actual data insertion.
        
        :param token: if this is already locked, then lock_write will fail
            unless the token matches the existing lock.
        :returns: a token if this instance supports tokens, otherwise None.
        :raises TokenLockingNotSupported: when a token is given but this
            instance doesn't support using token locks.
        :raises MismatchedToken: if the specified token doesn't match the token
            of the existing lock.
        :seealso: start_write_group.

        A token should be passed in if you know that you have locked the object
        some other way, and need to synchronise this object's state with that
        fact.

        XXX: this docstring is duplicated in many places, e.g. lockable_files.py
        """
        result = self.control_files.lock_write(token=token)
        self._refresh_data()
        return result

    def lock_read(self):
        self.control_files.lock_read()
        self._refresh_data()

    def get_physical_lock_status(self):
        return self.control_files.get_physical_lock_status()

    def leave_lock_in_place(self):
        """Tell this repository not to release the physical lock when this
        object is unlocked.
        
        If lock_write doesn't return a token, then this method is not supported.
        """
        self.control_files.leave_in_place()

    def dont_leave_lock_in_place(self):
        """Tell this repository to release the physical lock when this
        object is unlocked, even if it didn't originally acquire it.

        If lock_write doesn't return a token, then this method is not supported.
        """
        self.control_files.dont_leave_in_place()

    @needs_read_lock
    def gather_stats(self, revid=None, committers=None):
        """Gather statistics from a revision id.

        :param revid: The revision id to gather statistics from, if None, then
            no revision specific statistics are gathered.
        :param committers: Optional parameter controlling whether to grab
            a count of committers from the revision specific statistics.
        :return: A dictionary of statistics. Currently this contains:
            committers: The number of committers if requested.
            firstrev: A tuple with timestamp, timezone for the penultimate left
                most ancestor of revid, if revid is not the NULL_REVISION.
            latestrev: A tuple with timestamp, timezone for revid, if revid is
                not the NULL_REVISION.
            revisions: The total revision count in the repository.
            size: An estimate disk size of the repository in bytes.
        """
        result = {}
        if revid and committers:
            result['committers'] = 0
        if revid and revid != _mod_revision.NULL_REVISION:
            if committers:
                all_committers = set()
            revisions = self.get_ancestry(revid)
            # pop the leading None
            revisions.pop(0)
            first_revision = None
            if not committers:
                # ignore the revisions in the middle - just grab first and last
                revisions = revisions[0], revisions[-1]
            for revision in self.get_revisions(revisions):
                if not first_revision:
                    first_revision = revision
                if committers:
                    all_committers.add(revision.committer)
            last_revision = revision
            if committers:
                result['committers'] = len(all_committers)
            result['firstrev'] = (first_revision.timestamp,
                first_revision.timezone)
            result['latestrev'] = (last_revision.timestamp,
                last_revision.timezone)

        # now gather global repository information
        if self.bzrdir.root_transport.listable():
            c, t = self._revision_store.total_size(self.get_transaction())
            result['revisions'] = c
            result['size'] = t
        return result

    @needs_read_lock
    def missing_revision_ids(self, other, revision_id=None):
        """Return the revision ids that other has that this does not.
        
        These are returned in topological order.

        revision_id: only return revision ids included by revision_id.
        """
        return InterRepository.get(other, self).missing_revision_ids(revision_id)

    @staticmethod
    def open(base):
        """Open the repository rooted at base.

        For instance, if the repository is at URL/.bzr/repository,
        Repository.open(URL) -> a Repository instance.
        """
        control = bzrdir.BzrDir.open(base)
        return control.open_repository()

    def copy_content_into(self, destination, revision_id=None):
        """Make a complete copy of the content in self into destination.
        
        This is a destructive operation! Do not use it on existing 
        repositories.
        """
        return InterRepository.get(self, destination).copy_content(revision_id)

    def commit_write_group(self):
        """Commit the contents accrued within the current write group.

        :seealso: start_write_group.
        """
        if self._write_group is not self.get_transaction():
            # has an unlock or relock occured ?
            raise errors.BzrError('mismatched lock context %r and '
                'write group %r.' %
                (self.get_transaction(), self._write_group))
        self._commit_write_group()
        self._write_group = None

    def _commit_write_group(self):
        """Template method for per-repository write group cleanup.
        
        This is called before the write group is considered to be 
        finished and should ensure that all data handed to the repository
        for writing during the write group is safely committed (to the 
        extent possible considering file system caching etc).
        """

    def fetch(self, source, revision_id=None, pb=None):
        """Fetch the content required to construct revision_id from source.

        If revision_id is None all content is copied.
        """
        # fast path same-url fetch operations
        if self.has_same_location(source):
            # check that last_revision is in 'from' and then return a
            # no-operation.
            if (revision_id is not None and
                not _mod_revision.is_null(revision_id)):
                self.get_revision(revision_id)
            return 0, []
        inter = InterRepository.get(source, self)
        try:
            return inter.fetch(revision_id=revision_id, pb=pb)
        except NotImplementedError:
            raise errors.IncompatibleRepositories(source, self)

    def create_bundle(self, target, base, fileobj, format=None):
        return serializer.write_bundle(self, target, base, fileobj, format)

    def get_commit_builder(self, branch, parents, config, timestamp=None,
                           timezone=None, committer=None, revprops=None,
                           revision_id=None):
        """Obtain a CommitBuilder for this repository.
        
        :param branch: Branch to commit to.
        :param parents: Revision ids of the parents of the new revision.
        :param config: Configuration to use.
        :param timestamp: Optional timestamp recorded for commit.
        :param timezone: Optional timezone for timestamp.
        :param committer: Optional committer to set for commit.
        :param revprops: Optional dictionary of revision properties.
        :param revision_id: Optional revision id.
        """
        result = self._commit_builder_class(self, parents, config,
            timestamp, timezone, committer, revprops, revision_id)
        self.start_write_group()
        return result

    def unlock(self):
        if (self.control_files._lock_count == 1 and
            self.control_files._lock_mode == 'w'):
            if self._write_group is not None:
                raise errors.BzrError(
                    'Must end write groups before releasing write locks.')
        self.control_files.unlock()

    @needs_read_lock
    def clone(self, a_bzrdir, revision_id=None):
        """Clone this repository into a_bzrdir using the current format.

        Currently no check is made that the format of this repository and
        the bzrdir format are compatible. FIXME RBC 20060201.

        :return: The newly created destination repository.
        """
        # TODO: deprecate after 0.16; cloning this with all its settings is
        # probably not very useful -- mbp 20070423
        dest_repo = self._create_sprouting_repo(a_bzrdir, shared=self.is_shared())
        self.copy_content_into(dest_repo, revision_id)
        return dest_repo

    def start_write_group(self):
        """Start a write group in the repository.

        Write groups are used by repositories which do not have a 1:1 mapping
        between file ids and backend store to manage the insertion of data from
        both fetch and commit operations.

        A write lock is required around the start_write_group/commit_write_group
        for the support of lock-requiring repository formats.

        One can only insert data into a repository inside a write group.

        :return: None.
        """
        if not self.is_locked() or self.control_files._lock_mode != 'w':
            raise errors.NotWriteLocked(self)
        if self._write_group:
            raise errors.BzrError('already in a write group')
        self._start_write_group()
        # so we can detect unlock/relock - the write group is now entered.
        self._write_group = self.get_transaction()

    def _start_write_group(self):
        """Template method for per-repository write group startup.
        
        This is called before the write group is considered to be 
        entered.
        """

    @needs_read_lock
    def sprout(self, to_bzrdir, revision_id=None):
        """Create a descendent repository for new development.

        Unlike clone, this does not copy the settings of the repository.
        """
        dest_repo = self._create_sprouting_repo(to_bzrdir, shared=False)
        dest_repo.fetch(self, revision_id=revision_id)
        return dest_repo

    def _create_sprouting_repo(self, a_bzrdir, shared):
        if not isinstance(a_bzrdir._format, self.bzrdir._format.__class__):
            # use target default format.
            dest_repo = a_bzrdir.create_repository()
        else:
            # Most control formats need the repository to be specifically
            # created, but on some old all-in-one formats it's not needed
            try:
                dest_repo = self._format.initialize(a_bzrdir, shared=shared)
            except errors.UninitializableFormat:
                dest_repo = a_bzrdir.open_repository()
        return dest_repo

    @needs_read_lock
    def has_revision(self, revision_id):
        """True if this repository has a copy of the revision."""
        if 'evil' in debug.debug_flags:
            mutter_callsite(3, "has_revision is a LBYL symptom.")
        return self._revision_store.has_revision_id(revision_id,
                                                    self.get_transaction())

    @needs_read_lock
    def get_revision(self, revision_id):
        """Return the Revision object for a named revision."""
        return self.get_revisions([revision_id])[0]

    @needs_read_lock
    def get_revision_reconcile(self, revision_id):
        """'reconcile' helper routine that allows access to a revision always.
        
        This variant of get_revision does not cross check the weave graph
        against the revision one as get_revision does: but it should only
        be used by reconcile, or reconcile-alike commands that are correcting
        or testing the revision graph.
        """
        return self._get_revisions([revision_id])[0]

    @needs_read_lock
    def get_revisions(self, revision_ids):
        """Get many revisions at once."""
        return self._get_revisions(revision_ids)

    @needs_read_lock
    def _get_revisions(self, revision_ids):
        """Core work logic to get many revisions without sanity checks."""
        for rev_id in revision_ids:
            if not rev_id or not isinstance(rev_id, basestring):
                raise errors.InvalidRevisionId(revision_id=rev_id, branch=self)
        revs = self._revision_store.get_revisions(revision_ids,
                                                  self.get_transaction())
        for rev in revs:
            assert not isinstance(rev.revision_id, unicode)
            for parent_id in rev.parent_ids:
                assert not isinstance(parent_id, unicode)
        return revs

    @needs_read_lock
    def get_revision_xml(self, revision_id):
        # TODO: jam 20070210 This shouldn't be necessary since get_revision
        #       would have already do it.
        # TODO: jam 20070210 Just use _serializer.write_revision_to_string()
        rev = self.get_revision(revision_id)
        rev_tmp = StringIO()
        # the current serializer..
        self._revision_store._serializer.write_revision(rev, rev_tmp)
        rev_tmp.seek(0)
        return rev_tmp.getvalue()

    @needs_read_lock
    def get_deltas_for_revisions(self, revisions):
        """Produce a generator of revision deltas.
        
        Note that the input is a sequence of REVISIONS, not revision_ids.
        Trees will be held in memory until the generator exits.
        Each delta is relative to the revision's lefthand predecessor.
        """
        required_trees = set()
        for revision in revisions:
            required_trees.add(revision.revision_id)
            required_trees.update(revision.parent_ids[:1])
        trees = dict((t.get_revision_id(), t) for 
                     t in self.revision_trees(required_trees))
        for revision in revisions:
            if not revision.parent_ids:
                old_tree = self.revision_tree(None)
            else:
                old_tree = trees[revision.parent_ids[0]]
            yield trees[revision.revision_id].changes_from(old_tree)

    @needs_read_lock
    def get_revision_delta(self, revision_id):
        """Return the delta for one revision.

        The delta is relative to the left-hand predecessor of the
        revision.
        """
        r = self.get_revision(revision_id)
        return list(self.get_deltas_for_revisions([r]))[0]

    @needs_write_lock
    def store_revision_signature(self, gpg_strategy, plaintext, revision_id):
        signature = gpg_strategy.sign(plaintext)
        self._revision_store.add_revision_signature_text(revision_id,
                                                         signature,
                                                         self.get_transaction())

    def fileids_altered_by_revision_ids(self, revision_ids):
        """Find the file ids and versions affected by revisions.

        :param revisions: an iterable containing revision ids.
        :return: a dictionary mapping altered file-ids to an iterable of
        revision_ids. Each altered file-ids has the exact revision_ids that
        altered it listed explicitly.
        """
        assert self._serializer.support_altered_by_hack, \
            ("fileids_altered_by_revision_ids only supported for branches " 
             "which store inventory as unnested xml, not on %r" % self)
        selected_revision_ids = set(revision_ids)
        w = self.get_inventory_weave()
        result = {}

        # this code needs to read every new line in every inventory for the
        # inventories [revision_ids]. Seeing a line twice is ok. Seeing a line
        # not present in one of those inventories is unnecessary but not 
        # harmful because we are filtering by the revision id marker in the
        # inventory lines : we only select file ids altered in one of those  
        # revisions. We don't need to see all lines in the inventory because
        # only those added in an inventory in rev X can contain a revision=X
        # line.
        unescape_revid_cache = {}
        unescape_fileid_cache = {}

        # jam 20061218 In a big fetch, this handles hundreds of thousands
        # of lines, so it has had a lot of inlining and optimizing done.
        # Sorry that it is a little bit messy.
        # Move several functions to be local variables, since this is a long
        # running loop.
        search = self._file_ids_altered_regex.search
        unescape = _unescape_xml
        setdefault = result.setdefault
        pb = ui.ui_factory.nested_progress_bar()
        try:
            for line in w.iter_lines_added_or_present_in_versions(
                                        selected_revision_ids, pb=pb):
                match = search(line)
                if match is None:
                    continue
                # One call to match.group() returning multiple items is quite a
                # bit faster than 2 calls to match.group() each returning 1
                file_id, revision_id = match.group('file_id', 'revision_id')

                # Inlining the cache lookups helps a lot when you make 170,000
                # lines and 350k ids, versus 8.4 unique ids.
                # Using a cache helps in 2 ways:
                #   1) Avoids unnecessary decoding calls
                #   2) Re-uses cached strings, which helps in future set and
                #      equality checks.
                # (2) is enough that removing encoding entirely along with
                # the cache (so we are using plain strings) results in no
                # performance improvement.
                try:
                    revision_id = unescape_revid_cache[revision_id]
                except KeyError:
                    unescaped = unescape(revision_id)
                    unescape_revid_cache[revision_id] = unescaped
                    revision_id = unescaped

                if revision_id in selected_revision_ids:
                    try:
                        file_id = unescape_fileid_cache[file_id]
                    except KeyError:
                        unescaped = unescape(file_id)
                        unescape_fileid_cache[file_id] = unescaped
                        file_id = unescaped
                    setdefault(file_id, set()).add(revision_id)
        finally:
            pb.finished()
        return result

    def iter_files_bytes(self, desired_files):
        """Iterate through file versions.

        Files will not necessarily be returned in the order they occur in
        desired_files.  No specific order is guaranteed.

        Yields pairs of identifier, bytes_iterator.  identifier is an opaque
        value supplied by the caller as part of desired_files.  It should
        uniquely identify the file version in the caller's context.  (Examples:
        an index number or a TreeTransform trans_id.)

        bytes_iterator is an iterable of bytestrings for the file.  The
        kind of iterable and length of the bytestrings are unspecified, but for
        this implementation, it is a list of lines produced by
        VersionedFile.get_lines().

        :param desired_files: a list of (file_id, revision_id, identifier)
            triples
        """
        transaction = self.get_transaction()
        for file_id, revision_id, callable_data in desired_files:
            try:
                weave = self.weave_store.get_weave(file_id, transaction)
            except errors.NoSuchFile:
                raise errors.NoSuchIdInRepository(self, file_id)
            yield callable_data, weave.get_lines(revision_id)

    def item_keys_introduced_by(self, revision_ids, _files_pb=None):
        """Get an iterable listing the keys of all the data introduced by a set
        of revision IDs.

        The keys will be ordered so that the corresponding items can be safely
        fetched and inserted in that order.

        :returns: An iterable producing tuples of (knit-kind, file-id,
            versions).  knit-kind is one of 'file', 'inventory', 'signatures',
            'revisions'.  file-id is None unless knit-kind is 'file'.
        """
        # XXX: it's a bit weird to control the inventory weave caching in this
        # generator.  Ideally the caching would be done in fetch.py I think.  Or
        # maybe this generator should explicitly have the contract that it
        # should not be iterated until the previously yielded item has been
        # processed?
        inv_w = self.get_inventory_weave()
        inv_w.enable_cache()

        # file ids that changed
        file_ids = self.fileids_altered_by_revision_ids(revision_ids)
        count = 0
        num_file_ids = len(file_ids)
        for file_id, altered_versions in file_ids.iteritems():
            if _files_pb is not None:
                _files_pb.update("fetch texts", count, num_file_ids)
            count += 1
            yield ("file", file_id, altered_versions)
        # We're done with the files_pb.  Note that it finished by the caller,
        # just as it was created by the caller.
        del _files_pb

        # inventory
        yield ("inventory", None, revision_ids)
        inv_w.clear_cache()

        # signatures
        revisions_with_signatures = set()
        for rev_id in revision_ids:
            try:
                self.get_signature_text(rev_id)
            except errors.NoSuchRevision:
                # not signed.
                pass
            else:
                revisions_with_signatures.add(rev_id)
        yield ("signatures", None, revisions_with_signatures)

        # revisions
        yield ("revisions", None, revision_ids)

    @needs_read_lock
    def get_inventory_weave(self):
        return self.control_weaves.get_weave('inventory',
            self.get_transaction())

    @needs_read_lock
    def get_inventory(self, revision_id):
        """Get Inventory object by hash."""
        return self.deserialise_inventory(
            revision_id, self.get_inventory_xml(revision_id))

    def deserialise_inventory(self, revision_id, xml):
        """Transform the xml into an inventory object. 

        :param revision_id: The expected revision id of the inventory.
        :param xml: A serialised inventory.
        """
<<<<<<< HEAD
        revision_id = osutils.safe_revision_id(revision_id)
        result = self._serializer.read_inventory_from_string(xml, revision_id)
=======
        result = self._serializer.read_inventory_from_string(xml)
        result.root.revision = revision_id
>>>>>>> 34c153b3
        return result

    def serialise_inventory(self, inv):
        return self._serializer.write_inventory_to_string(inv)

    def _serialise_inventory_to_lines(self, inv):
        return self._serializer.write_inventory_to_lines(inv)

    def get_serializer_format(self):
        return self._serializer.format_num

    @needs_read_lock
    def get_inventory_xml(self, revision_id):
        """Get inventory XML as a file object."""
        try:
            assert isinstance(revision_id, str), type(revision_id)
            iw = self.get_inventory_weave()
            return iw.get_text(revision_id)
        except IndexError:
            raise errors.HistoryMissing(self, 'inventory', revision_id)

    @needs_read_lock
    def get_inventory_sha1(self, revision_id):
        """Return the sha1 hash of the inventory entry
        """
        return self.get_revision(revision_id).inventory_sha1

    @needs_read_lock
    def get_revision_graph(self, revision_id=None):
        """Return a dictionary containing the revision graph.

        NB: This method should not be used as it accesses the entire graph all
        at once, which is much more data than most operations should require.

        :param revision_id: The revision_id to get a graph from. If None, then
        the entire revision graph is returned. This is a deprecated mode of
        operation and will be removed in the future.
        :return: a dictionary of revision_id->revision_parents_list.
        """
        raise NotImplementedError(self.get_revision_graph)

    @needs_read_lock
    def get_revision_graph_with_ghosts(self, revision_ids=None):
        """Return a graph of the revisions with ghosts marked as applicable.

        :param revision_ids: an iterable of revisions to graph or None for all.
        :return: a Graph object with the graph reachable from revision_ids.
        """
        if 'evil' in debug.debug_flags:
            mutter_callsite(3,
                "get_revision_graph_with_ghosts scales with size of history.")
        result = deprecated_graph.Graph()
        if not revision_ids:
            pending = set(self.all_revision_ids())
            required = set([])
        else:
            pending = set(revision_ids)
            # special case NULL_REVISION
            if _mod_revision.NULL_REVISION in pending:
                pending.remove(_mod_revision.NULL_REVISION)
            required = set(pending)
        done = set([])
        while len(pending):
            revision_id = pending.pop()
            try:
                rev = self.get_revision(revision_id)
            except errors.NoSuchRevision:
                if revision_id in required:
                    raise
                # a ghost
                result.add_ghost(revision_id)
                continue
            for parent_id in rev.parent_ids:
                # is this queued or done ?
                if (parent_id not in pending and
                    parent_id not in done):
                    # no, queue it.
                    pending.add(parent_id)
            result.add_node(revision_id, rev.parent_ids)
            done.add(revision_id)
        return result

    def _get_history_vf(self):
        """Get a versionedfile whose history graph reflects all revisions.

        For weave repositories, this is the inventory weave.
        """
        return self.get_inventory_weave()

    def iter_reverse_revision_history(self, revision_id):
        """Iterate backwards through revision ids in the lefthand history

        :param revision_id: The revision id to start with.  All its lefthand
            ancestors will be traversed.
        """
        if revision_id in (None, _mod_revision.NULL_REVISION):
            return
        next_id = revision_id
        versionedfile = self._get_history_vf()
        while True:
            yield next_id
            parents = versionedfile.get_parents(next_id)
            if len(parents) == 0:
                return
            else:
                next_id = parents[0]

    @needs_read_lock
    def get_revision_inventory(self, revision_id):
        """Return inventory of a past revision."""
        # TODO: Unify this with get_inventory()
        # bzr 0.0.6 and later imposes the constraint that the inventory_id
        # must be the same as its revision, so this is trivial.
        if revision_id is None:
            # This does not make sense: if there is no revision,
            # then it is the current tree inventory surely ?!
            # and thus get_root_id() is something that looks at the last
            # commit on the branch, and the get_root_id is an inventory check.
            raise NotImplementedError
            # return Inventory(self.get_root_id())
        else:
            return self.get_inventory(revision_id)

    @needs_read_lock
    def is_shared(self):
        """Return True if this repository is flagged as a shared repository."""
        raise NotImplementedError(self.is_shared)

    @needs_write_lock
    def reconcile(self, other=None, thorough=False):
        """Reconcile this repository."""
        from bzrlib.reconcile import RepoReconciler
        reconciler = RepoReconciler(self, thorough=thorough)
        reconciler.reconcile()
        return reconciler

    def _refresh_data(self):
        """Helper called from lock_* to ensure coherency with disk.

        The default implementation does nothing; it is however possible
        for repositories to maintain loaded indices across multiple locks
        by checking inside their implementation of this method to see
        whether their indices are still valid. This depends of course on
        the disk format being validatable in this manner.
        """

    @needs_read_lock
    def revision_tree(self, revision_id):
        """Return Tree for a revision on this branch.

        `revision_id` may be None for the empty tree revision.
        """
        # TODO: refactor this to use an existing revision object
        # so we don't need to read it in twice.
        if revision_id is None or revision_id == _mod_revision.NULL_REVISION:
            return RevisionTree(self, Inventory(root_id=None), 
                                _mod_revision.NULL_REVISION)
        else:
            inv = self.get_revision_inventory(revision_id)
            return RevisionTree(self, inv, revision_id)

    @needs_read_lock
    def revision_trees(self, revision_ids):
        """Return Tree for a revision on this branch.

        `revision_id` may not be None or 'null:'"""
        assert None not in revision_ids
        assert _mod_revision.NULL_REVISION not in revision_ids
        texts = self.get_inventory_weave().get_texts(revision_ids)
        for text, revision_id in zip(texts, revision_ids):
            inv = self.deserialise_inventory(revision_id, text)
            yield RevisionTree(self, inv, revision_id)

    @needs_read_lock
    def get_ancestry(self, revision_id, topo_sorted=True):
        """Return a list of revision-ids integrated by a revision.

        The first element of the list is always None, indicating the origin 
        revision.  This might change when we have history horizons, or 
        perhaps we should have a new API.
        
        This is topologically sorted.
        """
        if _mod_revision.is_null(revision_id):
            return [None]
        if not self.has_revision(revision_id):
            raise errors.NoSuchRevision(self, revision_id)
        w = self.get_inventory_weave()
        candidates = w.get_ancestry(revision_id, topo_sorted)
        return [None] + candidates # self._eliminate_revisions_not_present(candidates)

    def pack(self):
        """Compress the data within the repository.

        This operation only makes sense for some repository types. For other
        types it should be a no-op that just returns.

        This stub method does not require a lock, but subclasses should use
        @needs_write_lock as this is a long running call its reasonable to 
        implicitly lock for the user.
        """

    @needs_read_lock
    def print_file(self, file, revision_id):
        """Print `file` to stdout.
        
        FIXME RBC 20060125 as John Meinel points out this is a bad api
        - it writes to stdout, it assumes that that is valid etc. Fix
        by creating a new more flexible convenience function.
        """
        tree = self.revision_tree(revision_id)
        # use inventory as it was in that revision
        file_id = tree.inventory.path2id(file)
        if not file_id:
            # TODO: jam 20060427 Write a test for this code path
            #       it had a bug in it, and was raising the wrong
            #       exception.
            raise errors.BzrError("%r is not present in revision %s" % (file, revision_id))
        tree.print_file(file_id)

    def get_transaction(self):
        return self.control_files.get_transaction()

    def revision_parents(self, revision_id):
        return self.get_inventory_weave().parent_names(revision_id)

    def get_parents(self, revision_ids):
        """See StackedParentsProvider.get_parents"""
        parents_list = []
        for revision_id in revision_ids:
            if revision_id == _mod_revision.NULL_REVISION:
                parents = []
            else:
                try:
                    parents = self.get_revision(revision_id).parent_ids
                except errors.NoSuchRevision:
                    parents = None
                else:
                    if len(parents) == 0:
                        parents = [_mod_revision.NULL_REVISION]
            parents_list.append(parents)
        return parents_list

    def _make_parents_provider(self):
        return self

    def get_graph(self, other_repository=None):
        """Return the graph walker for this repository format"""
        parents_provider = self._make_parents_provider()
        if (other_repository is not None and
            other_repository.bzrdir.transport.base !=
            self.bzrdir.transport.base):
            parents_provider = graph._StackedParentsProvider(
                [parents_provider, other_repository._make_parents_provider()])
        return graph.Graph(parents_provider)

    @needs_write_lock
    def set_make_working_trees(self, new_value):
        """Set the policy flag for making working trees when creating branches.

        This only applies to branches that use this repository.

        The default is 'True'.
        :param new_value: True to restore the default, False to disable making
                          working trees.
        """
        raise NotImplementedError(self.set_make_working_trees)
    
    def make_working_trees(self):
        """Returns the policy for making working trees on new branches."""
        raise NotImplementedError(self.make_working_trees)

    @needs_write_lock
    def sign_revision(self, revision_id, gpg_strategy):
        plaintext = Testament.from_revision(self, revision_id).as_short_text()
        self.store_revision_signature(gpg_strategy, plaintext, revision_id)

    @needs_read_lock
    def has_signature_for_revision_id(self, revision_id):
        """Query for a revision signature for revision_id in the repository."""
        return self._revision_store.has_signature(revision_id,
                                                  self.get_transaction())

    @needs_read_lock
    def get_signature_text(self, revision_id):
        """Return the text for a signature."""
        return self._revision_store.get_signature_text(revision_id,
                                                       self.get_transaction())

    @needs_read_lock
    def check(self, revision_ids):
        """Check consistency of all history of given revision_ids.

        Different repository implementations should override _check().

        :param revision_ids: A non-empty list of revision_ids whose ancestry
             will be checked.  Typically the last revision_id of a branch.
        """
        if not revision_ids:
            raise ValueError("revision_ids must be non-empty in %s.check" 
                    % (self,))
        return self._check(revision_ids)

    def _check(self, revision_ids):
        result = check.Check(self)
        result.check()
        return result

    def _warn_if_deprecated(self):
        global _deprecation_warning_done
        if _deprecation_warning_done:
            return
        _deprecation_warning_done = True
        warning("Format %s for %s is deprecated - please use 'bzr upgrade' to get better performance"
                % (self._format, self.bzrdir.transport.base))

    def supports_rich_root(self):
        return self._format.rich_root_data

    def _check_ascii_revisionid(self, revision_id, method):
        """Private helper for ascii-only repositories."""
        # weave repositories refuse to store revisionids that are non-ascii.
        if revision_id is not None:
            # weaves require ascii revision ids.
            if isinstance(revision_id, unicode):
                try:
                    revision_id.encode('ascii')
                except UnicodeEncodeError:
                    raise errors.NonAsciiRevisionId(method, self)
            else:
                try:
                    revision_id.decode('ascii')
                except UnicodeDecodeError:
                    raise errors.NonAsciiRevisionId(method, self)



# remove these delegates a while after bzr 0.15
def __make_delegated(name, from_module):
    def _deprecated_repository_forwarder():
        symbol_versioning.warn('%s moved to %s in bzr 0.15'
            % (name, from_module),
            DeprecationWarning,
            stacklevel=2)
        m = __import__(from_module, globals(), locals(), [name])
        try:
            return getattr(m, name)
        except AttributeError:
            raise AttributeError('module %s has no name %s'
                    % (m, name))
    globals()[name] = _deprecated_repository_forwarder

for _name in [
        'AllInOneRepository',
        'WeaveMetaDirRepository',
        'PreSplitOutRepositoryFormat',
        'RepositoryFormat4',
        'RepositoryFormat5',
        'RepositoryFormat6',
        'RepositoryFormat7',
        ]:
    __make_delegated(_name, 'bzrlib.repofmt.weaverepo')

for _name in [
        'KnitRepository',
        'RepositoryFormatKnit',
        'RepositoryFormatKnit1',
        ]:
    __make_delegated(_name, 'bzrlib.repofmt.knitrepo')


def install_revision(repository, rev, revision_tree):
    """Install all revision data into a repository."""
    present_parents = []
    parent_trees = {}
    for p_id in rev.parent_ids:
        if repository.has_revision(p_id):
            present_parents.append(p_id)
            parent_trees[p_id] = repository.revision_tree(p_id)
        else:
            parent_trees[p_id] = repository.revision_tree(None)

    inv = revision_tree.inventory
    entries = inv.iter_entries()
    # backwards compatibility hack: skip the root id.
    if not repository.supports_rich_root():
        path, root = entries.next()
        if root.revision != rev.revision_id:
            raise errors.IncompatibleRevision(repr(repository))
    # Add the texts that are not already present
    for path, ie in entries:
        w = repository.weave_store.get_weave_or_empty(ie.file_id,
                repository.get_transaction())
        if ie.revision not in w:
            text_parents = []
            # FIXME: TODO: The following loop *may* be overlapping/duplicate
            # with InventoryEntry.find_previous_heads(). if it is, then there
            # is a latent bug here where the parents may have ancestors of each
            # other. RBC, AB
            for revision, tree in parent_trees.iteritems():
                if ie.file_id not in tree:
                    continue
                parent_id = tree.inventory[ie.file_id].revision
                if parent_id in text_parents:
                    continue
                text_parents.append(parent_id)
                    
            vfile = repository.weave_store.get_weave_or_empty(ie.file_id, 
                repository.get_transaction())
            lines = revision_tree.get_file(ie.file_id).readlines()
            vfile.add_lines(rev.revision_id, text_parents, lines)
    try:
        # install the inventory
        repository.add_inventory(rev.revision_id, inv, present_parents)
    except errors.RevisionAlreadyPresent:
        pass
    repository.add_revision(rev.revision_id, rev, inv)


class MetaDirRepository(Repository):
    """Repositories in the new meta-dir layout."""

    def __init__(self, _format, a_bzrdir, control_files, _revision_store, control_store, text_store):
        super(MetaDirRepository, self).__init__(_format,
                                                a_bzrdir,
                                                control_files,
                                                _revision_store,
                                                control_store,
                                                text_store)
        dir_mode = self.control_files._dir_mode
        file_mode = self.control_files._file_mode

    @needs_read_lock
    def is_shared(self):
        """Return True if this repository is flagged as a shared repository."""
        return self.control_files._transport.has('shared-storage')

    @needs_write_lock
    def set_make_working_trees(self, new_value):
        """Set the policy flag for making working trees when creating branches.

        This only applies to branches that use this repository.

        The default is 'True'.
        :param new_value: True to restore the default, False to disable making
                          working trees.
        """
        if new_value:
            try:
                self.control_files._transport.delete('no-working-trees')
            except errors.NoSuchFile:
                pass
        else:
            self.control_files.put_utf8('no-working-trees', '')
    
    def make_working_trees(self):
        """Returns the policy for making working trees on new branches."""
        return not self.control_files._transport.has('no-working-trees')


class RepositoryFormatRegistry(registry.Registry):
    """Registry of RepositoryFormats."""

    def get(self, format_string):
        r = registry.Registry.get(self, format_string)
        if callable(r):
            r = r()
        return r
    

format_registry = RepositoryFormatRegistry()
"""Registry of formats, indexed by their identifying format string.

This can contain either format instances themselves, or classes/factories that
can be called to obtain one.
"""


#####################################################################
# Repository Formats

class RepositoryFormat(object):
    """A repository format.

    Formats provide three things:
     * An initialization routine to construct repository data on disk.
     * a format string which is used when the BzrDir supports versioned
       children.
     * an open routine which returns a Repository instance.

    There is one and only one Format subclass for each on-disk format. But
    there can be one Repository subclass that is used for several different
    formats. The _format attribute on a Repository instance can be used to
    determine the disk format.

    Formats are placed in an dict by their format string for reference 
    during opening. These should be subclasses of RepositoryFormat
    for consistency.

    Once a format is deprecated, just deprecate the initialize and open
    methods on the format class. Do not deprecate the object, as the 
    object will be created every system load.

    Common instance attributes:
    _matchingbzrdir - the bzrdir format that the repository format was
    originally written to work with. This can be used if manually
    constructing a bzrdir and repository, or more commonly for test suite
    parameterisation.
    """

    def __str__(self):
        return "<%s>" % self.__class__.__name__

    def __eq__(self, other):
        # format objects are generally stateless
        return isinstance(other, self.__class__)

    def __ne__(self, other):
        return not self == other

    @classmethod
    def find_format(klass, a_bzrdir):
        """Return the format for the repository object in a_bzrdir.
        
        This is used by bzr native formats that have a "format" file in
        the repository.  Other methods may be used by different types of 
        control directory.
        """
        try:
            transport = a_bzrdir.get_repository_transport(None)
            format_string = transport.get("format").read()
            return format_registry.get(format_string)
        except errors.NoSuchFile:
            raise errors.NoRepositoryPresent(a_bzrdir)
        except KeyError:
            raise errors.UnknownFormatError(format=format_string)

    @classmethod
    def register_format(klass, format):
        format_registry.register(format.get_format_string(), format)

    @classmethod
    def unregister_format(klass, format):
        format_registry.remove(format.get_format_string())
    
    @classmethod
    def get_default_format(klass):
        """Return the current default format."""
        from bzrlib import bzrdir
        return bzrdir.format_registry.make_bzrdir('default').repository_format

    def _get_control_store(self, repo_transport, control_files):
        """Return the control store for this repository."""
        raise NotImplementedError(self._get_control_store)

    def get_format_string(self):
        """Return the ASCII format string that identifies this format.
        
        Note that in pre format ?? repositories the format string is 
        not permitted nor written to disk.
        """
        raise NotImplementedError(self.get_format_string)

    def get_format_description(self):
        """Return the short description for this format."""
        raise NotImplementedError(self.get_format_description)

    def _get_revision_store(self, repo_transport, control_files):
        """Return the revision store object for this a_bzrdir."""
        raise NotImplementedError(self._get_revision_store)

    def _get_text_rev_store(self,
                            transport,
                            control_files,
                            name,
                            compressed=True,
                            prefixed=False,
                            serializer=None):
        """Common logic for getting a revision store for a repository.
        
        see self._get_revision_store for the subclass-overridable method to 
        get the store for a repository.
        """
        from bzrlib.store.revision.text import TextRevisionStore
        dir_mode = control_files._dir_mode
        file_mode = control_files._file_mode
        text_store = TextStore(transport.clone(name),
                              prefixed=prefixed,
                              compressed=compressed,
                              dir_mode=dir_mode,
                              file_mode=file_mode)
        _revision_store = TextRevisionStore(text_store, serializer)
        return _revision_store

    # TODO: this shouldn't be in the base class, it's specific to things that
    # use weaves or knits -- mbp 20070207
    def _get_versioned_file_store(self,
                                  name,
                                  transport,
                                  control_files,
                                  prefixed=True,
                                  versionedfile_class=None,
                                  versionedfile_kwargs={},
                                  escaped=False):
        if versionedfile_class is None:
            versionedfile_class = self._versionedfile_class
        weave_transport = control_files._transport.clone(name)
        dir_mode = control_files._dir_mode
        file_mode = control_files._file_mode
        return VersionedFileStore(weave_transport, prefixed=prefixed,
                                  dir_mode=dir_mode,
                                  file_mode=file_mode,
                                  versionedfile_class=versionedfile_class,
                                  versionedfile_kwargs=versionedfile_kwargs,
                                  escaped=escaped)

    def initialize(self, a_bzrdir, shared=False):
        """Initialize a repository of this format in a_bzrdir.

        :param a_bzrdir: The bzrdir to put the new repository in it.
        :param shared: The repository should be initialized as a sharable one.
        :returns: The new repository object.
        
        This may raise UninitializableFormat if shared repository are not
        compatible the a_bzrdir.
        """
        raise NotImplementedError(self.initialize)

    def is_supported(self):
        """Is this format supported?

        Supported formats must be initializable and openable.
        Unsupported formats may not support initialization or committing or 
        some other features depending on the reason for not being supported.
        """
        return True

    def check_conversion_target(self, target_format):
        raise NotImplementedError(self.check_conversion_target)

    def open(self, a_bzrdir, _found=False):
        """Return an instance of this format for the bzrdir a_bzrdir.
        
        _found is a private parameter, do not use it.
        """
        raise NotImplementedError(self.open)


class MetaDirRepositoryFormat(RepositoryFormat):
    """Common base class for the new repositories using the metadir layout."""

    rich_root_data = False
    supports_tree_reference = False
    _matchingbzrdir = bzrdir.BzrDirMetaFormat1()

    def __init__(self):
        super(MetaDirRepositoryFormat, self).__init__()

    def _create_control_files(self, a_bzrdir):
        """Create the required files and the initial control_files object."""
        # FIXME: RBC 20060125 don't peek under the covers
        # NB: no need to escape relative paths that are url safe.
        repository_transport = a_bzrdir.get_repository_transport(self)
        control_files = lockable_files.LockableFiles(repository_transport,
                                'lock', lockdir.LockDir)
        control_files.create_lock()
        return control_files

    def _upload_blank_content(self, a_bzrdir, dirs, files, utf8_files, shared):
        """Upload the initial blank content."""
        control_files = self._create_control_files(a_bzrdir)
        control_files.lock_write()
        try:
            control_files._transport.mkdir_multi(dirs,
                    mode=control_files._dir_mode)
            for file, content in files:
                control_files.put(file, content)
            for file, content in utf8_files:
                control_files.put_utf8(file, content)
            if shared == True:
                control_files.put_utf8('shared-storage', '')
        finally:
            control_files.unlock()


# formats which have no format string are not discoverable
# and not independently creatable, so are not registered.  They're 
# all in bzrlib.repofmt.weaverepo now.  When an instance of one of these is
# needed, it's constructed directly by the BzrDir.  Non-native formats where
# the repository is not separately opened are similar.

format_registry.register_lazy(
    'Bazaar-NG Repository format 7',
    'bzrlib.repofmt.weaverepo',
    'RepositoryFormat7'
    )

# KEEP in sync with bzrdir.format_registry default, which controls the overall
# default control directory format
format_registry.register_lazy(
    'Bazaar-NG Knit Repository Format 1',
    'bzrlib.repofmt.knitrepo',
    'RepositoryFormatKnit1',
    )
format_registry.default_key = 'Bazaar-NG Knit Repository Format 1'

format_registry.register_lazy(
    'Bazaar Knit Repository Format 3 (bzr 0.15)\n',
    'bzrlib.repofmt.knitrepo',
    'RepositoryFormatKnit3',
    )


class InterRepository(InterObject):
    """This class represents operations taking place between two repositories.

    Its instances have methods like copy_content and fetch, and contain
    references to the source and target repositories these operations can be 
    carried out on.

    Often we will provide convenience methods on 'repository' which carry out
    operations with another repository - they will always forward to
    InterRepository.get(other).method_name(parameters).
    """

    _optimisers = []
    """The available optimised InterRepository types."""

    def copy_content(self, revision_id=None):
        raise NotImplementedError(self.copy_content)

    def fetch(self, revision_id=None, pb=None):
        """Fetch the content required to construct revision_id.

        The content is copied from self.source to self.target.

        :param revision_id: if None all content is copied, if NULL_REVISION no
                            content is copied.
        :param pb: optional progress bar to use for progress reports. If not
                   provided a default one will be created.

        Returns the copied revision count and the failed revisions in a tuple:
        (copied, failures).
        """
        raise NotImplementedError(self.fetch)
   
    @needs_read_lock
    def missing_revision_ids(self, revision_id=None):
        """Return the revision ids that source has that target does not.
        
        These are returned in topological order.

        :param revision_id: only return revision ids included by this
                            revision_id.
        """
        # generic, possibly worst case, slow code path.
        target_ids = set(self.target.all_revision_ids())
        if revision_id is not None:
            source_ids = self.source.get_ancestry(revision_id)
            assert source_ids[0] is None
            source_ids.pop(0)
        else:
            source_ids = self.source.all_revision_ids()
        result_set = set(source_ids).difference(target_ids)
        # this may look like a no-op: its not. It preserves the ordering
        # other_ids had while only returning the members from other_ids
        # that we've decided we need.
        return [rev_id for rev_id in source_ids if rev_id in result_set]

    @staticmethod
    def _same_model(source, target):
        """True if source and target have the same data representation."""
        if source.supports_rich_root() != target.supports_rich_root():
            return False
        if source._serializer != target._serializer:
            return False
        return True


class InterSameDataRepository(InterRepository):
    """Code for converting between repositories that represent the same data.
    
    Data format and model must match for this to work.
    """

    @classmethod
    def _get_repo_format_to_test(self):
        """Repository format for testing with.
        
        InterSameData can pull from subtree to subtree and from non-subtree to
        non-subtree, so we test this with the richest repository format.
        """
        from bzrlib.repofmt import knitrepo
        return knitrepo.RepositoryFormatKnit3()

    @staticmethod
    def is_compatible(source, target):
        return InterRepository._same_model(source, target)

    @needs_write_lock
    def copy_content(self, revision_id=None):
        """Make a complete copy of the content in self into destination.

        This copies both the repository's revision data, and configuration information
        such as the make_working_trees setting.
        
        This is a destructive operation! Do not use it on existing 
        repositories.

        :param revision_id: Only copy the content needed to construct
                            revision_id and its parents.
        """
        try:
            self.target.set_make_working_trees(self.source.make_working_trees())
        except NotImplementedError:
            pass
        # but don't bother fetching if we have the needed data now.
        if (revision_id not in (None, _mod_revision.NULL_REVISION) and 
            self.target.has_revision(revision_id)):
            return
        self.target.fetch(self.source, revision_id=revision_id)

    @needs_write_lock
    def fetch(self, revision_id=None, pb=None):
        """See InterRepository.fetch()."""
        from bzrlib.fetch import GenericRepoFetcher
        mutter("Using fetch logic to copy between %s(%s) and %s(%s)",
               self.source, self.source._format, self.target,
               self.target._format)
        f = GenericRepoFetcher(to_repository=self.target,
                               from_repository=self.source,
                               last_revision=revision_id,
                               pb=pb)
        return f.count_copied, f.failed_revisions


class InterWeaveRepo(InterSameDataRepository):
    """Optimised code paths between Weave based repositories.
    
    This should be in bzrlib/repofmt/weaverepo.py but we have not yet
    implemented lazy inter-object optimisation.
    """

    @classmethod
    def _get_repo_format_to_test(self):
        from bzrlib.repofmt import weaverepo
        return weaverepo.RepositoryFormat7()

    @staticmethod
    def is_compatible(source, target):
        """Be compatible with known Weave formats.
        
        We don't test for the stores being of specific types because that
        could lead to confusing results, and there is no need to be 
        overly general.
        """
        from bzrlib.repofmt.weaverepo import (
                RepositoryFormat5,
                RepositoryFormat6,
                RepositoryFormat7,
                )
        try:
            return (isinstance(source._format, (RepositoryFormat5,
                                                RepositoryFormat6,
                                                RepositoryFormat7)) and
                    isinstance(target._format, (RepositoryFormat5,
                                                RepositoryFormat6,
                                                RepositoryFormat7)))
        except AttributeError:
            return False
    
    @needs_write_lock
    def copy_content(self, revision_id=None):
        """See InterRepository.copy_content()."""
        # weave specific optimised path:
        try:
            self.target.set_make_working_trees(self.source.make_working_trees())
        except NotImplementedError:
            pass
        # FIXME do not peek!
        if self.source.control_files._transport.listable():
            pb = ui.ui_factory.nested_progress_bar()
            try:
                self.target.weave_store.copy_all_ids(
                    self.source.weave_store,
                    pb=pb,
                    from_transaction=self.source.get_transaction(),
                    to_transaction=self.target.get_transaction())
                pb.update('copying inventory', 0, 1)
                self.target.control_weaves.copy_multi(
                    self.source.control_weaves, ['inventory'],
                    from_transaction=self.source.get_transaction(),
                    to_transaction=self.target.get_transaction())
                self.target._revision_store.text_store.copy_all_ids(
                    self.source._revision_store.text_store,
                    pb=pb)
            finally:
                pb.finished()
        else:
            self.target.fetch(self.source, revision_id=revision_id)

    @needs_write_lock
    def fetch(self, revision_id=None, pb=None):
        """See InterRepository.fetch()."""
        from bzrlib.fetch import GenericRepoFetcher
        mutter("Using fetch logic to copy between %s(%s) and %s(%s)",
               self.source, self.source._format, self.target, self.target._format)
        f = GenericRepoFetcher(to_repository=self.target,
                               from_repository=self.source,
                               last_revision=revision_id,
                               pb=pb)
        return f.count_copied, f.failed_revisions

    @needs_read_lock
    def missing_revision_ids(self, revision_id=None):
        """See InterRepository.missing_revision_ids()."""
        # we want all revisions to satisfy revision_id in source.
        # but we don't want to stat every file here and there.
        # we want then, all revisions other needs to satisfy revision_id 
        # checked, but not those that we have locally.
        # so the first thing is to get a subset of the revisions to 
        # satisfy revision_id in source, and then eliminate those that
        # we do already have. 
        # this is slow on high latency connection to self, but as as this
        # disk format scales terribly for push anyway due to rewriting 
        # inventory.weave, this is considered acceptable.
        # - RBC 20060209
        if revision_id is not None:
            source_ids = self.source.get_ancestry(revision_id)
            assert source_ids[0] is None
            source_ids.pop(0)
        else:
            source_ids = self.source._all_possible_ids()
        source_ids_set = set(source_ids)
        # source_ids is the worst possible case we may need to pull.
        # now we want to filter source_ids against what we actually
        # have in target, but don't try to check for existence where we know
        # we do not have a revision as that would be pointless.
        target_ids = set(self.target._all_possible_ids())
        possibly_present_revisions = target_ids.intersection(source_ids_set)
        actually_present_revisions = set(self.target._eliminate_revisions_not_present(possibly_present_revisions))
        required_revisions = source_ids_set.difference(actually_present_revisions)
        required_topo_revisions = [rev_id for rev_id in source_ids if rev_id in required_revisions]
        if revision_id is not None:
            # we used get_ancestry to determine source_ids then we are assured all
            # revisions referenced are present as they are installed in topological order.
            # and the tip revision was validated by get_ancestry.
            return required_topo_revisions
        else:
            # if we just grabbed the possibly available ids, then 
            # we only have an estimate of whats available and need to validate
            # that against the revision records.
            return self.source._eliminate_revisions_not_present(required_topo_revisions)


class InterKnitRepo(InterSameDataRepository):
    """Optimised code paths between Knit based repositories."""

    @classmethod
    def _get_repo_format_to_test(self):
        from bzrlib.repofmt import knitrepo
        return knitrepo.RepositoryFormatKnit1()

    @staticmethod
    def is_compatible(source, target):
        """Be compatible with known Knit formats.
        
        We don't test for the stores being of specific types because that
        could lead to confusing results, and there is no need to be 
        overly general.
        """
        from bzrlib.repofmt.knitrepo import RepositoryFormatKnit
        try:
            are_knits = (isinstance(source._format, RepositoryFormatKnit) and
                isinstance(target._format, RepositoryFormatKnit))
        except AttributeError:
            return False
        return are_knits and InterRepository._same_model(source, target)

    @needs_write_lock
    def fetch(self, revision_id=None, pb=None):
        """See InterRepository.fetch()."""
        from bzrlib.fetch import KnitRepoFetcher
        mutter("Using fetch logic to copy between %s(%s) and %s(%s)",
               self.source, self.source._format, self.target, self.target._format)
        f = KnitRepoFetcher(to_repository=self.target,
                            from_repository=self.source,
                            last_revision=revision_id,
                            pb=pb)
        return f.count_copied, f.failed_revisions

    @needs_read_lock
    def missing_revision_ids(self, revision_id=None):
        """See InterRepository.missing_revision_ids()."""
        if revision_id is not None:
            source_ids = self.source.get_ancestry(revision_id)
            assert source_ids[0] is None
            source_ids.pop(0)
        else:
            source_ids = self.source.all_revision_ids()
        source_ids_set = set(source_ids)
        # source_ids is the worst possible case we may need to pull.
        # now we want to filter source_ids against what we actually
        # have in target, but don't try to check for existence where we know
        # we do not have a revision as that would be pointless.
        target_ids = set(self.target.all_revision_ids())
        possibly_present_revisions = target_ids.intersection(source_ids_set)
        actually_present_revisions = set(self.target._eliminate_revisions_not_present(possibly_present_revisions))
        required_revisions = source_ids_set.difference(actually_present_revisions)
        required_topo_revisions = [rev_id for rev_id in source_ids if rev_id in required_revisions]
        if revision_id is not None:
            # we used get_ancestry to determine source_ids then we are assured all
            # revisions referenced are present as they are installed in topological order.
            # and the tip revision was validated by get_ancestry.
            return required_topo_revisions
        else:
            # if we just grabbed the possibly available ids, then 
            # we only have an estimate of whats available and need to validate
            # that against the revision records.
            return self.source._eliminate_revisions_not_present(required_topo_revisions)


class InterModel1and2(InterRepository):

    @classmethod
    def _get_repo_format_to_test(self):
        return None

    @staticmethod
    def is_compatible(source, target):
        if not source.supports_rich_root() and target.supports_rich_root():
            return True
        else:
            return False

    @needs_write_lock
    def fetch(self, revision_id=None, pb=None):
        """See InterRepository.fetch()."""
        from bzrlib.fetch import Model1toKnit2Fetcher
        f = Model1toKnit2Fetcher(to_repository=self.target,
                                 from_repository=self.source,
                                 last_revision=revision_id,
                                 pb=pb)
        return f.count_copied, f.failed_revisions

    @needs_write_lock
    def copy_content(self, revision_id=None):
        """Make a complete copy of the content in self into destination.
        
        This is a destructive operation! Do not use it on existing 
        repositories.

        :param revision_id: Only copy the content needed to construct
                            revision_id and its parents.
        """
        try:
            self.target.set_make_working_trees(self.source.make_working_trees())
        except NotImplementedError:
            pass
        # but don't bother fetching if we have the needed data now.
        if (revision_id not in (None, _mod_revision.NULL_REVISION) and 
            self.target.has_revision(revision_id)):
            return
        self.target.fetch(self.source, revision_id=revision_id)


class InterKnit1and2(InterKnitRepo):

    @classmethod
    def _get_repo_format_to_test(self):
        return None

    @staticmethod
    def is_compatible(source, target):
        """Be compatible with Knit1 source and Knit3 target"""
        from bzrlib.repofmt.knitrepo import RepositoryFormatKnit3
        try:
            from bzrlib.repofmt.knitrepo import RepositoryFormatKnit1, \
                    RepositoryFormatKnit3
            return (isinstance(source._format, (RepositoryFormatKnit1)) and
                    isinstance(target._format, (RepositoryFormatKnit3)))
        except AttributeError:
            return False

    @needs_write_lock
    def fetch(self, revision_id=None, pb=None):
        """See InterRepository.fetch()."""
        from bzrlib.fetch import Knit1to2Fetcher
        mutter("Using fetch logic to copy between %s(%s) and %s(%s)",
               self.source, self.source._format, self.target, 
               self.target._format)
        f = Knit1to2Fetcher(to_repository=self.target,
                            from_repository=self.source,
                            last_revision=revision_id,
                            pb=pb)
        return f.count_copied, f.failed_revisions


class InterRemoteRepository(InterRepository):
    """Code for converting between RemoteRepository objects.

    This just gets an non-remote repository from the RemoteRepository, and calls
    InterRepository.get again.
    """

    def __init__(self, source, target):
        if isinstance(source, remote.RemoteRepository):
            source._ensure_real()
            real_source = source._real_repository
        else:
            real_source = source
        if isinstance(target, remote.RemoteRepository):
            target._ensure_real()
            real_target = target._real_repository
        else:
            real_target = target
        self.real_inter = InterRepository.get(real_source, real_target)

    @staticmethod
    def is_compatible(source, target):
        if isinstance(source, remote.RemoteRepository):
            return True
        if isinstance(target, remote.RemoteRepository):
            return True
        return False

    def copy_content(self, revision_id=None):
        self.real_inter.copy_content(revision_id=revision_id)

    def fetch(self, revision_id=None, pb=None):
        self.real_inter.fetch(revision_id=revision_id, pb=pb)

    @classmethod
    def _get_repo_format_to_test(self):
        return None


InterRepository.register_optimiser(InterSameDataRepository)
InterRepository.register_optimiser(InterWeaveRepo)
InterRepository.register_optimiser(InterKnitRepo)
InterRepository.register_optimiser(InterModel1and2)
InterRepository.register_optimiser(InterKnit1and2)
InterRepository.register_optimiser(InterRemoteRepository)


class CopyConverter(object):
    """A repository conversion tool which just performs a copy of the content.
    
    This is slow but quite reliable.
    """

    def __init__(self, target_format):
        """Create a CopyConverter.

        :param target_format: The format the resulting repository should be.
        """
        self.target_format = target_format
        
    def convert(self, repo, pb):
        """Perform the conversion of to_convert, giving feedback via pb.

        :param to_convert: The disk object to convert.
        :param pb: a progress bar to use for progress information.
        """
        self.pb = pb
        self.count = 0
        self.total = 4
        # this is only useful with metadir layouts - separated repo content.
        # trigger an assertion if not such
        repo._format.get_format_string()
        self.repo_dir = repo.bzrdir
        self.step('Moving repository to repository.backup')
        self.repo_dir.transport.move('repository', 'repository.backup')
        backup_transport =  self.repo_dir.transport.clone('repository.backup')
        repo._format.check_conversion_target(self.target_format)
        self.source_repo = repo._format.open(self.repo_dir,
            _found=True,
            _override_transport=backup_transport)
        self.step('Creating new repository')
        converted = self.target_format.initialize(self.repo_dir,
                                                  self.source_repo.is_shared())
        converted.lock_write()
        try:
            self.step('Copying content into repository.')
            self.source_repo.copy_content_into(converted)
        finally:
            converted.unlock()
        self.step('Deleting old repository content.')
        self.repo_dir.transport.delete_tree('repository.backup')
        self.pb.note('repository converted')

    def step(self, message):
        """Update the pb by a step."""
        self.count +=1
        self.pb.update(message, self.count, self.total)


_unescape_map = {
    'apos':"'",
    'quot':'"',
    'amp':'&',
    'lt':'<',
    'gt':'>'
}


def _unescaper(match, _map=_unescape_map):
    code = match.group(1)
    try:
        return _map[code]
    except KeyError:
        if not code.startswith('#'):
            raise
        return unichr(int(code[1:])).encode('utf8')


_unescape_re = None


def _unescape_xml(data):
    """Unescape predefined XML entities in a string of data."""
    global _unescape_re
    if _unescape_re is None:
        _unescape_re = re.compile('\&([^;]*);')
    return _unescape_re.sub(_unescaper, data)<|MERGE_RESOLUTION|>--- conflicted
+++ resolved
@@ -1182,14 +1182,7 @@
         :param revision_id: The expected revision id of the inventory.
         :param xml: A serialised inventory.
         """
-<<<<<<< HEAD
-        revision_id = osutils.safe_revision_id(revision_id)
-        result = self._serializer.read_inventory_from_string(xml, revision_id)
-=======
-        result = self._serializer.read_inventory_from_string(xml)
-        result.root.revision = revision_id
->>>>>>> 34c153b3
-        return result
+        return self._serializer.read_inventory_from_string(xml, revision_id)
 
     def serialise_inventory(self, inv):
         return self._serializer.write_inventory_to_string(inv)
