# Copyright (C) 2005, 2006, 2007 Canonical Ltd
#
# This program is free software; you can redistribute it and/or modify
# it under the terms of the GNU General Public License as published by
# the Free Software Foundation; either version 2 of the License, or
# (at your option) any later version.
#
# This program is distributed in the hope that it will be useful,
# but WITHOUT ANY WARRANTY; without even the implied warranty of
# MERCHANTABILITY or FITNESS FOR A PARTICULAR PURPOSE.  See the
# GNU General Public License for more details.
#
# You should have received a copy of the GNU General Public License
# along with this program; if not, write to the Free Software
# Foundation, Inc., 59 Temple Place, Suite 330, Boston, MA  02111-1307  USA

from cStringIO import StringIO

from bzrlib.lazy_import import lazy_import
lazy_import(globals(), """
import re
import time

from bzrlib import (
    bzrdir,
    check,
    deprecated_graph,
    errors,
    generate_ids,
    gpg,
    graph,
    lazy_regex,
    lockable_files,
    lockdir,
    osutils,
    registry,
    remote,
    revision as _mod_revision,
    symbol_versioning,
    transactions,
    ui,
    )
from bzrlib.bundle import serializer
from bzrlib.revisiontree import RevisionTree
from bzrlib.store.versioned import VersionedFileStore
from bzrlib.store.text import TextStore
from bzrlib.testament import Testament

""")

from bzrlib.decorators import needs_read_lock, needs_write_lock
from bzrlib.inter import InterObject
from bzrlib.inventory import Inventory, InventoryDirectory, ROOT_ID
from bzrlib.symbol_versioning import (
        deprecated_method,
        zero_nine,
        )
from bzrlib.trace import mutter, note, warning
from bzrlib.util import bencode


# Old formats display a warning, but only once
_deprecation_warning_done = False


######################################################################
# Repositories

class Repository(object):
    """Repository holding history for one or more branches.

    The repository holds and retrieves historical information including
    revisions and file history.  It's normally accessed only by the Branch,
    which views a particular line of development through that history.

    The Repository builds on top of Stores and a Transport, which respectively 
    describe the disk data format and the way of accessing the (possibly 
    remote) disk.
    """

    _file_ids_altered_regex = lazy_regex.lazy_compile(
        r'file_id="(?P<file_id>[^"]+)"'
        r'.*revision="(?P<revision_id>[^"]+)"'
        )

    def abort_write_group(self):
        """Commit the contents accrued within the current write group.

        :seealso: start_write_group.
        """
        if self._write_group is not self.get_transaction():
            # has an unlock or relock occured ?
            raise errors.BzrError('mismatched lock context and write group.')
        self._abort_write_group()
        self._write_group = None

    def _abort_write_group(self):
        """Template method for per-repository write group cleanup.
        
        This is called during abort before the write group is considered to be 
        finished and should cleanup any internal state accrued during the write
        group. There is no requirement that data handed to the repository be
        *not* made available - this is not a rollback - but neither should any
        attempt be made to ensure that data added is fully commited. Abort is
        invoked when an error has occured so futher disk or network operations
        may not be possible or may error and if possible should not be
        attempted.
        """

    @needs_write_lock
    def add_inventory(self, revision_id, inv, parents):
        """Add the inventory inv to the repository as revision_id.
        
        :param parents: The revision ids of the parents that revision_id
                        is known to have and are in the repository already.

        returns the sha1 of the serialized inventory.
        """
        revision_id = osutils.safe_revision_id(revision_id)
        _mod_revision.check_not_reserved_id(revision_id)
        assert inv.revision_id is None or inv.revision_id == revision_id, \
            "Mismatch between inventory revision" \
            " id and insertion revid (%r, %r)" % (inv.revision_id, revision_id)
        assert inv.root is not None
        inv_text = self.serialise_inventory(inv)
        inv_sha1 = osutils.sha_string(inv_text)
        inv_vf = self.control_weaves.get_weave('inventory',
                                               self.get_transaction())
        self._inventory_add_lines(inv_vf, revision_id, parents,
                                  osutils.split_lines(inv_text))
        return inv_sha1

    def _inventory_add_lines(self, inv_vf, revision_id, parents, lines):
        final_parents = []
        for parent in parents:
            if parent in inv_vf:
                final_parents.append(parent)

        inv_vf.add_lines(revision_id, final_parents, lines)

    @needs_write_lock
    def add_revision(self, revision_id, rev, inv=None, config=None):
        """Add rev to the revision store as revision_id.

        :param revision_id: the revision id to use.
        :param rev: The revision object.
        :param inv: The inventory for the revision. if None, it will be looked
                    up in the inventory storer
        :param config: If None no digital signature will be created.
                       If supplied its signature_needed method will be used
                       to determine if a signature should be made.
        """
        revision_id = osutils.safe_revision_id(revision_id)
        # TODO: jam 20070210 Shouldn't we check rev.revision_id and
        #       rev.parent_ids?
        _mod_revision.check_not_reserved_id(revision_id)
        if config is not None and config.signature_needed():
            if inv is None:
                inv = self.get_inventory(revision_id)
            plaintext = Testament(rev, inv).as_short_text()
            self.store_revision_signature(
                gpg.GPGStrategy(config), plaintext, revision_id)
        if not revision_id in self.get_inventory_weave():
            if inv is None:
                raise errors.WeaveRevisionNotPresent(revision_id,
                                                     self.get_inventory_weave())
            else:
                # yes, this is not suitable for adding with ghosts.
                self.add_inventory(revision_id, inv, rev.parent_ids)
        self._revision_store.add_revision(rev, self.get_transaction())

    def _add_revision_text(self, revision_id, text):
        revision = self._revision_store._serializer.read_revision_from_string(
            text)
        self._revision_store._add_revision(revision, StringIO(text),
                                           self.get_transaction())

    @needs_read_lock
    def _all_possible_ids(self):
        """Return all the possible revisions that we could find."""
        return self.get_inventory_weave().versions()

    def all_revision_ids(self):
        """Returns a list of all the revision ids in the repository. 

        This is deprecated because code should generally work on the graph
        reachable from a particular revision, and ignore any other revisions
        that might be present.  There is no direct replacement method.
        """
        return self._all_revision_ids()

    @needs_read_lock
    def _all_revision_ids(self):
        """Returns a list of all the revision ids in the repository. 

        These are in as much topological order as the underlying store can 
        present: for weaves ghosts may lead to a lack of correctness until
        the reweave updates the parents list.
        """
        if self._revision_store.text_store.listable():
            return self._revision_store.all_revision_ids(self.get_transaction())
        result = self._all_possible_ids()
        # TODO: jam 20070210 Ensure that _all_possible_ids returns non-unicode
        #       ids. (It should, since _revision_store's API should change to
        #       return utf8 revision_ids)
        return self._eliminate_revisions_not_present(result)

    def break_lock(self):
        """Break a lock if one is present from another instance.

        Uses the ui factory to ask for confirmation if the lock may be from
        an active process.
        """
        self.control_files.break_lock()

    @needs_read_lock
    def _eliminate_revisions_not_present(self, revision_ids):
        """Check every revision id in revision_ids to see if we have it.

        Returns a set of the present revisions.
        """
        result = []
        for id in revision_ids:
            if self.has_revision(id):
               result.append(id)
        return result

    @staticmethod
    def create(a_bzrdir):
        """Construct the current default format repository in a_bzrdir."""
        return RepositoryFormat.get_default_format().initialize(a_bzrdir)

    def __init__(self, _format, a_bzrdir, control_files, _revision_store, control_store, text_store):
        """instantiate a Repository.

        :param _format: The format of the repository on disk.
        :param a_bzrdir: The BzrDir of the repository.

        In the future we will have a single api for all stores for
        getting file texts, inventories and revisions, then
        this construct will accept instances of those things.
        """
        super(Repository, self).__init__()
        self._format = _format
        # the following are part of the public API for Repository:
        self.bzrdir = a_bzrdir
        self.control_files = control_files
        self._revision_store = _revision_store
        # backwards compatibility
        self.weave_store = text_store
        # not right yet - should be more semantically clear ? 
        # 
        self.control_store = control_store
        self.control_weaves = control_store
        # TODO: make sure to construct the right store classes, etc, depending
        # on whether escaping is required.
        self._warn_if_deprecated()
        self._write_group = None

    def __repr__(self):
        return '%s(%r)' % (self.__class__.__name__, 
                           self.bzrdir.transport.base)

    def has_same_location(self, other):
        """Returns a boolean indicating if this repository is at the same
        location as another repository.

        This might return False even when two repository objects are accessing
        the same physical repository via different URLs.
        """
        if self.__class__ is not other.__class__:
            return False
        return (self.control_files._transport.base ==
                other.control_files._transport.base)

    def is_in_write_group(self):
        """Return True if there is an open write group.

        :seealso: start_write_group.
        """
        return self._write_group is not None

    def is_locked(self):
        return self.control_files.is_locked()

    def lock_write(self, token=None):
        """Lock this repository for writing.

        This causes caching within the repository obejct to start accumlating
        data during reads, and allows a 'write_group' to be obtained. Write
        groups must be used for actual data insertion.
        
        :param token: if this is already locked, then lock_write will fail
            unless the token matches the existing lock.
        :returns: a token if this instance supports tokens, otherwise None.
        :raises TokenLockingNotSupported: when a token is given but this
            instance doesn't support using token locks.
        :raises MismatchedToken: if the specified token doesn't match the token
            of the existing lock.
        :seealso: start_write_group.

        A token should be passed in if you know that you have locked the object
        some other way, and need to synchronise this object's state with that
        fact.

        XXX: this docstring is duplicated in many places, e.g. lockable_files.py
        """
        result = self.control_files.lock_write(token=token)
        self._refresh_data()
        return result

    def lock_read(self):
        self.control_files.lock_read()
        self._refresh_data()

    def get_physical_lock_status(self):
        return self.control_files.get_physical_lock_status()

    def leave_lock_in_place(self):
        """Tell this repository not to release the physical lock when this
        object is unlocked.
        
        If lock_write doesn't return a token, then this method is not supported.
        """
        self.control_files.leave_in_place()

    def dont_leave_lock_in_place(self):
        """Tell this repository to release the physical lock when this
        object is unlocked, even if it didn't originally acquire it.

        If lock_write doesn't return a token, then this method is not supported.
        """
        self.control_files.dont_leave_in_place()

    @needs_read_lock
    def gather_stats(self, revid=None, committers=None):
        """Gather statistics from a revision id.

        :param revid: The revision id to gather statistics from, if None, then
            no revision specific statistics are gathered.
        :param committers: Optional parameter controlling whether to grab
            a count of committers from the revision specific statistics.
        :return: A dictionary of statistics. Currently this contains:
            committers: The number of committers if requested.
            firstrev: A tuple with timestamp, timezone for the penultimate left
                most ancestor of revid, if revid is not the NULL_REVISION.
            latestrev: A tuple with timestamp, timezone for revid, if revid is
                not the NULL_REVISION.
            revisions: The total revision count in the repository.
            size: An estimate disk size of the repository in bytes.
        """
        result = {}
        if revid and committers:
            result['committers'] = 0
        if revid and revid != _mod_revision.NULL_REVISION:
            if committers:
                all_committers = set()
            revisions = self.get_ancestry(revid)
            # pop the leading None
            revisions.pop(0)
            first_revision = None
            if not committers:
                # ignore the revisions in the middle - just grab first and last
                revisions = revisions[0], revisions[-1]
            for revision in self.get_revisions(revisions):
                if not first_revision:
                    first_revision = revision
                if committers:
                    all_committers.add(revision.committer)
            last_revision = revision
            if committers:
                result['committers'] = len(all_committers)
            result['firstrev'] = (first_revision.timestamp,
                first_revision.timezone)
            result['latestrev'] = (last_revision.timestamp,
                last_revision.timezone)

        # now gather global repository information
        if self.bzrdir.root_transport.listable():
            c, t = self._revision_store.total_size(self.get_transaction())
            result['revisions'] = c
            result['size'] = t
        return result

    def get_data_stream(self, revision_ids):
        raise NotImplementedError(self.get_data_stream)

    def insert_data_stream(self, stream):
        for knit_name, bytes in stream:
            if knit_name.startswith('file:'):
                file_id = knit_name[5:]
                knit = self.weave_store.get_weave_or_empty(
                    file_id, self.get_transaction())
            elif knit_name == 'inventory':
                knit = self.get_inventory_weave()
            elif knit_name == 'revisions':
                knit = self._revision_store.get_revision_file(
                    self.get_transaction())
            elif knit_name == 'signatures':
                knit = self._revision_store.get_signature_file(
                    self.get_transaction())
            else:
                raise XXX
            decoded_list = bencode.bdecode(bytes)
            format = decoded_list.pop(0)
            data_list = []
            knit_bytes = ''
            for version, options, parents, some_bytes in decoded_list:
                data_list.append((version, options, len(some_bytes), parents))
                knit_bytes += some_bytes
            knit.insert_data_stream((format, data_list,
                StringIO(knit_bytes).read))

    @needs_read_lock
    def missing_revision_ids(self, other, revision_id=None):
        """Return the revision ids that other has that this does not.
        
        These are returned in topological order.

        revision_id: only return revision ids included by revision_id.
        """
        revision_id = osutils.safe_revision_id(revision_id)
        return InterRepository.get(other, self).missing_revision_ids(revision_id)

    @staticmethod
    def open(base):
        """Open the repository rooted at base.

        For instance, if the repository is at URL/.bzr/repository,
        Repository.open(URL) -> a Repository instance.
        """
        control = bzrdir.BzrDir.open(base)
        return control.open_repository()

    def copy_content_into(self, destination, revision_id=None):
        """Make a complete copy of the content in self into destination.
        
        This is a destructive operation! Do not use it on existing 
        repositories.
        """
        revision_id = osutils.safe_revision_id(revision_id)
        return InterRepository.get(self, destination).copy_content(revision_id)

    def commit_write_group(self):
        """Commit the contents accrued within the current write group.

        :seealso: start_write_group.
        """
        if self._write_group is not self.get_transaction():
            # has an unlock or relock occured ?
            raise errors.BzrError('mismatched lock context and write group.')
        self._commit_write_group()
        self._write_group = None

    def _commit_write_group(self):
        """Template method for per-repository write group cleanup.
        
        This is called before the write group is considered to be 
        finished and should ensure that all data handed to the repository
        for writing during the write group is safely committed (to the 
        extent possible considering file system caching etc).
        """

    def fetch(self, source, revision_id=None, pb=None):
        """Fetch the content required to construct revision_id from source.

        If revision_id is None all content is copied.
        """
        revision_id = osutils.safe_revision_id(revision_id)
        inter = InterRepository.get(source, self)
        try:
            return inter.fetch(revision_id=revision_id, pb=pb)
        except NotImplementedError:
            raise errors.IncompatibleRepositories(source, self)

    def create_bundle(self, target, base, fileobj, format=None):
        return serializer.write_bundle(self, target, base, fileobj, format)

    def get_commit_builder(self, branch, parents, config, timestamp=None, 
                           timezone=None, committer=None, revprops=None, 
                           revision_id=None):
        """Obtain a CommitBuilder for this repository.
        
        :param branch: Branch to commit to.
        :param parents: Revision ids of the parents of the new revision.
        :param config: Configuration to use.
        :param timestamp: Optional timestamp recorded for commit.
        :param timezone: Optional timezone for timestamp.
        :param committer: Optional committer to set for commit.
        :param revprops: Optional dictionary of revision properties.
        :param revision_id: Optional revision id.
        """
        revision_id = osutils.safe_revision_id(revision_id)
        result =_CommitBuilder(self, parents, config, timestamp, timezone,
                              committer, revprops, revision_id)
        self.start_write_group()
        return result

    def unlock(self):
        if (self.control_files._lock_count == 1 and
            self.control_files._lock_mode == 'w'):
            if self._write_group is not None:
                raise errors.BzrError(
                    'Must end write groups before releasing write locks.')
        self.control_files.unlock()

    @needs_read_lock
    def clone(self, a_bzrdir, revision_id=None):
        """Clone this repository into a_bzrdir using the current format.

        Currently no check is made that the format of this repository and
        the bzrdir format are compatible. FIXME RBC 20060201.

        :return: The newly created destination repository.
        """
        # TODO: deprecate after 0.16; cloning this with all its settings is
        # probably not very useful -- mbp 20070423
        dest_repo = self._create_sprouting_repo(a_bzrdir, shared=self.is_shared())
        self.copy_content_into(dest_repo, revision_id)
        return dest_repo

    def start_write_group(self):
        """Start a write group in the repository.

        Write groups are used by repositories which do not have a 1:1 mapping
        between file ids and backend store to manage the insertion of data from
        both fetch and commit operations.

        A write lock is required around the start_write_group/commit_write_group
        for the support of lock-requiring repository formats.

        One can only insert data into a repository inside a write group.

        :return: None.
        """
        if not self.is_locked() or self.control_files._lock_mode != 'w':
            raise errors.NotWriteLocked(self)
        if self._write_group:
            raise errors.BzrError('already in a write group')
        self._start_write_group()
        # so we can detect unlock/relock - the write group is now entered.
        self._write_group = self.get_transaction()

    def _start_write_group(self):
        """Template method for per-repository write group startup.
        
        This is called before the write group is considered to be 
        entered.
        """

    @needs_read_lock
    def sprout(self, to_bzrdir, revision_id=None):
        """Create a descendent repository for new development.

        Unlike clone, this does not copy the settings of the repository.
        """
        dest_repo = self._create_sprouting_repo(to_bzrdir, shared=False)
        dest_repo.fetch(self, revision_id=revision_id)
        return dest_repo

    def _create_sprouting_repo(self, a_bzrdir, shared):
        if not isinstance(a_bzrdir._format, self.bzrdir._format.__class__):
            # use target default format.
            dest_repo = a_bzrdir.create_repository()
        else:
            # Most control formats need the repository to be specifically
            # created, but on some old all-in-one formats it's not needed
            try:
                dest_repo = self._format.initialize(a_bzrdir, shared=shared)
            except errors.UninitializableFormat:
                dest_repo = a_bzrdir.open_repository()
        return dest_repo

    @needs_read_lock
    def has_revision(self, revision_id):
        """True if this repository has a copy of the revision."""
        revision_id = osutils.safe_revision_id(revision_id)
        return self._revision_store.has_revision_id(revision_id,
                                                    self.get_transaction())

    @needs_read_lock
    def get_revision_reconcile(self, revision_id):
        """'reconcile' helper routine that allows access to a revision always.
        
        This variant of get_revision does not cross check the weave graph
        against the revision one as get_revision does: but it should only
        be used by reconcile, or reconcile-alike commands that are correcting
        or testing the revision graph.
        """
        if not revision_id or not isinstance(revision_id, basestring):
            raise errors.InvalidRevisionId(revision_id=revision_id,
                                           branch=self)
        return self.get_revisions([revision_id])[0]

    @needs_read_lock
    def get_revisions(self, revision_ids):
        revision_ids = [osutils.safe_revision_id(r) for r in revision_ids]
        revs = self._revision_store.get_revisions(revision_ids,
                                                  self.get_transaction())
        for rev in revs:
            assert not isinstance(rev.revision_id, unicode)
            for parent_id in rev.parent_ids:
                assert not isinstance(parent_id, unicode)
        return revs

    @needs_read_lock
    def get_revision_xml(self, revision_id):
        # TODO: jam 20070210 This shouldn't be necessary since get_revision
        #       would have already do it.
        # TODO: jam 20070210 Just use _serializer.write_revision_to_string()
        revision_id = osutils.safe_revision_id(revision_id)
        rev = self.get_revision(revision_id)
        rev_tmp = StringIO()
        # the current serializer..
        self._revision_store._serializer.write_revision(rev, rev_tmp)
        rev_tmp.seek(0)
        return rev_tmp.getvalue()

    @needs_read_lock
    def get_revision(self, revision_id):
        """Return the Revision object for a named revision"""
        # TODO: jam 20070210 get_revision_reconcile should do this for us
        revision_id = osutils.safe_revision_id(revision_id)
        r = self.get_revision_reconcile(revision_id)
        # weave corruption can lead to absent revision markers that should be
        # present.
        # the following test is reasonably cheap (it needs a single weave read)
        # and the weave is cached in read transactions. In write transactions
        # it is not cached but typically we only read a small number of
        # revisions. For knits when they are introduced we will probably want
        # to ensure that caching write transactions are in use.
        inv = self.get_inventory_weave()
        self._check_revision_parents(r, inv)
        return r

    @needs_read_lock
    def get_deltas_for_revisions(self, revisions):
        """Produce a generator of revision deltas.
        
        Note that the input is a sequence of REVISIONS, not revision_ids.
        Trees will be held in memory until the generator exits.
        Each delta is relative to the revision's lefthand predecessor.
        """
        required_trees = set()
        for revision in revisions:
            required_trees.add(revision.revision_id)
            required_trees.update(revision.parent_ids[:1])
        trees = dict((t.get_revision_id(), t) for 
                     t in self.revision_trees(required_trees))
        for revision in revisions:
            if not revision.parent_ids:
                old_tree = self.revision_tree(None)
            else:
                old_tree = trees[revision.parent_ids[0]]
            yield trees[revision.revision_id].changes_from(old_tree)

    @needs_read_lock
    def get_revision_delta(self, revision_id):
        """Return the delta for one revision.

        The delta is relative to the left-hand predecessor of the
        revision.
        """
        r = self.get_revision(revision_id)
        return list(self.get_deltas_for_revisions([r]))[0]

    def _check_revision_parents(self, revision, inventory):
        """Private to Repository and Fetch.
        
        This checks the parentage of revision in an inventory weave for 
        consistency and is only applicable to inventory-weave-for-ancestry
        using repository formats & fetchers.
        """
        weave_parents = inventory.get_parents(revision.revision_id)
        weave_names = inventory.versions()
        for parent_id in revision.parent_ids:
            if parent_id in weave_names:
                # this parent must not be a ghost.
                if not parent_id in weave_parents:
                    # but it is a ghost
                    raise errors.CorruptRepository(self)

    @needs_write_lock
    def store_revision_signature(self, gpg_strategy, plaintext, revision_id):
        revision_id = osutils.safe_revision_id(revision_id)
        signature = gpg_strategy.sign(plaintext)
        self._revision_store.add_revision_signature_text(revision_id,
                                                         signature,
                                                         self.get_transaction())

    def fileids_altered_by_revision_ids(self, revision_ids):
        """Find the file ids and versions affected by revisions.

        :param revisions: an iterable containing revision ids.
        :return: a dictionary mapping altered file-ids to an iterable of
        revision_ids. Each altered file-ids has the exact revision_ids that
        altered it listed explicitly.
        """
        assert self._serializer.support_altered_by_hack, \
            ("fileids_altered_by_revision_ids only supported for branches " 
             "which store inventory as unnested xml, not on %r" % self)
        selected_revision_ids = set(osutils.safe_revision_id(r)
                                    for r in revision_ids)
        w = self.get_inventory_weave()
        result = {}

        # this code needs to read every new line in every inventory for the
        # inventories [revision_ids]. Seeing a line twice is ok. Seeing a line
        # not present in one of those inventories is unnecessary but not 
        # harmful because we are filtering by the revision id marker in the
        # inventory lines : we only select file ids altered in one of those  
        # revisions. We don't need to see all lines in the inventory because
        # only those added in an inventory in rev X can contain a revision=X
        # line.
        unescape_revid_cache = {}
        unescape_fileid_cache = {}

        # jam 20061218 In a big fetch, this handles hundreds of thousands
        # of lines, so it has had a lot of inlining and optimizing done.
        # Sorry that it is a little bit messy.
        # Move several functions to be local variables, since this is a long
        # running loop.
        search = self._file_ids_altered_regex.search
        unescape = _unescape_xml
        setdefault = result.setdefault
        pb = ui.ui_factory.nested_progress_bar()
        try:
            for line in w.iter_lines_added_or_present_in_versions(
                                        selected_revision_ids, pb=pb):
                match = search(line)
                if match is None:
                    continue
                # One call to match.group() returning multiple items is quite a
                # bit faster than 2 calls to match.group() each returning 1
                file_id, revision_id = match.group('file_id', 'revision_id')

                # Inlining the cache lookups helps a lot when you make 170,000
                # lines and 350k ids, versus 8.4 unique ids.
                # Using a cache helps in 2 ways:
                #   1) Avoids unnecessary decoding calls
                #   2) Re-uses cached strings, which helps in future set and
                #      equality checks.
                # (2) is enough that removing encoding entirely along with
                # the cache (so we are using plain strings) results in no
                # performance improvement.
                try:
                    revision_id = unescape_revid_cache[revision_id]
                except KeyError:
                    unescaped = unescape(revision_id)
                    unescape_revid_cache[revision_id] = unescaped
                    revision_id = unescaped

                if revision_id in selected_revision_ids:
                    try:
                        file_id = unescape_fileid_cache[file_id]
                    except KeyError:
                        unescaped = unescape(file_id)
                        unescape_fileid_cache[file_id] = unescaped
                        file_id = unescaped
                    setdefault(file_id, set()).add(revision_id)
        finally:
            pb.finished()
        return result

<<<<<<< HEAD
    def get_data_about_revision_ids(self, revision_ids, files_pb=None):
        """Get an iterable about data for a given set of revision IDs.

        The named data will be ordered so that it can be fetched and inserted in
        that order safely.
        
        :returns: (knit-kind, file-id, versions)
=======
    def item_keys_introduced_by(self, revision_ids, _files_pb=None):
        """Get an iterable listing the keys of all the data introduced by a set
        of revision IDs.

        The keys will be ordered so that the corresponding items can be safely
        fetched and inserted in that order.

        :returns: An iterable producing tuples of (knit-kind, file-id,
            versions).  knit-kind is one of 'file', 'inventory', 'signatures',
            'revisions'.  file-id is None unless knit-kind is 'file'.
>>>>>>> a7527aa2
        """
        # XXX: it's a bit weird to control the inventory weave caching in this
        # generator.  Ideally the caching would be done in fetch.py I think.  Or
        # maybe this generator should explicitly have the contract that it
        # should not be iterated until the previously yielded item has been
        # processed?
        inv_w = self.get_inventory_weave()
        inv_w.enable_cache()

        # file ids that changed
        file_ids = self.fileids_altered_by_revision_ids(revision_ids)
        count = 0
        num_file_ids = len(file_ids)
        for file_id, altered_versions in file_ids.iteritems():
<<<<<<< HEAD
            if files_pb is not None:
                files_pb.update("fetch texts", count, num_file_ids)
=======
            if _files_pb is not None:
                _files_pb.update("fetch texts", count, num_file_ids)
>>>>>>> a7527aa2
            count += 1
            yield ("file", file_id, altered_versions)
        # We're done with the files_pb.  Note that it finished by the caller,
        # just as it was created by the caller.
<<<<<<< HEAD
        del files_pb
=======
        del _files_pb
>>>>>>> a7527aa2

        # inventory
        yield ("inventory", None, revision_ids)
        inv_w.clear_cache()

        # signatures
        revisions_with_signatures = set()
        for rev_id in revision_ids:
            try:
                self.get_signature_text(rev_id)
            except errors.NoSuchRevision:
                # not signed.
                pass
            else:
                revisions_with_signatures.add(rev_id)
        yield ("signatures", None, revisions_with_signatures)

        # revisions
        yield ("revisions", None, revision_ids)

    @needs_read_lock
    def get_inventory_weave(self):
        return self.control_weaves.get_weave('inventory',
            self.get_transaction())

    @needs_read_lock
    def get_inventory(self, revision_id):
        """Get Inventory object by hash."""
        # TODO: jam 20070210 Technically we don't need to sanitize, since all
        #       called functions must sanitize.
        revision_id = osutils.safe_revision_id(revision_id)
        return self.deserialise_inventory(
            revision_id, self.get_inventory_xml(revision_id))

    def deserialise_inventory(self, revision_id, xml):
        """Transform the xml into an inventory object. 

        :param revision_id: The expected revision id of the inventory.
        :param xml: A serialised inventory.
        """
        revision_id = osutils.safe_revision_id(revision_id)
        result = self._serializer.read_inventory_from_string(xml)
        result.root.revision = revision_id
        return result

    def serialise_inventory(self, inv):
        return self._serializer.write_inventory_to_string(inv)

    def get_serializer_format(self):
        return self._serializer.format_num

    @needs_read_lock
    def get_inventory_xml(self, revision_id):
        """Get inventory XML as a file object."""
        revision_id = osutils.safe_revision_id(revision_id)
        try:
            assert isinstance(revision_id, str), type(revision_id)
            iw = self.get_inventory_weave()
            return iw.get_text(revision_id)
        except IndexError:
            raise errors.HistoryMissing(self, 'inventory', revision_id)

    @needs_read_lock
    def get_inventory_sha1(self, revision_id):
        """Return the sha1 hash of the inventory entry
        """
        # TODO: jam 20070210 Shouldn't this be deprecated / removed?
        revision_id = osutils.safe_revision_id(revision_id)
        return self.get_revision(revision_id).inventory_sha1

    @needs_read_lock
    def get_revision_graph(self, revision_id=None):
        """Return a dictionary containing the revision graph.
        
        :param revision_id: The revision_id to get a graph from. If None, then
        the entire revision graph is returned. This is a deprecated mode of
        operation and will be removed in the future.
        :return: a dictionary of revision_id->revision_parents_list.
        """
        # special case NULL_REVISION
        if revision_id == _mod_revision.NULL_REVISION:
            return {}
        revision_id = osutils.safe_revision_id(revision_id)
        a_weave = self.get_inventory_weave()
        all_revisions = self._eliminate_revisions_not_present(
                                a_weave.versions())
        entire_graph = dict([(node, tuple(a_weave.get_parents(node))) for 
                             node in all_revisions])
        if revision_id is None:
            return entire_graph
        elif revision_id not in entire_graph:
            raise errors.NoSuchRevision(self, revision_id)
        else:
            # add what can be reached from revision_id
            result = {}
            pending = set([revision_id])
            while len(pending) > 0:
                node = pending.pop()
                result[node] = entire_graph[node]
                for revision_id in result[node]:
                    if revision_id not in result:
                        pending.add(revision_id)
            return result

    @needs_read_lock
    def get_revision_graph_with_ghosts(self, revision_ids=None):
        """Return a graph of the revisions with ghosts marked as applicable.

        :param revision_ids: an iterable of revisions to graph or None for all.
        :return: a Graph object with the graph reachable from revision_ids.
        """
        result = deprecated_graph.Graph()
        if not revision_ids:
            pending = set(self.all_revision_ids())
            required = set([])
        else:
            pending = set(osutils.safe_revision_id(r) for r in revision_ids)
            # special case NULL_REVISION
            if _mod_revision.NULL_REVISION in pending:
                pending.remove(_mod_revision.NULL_REVISION)
            required = set(pending)
        done = set([])
        while len(pending):
            revision_id = pending.pop()
            try:
                rev = self.get_revision(revision_id)
            except errors.NoSuchRevision:
                if revision_id in required:
                    raise
                # a ghost
                result.add_ghost(revision_id)
                continue
            for parent_id in rev.parent_ids:
                # is this queued or done ?
                if (parent_id not in pending and
                    parent_id not in done):
                    # no, queue it.
                    pending.add(parent_id)
            result.add_node(revision_id, rev.parent_ids)
            done.add(revision_id)
        return result

    def _get_history_vf(self):
        """Get a versionedfile whose history graph reflects all revisions.

        For weave repositories, this is the inventory weave.
        """
        return self.get_inventory_weave()

    def iter_reverse_revision_history(self, revision_id):
        """Iterate backwards through revision ids in the lefthand history

        :param revision_id: The revision id to start with.  All its lefthand
            ancestors will be traversed.
        """
        revision_id = osutils.safe_revision_id(revision_id)
        if revision_id in (None, _mod_revision.NULL_REVISION):
            return
        next_id = revision_id
        versionedfile = self._get_history_vf()
        while True:
            yield next_id
            parents = versionedfile.get_parents(next_id)
            if len(parents) == 0:
                return
            else:
                next_id = parents[0]

    @needs_read_lock
    def get_revision_inventory(self, revision_id):
        """Return inventory of a past revision."""
        # TODO: Unify this with get_inventory()
        # bzr 0.0.6 and later imposes the constraint that the inventory_id
        # must be the same as its revision, so this is trivial.
        if revision_id is None:
            # This does not make sense: if there is no revision,
            # then it is the current tree inventory surely ?!
            # and thus get_root_id() is something that looks at the last
            # commit on the branch, and the get_root_id is an inventory check.
            raise NotImplementedError
            # return Inventory(self.get_root_id())
        else:
            return self.get_inventory(revision_id)

    @needs_read_lock
    def is_shared(self):
        """Return True if this repository is flagged as a shared repository."""
        raise NotImplementedError(self.is_shared)

    @needs_write_lock
    def reconcile(self, other=None, thorough=False):
        """Reconcile this repository."""
        from bzrlib.reconcile import RepoReconciler
        reconciler = RepoReconciler(self, thorough=thorough)
        reconciler.reconcile()
        return reconciler

    def _refresh_data(self):
        """Helper called from lock_* to ensure coherency with disk.

        The default implementation does nothing; it is however possible
        for repositories to maintain loaded indices across multiple locks
        by checking inside their implementation of this method to see
        whether their indices are still valid. This depends of course on
        the disk format being validatable in this manner.
        """

    @needs_read_lock
    def revision_tree(self, revision_id):
        """Return Tree for a revision on this branch.

        `revision_id` may be None for the empty tree revision.
        """
        # TODO: refactor this to use an existing revision object
        # so we don't need to read it in twice.
        if revision_id is None or revision_id == _mod_revision.NULL_REVISION:
            return RevisionTree(self, Inventory(root_id=None), 
                                _mod_revision.NULL_REVISION)
        else:
            revision_id = osutils.safe_revision_id(revision_id)
            inv = self.get_revision_inventory(revision_id)
            return RevisionTree(self, inv, revision_id)

    @needs_read_lock
    def revision_trees(self, revision_ids):
        """Return Tree for a revision on this branch.

        `revision_id` may not be None or 'null:'"""
        assert None not in revision_ids
        assert _mod_revision.NULL_REVISION not in revision_ids
        texts = self.get_inventory_weave().get_texts(revision_ids)
        for text, revision_id in zip(texts, revision_ids):
            inv = self.deserialise_inventory(revision_id, text)
            yield RevisionTree(self, inv, revision_id)

    @needs_read_lock
    def get_ancestry(self, revision_id, topo_sorted=True):
        """Return a list of revision-ids integrated by a revision.

        The first element of the list is always None, indicating the origin 
        revision.  This might change when we have history horizons, or 
        perhaps we should have a new API.
        
        This is topologically sorted.
        """
        if _mod_revision.is_null(revision_id):
            return [None]
        revision_id = osutils.safe_revision_id(revision_id)
        if not self.has_revision(revision_id):
            raise errors.NoSuchRevision(self, revision_id)
        w = self.get_inventory_weave()
        candidates = w.get_ancestry(revision_id, topo_sorted)
        return [None] + candidates # self._eliminate_revisions_not_present(candidates)

    def pack(self):
        """Compress the data within the repository.

        This operation only makes sense for some repository types. For other
        types it should be a no-op that just returns.

        This stub method does not require a lock, but subclasses should use
        @needs_write_lock as this is a long running call its reasonable to 
        implicitly lock for the user.
        """

    @needs_read_lock
    def print_file(self, file, revision_id):
        """Print `file` to stdout.
        
        FIXME RBC 20060125 as John Meinel points out this is a bad api
        - it writes to stdout, it assumes that that is valid etc. Fix
        by creating a new more flexible convenience function.
        """
        revision_id = osutils.safe_revision_id(revision_id)
        tree = self.revision_tree(revision_id)
        # use inventory as it was in that revision
        file_id = tree.inventory.path2id(file)
        if not file_id:
            # TODO: jam 20060427 Write a test for this code path
            #       it had a bug in it, and was raising the wrong
            #       exception.
            raise errors.BzrError("%r is not present in revision %s" % (file, revision_id))
        tree.print_file(file_id)

    def get_transaction(self):
        return self.control_files.get_transaction()

    def revision_parents(self, revision_id):
        revision_id = osutils.safe_revision_id(revision_id)
        return self.get_inventory_weave().parent_names(revision_id)

    def get_parents(self, revision_ids):
        """See StackedParentsProvider.get_parents"""
        parents_list = []
        for revision_id in revision_ids:
            if revision_id == _mod_revision.NULL_REVISION:
                parents = []
            else:
                try:
                    parents = self.get_revision(revision_id).parent_ids
                except errors.NoSuchRevision:
                    parents = None
                else:
                    if len(parents) == 0:
                        parents = [_mod_revision.NULL_REVISION]
            parents_list.append(parents)
        return parents_list

    def _make_parents_provider(self):
        return self

    def get_graph(self, other_repository=None):
        """Return the graph walker for this repository format"""
        parents_provider = self._make_parents_provider()
        if (other_repository is not None and
            other_repository.bzrdir.transport.base !=
            self.bzrdir.transport.base):
            parents_provider = graph._StackedParentsProvider(
                [parents_provider, other_repository._make_parents_provider()])
        return graph.Graph(parents_provider)

    @needs_write_lock
    def set_make_working_trees(self, new_value):
        """Set the policy flag for making working trees when creating branches.

        This only applies to branches that use this repository.

        The default is 'True'.
        :param new_value: True to restore the default, False to disable making
                          working trees.
        """
        raise NotImplementedError(self.set_make_working_trees)
    
    def make_working_trees(self):
        """Returns the policy for making working trees on new branches."""
        raise NotImplementedError(self.make_working_trees)

    @needs_write_lock
    def sign_revision(self, revision_id, gpg_strategy):
        revision_id = osutils.safe_revision_id(revision_id)
        plaintext = Testament.from_revision(self, revision_id).as_short_text()
        self.store_revision_signature(gpg_strategy, plaintext, revision_id)

    @needs_read_lock
    def has_signature_for_revision_id(self, revision_id):
        """Query for a revision signature for revision_id in the repository."""
        revision_id = osutils.safe_revision_id(revision_id)
        return self._revision_store.has_signature(revision_id,
                                                  self.get_transaction())

    @needs_read_lock
    def get_signature_text(self, revision_id):
        """Return the text for a signature."""
        revision_id = osutils.safe_revision_id(revision_id)
        return self._revision_store.get_signature_text(revision_id,
                                                       self.get_transaction())

    @needs_read_lock
    def check(self, revision_ids):
        """Check consistency of all history of given revision_ids.

        Different repository implementations should override _check().

        :param revision_ids: A non-empty list of revision_ids whose ancestry
             will be checked.  Typically the last revision_id of a branch.
        """
        if not revision_ids:
            raise ValueError("revision_ids must be non-empty in %s.check" 
                    % (self,))
        revision_ids = [osutils.safe_revision_id(r) for r in revision_ids]
        return self._check(revision_ids)

    def _check(self, revision_ids):
        result = check.Check(self)
        result.check()
        return result

    def _warn_if_deprecated(self):
        global _deprecation_warning_done
        if _deprecation_warning_done:
            return
        _deprecation_warning_done = True
        warning("Format %s for %s is deprecated - please use 'bzr upgrade' to get better performance"
                % (self._format, self.bzrdir.transport.base))

    def supports_rich_root(self):
        return self._format.rich_root_data

    def _check_ascii_revisionid(self, revision_id, method):
        """Private helper for ascii-only repositories."""
        # weave repositories refuse to store revisionids that are non-ascii.
        if revision_id is not None:
            # weaves require ascii revision ids.
            if isinstance(revision_id, unicode):
                try:
                    revision_id.encode('ascii')
                except UnicodeEncodeError:
                    raise errors.NonAsciiRevisionId(method, self)
            else:
                try:
                    revision_id.decode('ascii')
                except UnicodeDecodeError:
                    raise errors.NonAsciiRevisionId(method, self)



# remove these delegates a while after bzr 0.15
def __make_delegated(name, from_module):
    def _deprecated_repository_forwarder():
        symbol_versioning.warn('%s moved to %s in bzr 0.15'
            % (name, from_module),
            DeprecationWarning,
            stacklevel=2)
        m = __import__(from_module, globals(), locals(), [name])
        try:
            return getattr(m, name)
        except AttributeError:
            raise AttributeError('module %s has no name %s'
                    % (m, name))
    globals()[name] = _deprecated_repository_forwarder

for _name in [
        'AllInOneRepository',
        'WeaveMetaDirRepository',
        'PreSplitOutRepositoryFormat',
        'RepositoryFormat4',
        'RepositoryFormat5',
        'RepositoryFormat6',
        'RepositoryFormat7',
        ]:
    __make_delegated(_name, 'bzrlib.repofmt.weaverepo')

for _name in [
        'KnitRepository',
        'RepositoryFormatKnit',
        'RepositoryFormatKnit1',
        ]:
    __make_delegated(_name, 'bzrlib.repofmt.knitrepo')


def install_revision(repository, rev, revision_tree):
    """Install all revision data into a repository."""
    present_parents = []
    parent_trees = {}
    for p_id in rev.parent_ids:
        if repository.has_revision(p_id):
            present_parents.append(p_id)
            parent_trees[p_id] = repository.revision_tree(p_id)
        else:
            parent_trees[p_id] = repository.revision_tree(None)

    inv = revision_tree.inventory
    entries = inv.iter_entries()
    # backwards compatibility hack: skip the root id.
    if not repository.supports_rich_root():
        path, root = entries.next()
        if root.revision != rev.revision_id:
            raise errors.IncompatibleRevision(repr(repository))
    # Add the texts that are not already present
    for path, ie in entries:
        w = repository.weave_store.get_weave_or_empty(ie.file_id,
                repository.get_transaction())
        if ie.revision not in w:
            text_parents = []
            # FIXME: TODO: The following loop *may* be overlapping/duplicate
            # with InventoryEntry.find_previous_heads(). if it is, then there
            # is a latent bug here where the parents may have ancestors of each
            # other. RBC, AB
            for revision, tree in parent_trees.iteritems():
                if ie.file_id not in tree:
                    continue
                parent_id = tree.inventory[ie.file_id].revision
                if parent_id in text_parents:
                    continue
                text_parents.append(parent_id)
                    
            vfile = repository.weave_store.get_weave_or_empty(ie.file_id, 
                repository.get_transaction())
            lines = revision_tree.get_file(ie.file_id).readlines()
            vfile.add_lines(rev.revision_id, text_parents, lines)
    try:
        # install the inventory
        repository.add_inventory(rev.revision_id, inv, present_parents)
    except errors.RevisionAlreadyPresent:
        pass
    repository.add_revision(rev.revision_id, rev, inv)


class MetaDirRepository(Repository):
    """Repositories in the new meta-dir layout."""

    def __init__(self, _format, a_bzrdir, control_files, _revision_store, control_store, text_store):
        super(MetaDirRepository, self).__init__(_format,
                                                a_bzrdir,
                                                control_files,
                                                _revision_store,
                                                control_store,
                                                text_store)
        dir_mode = self.control_files._dir_mode
        file_mode = self.control_files._file_mode

    @needs_read_lock
    def is_shared(self):
        """Return True if this repository is flagged as a shared repository."""
        return self.control_files._transport.has('shared-storage')

    @needs_write_lock
    def set_make_working_trees(self, new_value):
        """Set the policy flag for making working trees when creating branches.

        This only applies to branches that use this repository.

        The default is 'True'.
        :param new_value: True to restore the default, False to disable making
                          working trees.
        """
        if new_value:
            try:
                self.control_files._transport.delete('no-working-trees')
            except errors.NoSuchFile:
                pass
        else:
            self.control_files.put_utf8('no-working-trees', '')
    
    def make_working_trees(self):
        """Returns the policy for making working trees on new branches."""
        return not self.control_files._transport.has('no-working-trees')


class RepositoryFormatRegistry(registry.Registry):
    """Registry of RepositoryFormats.
    """

    def get(self, format_string):
        r = registry.Registry.get(self, format_string)
        if callable(r):
            r = r()
        return r
    

format_registry = RepositoryFormatRegistry()
"""Registry of formats, indexed by their identifying format string.

This can contain either format instances themselves, or classes/factories that
can be called to obtain one.
"""


#####################################################################
# Repository Formats

class RepositoryFormat(object):
    """A repository format.

    Formats provide three things:
     * An initialization routine to construct repository data on disk.
     * a format string which is used when the BzrDir supports versioned
       children.
     * an open routine which returns a Repository instance.

    Formats are placed in an dict by their format string for reference 
    during opening. These should be subclasses of RepositoryFormat
    for consistency.

    Once a format is deprecated, just deprecate the initialize and open
    methods on the format class. Do not deprecate the object, as the 
    object will be created every system load.

    Common instance attributes:
    _matchingbzrdir - the bzrdir format that the repository format was
    originally written to work with. This can be used if manually
    constructing a bzrdir and repository, or more commonly for test suite
    parameterisation.
    """

    def __str__(self):
        return "<%s>" % self.__class__.__name__

    def __eq__(self, other):
        # format objects are generally stateless
        return isinstance(other, self.__class__)

    def __ne__(self, other):
        return not self == other

    @classmethod
    def find_format(klass, a_bzrdir):
        """Return the format for the repository object in a_bzrdir.
        
        This is used by bzr native formats that have a "format" file in
        the repository.  Other methods may be used by different types of 
        control directory.
        """
        try:
            transport = a_bzrdir.get_repository_transport(None)
            format_string = transport.get("format").read()
            return format_registry.get(format_string)
        except errors.NoSuchFile:
            raise errors.NoRepositoryPresent(a_bzrdir)
        except KeyError:
            raise errors.UnknownFormatError(format=format_string)

    @classmethod
    def register_format(klass, format):
        format_registry.register(format.get_format_string(), format)

    @classmethod
    def unregister_format(klass, format):
        format_registry.remove(format.get_format_string())
    
    @classmethod
    def get_default_format(klass):
        """Return the current default format."""
        from bzrlib import bzrdir
        return bzrdir.format_registry.make_bzrdir('default').repository_format

    def _get_control_store(self, repo_transport, control_files):
        """Return the control store for this repository."""
        raise NotImplementedError(self._get_control_store)

    def get_format_string(self):
        """Return the ASCII format string that identifies this format.
        
        Note that in pre format ?? repositories the format string is 
        not permitted nor written to disk.
        """
        raise NotImplementedError(self.get_format_string)

    def get_format_description(self):
        """Return the short description for this format."""
        raise NotImplementedError(self.get_format_description)

    def _get_revision_store(self, repo_transport, control_files):
        """Return the revision store object for this a_bzrdir."""
        raise NotImplementedError(self._get_revision_store)

    def _get_text_rev_store(self,
                            transport,
                            control_files,
                            name,
                            compressed=True,
                            prefixed=False,
                            serializer=None):
        """Common logic for getting a revision store for a repository.
        
        see self._get_revision_store for the subclass-overridable method to 
        get the store for a repository.
        """
        from bzrlib.store.revision.text import TextRevisionStore
        dir_mode = control_files._dir_mode
        file_mode = control_files._file_mode
        text_store = TextStore(transport.clone(name),
                              prefixed=prefixed,
                              compressed=compressed,
                              dir_mode=dir_mode,
                              file_mode=file_mode)
        _revision_store = TextRevisionStore(text_store, serializer)
        return _revision_store

    # TODO: this shouldn't be in the base class, it's specific to things that
    # use weaves or knits -- mbp 20070207
    def _get_versioned_file_store(self,
                                  name,
                                  transport,
                                  control_files,
                                  prefixed=True,
                                  versionedfile_class=None,
                                  versionedfile_kwargs={},
                                  escaped=False):
        if versionedfile_class is None:
            versionedfile_class = self._versionedfile_class
        weave_transport = control_files._transport.clone(name)
        dir_mode = control_files._dir_mode
        file_mode = control_files._file_mode
        return VersionedFileStore(weave_transport, prefixed=prefixed,
                                  dir_mode=dir_mode,
                                  file_mode=file_mode,
                                  versionedfile_class=versionedfile_class,
                                  versionedfile_kwargs=versionedfile_kwargs,
                                  escaped=escaped)

    def initialize(self, a_bzrdir, shared=False):
        """Initialize a repository of this format in a_bzrdir.

        :param a_bzrdir: The bzrdir to put the new repository in it.
        :param shared: The repository should be initialized as a sharable one.
        :returns: The new repository object.
        
        This may raise UninitializableFormat if shared repository are not
        compatible the a_bzrdir.
        """
        raise NotImplementedError(self.initialize)

    def is_supported(self):
        """Is this format supported?

        Supported formats must be initializable and openable.
        Unsupported formats may not support initialization or committing or 
        some other features depending on the reason for not being supported.
        """
        return True

    def check_conversion_target(self, target_format):
        raise NotImplementedError(self.check_conversion_target)

    def open(self, a_bzrdir, _found=False):
        """Return an instance of this format for the bzrdir a_bzrdir.
        
        _found is a private parameter, do not use it.
        """
        raise NotImplementedError(self.open)


class MetaDirRepositoryFormat(RepositoryFormat):
    """Common base class for the new repositories using the metadir layout."""

    rich_root_data = False
    supports_tree_reference = False
    _matchingbzrdir = bzrdir.BzrDirMetaFormat1()

    def __init__(self):
        super(MetaDirRepositoryFormat, self).__init__()

    def _create_control_files(self, a_bzrdir):
        """Create the required files and the initial control_files object."""
        # FIXME: RBC 20060125 don't peek under the covers
        # NB: no need to escape relative paths that are url safe.
        repository_transport = a_bzrdir.get_repository_transport(self)
        control_files = lockable_files.LockableFiles(repository_transport,
                                'lock', lockdir.LockDir)
        control_files.create_lock()
        return control_files

    def _upload_blank_content(self, a_bzrdir, dirs, files, utf8_files, shared):
        """Upload the initial blank content."""
        control_files = self._create_control_files(a_bzrdir)
        control_files.lock_write()
        try:
            control_files._transport.mkdir_multi(dirs,
                    mode=control_files._dir_mode)
            for file, content in files:
                control_files.put(file, content)
            for file, content in utf8_files:
                control_files.put_utf8(file, content)
            if shared == True:
                control_files.put_utf8('shared-storage', '')
        finally:
            control_files.unlock()


# formats which have no format string are not discoverable
# and not independently creatable, so are not registered.  They're 
# all in bzrlib.repofmt.weaverepo now.  When an instance of one of these is
# needed, it's constructed directly by the BzrDir.  Non-native formats where
# the repository is not separately opened are similar.

format_registry.register_lazy(
    'Bazaar-NG Repository format 7',
    'bzrlib.repofmt.weaverepo',
    'RepositoryFormat7'
    )
# KEEP in sync with bzrdir.format_registry default, which controls the overall
# default control directory format

format_registry.register_lazy(
    'Bazaar-NG Knit Repository Format 1',
    'bzrlib.repofmt.knitrepo',
    'RepositoryFormatKnit1',
    )
format_registry.default_key = 'Bazaar-NG Knit Repository Format 1'

format_registry.register_lazy(
    'Bazaar Knit Repository Format 3 (bzr 0.15)\n',
    'bzrlib.repofmt.knitrepo',
    'RepositoryFormatKnit3',
    )


class InterRepository(InterObject):
    """This class represents operations taking place between two repositories.

    Its instances have methods like copy_content and fetch, and contain
    references to the source and target repositories these operations can be 
    carried out on.

    Often we will provide convenience methods on 'repository' which carry out
    operations with another repository - they will always forward to
    InterRepository.get(other).method_name(parameters).
    """

    _optimisers = []
    """The available optimised InterRepository types."""

    def copy_content(self, revision_id=None):
        raise NotImplementedError(self.copy_content)

    def fetch(self, revision_id=None, pb=None):
        """Fetch the content required to construct revision_id.

        The content is copied from self.source to self.target.

        :param revision_id: if None all content is copied, if NULL_REVISION no
                            content is copied.
        :param pb: optional progress bar to use for progress reports. If not
                   provided a default one will be created.

        Returns the copied revision count and the failed revisions in a tuple:
        (copied, failures).
        """
        raise NotImplementedError(self.fetch)
   
    @needs_read_lock
    def missing_revision_ids(self, revision_id=None):
        """Return the revision ids that source has that target does not.
        
        These are returned in topological order.

        :param revision_id: only return revision ids included by this
                            revision_id.
        """
        # generic, possibly worst case, slow code path.
        target_ids = set(self.target.all_revision_ids())
        if revision_id is not None:
            # TODO: jam 20070210 InterRepository is internal enough that it
            #       should assume revision_ids are already utf-8
            revision_id = osutils.safe_revision_id(revision_id)
            source_ids = self.source.get_ancestry(revision_id)
            assert source_ids[0] is None
            source_ids.pop(0)
        else:
            source_ids = self.source.all_revision_ids()
        result_set = set(source_ids).difference(target_ids)
        # this may look like a no-op: its not. It preserves the ordering
        # other_ids had while only returning the members from other_ids
        # that we've decided we need.
        return [rev_id for rev_id in source_ids if rev_id in result_set]


class InterSameDataRepository(InterRepository):
    """Code for converting between repositories that represent the same data.
    
    Data format and model must match for this to work.
    """

    @classmethod
    def _get_repo_format_to_test(self):
        """Repository format for testing with."""
        return RepositoryFormat.get_default_format()

    @staticmethod
    def is_compatible(source, target):
        if source.supports_rich_root() != target.supports_rich_root():
            return False
        if source._serializer != target._serializer:
            return False
        return True

    @needs_write_lock
    def copy_content(self, revision_id=None):
        """Make a complete copy of the content in self into destination.

        This copies both the repository's revision data, and configuration information
        such as the make_working_trees setting.
        
        This is a destructive operation! Do not use it on existing 
        repositories.

        :param revision_id: Only copy the content needed to construct
                            revision_id and its parents.
        """
        try:
            self.target.set_make_working_trees(self.source.make_working_trees())
        except NotImplementedError:
            pass
        # TODO: jam 20070210 This is fairly internal, so we should probably
        #       just assert that revision_id is not unicode.
        revision_id = osutils.safe_revision_id(revision_id)
        # but don't bother fetching if we have the needed data now.
        if (revision_id not in (None, _mod_revision.NULL_REVISION) and 
            self.target.has_revision(revision_id)):
            return
        self.target.fetch(self.source, revision_id=revision_id)

    @needs_write_lock
    def fetch(self, revision_id=None, pb=None):
        """See InterRepository.fetch()."""
        from bzrlib.fetch import GenericRepoFetcher
        mutter("Using fetch logic to copy between %s(%s) and %s(%s)",
               self.source, self.source._format, self.target, 
               self.target._format)
        # TODO: jam 20070210 This should be an assert, not a translate
        revision_id = osutils.safe_revision_id(revision_id)
        f = GenericRepoFetcher(to_repository=self.target,
                               from_repository=self.source,
                               last_revision=revision_id,
                               pb=pb)
        return f.count_copied, f.failed_revisions


class InterWeaveRepo(InterSameDataRepository):
    """Optimised code paths between Weave based repositories."""

    @classmethod
    def _get_repo_format_to_test(self):
        from bzrlib.repofmt import weaverepo
        return weaverepo.RepositoryFormat7()

    @staticmethod
    def is_compatible(source, target):
        """Be compatible with known Weave formats.
        
        We don't test for the stores being of specific types because that
        could lead to confusing results, and there is no need to be 
        overly general.
        """
        from bzrlib.repofmt.weaverepo import (
                RepositoryFormat5,
                RepositoryFormat6,
                RepositoryFormat7,
                )
        try:
            return (isinstance(source._format, (RepositoryFormat5,
                                                RepositoryFormat6,
                                                RepositoryFormat7)) and
                    isinstance(target._format, (RepositoryFormat5,
                                                RepositoryFormat6,
                                                RepositoryFormat7)))
        except AttributeError:
            return False
    
    @needs_write_lock
    def copy_content(self, revision_id=None):
        """See InterRepository.copy_content()."""
        # weave specific optimised path:
        # TODO: jam 20070210 Internal, should be an assert, not translate
        revision_id = osutils.safe_revision_id(revision_id)
        try:
            self.target.set_make_working_trees(self.source.make_working_trees())
        except NotImplementedError:
            pass
        # FIXME do not peek!
        if self.source.control_files._transport.listable():
            pb = ui.ui_factory.nested_progress_bar()
            try:
                self.target.weave_store.copy_all_ids(
                    self.source.weave_store,
                    pb=pb,
                    from_transaction=self.source.get_transaction(),
                    to_transaction=self.target.get_transaction())
                pb.update('copying inventory', 0, 1)
                self.target.control_weaves.copy_multi(
                    self.source.control_weaves, ['inventory'],
                    from_transaction=self.source.get_transaction(),
                    to_transaction=self.target.get_transaction())
                self.target._revision_store.text_store.copy_all_ids(
                    self.source._revision_store.text_store,
                    pb=pb)
            finally:
                pb.finished()
        else:
            self.target.fetch(self.source, revision_id=revision_id)

    @needs_write_lock
    def fetch(self, revision_id=None, pb=None):
        """See InterRepository.fetch()."""
        from bzrlib.fetch import GenericRepoFetcher
        mutter("Using fetch logic to copy between %s(%s) and %s(%s)",
               self.source, self.source._format, self.target, self.target._format)
        # TODO: jam 20070210 This should be an assert, not a translate
        revision_id = osutils.safe_revision_id(revision_id)
        f = GenericRepoFetcher(to_repository=self.target,
                               from_repository=self.source,
                               last_revision=revision_id,
                               pb=pb)
        return f.count_copied, f.failed_revisions

    @needs_read_lock
    def missing_revision_ids(self, revision_id=None):
        """See InterRepository.missing_revision_ids()."""
        # we want all revisions to satisfy revision_id in source.
        # but we don't want to stat every file here and there.
        # we want then, all revisions other needs to satisfy revision_id 
        # checked, but not those that we have locally.
        # so the first thing is to get a subset of the revisions to 
        # satisfy revision_id in source, and then eliminate those that
        # we do already have. 
        # this is slow on high latency connection to self, but as as this
        # disk format scales terribly for push anyway due to rewriting 
        # inventory.weave, this is considered acceptable.
        # - RBC 20060209
        if revision_id is not None:
            source_ids = self.source.get_ancestry(revision_id)
            assert source_ids[0] is None
            source_ids.pop(0)
        else:
            source_ids = self.source._all_possible_ids()
        source_ids_set = set(source_ids)
        # source_ids is the worst possible case we may need to pull.
        # now we want to filter source_ids against what we actually
        # have in target, but don't try to check for existence where we know
        # we do not have a revision as that would be pointless.
        target_ids = set(self.target._all_possible_ids())
        possibly_present_revisions = target_ids.intersection(source_ids_set)
        actually_present_revisions = set(self.target._eliminate_revisions_not_present(possibly_present_revisions))
        required_revisions = source_ids_set.difference(actually_present_revisions)
        required_topo_revisions = [rev_id for rev_id in source_ids if rev_id in required_revisions]
        if revision_id is not None:
            # we used get_ancestry to determine source_ids then we are assured all
            # revisions referenced are present as they are installed in topological order.
            # and the tip revision was validated by get_ancestry.
            return required_topo_revisions
        else:
            # if we just grabbed the possibly available ids, then 
            # we only have an estimate of whats available and need to validate
            # that against the revision records.
            return self.source._eliminate_revisions_not_present(required_topo_revisions)


class InterKnitRepo(InterSameDataRepository):
    """Optimised code paths between Knit based repositories."""

    @classmethod
    def _get_repo_format_to_test(self):
        from bzrlib.repofmt import knitrepo
        return knitrepo.RepositoryFormatKnit1()

    @staticmethod
    def is_compatible(source, target):
        """Be compatible with known Knit formats.
        
        We don't test for the stores being of specific types because that
        could lead to confusing results, and there is no need to be 
        overly general.
        """
        from bzrlib.repofmt.knitrepo import RepositoryFormatKnit1
        try:
            return (isinstance(source._format, (RepositoryFormatKnit1)) and
                    isinstance(target._format, (RepositoryFormatKnit1)))
        except AttributeError:
            return False

    @needs_write_lock
    def fetch(self, revision_id=None, pb=None):
        """See InterRepository.fetch()."""
        from bzrlib.fetch import KnitRepoFetcher
        mutter("Using fetch logic to copy between %s(%s) and %s(%s)",
               self.source, self.source._format, self.target, self.target._format)
        # TODO: jam 20070210 This should be an assert, not a translate
        revision_id = osutils.safe_revision_id(revision_id)
        f = KnitRepoFetcher(to_repository=self.target,
                            from_repository=self.source,
                            last_revision=revision_id,
                            pb=pb)
        return f.count_copied, f.failed_revisions

    @needs_read_lock
    def missing_revision_ids(self, revision_id=None):
        """See InterRepository.missing_revision_ids()."""
        if revision_id is not None:
            source_ids = self.source.get_ancestry(revision_id)
            assert source_ids[0] is None
            source_ids.pop(0)
        else:
            source_ids = self.source._all_possible_ids()
        source_ids_set = set(source_ids)
        # source_ids is the worst possible case we may need to pull.
        # now we want to filter source_ids against what we actually
        # have in target, but don't try to check for existence where we know
        # we do not have a revision as that would be pointless.
        target_ids = set(self.target._all_possible_ids())
        possibly_present_revisions = target_ids.intersection(source_ids_set)
        actually_present_revisions = set(self.target._eliminate_revisions_not_present(possibly_present_revisions))
        required_revisions = source_ids_set.difference(actually_present_revisions)
        required_topo_revisions = [rev_id for rev_id in source_ids if rev_id in required_revisions]
        if revision_id is not None:
            # we used get_ancestry to determine source_ids then we are assured all
            # revisions referenced are present as they are installed in topological order.
            # and the tip revision was validated by get_ancestry.
            return required_topo_revisions
        else:
            # if we just grabbed the possibly available ids, then 
            # we only have an estimate of whats available and need to validate
            # that against the revision records.
            return self.source._eliminate_revisions_not_present(required_topo_revisions)


class InterModel1and2(InterRepository):

    @classmethod
    def _get_repo_format_to_test(self):
        return None

    @staticmethod
    def is_compatible(source, target):
        if not source.supports_rich_root() and target.supports_rich_root():
            return True
        else:
            return False

    @needs_write_lock
    def fetch(self, revision_id=None, pb=None):
        """See InterRepository.fetch()."""
        from bzrlib.fetch import Model1toKnit2Fetcher
        # TODO: jam 20070210 This should be an assert, not a translate
        revision_id = osutils.safe_revision_id(revision_id)
        f = Model1toKnit2Fetcher(to_repository=self.target,
                                 from_repository=self.source,
                                 last_revision=revision_id,
                                 pb=pb)
        return f.count_copied, f.failed_revisions

    @needs_write_lock
    def copy_content(self, revision_id=None):
        """Make a complete copy of the content in self into destination.
        
        This is a destructive operation! Do not use it on existing 
        repositories.

        :param revision_id: Only copy the content needed to construct
                            revision_id and its parents.
        """
        try:
            self.target.set_make_working_trees(self.source.make_working_trees())
        except NotImplementedError:
            pass
        # TODO: jam 20070210 Internal, assert, don't translate
        revision_id = osutils.safe_revision_id(revision_id)
        # but don't bother fetching if we have the needed data now.
        if (revision_id not in (None, _mod_revision.NULL_REVISION) and 
            self.target.has_revision(revision_id)):
            return
        self.target.fetch(self.source, revision_id=revision_id)


class InterKnit1and2(InterKnitRepo):

    @classmethod
    def _get_repo_format_to_test(self):
        return None

    @staticmethod
    def is_compatible(source, target):
        """Be compatible with Knit1 source and Knit3 target"""
        from bzrlib.repofmt.knitrepo import RepositoryFormatKnit3
        try:
            from bzrlib.repofmt.knitrepo import RepositoryFormatKnit1, \
                    RepositoryFormatKnit3
            return (isinstance(source._format, (RepositoryFormatKnit1)) and
                    isinstance(target._format, (RepositoryFormatKnit3)))
        except AttributeError:
            return False

    @needs_write_lock
    def fetch(self, revision_id=None, pb=None):
        """See InterRepository.fetch()."""
        from bzrlib.fetch import Knit1to2Fetcher
        mutter("Using fetch logic to copy between %s(%s) and %s(%s)",
               self.source, self.source._format, self.target, 
               self.target._format)
        # TODO: jam 20070210 This should be an assert, not a translate
        revision_id = osutils.safe_revision_id(revision_id)
        f = Knit1to2Fetcher(to_repository=self.target,
                            from_repository=self.source,
                            last_revision=revision_id,
                            pb=pb)
        return f.count_copied, f.failed_revisions


class InterRemoteToOther(InterRepository):

    def __init__(self, source, target):
        InterRepository.__init__(self, source, target)
        self._real_inter = None

    @staticmethod
    def is_compatible(source, target):
        if isinstance(source, remote.RemoteRepository):
            return True
        return False

    def _ensure_real_inter(self):
        if self._real_inter is None:
            self.source._ensure_real()
            real_source = self.source._real_repository
            self._real_inter = InterRepository.get(real_source, self.target)
    
    def copy_content(self, revision_id=None):
        self._ensure_real_inter()
        self._real_inter.copy_content(revision_id=revision_id)

    @needs_write_lock
    def fetch(self, revision_id=None, pb=None):
        """See InterRepository.fetch()."""
        # Is source's model compatible with target's model, and are they the
        # same format?  Currently we can only optimise fetching from an
        # identical model & format repo.
        self.source._ensure_real()
        real_source = self.source._real_repository
        if InterSameDataRepository.is_compatible(real_source, self.target):
            from bzrlib.fetch import RemoteToOtherFetcher
            mutter("Using fetch logic to copy between %s(remote) and %s(%s)",
                   self.source, self.target, self.target._format)
            # TODO: jam 20070210 This should be an assert, not a translate
            revision_id = osutils.safe_revision_id(revision_id)
            f = RemoteToOtherFetcher(to_repository=self.target,
                                     from_repository=self.source,
                                     last_revision=revision_id,
                                     pb=pb)
            return f.count_copied, f.failed_revisions
        else:
            self._ensure_real_inter()
            return self._real_inter.fetch(revision_id=revision_id, pb=pb)

    @classmethod
    def _get_repo_format_to_test(self):
        return None


class InterOtherToRemote(InterRepository):

    def __init__(self, source, target):
        InterRepository.__init__(self, source, target)
        self._real_inter = None

    @staticmethod
    def is_compatible(source, target):
        if isinstance(target, remote.RemoteRepository):
            return True
        return False

    def _ensure_real_inter(self):
        if self._real_inter is None:
            self.target._ensure_real()
            real_target = self.target._real_repository
            self._real_inter = InterRepository.get(self.source, real_target)
    
    def copy_content(self, revision_id=None):
        self._ensure_real_inter()
        self._real_inter.copy_content(revision_id=revision_id)

    def fetch(self, revision_id=None, pb=None):
        self._ensure_real_inter()
        self._real_inter.fetch(revision_id=revision_id, pb=pb)

    @classmethod
    def _get_repo_format_to_test(self):
        return None


InterRepository.register_optimiser(InterSameDataRepository)
InterRepository.register_optimiser(InterWeaveRepo)
InterRepository.register_optimiser(InterKnitRepo)
InterRepository.register_optimiser(InterModel1and2)
InterRepository.register_optimiser(InterKnit1and2)
InterRepository.register_optimiser(InterRemoteToOther)
InterRepository.register_optimiser(InterOtherToRemote)


class CopyConverter(object):
    """A repository conversion tool which just performs a copy of the content.
    
    This is slow but quite reliable.
    """

    def __init__(self, target_format):
        """Create a CopyConverter.

        :param target_format: The format the resulting repository should be.
        """
        self.target_format = target_format
        
    def convert(self, repo, pb):
        """Perform the conversion of to_convert, giving feedback via pb.

        :param to_convert: The disk object to convert.
        :param pb: a progress bar to use for progress information.
        """
        self.pb = pb
        self.count = 0
        self.total = 4
        # this is only useful with metadir layouts - separated repo content.
        # trigger an assertion if not such
        repo._format.get_format_string()
        self.repo_dir = repo.bzrdir
        self.step('Moving repository to repository.backup')
        self.repo_dir.transport.move('repository', 'repository.backup')
        backup_transport =  self.repo_dir.transport.clone('repository.backup')
        repo._format.check_conversion_target(self.target_format)
        self.source_repo = repo._format.open(self.repo_dir,
            _found=True,
            _override_transport=backup_transport)
        self.step('Creating new repository')
        converted = self.target_format.initialize(self.repo_dir,
                                                  self.source_repo.is_shared())
        converted.lock_write()
        try:
            self.step('Copying content into repository.')
            self.source_repo.copy_content_into(converted)
        finally:
            converted.unlock()
        self.step('Deleting old repository content.')
        self.repo_dir.transport.delete_tree('repository.backup')
        self.pb.note('repository converted')

    def step(self, message):
        """Update the pb by a step."""
        self.count +=1
        self.pb.update(message, self.count, self.total)


class CommitBuilder(object):
    """Provides an interface to build up a commit.

    This allows describing a tree to be committed without needing to 
    know the internals of the format of the repository.
    """
    
    record_root_entry = False
    def __init__(self, repository, parents, config, timestamp=None, 
                 timezone=None, committer=None, revprops=None, 
                 revision_id=None):
        """Initiate a CommitBuilder.

        :param repository: Repository to commit to.
        :param parents: Revision ids of the parents of the new revision.
        :param config: Configuration to use.
        :param timestamp: Optional timestamp recorded for commit.
        :param timezone: Optional timezone for timestamp.
        :param committer: Optional committer to set for commit.
        :param revprops: Optional dictionary of revision properties.
        :param revision_id: Optional revision id.
        """
        self._config = config

        if committer is None:
            self._committer = self._config.username()
        else:
            assert isinstance(committer, basestring), type(committer)
            self._committer = committer

        self.new_inventory = Inventory(None)
        self._new_revision_id = osutils.safe_revision_id(revision_id)
        self.parents = parents
        self.repository = repository

        self._revprops = {}
        if revprops is not None:
            self._revprops.update(revprops)

        if timestamp is None:
            timestamp = time.time()
        # Restrict resolution to 1ms
        self._timestamp = round(timestamp, 3)

        if timezone is None:
            self._timezone = osutils.local_time_offset()
        else:
            self._timezone = int(timezone)

        self._generate_revision_if_needed()

    def commit(self, message):
        """Make the actual commit.

        :return: The revision id of the recorded revision.
        """
        rev = _mod_revision.Revision(
                       timestamp=self._timestamp,
                       timezone=self._timezone,
                       committer=self._committer,
                       message=message,
                       inventory_sha1=self.inv_sha1,
                       revision_id=self._new_revision_id,
                       properties=self._revprops)
        rev.parent_ids = self.parents
        self.repository.add_revision(self._new_revision_id, rev,
            self.new_inventory, self._config)
        self.repository.commit_write_group()
        return self._new_revision_id

    def revision_tree(self):
        """Return the tree that was just committed.

        After calling commit() this can be called to get a RevisionTree
        representing the newly committed tree. This is preferred to
        calling Repository.revision_tree() because that may require
        deserializing the inventory, while we already have a copy in
        memory.
        """
        return RevisionTree(self.repository, self.new_inventory,
                            self._new_revision_id)

    def finish_inventory(self):
        """Tell the builder that the inventory is finished."""
        if self.new_inventory.root is None:
            symbol_versioning.warn('Root entry should be supplied to'
                ' record_entry_contents, as of bzr 0.10.',
                 DeprecationWarning, stacklevel=2)
            self.new_inventory.add(InventoryDirectory(ROOT_ID, '', None))
        self.new_inventory.revision_id = self._new_revision_id
        self.inv_sha1 = self.repository.add_inventory(
            self._new_revision_id,
            self.new_inventory,
            self.parents
            )

    def _gen_revision_id(self):
        """Return new revision-id."""
        return generate_ids.gen_revision_id(self._config.username(),
                                            self._timestamp)

    def _generate_revision_if_needed(self):
        """Create a revision id if None was supplied.
        
        If the repository can not support user-specified revision ids
        they should override this function and raise CannotSetRevisionId
        if _new_revision_id is not None.

        :raises: CannotSetRevisionId
        """
        if self._new_revision_id is None:
            self._new_revision_id = self._gen_revision_id()

    def record_entry_contents(self, ie, parent_invs, path, tree):
        """Record the content of ie from tree into the commit if needed.

        Side effect: sets ie.revision when unchanged

        :param ie: An inventory entry present in the commit.
        :param parent_invs: The inventories of the parent revisions of the
            commit.
        :param path: The path the entry is at in the tree.
        :param tree: The tree which contains this entry and should be used to 
        obtain content.
        """
        if self.new_inventory.root is None and ie.parent_id is not None:
            symbol_versioning.warn('Root entry should be supplied to'
                ' record_entry_contents, as of bzr 0.10.',
                 DeprecationWarning, stacklevel=2)
            self.record_entry_contents(tree.inventory.root.copy(), parent_invs,
                                       '', tree)
        self.new_inventory.add(ie)

        # ie.revision is always None if the InventoryEntry is considered
        # for committing. ie.snapshot will record the correct revision 
        # which may be the sole parent if it is untouched.
        if ie.revision is not None:
            return

        # In this revision format, root entries have no knit or weave
        if ie is self.new_inventory.root:
            # When serializing out to disk and back in
            # root.revision is always _new_revision_id
            ie.revision = self._new_revision_id
            return
        previous_entries = ie.find_previous_heads(
            parent_invs,
            self.repository.weave_store,
            self.repository.get_transaction())
        # we are creating a new revision for ie in the history store
        # and inventory.
        ie.snapshot(self._new_revision_id, path, previous_entries, tree, self)

    def modified_directory(self, file_id, file_parents):
        """Record the presence of a symbolic link.

        :param file_id: The file_id of the link to record.
        :param file_parents: The per-file parent revision ids.
        """
        self._add_text_to_weave(file_id, [], file_parents.keys())

    def modified_reference(self, file_id, file_parents):
        """Record the modification of a reference.

        :param file_id: The file_id of the link to record.
        :param file_parents: The per-file parent revision ids.
        """
        self._add_text_to_weave(file_id, [], file_parents.keys())
    
    def modified_file_text(self, file_id, file_parents,
                           get_content_byte_lines, text_sha1=None,
                           text_size=None):
        """Record the text of file file_id

        :param file_id: The file_id of the file to record the text of.
        :param file_parents: The per-file parent revision ids.
        :param get_content_byte_lines: A callable which will return the byte
            lines for the file.
        :param text_sha1: Optional SHA1 of the file contents.
        :param text_size: Optional size of the file contents.
        """
        # mutter('storing text of file {%s} in revision {%s} into %r',
        #        file_id, self._new_revision_id, self.repository.weave_store)
        # special case to avoid diffing on renames or 
        # reparenting
        if (len(file_parents) == 1
            and text_sha1 == file_parents.values()[0].text_sha1
            and text_size == file_parents.values()[0].text_size):
            previous_ie = file_parents.values()[0]
            versionedfile = self.repository.weave_store.get_weave(file_id, 
                self.repository.get_transaction())
            versionedfile.clone_text(self._new_revision_id, 
                previous_ie.revision, file_parents.keys())
            return text_sha1, text_size
        else:
            new_lines = get_content_byte_lines()
            # TODO: Rather than invoking sha_strings here, _add_text_to_weave
            # should return the SHA1 and size
            self._add_text_to_weave(file_id, new_lines, file_parents.keys())
            return osutils.sha_strings(new_lines), \
                sum(map(len, new_lines))

    def modified_link(self, file_id, file_parents, link_target):
        """Record the presence of a symbolic link.

        :param file_id: The file_id of the link to record.
        :param file_parents: The per-file parent revision ids.
        :param link_target: Target location of this link.
        """
        self._add_text_to_weave(file_id, [], file_parents.keys())

    def _add_text_to_weave(self, file_id, new_lines, parents):
        versionedfile = self.repository.weave_store.get_weave_or_empty(
            file_id, self.repository.get_transaction())
        versionedfile.add_lines(self._new_revision_id, parents, new_lines)
        versionedfile.clear_cache()


class _CommitBuilder(CommitBuilder):
    """Temporary class so old CommitBuilders are detected properly
    
    Note: CommitBuilder works whether or not root entry is recorded.
    """

    record_root_entry = True


class RootCommitBuilder(CommitBuilder):
    """This commitbuilder actually records the root id"""
    
    record_root_entry = True

    def record_entry_contents(self, ie, parent_invs, path, tree):
        """Record the content of ie from tree into the commit if needed.

        Side effect: sets ie.revision when unchanged

        :param ie: An inventory entry present in the commit.
        :param parent_invs: The inventories of the parent revisions of the
            commit.
        :param path: The path the entry is at in the tree.
        :param tree: The tree which contains this entry and should be used to 
        obtain content.
        """
        assert self.new_inventory.root is not None or ie.parent_id is None
        self.new_inventory.add(ie)

        # ie.revision is always None if the InventoryEntry is considered
        # for committing. ie.snapshot will record the correct revision 
        # which may be the sole parent if it is untouched.
        if ie.revision is not None:
            return

        previous_entries = ie.find_previous_heads(
            parent_invs,
            self.repository.weave_store,
            self.repository.get_transaction())
        # we are creating a new revision for ie in the history store
        # and inventory.
        ie.snapshot(self._new_revision_id, path, previous_entries, tree, self)


_unescape_map = {
    'apos':"'",
    'quot':'"',
    'amp':'&',
    'lt':'<',
    'gt':'>'
}


def _unescaper(match, _map=_unescape_map):
    code = match.group(1)
    try:
        return _map[code]
    except KeyError:
        if not code.startswith('#'):
            raise
        return unichr(int(code[1:])).encode('utf8')


_unescape_re = None


def _unescape_xml(data):
    """Unescape predefined XML entities in a string of data."""
    global _unescape_re
    if _unescape_re is None:
        _unescape_re = re.compile('\&([^;]*);')
    return _unescape_re.sub(_unescaper, data)<|MERGE_RESOLUTION|>--- conflicted
+++ resolved
@@ -762,15 +762,6 @@
             pb.finished()
         return result
 
-<<<<<<< HEAD
-    def get_data_about_revision_ids(self, revision_ids, files_pb=None):
-        """Get an iterable about data for a given set of revision IDs.
-
-        The named data will be ordered so that it can be fetched and inserted in
-        that order safely.
-        
-        :returns: (knit-kind, file-id, versions)
-=======
     def item_keys_introduced_by(self, revision_ids, _files_pb=None):
         """Get an iterable listing the keys of all the data introduced by a set
         of revision IDs.
@@ -781,7 +772,6 @@
         :returns: An iterable producing tuples of (knit-kind, file-id,
             versions).  knit-kind is one of 'file', 'inventory', 'signatures',
             'revisions'.  file-id is None unless knit-kind is 'file'.
->>>>>>> a7527aa2
         """
         # XXX: it's a bit weird to control the inventory weave caching in this
         # generator.  Ideally the caching would be done in fetch.py I think.  Or
@@ -796,22 +786,13 @@
         count = 0
         num_file_ids = len(file_ids)
         for file_id, altered_versions in file_ids.iteritems():
-<<<<<<< HEAD
-            if files_pb is not None:
-                files_pb.update("fetch texts", count, num_file_ids)
-=======
             if _files_pb is not None:
                 _files_pb.update("fetch texts", count, num_file_ids)
->>>>>>> a7527aa2
             count += 1
             yield ("file", file_id, altered_versions)
         # We're done with the files_pb.  Note that it finished by the caller,
         # just as it was created by the caller.
-<<<<<<< HEAD
-        del files_pb
-=======
         del _files_pb
->>>>>>> a7527aa2
 
         # inventory
         yield ("inventory", None, revision_ids)
