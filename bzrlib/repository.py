# Copyright (C) 2005, 2006, 2007 Canonical Ltd
#
# This program is free software; you can redistribute it and/or modify
# it under the terms of the GNU General Public License as published by
# the Free Software Foundation; either version 2 of the License, or
# (at your option) any later version.
#
# This program is distributed in the hope that it will be useful,
# but WITHOUT ANY WARRANTY; without even the implied warranty of
# MERCHANTABILITY or FITNESS FOR A PARTICULAR PURPOSE.  See the
# GNU General Public License for more details.
#
# You should have received a copy of the GNU General Public License
# along with this program; if not, write to the Free Software
# Foundation, Inc., 59 Temple Place, Suite 330, Boston, MA  02111-1307  USA

from cStringIO import StringIO

from bzrlib.lazy_import import lazy_import
lazy_import(globals(), """
import re
import time

from bzrlib import (
    bzrdir,
    check,
    debug,
    errors,
    generate_ids,
    gpg,
    graph,
    lazy_regex,
    lockable_files,
    lockdir,
    lru_cache,
    osutils,
    registry,
    remote,
    revision as _mod_revision,
    symbol_versioning,
    transactions,
    tsort,
    ui,
    )
from bzrlib.bundle import serializer
from bzrlib.revisiontree import RevisionTree
from bzrlib.store.versioned import VersionedFileStore
from bzrlib.store.text import TextStore
from bzrlib.testament import Testament
from bzrlib.util import bencode
""")

from bzrlib.decorators import needs_read_lock, needs_write_lock
from bzrlib.inter import InterObject
from bzrlib.inventory import Inventory, InventoryDirectory, ROOT_ID
from bzrlib.symbol_versioning import (
        deprecated_method,
        )
from bzrlib.trace import mutter, mutter_callsite, note, warning


# Old formats display a warning, but only once
_deprecation_warning_done = False


class CommitBuilder(object):
    """Provides an interface to build up a commit.

    This allows describing a tree to be committed without needing to 
    know the internals of the format of the repository.
    """
    
    # all clients should supply tree roots.
    record_root_entry = True
    # the default CommitBuilder does not manage trees whose root is versioned.
    _versioned_root = False

    def __init__(self, repository, parents, config, timestamp=None,
                 timezone=None, committer=None, revprops=None,
                 revision_id=None):
        """Initiate a CommitBuilder.

        :param repository: Repository to commit to.
        :param parents: Revision ids of the parents of the new revision.
        :param config: Configuration to use.
        :param timestamp: Optional timestamp recorded for commit.
        :param timezone: Optional timezone for timestamp.
        :param committer: Optional committer to set for commit.
        :param revprops: Optional dictionary of revision properties.
        :param revision_id: Optional revision id.
        """
        self._config = config

        if committer is None:
            self._committer = self._config.username()
        else:
            self._committer = committer

        self.new_inventory = Inventory(None)
        self._new_revision_id = revision_id
        self.parents = parents
        self.repository = repository

        self._revprops = {}
        if revprops is not None:
            self._revprops.update(revprops)

        if timestamp is None:
            timestamp = time.time()
        # Restrict resolution to 1ms
        self._timestamp = round(timestamp, 3)

        if timezone is None:
            self._timezone = osutils.local_time_offset()
        else:
            self._timezone = int(timezone)

        self._generate_revision_if_needed()
        self.__heads = graph.HeadsCache(repository.get_graph()).heads

    def commit(self, message):
        """Make the actual commit.

        :return: The revision id of the recorded revision.
        """
        rev = _mod_revision.Revision(
                       timestamp=self._timestamp,
                       timezone=self._timezone,
                       committer=self._committer,
                       message=message,
                       inventory_sha1=self.inv_sha1,
                       revision_id=self._new_revision_id,
                       properties=self._revprops)
        rev.parent_ids = self.parents
        self.repository.add_revision(self._new_revision_id, rev,
            self.new_inventory, self._config)
        self.repository.commit_write_group()
        return self._new_revision_id

    def abort(self):
        """Abort the commit that is being built.
        """
        self.repository.abort_write_group()

    def revision_tree(self):
        """Return the tree that was just committed.

        After calling commit() this can be called to get a RevisionTree
        representing the newly committed tree. This is preferred to
        calling Repository.revision_tree() because that may require
        deserializing the inventory, while we already have a copy in
        memory.
        """
        return RevisionTree(self.repository, self.new_inventory,
                            self._new_revision_id)

    def finish_inventory(self):
        """Tell the builder that the inventory is finished."""
        if self.new_inventory.root is None:
            raise AssertionError('Root entry should be supplied to'
                ' record_entry_contents, as of bzr 0.10.',
                 DeprecationWarning, stacklevel=2)
            self.new_inventory.add(InventoryDirectory(ROOT_ID, '', None))
        self.new_inventory.revision_id = self._new_revision_id
        self.inv_sha1 = self.repository.add_inventory(
            self._new_revision_id,
            self.new_inventory,
            self.parents
            )

    def _gen_revision_id(self):
        """Return new revision-id."""
        return generate_ids.gen_revision_id(self._config.username(),
                                            self._timestamp)

    def _generate_revision_if_needed(self):
        """Create a revision id if None was supplied.
        
        If the repository can not support user-specified revision ids
        they should override this function and raise CannotSetRevisionId
        if _new_revision_id is not None.

        :raises: CannotSetRevisionId
        """
        if self._new_revision_id is None:
            self._new_revision_id = self._gen_revision_id()
            self.random_revid = True
        else:
            self.random_revid = False

    def _heads(self, file_id, revision_ids):
        """Calculate the graph heads for revision_ids in the graph of file_id.

        This can use either a per-file graph or a global revision graph as we
        have an identity relationship between the two graphs.
        """
        return self.__heads(revision_ids)

    def _check_root(self, ie, parent_invs, tree):
        """Helper for record_entry_contents.

        :param ie: An entry being added.
        :param parent_invs: The inventories of the parent revisions of the
            commit.
        :param tree: The tree that is being committed.
        """
        # In this revision format, root entries have no knit or weave When
        # serializing out to disk and back in root.revision is always
        # _new_revision_id
        ie.revision = self._new_revision_id

    def _get_delta(self, ie, basis_inv, path):
        """Get a delta against the basis inventory for ie."""
        if ie.file_id not in basis_inv:
            # add
            return (None, path, ie.file_id, ie)
        elif ie != basis_inv[ie.file_id]:
            # common but altered
            # TODO: avoid tis id2path call.
            return (basis_inv.id2path(ie.file_id), path, ie.file_id, ie)
        else:
            # common, unaltered
            return None

    def record_entry_contents(self, ie, parent_invs, path, tree,
        content_summary):
        """Record the content of ie from tree into the commit if needed.

        Side effect: sets ie.revision when unchanged

        :param ie: An inventory entry present in the commit.
        :param parent_invs: The inventories of the parent revisions of the
            commit.
        :param path: The path the entry is at in the tree.
        :param tree: The tree which contains this entry and should be used to 
            obtain content.
        :param content_summary: Summary data from the tree about the paths
            content - stat, length, exec, sha/link target. This is only
            accessed when the entry has a revision of None - that is when it is
            a candidate to commit.
        :return: A tuple (change_delta, version_recorded). change_delta is 
            an inventory_delta change for this entry against the basis tree of
            the commit, or None if no change occured against the basis tree.
            version_recorded is True if a new version of the entry has been
            recorded. For instance, committing a merge where a file was only
            changed on the other side will return (delta, False).
        """
        if self.new_inventory.root is None:
            if ie.parent_id is not None:
                raise errors.RootMissing()
            self._check_root(ie, parent_invs, tree)
        if ie.revision is None:
            kind = content_summary[0]
        else:
            # ie is carried over from a prior commit
            kind = ie.kind
        # XXX: repository specific check for nested tree support goes here - if
        # the repo doesn't want nested trees we skip it ?
        if (kind == 'tree-reference' and
            not self.repository._format.supports_tree_reference):
            # mismatch between commit builder logic and repository:
            # this needs the entry creation pushed down into the builder.
            raise NotImplementedError('Missing repository subtree support.')
        self.new_inventory.add(ie)

        # TODO: slow, take it out of the inner loop.
        try:
            basis_inv = parent_invs[0]
        except IndexError:
            basis_inv = Inventory(root_id=None)

        # ie.revision is always None if the InventoryEntry is considered
        # for committing. We may record the previous parents revision if the
        # content is actually unchanged against a sole head.
        if ie.revision is not None:
            if not self._versioned_root and path == '':
                # repositories that do not version the root set the root's
                # revision to the new commit even when no change occurs, and
                # this masks when a change may have occurred against the basis,
                # so calculate if one happened.
                if ie.file_id in basis_inv:
                    delta = (basis_inv.id2path(ie.file_id), path,
                        ie.file_id, ie)
                else:
                    # add
                    delta = (None, path, ie.file_id, ie)
                return delta, False
            else:
                # we don't need to commit this, because the caller already
                # determined that an existing revision of this file is
                # appropriate.
                return None, (ie.revision == self._new_revision_id)
        # XXX: Friction: parent_candidates should return a list not a dict
        #      so that we don't have to walk the inventories again.
        parent_candiate_entries = ie.parent_candidates(parent_invs)
        head_set = self._heads(ie.file_id, parent_candiate_entries.keys())
        heads = []
        for inv in parent_invs:
            if ie.file_id in inv:
                old_rev = inv[ie.file_id].revision
                if old_rev in head_set:
                    heads.append(inv[ie.file_id].revision)
                    head_set.remove(inv[ie.file_id].revision)

        store = False
        # now we check to see if we need to write a new record to the
        # file-graph.
        # We write a new entry unless there is one head to the ancestors, and
        # the kind-derived content is unchanged.

        # Cheapest check first: no ancestors, or more the one head in the
        # ancestors, we write a new node.
        if len(heads) != 1:
            store = True
        if not store:
            # There is a single head, look it up for comparison
            parent_entry = parent_candiate_entries[heads[0]]
            # if the non-content specific data has changed, we'll be writing a
            # node:
            if (parent_entry.parent_id != ie.parent_id or
                parent_entry.name != ie.name):
                store = True
        # now we need to do content specific checks:
        if not store:
            # if the kind changed the content obviously has
            if kind != parent_entry.kind:
                store = True
        if kind == 'file':
            if content_summary[2] is None:
                raise ValueError("Files must not have executable = None")
            if not store:
                if (# if the file length changed we have to store:
                    parent_entry.text_size != content_summary[1] or
                    # if the exec bit has changed we have to store:
                    parent_entry.executable != content_summary[2]):
                    store = True
                elif parent_entry.text_sha1 == content_summary[3]:
                    # all meta and content is unchanged (using a hash cache
                    # hit to check the sha)
                    ie.revision = parent_entry.revision
                    ie.text_size = parent_entry.text_size
                    ie.text_sha1 = parent_entry.text_sha1
                    ie.executable = parent_entry.executable
                    return self._get_delta(ie, basis_inv, path), False
                else:
                    # Either there is only a hash change(no hash cache entry,
                    # or same size content change), or there is no change on
                    # this file at all.
                    # Provide the parent's hash to the store layer, so that the
                    # content is unchanged we will not store a new node.
                    nostore_sha = parent_entry.text_sha1
            if store:
                # We want to record a new node regardless of the presence or
                # absence of a content change in the file.
                nostore_sha = None
            ie.executable = content_summary[2]
            lines = tree.get_file(ie.file_id, path).readlines()
            try:
                ie.text_sha1, ie.text_size = self._add_text_to_weave(
                    ie.file_id, lines, heads, nostore_sha)
            except errors.ExistingContent:
                # Turns out that the file content was unchanged, and we were
                # only going to store a new node if it was changed. Carry over
                # the entry.
                ie.revision = parent_entry.revision
                ie.text_size = parent_entry.text_size
                ie.text_sha1 = parent_entry.text_sha1
                ie.executable = parent_entry.executable
                return self._get_delta(ie, basis_inv, path), False
        elif kind == 'directory':
            if not store:
                # all data is meta here, nothing specific to directory, so
                # carry over:
                ie.revision = parent_entry.revision
                return self._get_delta(ie, basis_inv, path), False
            lines = []
            self._add_text_to_weave(ie.file_id, lines, heads, None)
        elif kind == 'symlink':
            current_link_target = content_summary[3]
            if not store:
                # symlink target is not generic metadata, check if it has
                # changed.
                if current_link_target != parent_entry.symlink_target:
                    store = True
            if not store:
                # unchanged, carry over.
                ie.revision = parent_entry.revision
                ie.symlink_target = parent_entry.symlink_target
                return self._get_delta(ie, basis_inv, path), False
            ie.symlink_target = current_link_target
            lines = []
            self._add_text_to_weave(ie.file_id, lines, heads, None)
        elif kind == 'tree-reference':
            if not store:
                if content_summary[3] != parent_entry.reference_revision:
                    store = True
            if not store:
                # unchanged, carry over.
                ie.reference_revision = parent_entry.reference_revision
                ie.revision = parent_entry.revision
                return self._get_delta(ie, basis_inv, path), False
            ie.reference_revision = content_summary[3]
            lines = []
            self._add_text_to_weave(ie.file_id, lines, heads, None)
        else:
            raise NotImplementedError('unknown kind')
        ie.revision = self._new_revision_id
        return self._get_delta(ie, basis_inv, path), True

    def _add_text_to_weave(self, file_id, new_lines, parents, nostore_sha):
        versionedfile = self.repository.weave_store.get_weave_or_empty(
            file_id, self.repository.get_transaction())
        # Don't change this to add_lines - add_lines_with_ghosts is cheaper
        # than add_lines, and allows committing when a parent is ghosted for
        # some reason.
        # Note: as we read the content directly from the tree, we know its not
        # been turned into unicode or badly split - but a broken tree
        # implementation could give us bad output from readlines() so this is
        # not a guarantee of safety. What would be better is always checking
        # the content during test suite execution. RBC 20070912
        return versionedfile.add_lines_with_ghosts(
            self._new_revision_id, parents, new_lines,
            nostore_sha=nostore_sha, random_id=self.random_revid,
            check_content=False)[0:2]


class RootCommitBuilder(CommitBuilder):
    """This commitbuilder actually records the root id"""
    
    # the root entry gets versioned properly by this builder.
    _versioned_root = True

    def _check_root(self, ie, parent_invs, tree):
        """Helper for record_entry_contents.

        :param ie: An entry being added.
        :param parent_invs: The inventories of the parent revisions of the
            commit.
        :param tree: The tree that is being committed.
        """


######################################################################
# Repositories

class Repository(object):
    """Repository holding history for one or more branches.

    The repository holds and retrieves historical information including
    revisions and file history.  It's normally accessed only by the Branch,
    which views a particular line of development through that history.

    The Repository builds on top of Stores and a Transport, which respectively 
    describe the disk data format and the way of accessing the (possibly 
    remote) disk.

    :ivar _transport: Transport for file access to repository, typically
        pointing to .bzr/repository.
    """

    # What class to use for a CommitBuilder. Often its simpler to change this
    # in a Repository class subclass rather than to override
    # get_commit_builder.
    _commit_builder_class = CommitBuilder
    # The search regex used by xml based repositories to determine what things
    # where changed in a single commit.
    _file_ids_altered_regex = lazy_regex.lazy_compile(
        r'file_id="(?P<file_id>[^"]+)"'
        r'.* revision="(?P<revision_id>[^"]+)"'
        )

    def abort_write_group(self):
        """Commit the contents accrued within the current write group.

        :seealso: start_write_group.
        """
        if self._write_group is not self.get_transaction():
            # has an unlock or relock occured ?
            raise errors.BzrError('mismatched lock context and write group.')
        self._abort_write_group()
        self._write_group = None

    def _abort_write_group(self):
        """Template method for per-repository write group cleanup.
        
        This is called during abort before the write group is considered to be 
        finished and should cleanup any internal state accrued during the write
        group. There is no requirement that data handed to the repository be
        *not* made available - this is not a rollback - but neither should any
        attempt be made to ensure that data added is fully commited. Abort is
        invoked when an error has occured so futher disk or network operations
        may not be possible or may error and if possible should not be
        attempted.
        """

    def add_inventory(self, revision_id, inv, parents):
        """Add the inventory inv to the repository as revision_id.
        
        :param parents: The revision ids of the parents that revision_id
                        is known to have and are in the repository already.

        :returns: The validator(which is a sha1 digest, though what is sha'd is
            repository format specific) of the serialized inventory.
        """
        if not self.is_in_write_group():
            raise AssertionError("%r not in write group" % (self,))
        _mod_revision.check_not_reserved_id(revision_id)
        if not (inv.revision_id is None or inv.revision_id == revision_id):
            raise AssertionError(
                "Mismatch between inventory revision"
                " id and insertion revid (%r, %r)"
                % (inv.revision_id, revision_id))
        if inv.root is None:
            raise AssertionError()
        inv_lines = self._serialise_inventory_to_lines(inv)
        inv_vf = self.get_inventory_weave()
        return self._inventory_add_lines(inv_vf, revision_id, parents,
            inv_lines, check_content=False)

    def _inventory_add_lines(self, inv_vf, revision_id, parents, lines,
        check_content=True):
        """Store lines in inv_vf and return the sha1 of the inventory."""
        final_parents = []
        for parent in parents:
            if parent in inv_vf:
                final_parents.append(parent)
        return inv_vf.add_lines(revision_id, final_parents, lines,
            check_content=check_content)[0]

    def add_revision(self, revision_id, rev, inv=None, config=None):
        """Add rev to the revision store as revision_id.

        :param revision_id: the revision id to use.
        :param rev: The revision object.
        :param inv: The inventory for the revision. if None, it will be looked
                    up in the inventory storer
        :param config: If None no digital signature will be created.
                       If supplied its signature_needed method will be used
                       to determine if a signature should be made.
        """
        # TODO: jam 20070210 Shouldn't we check rev.revision_id and
        #       rev.parent_ids?
        _mod_revision.check_not_reserved_id(revision_id)
        if config is not None and config.signature_needed():
            if inv is None:
                inv = self.get_inventory(revision_id)
            plaintext = Testament(rev, inv).as_short_text()
            self.store_revision_signature(
                gpg.GPGStrategy(config), plaintext, revision_id)
        inventory_vf = self.get_inventory_weave()
        if not revision_id in inventory_vf:
            if inv is None:
                raise errors.WeaveRevisionNotPresent(revision_id,
                                                     inventory_vf)
            else:
                # yes, this is not suitable for adding with ghosts.
                rev.inventory_sha1 = self.add_inventory(revision_id, inv,
                                                        rev.parent_ids)
        else:
            rev.inventory_sha1 = inventory_vf.get_sha1s([revision_id])[0]
        self._revision_store.add_revision(rev, self.get_transaction())

    def _add_revision_text(self, revision_id, text):
        revision = self._revision_store._serializer.read_revision_from_string(
            text)
        self._revision_store._add_revision(revision, StringIO(text),
                                           self.get_transaction())

    def all_revision_ids(self):
        """Returns a list of all the revision ids in the repository. 

        This is deprecated because code should generally work on the graph
        reachable from a particular revision, and ignore any other revisions
        that might be present.  There is no direct replacement method.
        """
        if 'evil' in debug.debug_flags:
            mutter_callsite(2, "all_revision_ids is linear with history.")
        return self._all_revision_ids()

    def _all_revision_ids(self):
        """Returns a list of all the revision ids in the repository. 

        These are in as much topological order as the underlying store can 
        present.
        """
        raise NotImplementedError(self._all_revision_ids)

    def break_lock(self):
        """Break a lock if one is present from another instance.

        Uses the ui factory to ask for confirmation if the lock may be from
        an active process.
        """
        self.control_files.break_lock()

    @needs_read_lock
    def _eliminate_revisions_not_present(self, revision_ids):
        """Check every revision id in revision_ids to see if we have it.

        Returns a set of the present revisions.
        """
        result = []
        graph = self.get_graph()
        parent_map = graph.get_parent_map(revision_ids)
        # The old API returned a list, should this actually be a set?
        return parent_map.keys()

    @staticmethod
    def create(a_bzrdir):
        """Construct the current default format repository in a_bzrdir."""
        return RepositoryFormat.get_default_format().initialize(a_bzrdir)

    def __init__(self, _format, a_bzrdir, control_files,
                 _revision_store, control_store, text_store):
        """instantiate a Repository.

        :param _format: The format of the repository on disk.
        :param a_bzrdir: The BzrDir of the repository.

        In the future we will have a single api for all stores for
        getting file texts, inventories and revisions, then
        this construct will accept instances of those things.
        """
        super(Repository, self).__init__()
        self._format = _format
        # the following are part of the public API for Repository:
        self.bzrdir = a_bzrdir
        self.control_files = control_files
        self._transport = control_files._transport
        self.base = self._transport.base
        self._revision_store = _revision_store
        # backwards compatibility
        self.weave_store = text_store
        # for tests
        self._reconcile_does_inventory_gc = True
        self._reconcile_fixes_text_parents = False
        self._reconcile_backsup_inventory = True
        # not right yet - should be more semantically clear ? 
        # 
        self.control_store = control_store
        self.control_weaves = control_store
        # TODO: make sure to construct the right store classes, etc, depending
        # on whether escaping is required.
        self._warn_if_deprecated()
        self._write_group = None

    def __repr__(self):
        return '%s(%r)' % (self.__class__.__name__,
                           self.base)

    def has_same_location(self, other):
        """Returns a boolean indicating if this repository is at the same
        location as another repository.

        This might return False even when two repository objects are accessing
        the same physical repository via different URLs.
        """
        if self.__class__ is not other.__class__:
            return False
        return (self._transport.base == other._transport.base)

    def is_in_write_group(self):
        """Return True if there is an open write group.

        :seealso: start_write_group.
        """
        return self._write_group is not None

    def is_locked(self):
        return self.control_files.is_locked()

    def is_write_locked(self):
        """Return True if this object is write locked."""
        return self.is_locked() and self.control_files._lock_mode == 'w'

    def lock_write(self, token=None):
        """Lock this repository for writing.

        This causes caching within the repository obejct to start accumlating
        data during reads, and allows a 'write_group' to be obtained. Write
        groups must be used for actual data insertion.
        
        :param token: if this is already locked, then lock_write will fail
            unless the token matches the existing lock.
        :returns: a token if this instance supports tokens, otherwise None.
        :raises TokenLockingNotSupported: when a token is given but this
            instance doesn't support using token locks.
        :raises MismatchedToken: if the specified token doesn't match the token
            of the existing lock.
        :seealso: start_write_group.

        A token should be passed in if you know that you have locked the object
        some other way, and need to synchronise this object's state with that
        fact.

        XXX: this docstring is duplicated in many places, e.g. lockable_files.py
        """
        result = self.control_files.lock_write(token=token)
        self._refresh_data()
        return result

    def lock_read(self):
        self.control_files.lock_read()
        self._refresh_data()

    def get_physical_lock_status(self):
        return self.control_files.get_physical_lock_status()

    def leave_lock_in_place(self):
        """Tell this repository not to release the physical lock when this
        object is unlocked.
        
        If lock_write doesn't return a token, then this method is not supported.
        """
        self.control_files.leave_in_place()

    def dont_leave_lock_in_place(self):
        """Tell this repository to release the physical lock when this
        object is unlocked, even if it didn't originally acquire it.

        If lock_write doesn't return a token, then this method is not supported.
        """
        self.control_files.dont_leave_in_place()

    @needs_read_lock
    def gather_stats(self, revid=None, committers=None):
        """Gather statistics from a revision id.

        :param revid: The revision id to gather statistics from, if None, then
            no revision specific statistics are gathered.
        :param committers: Optional parameter controlling whether to grab
            a count of committers from the revision specific statistics.
        :return: A dictionary of statistics. Currently this contains:
            committers: The number of committers if requested.
            firstrev: A tuple with timestamp, timezone for the penultimate left
                most ancestor of revid, if revid is not the NULL_REVISION.
            latestrev: A tuple with timestamp, timezone for revid, if revid is
                not the NULL_REVISION.
            revisions: The total revision count in the repository.
            size: An estimate disk size of the repository in bytes.
        """
        result = {}
        if revid and committers:
            result['committers'] = 0
        if revid and revid != _mod_revision.NULL_REVISION:
            if committers:
                all_committers = set()
            revisions = self.get_ancestry(revid)
            # pop the leading None
            revisions.pop(0)
            first_revision = None
            if not committers:
                # ignore the revisions in the middle - just grab first and last
                revisions = revisions[0], revisions[-1]
            for revision in self.get_revisions(revisions):
                if not first_revision:
                    first_revision = revision
                if committers:
                    all_committers.add(revision.committer)
            last_revision = revision
            if committers:
                result['committers'] = len(all_committers)
            result['firstrev'] = (first_revision.timestamp,
                first_revision.timezone)
            result['latestrev'] = (last_revision.timestamp,
                last_revision.timezone)

        # now gather global repository information
        if self.bzrdir.root_transport.listable():
            c, t = self._revision_store.total_size(self.get_transaction())
            result['revisions'] = c
            result['size'] = t
        return result

    def find_branches(self, using=False):
        """Find branches underneath this repository.

        This will include branches inside other branches.

        :param using: If True, list only branches using this repository.
        """
        if using and not self.is_shared():
            try:
                return [self.bzrdir.open_branch()]
            except errors.NotBranchError:
                return []
        class Evaluator(object):

            def __init__(self):
                self.first_call = True

            def __call__(self, bzrdir):
                # On the first call, the parameter is always the bzrdir
                # containing the current repo.
                if not self.first_call:
                    try:
                        repository = bzrdir.open_repository()
                    except errors.NoRepositoryPresent:
                        pass
                    else:
                        return False, (None, repository)
                self.first_call = False
                try:
                    value = (bzrdir.open_branch(), None)
                except errors.NotBranchError:
                    value = (None, None)
                return True, value

        branches = []
        for branch, repository in bzrdir.BzrDir.find_bzrdirs(
                self.bzrdir.root_transport, evaluate=Evaluator()):
            if branch is not None:
                branches.append(branch)
            if not using and repository is not None:
                branches.extend(repository.find_branches())
        return branches

    def get_data_stream(self, revision_ids):
        raise NotImplementedError(self.get_data_stream)

    def get_data_stream_for_search(self, search_result):
        """Get a data stream that can be inserted to a repository.

        :param search_result: A bzrlib.graph.SearchResult selecting the
            revisions to get.
        :return: A data stream that can be inserted into a repository using
            insert_data_stream.
        """
        raise NotImplementedError(self.get_data_stream_for_search)

    def insert_data_stream(self, stream):
        """XXX What does this really do? 
        
        Is it a substitute for fetch? 
        Should it manage its own write group ?
        """
        for item_key, bytes in stream:
            if item_key[0] == 'file':
                (file_id,) = item_key[1:]
                knit = self.weave_store.get_weave_or_empty(
                    file_id, self.get_transaction())
            elif item_key == ('inventory',):
                knit = self.get_inventory_weave()
            elif item_key == ('revisions',):
                knit = self._revision_store.get_revision_file(
                    self.get_transaction())
            elif item_key == ('signatures',):
                knit = self._revision_store.get_signature_file(
                    self.get_transaction())
            else:
                raise errors.RepositoryDataStreamError(
                    "Unrecognised data stream key '%s'" % (item_key,))
            decoded_list = bencode.bdecode(bytes)
            format = decoded_list.pop(0)
            data_list = []
            knit_bytes = ''
            for version, options, parents, some_bytes in decoded_list:
                data_list.append((version, options, len(some_bytes), parents))
                knit_bytes += some_bytes
            buffer = StringIO(knit_bytes)
            def reader_func(count):
                if count is None:
                    return buffer.read()
                else:
                    return buffer.read(count)
            knit.insert_data_stream(
                (format, data_list, reader_func))

    @needs_read_lock
    def search_missing_revision_ids(self, other, revision_id=None, find_ghosts=True):
        """Return the revision ids that other has that this does not.
        
        These are returned in topological order.

        revision_id: only return revision ids included by revision_id.
        """
        return InterRepository.get(other, self).search_missing_revision_ids(
            revision_id, find_ghosts)

    @deprecated_method(symbol_versioning.one_two)
    @needs_read_lock
    def missing_revision_ids(self, other, revision_id=None, find_ghosts=True):
        """Return the revision ids that other has that this does not.
        
        These are returned in topological order.

        revision_id: only return revision ids included by revision_id.
        """
        keys =  self.search_missing_revision_ids(
            other, revision_id, find_ghosts).get_keys()
        other.lock_read()
        try:
            parents = other.get_graph().get_parent_map(keys)
        finally:
            other.unlock()
        return tsort.topo_sort(parents)

    @staticmethod
    def open(base):
        """Open the repository rooted at base.

        For instance, if the repository is at URL/.bzr/repository,
        Repository.open(URL) -> a Repository instance.
        """
        control = bzrdir.BzrDir.open(base)
        return control.open_repository()

    def copy_content_into(self, destination, revision_id=None):
        """Make a complete copy of the content in self into destination.
        
        This is a destructive operation! Do not use it on existing 
        repositories.
        """
        return InterRepository.get(self, destination).copy_content(revision_id)

    def commit_write_group(self):
        """Commit the contents accrued within the current write group.

        :seealso: start_write_group.
        """
        if self._write_group is not self.get_transaction():
            # has an unlock or relock occured ?
            raise errors.BzrError('mismatched lock context %r and '
                'write group %r.' %
                (self.get_transaction(), self._write_group))
        self._commit_write_group()
        self._write_group = None

    def _commit_write_group(self):
        """Template method for per-repository write group cleanup.
        
        This is called before the write group is considered to be 
        finished and should ensure that all data handed to the repository
        for writing during the write group is safely committed (to the 
        extent possible considering file system caching etc).
        """

    def fetch(self, source, revision_id=None, pb=None, find_ghosts=False):
        """Fetch the content required to construct revision_id from source.

        If revision_id is None all content is copied.
        :param find_ghosts: Find and copy revisions in the source that are
            ghosts in the target (and not reachable directly by walking out to
            the first-present revision in target from revision_id).
        """
        # fast path same-url fetch operations
        if self.has_same_location(source):
            # check that last_revision is in 'from' and then return a
            # no-operation.
            if (revision_id is not None and
                not _mod_revision.is_null(revision_id)):
                self.get_revision(revision_id)
            return 0, []
        inter = InterRepository.get(source, self)
        try:
            return inter.fetch(revision_id=revision_id, pb=pb, find_ghosts=find_ghosts)
        except NotImplementedError:
            raise errors.IncompatibleRepositories(source, self)

    def create_bundle(self, target, base, fileobj, format=None):
        return serializer.write_bundle(self, target, base, fileobj, format)

    def get_commit_builder(self, branch, parents, config, timestamp=None,
                           timezone=None, committer=None, revprops=None,
                           revision_id=None):
        """Obtain a CommitBuilder for this repository.
        
        :param branch: Branch to commit to.
        :param parents: Revision ids of the parents of the new revision.
        :param config: Configuration to use.
        :param timestamp: Optional timestamp recorded for commit.
        :param timezone: Optional timezone for timestamp.
        :param committer: Optional committer to set for commit.
        :param revprops: Optional dictionary of revision properties.
        :param revision_id: Optional revision id.
        """
        result = self._commit_builder_class(self, parents, config,
            timestamp, timezone, committer, revprops, revision_id)
        self.start_write_group()
        return result

    def unlock(self):
        if (self.control_files._lock_count == 1 and
            self.control_files._lock_mode == 'w'):
            if self._write_group is not None:
                self.abort_write_group()
                self.control_files.unlock()
                raise errors.BzrError(
                    'Must end write groups before releasing write locks.')
        self.control_files.unlock()

    @needs_read_lock
    def clone(self, a_bzrdir, revision_id=None):
        """Clone this repository into a_bzrdir using the current format.

        Currently no check is made that the format of this repository and
        the bzrdir format are compatible. FIXME RBC 20060201.

        :return: The newly created destination repository.
        """
        # TODO: deprecate after 0.16; cloning this with all its settings is
        # probably not very useful -- mbp 20070423
        dest_repo = self._create_sprouting_repo(a_bzrdir, shared=self.is_shared())
        self.copy_content_into(dest_repo, revision_id)
        return dest_repo

    def start_write_group(self):
        """Start a write group in the repository.

        Write groups are used by repositories which do not have a 1:1 mapping
        between file ids and backend store to manage the insertion of data from
        both fetch and commit operations.

        A write lock is required around the start_write_group/commit_write_group
        for the support of lock-requiring repository formats.

        One can only insert data into a repository inside a write group.

        :return: None.
        """
        if not self.is_write_locked():
            raise errors.NotWriteLocked(self)
        if self._write_group:
            raise errors.BzrError('already in a write group')
        self._start_write_group()
        # so we can detect unlock/relock - the write group is now entered.
        self._write_group = self.get_transaction()

    def _start_write_group(self):
        """Template method for per-repository write group startup.
        
        This is called before the write group is considered to be 
        entered.
        """

    @needs_read_lock
    def sprout(self, to_bzrdir, revision_id=None):
        """Create a descendent repository for new development.

        Unlike clone, this does not copy the settings of the repository.
        """
        dest_repo = self._create_sprouting_repo(to_bzrdir, shared=False)
        dest_repo.fetch(self, revision_id=revision_id)
        return dest_repo

    def _create_sprouting_repo(self, a_bzrdir, shared):
        if not isinstance(a_bzrdir._format, self.bzrdir._format.__class__):
            # use target default format.
            dest_repo = a_bzrdir.create_repository()
        else:
            # Most control formats need the repository to be specifically
            # created, but on some old all-in-one formats it's not needed
            try:
                dest_repo = self._format.initialize(a_bzrdir, shared=shared)
            except errors.UninitializableFormat:
                dest_repo = a_bzrdir.open_repository()
        return dest_repo

    @needs_read_lock
    def has_revision(self, revision_id):
        """True if this repository has a copy of the revision."""
        return revision_id in self.has_revisions((revision_id,))

    def has_revisions(self, revision_ids):
        """Probe to find out the presence of multiple revisions.

        :param revision_ids: An iterable of revision_ids.
        :return: A set of the revision_ids that were present.
        """
        raise NotImplementedError(self.has_revisions)

        return self._revision_store.has_revision_id(revision_id,
                                                    self.get_transaction())

    @needs_read_lock
    def get_revision(self, revision_id):
        """Return the Revision object for a named revision."""
        return self.get_revisions([revision_id])[0]

    @needs_read_lock
    def get_revision_reconcile(self, revision_id):
        """'reconcile' helper routine that allows access to a revision always.
        
        This variant of get_revision does not cross check the weave graph
        against the revision one as get_revision does: but it should only
        be used by reconcile, or reconcile-alike commands that are correcting
        or testing the revision graph.
        """
        return self._get_revisions([revision_id])[0]

    @needs_read_lock
    def get_revisions(self, revision_ids):
        """Get many revisions at once."""
        return self._get_revisions(revision_ids)

    @needs_read_lock
    def _get_revisions(self, revision_ids):
        """Core work logic to get many revisions without sanity checks."""
        for rev_id in revision_ids:
            if not rev_id or not isinstance(rev_id, basestring):
                raise errors.InvalidRevisionId(revision_id=rev_id, branch=self)
        revs = self._revision_store.get_revisions(revision_ids,
                                                  self.get_transaction())
        return revs

    @needs_read_lock
    def get_revision_xml(self, revision_id):
        # TODO: jam 20070210 This shouldn't be necessary since get_revision
        #       would have already do it.
        # TODO: jam 20070210 Just use _serializer.write_revision_to_string()
        rev = self.get_revision(revision_id)
        rev_tmp = StringIO()
        # the current serializer..
        self._revision_store._serializer.write_revision(rev, rev_tmp)
        rev_tmp.seek(0)
        return rev_tmp.getvalue()

    def get_deltas_for_revisions(self, revisions):
        """Produce a generator of revision deltas.
        
        Note that the input is a sequence of REVISIONS, not revision_ids.
        Trees will be held in memory until the generator exits.
        Each delta is relative to the revision's lefthand predecessor.
        """
        required_trees = set()
        for revision in revisions:
            required_trees.add(revision.revision_id)
            required_trees.update(revision.parent_ids[:1])
        trees = dict((t.get_revision_id(), t) for 
                     t in self.revision_trees(required_trees))
        for revision in revisions:
            if not revision.parent_ids:
                old_tree = self.revision_tree(None)
            else:
                old_tree = trees[revision.parent_ids[0]]
            yield trees[revision.revision_id].changes_from(old_tree)

    @needs_read_lock
    def get_revision_delta(self, revision_id):
        """Return the delta for one revision.

        The delta is relative to the left-hand predecessor of the
        revision.
        """
        r = self.get_revision(revision_id)
        return list(self.get_deltas_for_revisions([r]))[0]

    @needs_write_lock
    def store_revision_signature(self, gpg_strategy, plaintext, revision_id):
        signature = gpg_strategy.sign(plaintext)
        self.add_signature_text(revision_id, signature)

    @needs_write_lock
    def add_signature_text(self, revision_id, signature):
        self._revision_store.add_revision_signature_text(revision_id,
                                                         signature,
                                                         self.get_transaction())

    def find_text_key_references(self):
        """Find the text key references within the repository.

        :return: a dictionary mapping (file_id, revision_id) tuples to altered file-ids to an iterable of
        revision_ids. Each altered file-ids has the exact revision_ids that
        altered it listed explicitly.
        :return: A dictionary mapping text keys ((fileid, revision_id) tuples)
            to whether they were referred to by the inventory of the
            revision_id that they contain. The inventory texts from all present
            revision ids are assessed to generate this report.
        """
        revision_ids = self.all_revision_ids()
        w = self.get_inventory_weave()
        pb = ui.ui_factory.nested_progress_bar()
        try:
            return self._find_text_key_references_from_xml_inventory_lines(
                w.iter_lines_added_or_present_in_versions(revision_ids, pb=pb))
        finally:
            pb.finished()

    def _find_text_key_references_from_xml_inventory_lines(self,
        line_iterator):
        """Core routine for extracting references to texts from inventories.

        This performs the translation of xml lines to revision ids.

        :param line_iterator: An iterator of lines, origin_version_id
        :return: A dictionary mapping text keys ((fileid, revision_id) tuples)
            to whether they were referred to by the inventory of the
            revision_id that they contain. Note that if that revision_id was
            not part of the line_iterator's output then False will be given -
            even though it may actually refer to that key.
        """
        if not self._serializer.support_altered_by_hack:
            raise AssertionError(
                "_find_text_key_references_from_xml_inventory_lines only "
                "supported for branches which store inventory as unnested xml"
                ", not on %r" % self)
        result = {}

        # this code needs to read every new line in every inventory for the
        # inventories [revision_ids]. Seeing a line twice is ok. Seeing a line
        # not present in one of those inventories is unnecessary but not 
        # harmful because we are filtering by the revision id marker in the
        # inventory lines : we only select file ids altered in one of those  
        # revisions. We don't need to see all lines in the inventory because
        # only those added in an inventory in rev X can contain a revision=X
        # line.
        unescape_revid_cache = {}
        unescape_fileid_cache = {}

        # jam 20061218 In a big fetch, this handles hundreds of thousands
        # of lines, so it has had a lot of inlining and optimizing done.
        # Sorry that it is a little bit messy.
        # Move several functions to be local variables, since this is a long
        # running loop.
        search = self._file_ids_altered_regex.search
        unescape = _unescape_xml
        setdefault = result.setdefault
        for line, version_id in line_iterator:
            match = search(line)
            if match is None:
                continue
            # One call to match.group() returning multiple items is quite a
            # bit faster than 2 calls to match.group() each returning 1
            file_id, revision_id = match.group('file_id', 'revision_id')

            # Inlining the cache lookups helps a lot when you make 170,000
            # lines and 350k ids, versus 8.4 unique ids.
            # Using a cache helps in 2 ways:
            #   1) Avoids unnecessary decoding calls
            #   2) Re-uses cached strings, which helps in future set and
            #      equality checks.
            # (2) is enough that removing encoding entirely along with
            # the cache (so we are using plain strings) results in no
            # performance improvement.
            try:
                revision_id = unescape_revid_cache[revision_id]
            except KeyError:
                unescaped = unescape(revision_id)
                unescape_revid_cache[revision_id] = unescaped
                revision_id = unescaped

            # Note that unconditionally unescaping means that we deserialise
            # every fileid, which for general 'pull' is not great, but we don't
            # really want to have some many fulltexts that this matters anyway.
            # RBC 20071114.
            try:
                file_id = unescape_fileid_cache[file_id]
            except KeyError:
                unescaped = unescape(file_id)
                unescape_fileid_cache[file_id] = unescaped
                file_id = unescaped

            key = (file_id, revision_id)
            setdefault(key, False)
            if revision_id == version_id:
                result[key] = True
        return result

    def _find_file_ids_from_xml_inventory_lines(self, line_iterator,
        revision_ids):
        """Helper routine for fileids_altered_by_revision_ids.

        This performs the translation of xml lines to revision ids.

        :param line_iterator: An iterator of lines, origin_version_id
        :param revision_ids: The revision ids to filter for. This should be a
            set or other type which supports efficient __contains__ lookups, as
            the revision id from each parsed line will be looked up in the
            revision_ids filter.
        :return: a dictionary mapping altered file-ids to an iterable of
        revision_ids. Each altered file-ids has the exact revision_ids that
        altered it listed explicitly.
        """
        result = {}
        setdefault = result.setdefault
        for file_id, revision_id in \
            self._find_text_key_references_from_xml_inventory_lines(
                line_iterator).iterkeys():
            # once data is all ensured-consistent; then this is
            # if revision_id == version_id
            if revision_id in revision_ids:
                setdefault(file_id, set()).add(revision_id)
        return result

    def fileids_altered_by_revision_ids(self, revision_ids, _inv_weave=None):
        """Find the file ids and versions affected by revisions.

        :param revisions: an iterable containing revision ids.
        :param _inv_weave: The inventory weave from this repository or None.
            If None, the inventory weave will be opened automatically.
        :return: a dictionary mapping altered file-ids to an iterable of
        revision_ids. Each altered file-ids has the exact revision_ids that
        altered it listed explicitly.
        """
        selected_revision_ids = set(revision_ids)
        w = _inv_weave or self.get_inventory_weave()
        pb = ui.ui_factory.nested_progress_bar()
        try:
            return self._find_file_ids_from_xml_inventory_lines(
                w.iter_lines_added_or_present_in_versions(
                    selected_revision_ids, pb=pb),
                selected_revision_ids)
        finally:
            pb.finished()

    def iter_files_bytes(self, desired_files):
        """Iterate through file versions.

        Files will not necessarily be returned in the order they occur in
        desired_files.  No specific order is guaranteed.

        Yields pairs of identifier, bytes_iterator.  identifier is an opaque
        value supplied by the caller as part of desired_files.  It should
        uniquely identify the file version in the caller's context.  (Examples:
        an index number or a TreeTransform trans_id.)

        bytes_iterator is an iterable of bytestrings for the file.  The
        kind of iterable and length of the bytestrings are unspecified, but for
        this implementation, it is a list of lines produced by
        VersionedFile.get_lines().

        :param desired_files: a list of (file_id, revision_id, identifier)
            triples
        """
        transaction = self.get_transaction()
        for file_id, revision_id, callable_data in desired_files:
            try:
                weave = self.weave_store.get_weave(file_id, transaction)
            except errors.NoSuchFile:
                raise errors.NoSuchIdInRepository(self, file_id)
            yield callable_data, weave.get_lines(revision_id)

    def _generate_text_key_index(self, text_key_references=None,
        ancestors=None):
        """Generate a new text key index for the repository.

        This is an expensive function that will take considerable time to run.

        :return: A dict mapping text keys ((file_id, revision_id) tuples) to a
            list of parents, also text keys. When a given key has no parents,
            the parents list will be [NULL_REVISION].
        """
        # All revisions, to find inventory parents.
        if ancestors is None:
            graph = self.get_graph()
            ancestors = graph.get_parent_map(self.all_revision_ids())
        if text_key_references is None:
            text_key_references = self.find_text_key_references()
        pb = ui.ui_factory.nested_progress_bar()
        try:
            return self._do_generate_text_key_index(ancestors,
                text_key_references, pb)
        finally:
            pb.finished()

    def _do_generate_text_key_index(self, ancestors, text_key_references, pb):
        """Helper for _generate_text_key_index to avoid deep nesting."""
        revision_order = tsort.topo_sort(ancestors)
        invalid_keys = set()
        revision_keys = {}
        for revision_id in revision_order:
            revision_keys[revision_id] = set()
        text_count = len(text_key_references)
        # a cache of the text keys to allow reuse; costs a dict of all the
        # keys, but saves a 2-tuple for every child of a given key.
        text_key_cache = {}
        for text_key, valid in text_key_references.iteritems():
            if not valid:
                invalid_keys.add(text_key)
            else:
                revision_keys[text_key[1]].add(text_key)
            text_key_cache[text_key] = text_key
        del text_key_references
        text_index = {}
        text_graph = graph.Graph(graph.DictParentsProvider(text_index))
        NULL_REVISION = _mod_revision.NULL_REVISION
        # Set a cache with a size of 10 - this suffices for bzr.dev but may be
        # too small for large or very branchy trees. However, for 55K path
        # trees, it would be easy to use too much memory trivially. Ideally we
        # could gauge this by looking at available real memory etc, but this is
        # always a tricky proposition.
        inventory_cache = lru_cache.LRUCache(10)
        batch_size = 10 # should be ~150MB on a 55K path tree
        batch_count = len(revision_order) / batch_size + 1
        processed_texts = 0
        pb.update("Calculating text parents.", processed_texts, text_count)
        for offset in xrange(batch_count):
            to_query = revision_order[offset * batch_size:(offset + 1) *
                batch_size]
            if not to_query:
                break
            for rev_tree in self.revision_trees(to_query):
                revision_id = rev_tree.get_revision_id()
                parent_ids = ancestors[revision_id]
                for text_key in revision_keys[revision_id]:
                    pb.update("Calculating text parents.", processed_texts)
                    processed_texts += 1
                    candidate_parents = []
                    for parent_id in parent_ids:
                        parent_text_key = (text_key[0], parent_id)
                        try:
                            check_parent = parent_text_key not in \
                                revision_keys[parent_id]
                        except KeyError:
                            # the parent parent_id is a ghost:
                            check_parent = False
                            # truncate the derived graph against this ghost.
                            parent_text_key = None
                        if check_parent:
                            # look at the parent commit details inventories to
                            # determine possible candidates in the per file graph.
                            # TODO: cache here.
                            try:
                                inv = inventory_cache[parent_id]
                            except KeyError:
                                inv = self.revision_tree(parent_id).inventory
                                inventory_cache[parent_id] = inv
                            parent_entry = inv._byid.get(text_key[0], None)
                            if parent_entry is not None:
                                parent_text_key = (
                                    text_key[0], parent_entry.revision)
                            else:
                                parent_text_key = None
                        if parent_text_key is not None:
                            candidate_parents.append(
                                text_key_cache[parent_text_key])
                    parent_heads = text_graph.heads(candidate_parents)
                    new_parents = list(parent_heads)
                    new_parents.sort(key=lambda x:candidate_parents.index(x))
                    if new_parents == []:
                        new_parents = [NULL_REVISION]
                    text_index[text_key] = new_parents

        for text_key in invalid_keys:
            text_index[text_key] = [NULL_REVISION]
        return text_index

    def item_keys_introduced_by(self, revision_ids, _files_pb=None):
        """Get an iterable listing the keys of all the data introduced by a set
        of revision IDs.

        The keys will be ordered so that the corresponding items can be safely
        fetched and inserted in that order.

        :returns: An iterable producing tuples of (knit-kind, file-id,
            versions).  knit-kind is one of 'file', 'inventory', 'signatures',
            'revisions'.  file-id is None unless knit-kind is 'file'.
        """
        # XXX: it's a bit weird to control the inventory weave caching in this
        # generator.  Ideally the caching would be done in fetch.py I think.  Or
        # maybe this generator should explicitly have the contract that it
        # should not be iterated until the previously yielded item has been
        # processed?
        inv_w = self.get_inventory_weave()

        # file ids that changed
        file_ids = self.fileids_altered_by_revision_ids(revision_ids, inv_w)
        count = 0
        num_file_ids = len(file_ids)
        for file_id, altered_versions in file_ids.iteritems():
            if _files_pb is not None:
                _files_pb.update("fetch texts", count, num_file_ids)
            count += 1
            yield ("file", file_id, altered_versions)
        # We're done with the files_pb.  Note that it finished by the caller,
        # just as it was created by the caller.
        del _files_pb

        # inventory
        yield ("inventory", None, revision_ids)

        # signatures
        revisions_with_signatures = set()
        for rev_id in revision_ids:
            try:
                self.get_signature_text(rev_id)
            except errors.NoSuchRevision:
                # not signed.
                pass
            else:
                revisions_with_signatures.add(rev_id)
        yield ("signatures", None, revisions_with_signatures)

        # revisions
        yield ("revisions", None, revision_ids)

    @needs_read_lock
    def get_inventory_weave(self):
        return self.control_weaves.get_weave('inventory',
            self.get_transaction())

    @needs_read_lock
    def get_inventory(self, revision_id):
        """Get Inventory object by revision id."""
        return self.iter_inventories([revision_id]).next()

    def iter_inventories(self, revision_ids):
        """Get many inventories by revision_ids.

        This will buffer some or all of the texts used in constructing the
        inventories in memory, but will only parse a single inventory at a
        time.

        :return: An iterator of inventories.
        """
        if ((None in revision_ids)
            or (_mod_revision.NULL_REVISION in revision_ids)):
            raise ValueError('cannot get null revision inventory')
        return self._iter_inventories(revision_ids)

    def _iter_inventories(self, revision_ids):
        """single-document based inventory iteration."""
        texts = self.get_inventory_weave().get_texts(revision_ids)
        for text, revision_id in zip(texts, revision_ids):
            yield self.deserialise_inventory(revision_id, text)

    def deserialise_inventory(self, revision_id, xml):
        """Transform the xml into an inventory object. 

        :param revision_id: The expected revision id of the inventory.
        :param xml: A serialised inventory.
        """
        result = self._serializer.read_inventory_from_string(xml, revision_id)
        if result.revision_id != revision_id:
            raise AssertionError('revision id mismatch %s != %s' % (
                result.revision_id, revision_id))
        return result

    def serialise_inventory(self, inv):
        return self._serializer.write_inventory_to_string(inv)

    def _serialise_inventory_to_lines(self, inv):
        return self._serializer.write_inventory_to_lines(inv)

    def get_serializer_format(self):
        return self._serializer.format_num

    @needs_read_lock
    def get_inventory_xml(self, revision_id):
        """Get inventory XML as a file object."""
        try:
            iw = self.get_inventory_weave()
            return iw.get_text(revision_id)
        except IndexError:
            raise errors.HistoryMissing(self, 'inventory', revision_id)

    @needs_read_lock
    def get_inventory_sha1(self, revision_id):
        """Return the sha1 hash of the inventory entry
        """
        return self.get_revision(revision_id).inventory_sha1

    def iter_reverse_revision_history(self, revision_id):
        """Iterate backwards through revision ids in the lefthand history

        :param revision_id: The revision id to start with.  All its lefthand
            ancestors will be traversed.
        """
        graph = self.get_graph()
        next_id = revision_id
        while True:
            if next_id in (None, _mod_revision.NULL_REVISION):
                return
            yield next_id
            # Note: The following line may raise KeyError in the event of
            # truncated history. We decided not to have a try:except:raise
            # RevisionNotPresent here until we see a use for it, because of the
            # cost in an inner loop that is by its very nature O(history).
            # Robert Collins 20080326
            parents = graph.get_parent_map([next_id])[next_id]
            if len(parents) == 0:
                return
            else:
                next_id = parents[0]

    @needs_read_lock
    def get_revision_inventory(self, revision_id):
        """Return inventory of a past revision."""
        # TODO: Unify this with get_inventory()
        # bzr 0.0.6 and later imposes the constraint that the inventory_id
        # must be the same as its revision, so this is trivial.
        if revision_id is None:
            # This does not make sense: if there is no revision,
            # then it is the current tree inventory surely ?!
            # and thus get_root_id() is something that looks at the last
            # commit on the branch, and the get_root_id is an inventory check.
            raise NotImplementedError
            # return Inventory(self.get_root_id())
        else:
            return self.get_inventory(revision_id)

    @needs_read_lock
    def is_shared(self):
        """Return True if this repository is flagged as a shared repository."""
        raise NotImplementedError(self.is_shared)

    @needs_write_lock
    def reconcile(self, other=None, thorough=False):
        """Reconcile this repository."""
        from bzrlib.reconcile import RepoReconciler
        reconciler = RepoReconciler(self, thorough=thorough)
        reconciler.reconcile()
        return reconciler

    def _refresh_data(self):
        """Helper called from lock_* to ensure coherency with disk.

        The default implementation does nothing; it is however possible
        for repositories to maintain loaded indices across multiple locks
        by checking inside their implementation of this method to see
        whether their indices are still valid. This depends of course on
        the disk format being validatable in this manner.
        """

    @needs_read_lock
    def revision_tree(self, revision_id):
        """Return Tree for a revision on this branch.

        `revision_id` may be None for the empty tree revision.
        """
        # TODO: refactor this to use an existing revision object
        # so we don't need to read it in twice.
        if revision_id is None or revision_id == _mod_revision.NULL_REVISION:
            return RevisionTree(self, Inventory(root_id=None), 
                                _mod_revision.NULL_REVISION)
        else:
            inv = self.get_revision_inventory(revision_id)
            return RevisionTree(self, inv, revision_id)

    def revision_trees(self, revision_ids):
        """Return Tree for a revision on this branch.

        `revision_id` may not be None or 'null:'"""
        inventories = self.iter_inventories(revision_ids)
        for inv in inventories:
            yield RevisionTree(self, inv, inv.revision_id)

    @needs_read_lock
    def get_ancestry(self, revision_id, topo_sorted=True):
        """Return a list of revision-ids integrated by a revision.

        The first element of the list is always None, indicating the origin 
        revision.  This might change when we have history horizons, or 
        perhaps we should have a new API.
        
        This is topologically sorted.
        """
        if _mod_revision.is_null(revision_id):
            return [None]
        if not self.has_revision(revision_id):
            raise errors.NoSuchRevision(self, revision_id)
        w = self.get_inventory_weave()
        candidates = w.get_ancestry(revision_id, topo_sorted)
        return [None] + candidates # self._eliminate_revisions_not_present(candidates)

    def pack(self):
        """Compress the data within the repository.

        This operation only makes sense for some repository types. For other
        types it should be a no-op that just returns.

        This stub method does not require a lock, but subclasses should use
        @needs_write_lock as this is a long running call its reasonable to 
        implicitly lock for the user.
        """

    @needs_read_lock
    def print_file(self, file, revision_id):
        """Print `file` to stdout.
        
        FIXME RBC 20060125 as John Meinel points out this is a bad api
        - it writes to stdout, it assumes that that is valid etc. Fix
        by creating a new more flexible convenience function.
        """
        tree = self.revision_tree(revision_id)
        # use inventory as it was in that revision
        file_id = tree.inventory.path2id(file)
        if not file_id:
            # TODO: jam 20060427 Write a test for this code path
            #       it had a bug in it, and was raising the wrong
            #       exception.
            raise errors.BzrError("%r is not present in revision %s" % (file, revision_id))
        tree.print_file(file_id)

    def get_transaction(self):
        return self.control_files.get_transaction()

    @deprecated_method(symbol_versioning.one_five)
    def revision_parents(self, revision_id):
        return self.get_inventory_weave().parent_names(revision_id)

    @deprecated_method(symbol_versioning.one_one)
    def get_parents(self, revision_ids):
        """See StackedParentsProvider.get_parents"""
        parent_map = self.get_parent_map(revision_ids)
        return [parent_map.get(r, None) for r in revision_ids]

    def get_parent_map(self, keys):
        """See graph._StackedParentsProvider.get_parent_map"""
        parent_map = {}
        for revision_id in keys:
            if revision_id is None:
                raise ValueError('get_parent_map(None) is not valid')
            if revision_id == _mod_revision.NULL_REVISION:
                parent_map[revision_id] = ()
            else:
                try:
                    parent_id_list = self.get_revision(revision_id).parent_ids
                except errors.NoSuchRevision:
                    pass
                else:
                    if len(parent_id_list) == 0:
                        parent_ids = (_mod_revision.NULL_REVISION,)
                    else:
                        parent_ids = tuple(parent_id_list)
                    parent_map[revision_id] = parent_ids
        return parent_map

    def _make_parents_provider(self):
        return self

    def get_graph(self, other_repository=None):
        """Return the graph walker for this repository format"""
        parents_provider = self._make_parents_provider()
        if (other_repository is not None and
            not self.has_same_location(other_repository)):
            parents_provider = graph._StackedParentsProvider(
                [parents_provider, other_repository._make_parents_provider()])
        return graph.Graph(parents_provider)

    def _get_versioned_file_checker(self):
        """Return an object suitable for checking versioned files."""
        return _VersionedFileChecker(self)

    def revision_ids_to_search_result(self, result_set):
        """Convert a set of revision ids to a graph SearchResult."""
        result_parents = set()
        for parents in self.get_graph().get_parent_map(
            result_set).itervalues():
            result_parents.update(parents)
        included_keys = result_set.intersection(result_parents)
        start_keys = result_set.difference(included_keys)
        exclude_keys = result_parents.difference(result_set)
        result = graph.SearchResult(start_keys, exclude_keys,
            len(result_set), result_set)
        return result

    @needs_write_lock
    def set_make_working_trees(self, new_value):
        """Set the policy flag for making working trees when creating branches.

        This only applies to branches that use this repository.

        The default is 'True'.
        :param new_value: True to restore the default, False to disable making
                          working trees.
        """
        raise NotImplementedError(self.set_make_working_trees)
    
    def make_working_trees(self):
        """Returns the policy for making working trees on new branches."""
        raise NotImplementedError(self.make_working_trees)

    @needs_write_lock
    def sign_revision(self, revision_id, gpg_strategy):
        plaintext = Testament.from_revision(self, revision_id).as_short_text()
        self.store_revision_signature(gpg_strategy, plaintext, revision_id)

    @needs_read_lock
    def has_signature_for_revision_id(self, revision_id):
        """Query for a revision signature for revision_id in the repository."""
        return self._revision_store.has_signature(revision_id,
                                                  self.get_transaction())

    @needs_read_lock
    def get_signature_text(self, revision_id):
        """Return the text for a signature."""
        return self._revision_store.get_signature_text(revision_id,
                                                       self.get_transaction())

    @needs_read_lock
    def check(self, revision_ids=None):
        """Check consistency of all history of given revision_ids.

        Different repository implementations should override _check().

        :param revision_ids: A non-empty list of revision_ids whose ancestry
             will be checked.  Typically the last revision_id of a branch.
        """
        return self._check(revision_ids)

    def _check(self, revision_ids):
        result = check.Check(self)
        result.check()
        return result

    def _warn_if_deprecated(self):
        global _deprecation_warning_done
        if _deprecation_warning_done:
            return
        _deprecation_warning_done = True
        warning("Format %s for %s is deprecated - please use 'bzr upgrade' to get better performance"
                % (self._format, self.bzrdir.transport.base))

    def supports_rich_root(self):
        return self._format.rich_root_data

    def _check_ascii_revisionid(self, revision_id, method):
        """Private helper for ascii-only repositories."""
        # weave repositories refuse to store revisionids that are non-ascii.
        if revision_id is not None:
            # weaves require ascii revision ids.
            if isinstance(revision_id, unicode):
                try:
                    revision_id.encode('ascii')
                except UnicodeEncodeError:
                    raise errors.NonAsciiRevisionId(method, self)
            else:
                try:
                    revision_id.decode('ascii')
                except UnicodeDecodeError:
                    raise errors.NonAsciiRevisionId(method, self)
    
    def revision_graph_can_have_wrong_parents(self):
        """Is it possible for this repository to have a revision graph with
        incorrect parents?

        If True, then this repository must also implement
        _find_inconsistent_revision_parents so that check and reconcile can
        check for inconsistencies before proceeding with other checks that may
        depend on the revision index being consistent.
        """
        raise NotImplementedError(self.revision_graph_can_have_wrong_parents)


# remove these delegates a while after bzr 0.15
def __make_delegated(name, from_module):
    def _deprecated_repository_forwarder():
        symbol_versioning.warn('%s moved to %s in bzr 0.15'
            % (name, from_module),
            DeprecationWarning,
            stacklevel=2)
        m = __import__(from_module, globals(), locals(), [name])
        try:
            return getattr(m, name)
        except AttributeError:
            raise AttributeError('module %s has no name %s'
                    % (m, name))
    globals()[name] = _deprecated_repository_forwarder

for _name in [
        'AllInOneRepository',
        'WeaveMetaDirRepository',
        'PreSplitOutRepositoryFormat',
        'RepositoryFormat4',
        'RepositoryFormat5',
        'RepositoryFormat6',
        'RepositoryFormat7',
        ]:
    __make_delegated(_name, 'bzrlib.repofmt.weaverepo')

for _name in [
        'KnitRepository',
        'RepositoryFormatKnit',
        'RepositoryFormatKnit1',
        ]:
    __make_delegated(_name, 'bzrlib.repofmt.knitrepo')


def install_revision(repository, rev, revision_tree):
    """Install all revision data into a repository."""
    install_revisions(repository, [(rev, revision_tree, None)])


def install_revisions(repository, iterable, num_revisions=None, pb=None):
    """Install all revision data into a repository.

    Accepts an iterable of revision, tree, signature tuples.  The signature
    may be None.
    """
    repository.start_write_group()
    try:
        for n, (revision, revision_tree, signature) in enumerate(iterable):
            _install_revision(repository, revision, revision_tree, signature)
            if pb is not None:
                pb.update('Transferring revisions', n + 1, num_revisions)
    except:
        repository.abort_write_group()
        raise
    else:
        repository.commit_write_group()


def _install_revision(repository, rev, revision_tree, signature):
    """Install all revision data into a repository."""
    present_parents = []
    parent_trees = {}
    for p_id in rev.parent_ids:
        if repository.has_revision(p_id):
            present_parents.append(p_id)
            parent_trees[p_id] = repository.revision_tree(p_id)
        else:
            parent_trees[p_id] = repository.revision_tree(None)

    inv = revision_tree.inventory
    entries = inv.iter_entries()
    # backwards compatibility hack: skip the root id.
    if not repository.supports_rich_root():
        path, root = entries.next()
        if root.revision != rev.revision_id:
            raise errors.IncompatibleRevision(repr(repository))
    # Add the texts that are not already present
    for path, ie in entries:
        w = repository.weave_store.get_weave_or_empty(ie.file_id,
                repository.get_transaction())
        if ie.revision not in w:
            text_parents = []
            # FIXME: TODO: The following loop *may* be overlapping/duplicate
            # with InventoryEntry.find_previous_heads(). if it is, then there
            # is a latent bug here where the parents may have ancestors of each
            # other. RBC, AB
            for revision, tree in parent_trees.iteritems():
                if ie.file_id not in tree:
                    continue
                parent_id = tree.inventory[ie.file_id].revision
                if parent_id in text_parents:
                    continue
                text_parents.append(parent_id)
                    
            vfile = repository.weave_store.get_weave_or_empty(ie.file_id, 
                repository.get_transaction())
            lines = revision_tree.get_file(ie.file_id).readlines()
            vfile.add_lines(rev.revision_id, text_parents, lines)
    try:
        # install the inventory
        repository.add_inventory(rev.revision_id, inv, present_parents)
    except errors.RevisionAlreadyPresent:
        pass
    if signature is not None:
        repository.add_signature_text(rev.revision_id, signature)
    repository.add_revision(rev.revision_id, rev, inv)


class MetaDirRepository(Repository):
    """Repositories in the new meta-dir layout.
    
    :ivar _transport: Transport for access to repository control files,
        typically pointing to .bzr/repository.
    """

    def __init__(self, _format, a_bzrdir, control_files, _revision_store, control_store, text_store):
        super(MetaDirRepository, self).__init__(_format,
                                                a_bzrdir,
                                                control_files,
                                                _revision_store,
                                                control_store,
                                                text_store)
<<<<<<< HEAD
=======
        self._transport = control_files._transport
>>>>>>> 3b7bfc2b

    @needs_read_lock
    def is_shared(self):
        """Return True if this repository is flagged as a shared repository."""
        return self._transport.has('shared-storage')

    @needs_write_lock
    def set_make_working_trees(self, new_value):
        """Set the policy flag for making working trees when creating branches.

        This only applies to branches that use this repository.

        The default is 'True'.
        :param new_value: True to restore the default, False to disable making
                          working trees.
        """
        if new_value:
            try:
                self._transport.delete('no-working-trees')
            except errors.NoSuchFile:
                pass
        else:
            self._transport.put_bytes('no-working-trees', '',
                mode=self.control_files._file_mode)
    
    def make_working_trees(self):
        """Returns the policy for making working trees on new branches."""
        return not self._transport.has('no-working-trees')


class MetaDirVersionedFileRepository(MetaDirRepository):
    """Repositories in a meta-dir, that work via versioned file objects."""

    def __init__(self, _format, a_bzrdir, control_files, _revision_store, control_store, text_store):
        super(MetaDirVersionedFileRepository, self).__init__(_format, a_bzrdir,
            control_files, _revision_store, control_store, text_store)
        _revision_store.get_scope = self.get_transaction
        control_store.get_scope = self.get_transaction
        text_store.get_scope = self.get_transaction


class RepositoryFormatRegistry(registry.Registry):
    """Registry of RepositoryFormats."""

    def get(self, format_string):
        r = registry.Registry.get(self, format_string)
        if callable(r):
            r = r()
        return r
    

format_registry = RepositoryFormatRegistry()
"""Registry of formats, indexed by their identifying format string.

This can contain either format instances themselves, or classes/factories that
can be called to obtain one.
"""


#####################################################################
# Repository Formats

class RepositoryFormat(object):
    """A repository format.

    Formats provide three things:
     * An initialization routine to construct repository data on disk.
     * a format string which is used when the BzrDir supports versioned
       children.
     * an open routine which returns a Repository instance.

    There is one and only one Format subclass for each on-disk format. But
    there can be one Repository subclass that is used for several different
    formats. The _format attribute on a Repository instance can be used to
    determine the disk format.

    Formats are placed in an dict by their format string for reference 
    during opening. These should be subclasses of RepositoryFormat
    for consistency.

    Once a format is deprecated, just deprecate the initialize and open
    methods on the format class. Do not deprecate the object, as the 
    object will be created every system load.

    Common instance attributes:
    _matchingbzrdir - the bzrdir format that the repository format was
    originally written to work with. This can be used if manually
    constructing a bzrdir and repository, or more commonly for test suite
    parameterization.
    """

    # Set to True or False in derived classes. True indicates that the format
    # supports ghosts gracefully.
    supports_ghosts = None
    # Can this repository be given external locations to lookup additional
    # data. Set to True or False in derived classes.
    supports_external_lookups = None

    def __str__(self):
        return "<%s>" % self.__class__.__name__

    def __eq__(self, other):
        # format objects are generally stateless
        return isinstance(other, self.__class__)

    def __ne__(self, other):
        return not self == other

    @classmethod
    def find_format(klass, a_bzrdir):
        """Return the format for the repository object in a_bzrdir.
        
        This is used by bzr native formats that have a "format" file in
        the repository.  Other methods may be used by different types of 
        control directory.
        """
        try:
            transport = a_bzrdir.get_repository_transport(None)
            format_string = transport.get("format").read()
            return format_registry.get(format_string)
        except errors.NoSuchFile:
            raise errors.NoRepositoryPresent(a_bzrdir)
        except KeyError:
            raise errors.UnknownFormatError(format=format_string,
                                            kind='repository')

    @classmethod
    def register_format(klass, format):
        format_registry.register(format.get_format_string(), format)

    @classmethod
    def unregister_format(klass, format):
        format_registry.remove(format.get_format_string())
    
    @classmethod
    def get_default_format(klass):
        """Return the current default format."""
        from bzrlib import bzrdir
        return bzrdir.format_registry.make_bzrdir('default').repository_format

    def _get_control_store(self, repo_transport, control_files):
        """Return the control store for this repository."""
        raise NotImplementedError(self._get_control_store)

    def get_format_string(self):
        """Return the ASCII format string that identifies this format.
        
        Note that in pre format ?? repositories the format string is 
        not permitted nor written to disk.
        """
        raise NotImplementedError(self.get_format_string)

    def get_format_description(self):
        """Return the short description for this format."""
        raise NotImplementedError(self.get_format_description)

    def _get_revision_store(self, repo_transport, control_files):
        """Return the revision store object for this a_bzrdir."""
        raise NotImplementedError(self._get_revision_store)

    def _get_text_rev_store(self,
                            transport,
                            control_files,
                            name,
                            compressed=True,
                            prefixed=False,
                            serializer=None):
        """Common logic for getting a revision store for a repository.
        
        see self._get_revision_store for the subclass-overridable method to 
        get the store for a repository.
        """
        from bzrlib.store.revision.text import TextRevisionStore
        dir_mode = control_files._dir_mode
        file_mode = control_files._file_mode
        text_store = TextStore(transport.clone(name),
                              prefixed=prefixed,
                              compressed=compressed,
                              dir_mode=dir_mode,
                              file_mode=file_mode)
        _revision_store = TextRevisionStore(text_store, serializer)
        return _revision_store

    # TODO: this shouldn't be in the base class, it's specific to things that
    # use weaves or knits -- mbp 20070207
    def _get_versioned_file_store(self,
                                  name,
                                  transport,
                                  control_files,
                                  prefixed=True,
                                  versionedfile_class=None,
                                  versionedfile_kwargs={},
                                  escaped=False):
        if versionedfile_class is None:
            versionedfile_class = self._versionedfile_class
        weave_transport = control_files._transport.clone(name)
        dir_mode = control_files._dir_mode
        file_mode = control_files._file_mode
        return VersionedFileStore(weave_transport, prefixed=prefixed,
                                  dir_mode=dir_mode,
                                  file_mode=file_mode,
                                  versionedfile_class=versionedfile_class,
                                  versionedfile_kwargs=versionedfile_kwargs,
                                  escaped=escaped)

    def initialize(self, a_bzrdir, shared=False):
        """Initialize a repository of this format in a_bzrdir.

        :param a_bzrdir: The bzrdir to put the new repository in it.
        :param shared: The repository should be initialized as a sharable one.
        :returns: The new repository object.
        
        This may raise UninitializableFormat if shared repository are not
        compatible the a_bzrdir.
        """
        raise NotImplementedError(self.initialize)

    def is_supported(self):
        """Is this format supported?

        Supported formats must be initializable and openable.
        Unsupported formats may not support initialization or committing or 
        some other features depending on the reason for not being supported.
        """
        return True

    def check_conversion_target(self, target_format):
        raise NotImplementedError(self.check_conversion_target)

    def open(self, a_bzrdir, _found=False):
        """Return an instance of this format for the bzrdir a_bzrdir.
        
        _found is a private parameter, do not use it.
        """
        raise NotImplementedError(self.open)


class MetaDirRepositoryFormat(RepositoryFormat):
    """Common base class for the new repositories using the metadir layout."""

    rich_root_data = False
    supports_tree_reference = False
    supports_external_lookups = False
    _matchingbzrdir = bzrdir.BzrDirMetaFormat1()

    def __init__(self):
        super(MetaDirRepositoryFormat, self).__init__()

    def _create_control_files(self, a_bzrdir):
        """Create the required files and the initial control_files object."""
        # FIXME: RBC 20060125 don't peek under the covers
        # NB: no need to escape relative paths that are url safe.
        repository_transport = a_bzrdir.get_repository_transport(self)
        control_files = lockable_files.LockableFiles(repository_transport,
                                'lock', lockdir.LockDir)
        control_files.create_lock()
        return control_files

    def _upload_blank_content(self, a_bzrdir, dirs, files, utf8_files, shared):
        """Upload the initial blank content."""
        control_files = self._create_control_files(a_bzrdir)
        control_files.lock_write()
        transport = control_files._transport
        if shared == True:
            utf8_files += [('shared-storage', '')]
        try:
<<<<<<< HEAD
            control_files._transport.mkdir_multi(dirs,
                mode=a_bzrdir._get_dir_mode())
            for file, content in files:
                control_files.put(file, content)
            for file, content in utf8_files:
                control_files.put_utf8(file, content)
            if shared == True:
                control_files.put_utf8('shared-storage', '')
=======
            transport.mkdir_multi(dirs, mode=control_files._dir_mode)
            for (filename, content_stream) in files:
                transport.put_file(filename, content_stream,
                    mode=control_files._file_mode)
            for (filename, content_bytes) in utf8_files:
                transport.put_bytes_non_atomic(filename, content_bytes,
                    mode=control_files._file_mode)
>>>>>>> 3b7bfc2b
        finally:
            control_files.unlock()


# formats which have no format string are not discoverable
# and not independently creatable, so are not registered.  They're 
# all in bzrlib.repofmt.weaverepo now.  When an instance of one of these is
# needed, it's constructed directly by the BzrDir.  Non-native formats where
# the repository is not separately opened are similar.

format_registry.register_lazy(
    'Bazaar-NG Repository format 7',
    'bzrlib.repofmt.weaverepo',
    'RepositoryFormat7'
    )

format_registry.register_lazy(
    'Bazaar-NG Knit Repository Format 1',
    'bzrlib.repofmt.knitrepo',
    'RepositoryFormatKnit1',
    )

format_registry.register_lazy(
    'Bazaar Knit Repository Format 3 (bzr 0.15)\n',
    'bzrlib.repofmt.knitrepo',
    'RepositoryFormatKnit3',
    )

format_registry.register_lazy(
    'Bazaar Knit Repository Format 4 (bzr 1.0)\n',
    'bzrlib.repofmt.knitrepo',
    'RepositoryFormatKnit4',
    )

# Pack-based formats. There is one format for pre-subtrees, and one for
# post-subtrees to allow ease of testing.
# NOTE: These are experimental in 0.92. Stable in 1.0 and above
format_registry.register_lazy(
    'Bazaar pack repository format 1 (needs bzr 0.92)\n',
    'bzrlib.repofmt.pack_repo',
    'RepositoryFormatKnitPack1',
    )
format_registry.register_lazy(
    'Bazaar pack repository format 1 with subtree support (needs bzr 0.92)\n',
    'bzrlib.repofmt.pack_repo',
    'RepositoryFormatKnitPack3',
    )
format_registry.register_lazy(
    'Bazaar pack repository format 1 with rich root (needs bzr 1.0)\n',
    'bzrlib.repofmt.pack_repo',
    'RepositoryFormatKnitPack4',
    )
# Development formats. 
# 1.2->1.3
# development 0 - stub to introduce development versioning scheme.
format_registry.register_lazy(
    "Bazaar development format 0 (needs bzr.dev from before 1.3)\n",
    'bzrlib.repofmt.pack_repo',
    'RepositoryFormatPackDevelopment0',
    )
format_registry.register_lazy(
    ("Bazaar development format 0 with subtree support "
        "(needs bzr.dev from before 1.3)\n"),
    'bzrlib.repofmt.pack_repo',
    'RepositoryFormatPackDevelopment0Subtree',
    )
# 1.3->1.4 go below here


class InterRepository(InterObject):
    """This class represents operations taking place between two repositories.

    Its instances have methods like copy_content and fetch, and contain
    references to the source and target repositories these operations can be 
    carried out on.

    Often we will provide convenience methods on 'repository' which carry out
    operations with another repository - they will always forward to
    InterRepository.get(other).method_name(parameters).
    """

    _optimisers = []
    """The available optimised InterRepository types."""

    def copy_content(self, revision_id=None):
        raise NotImplementedError(self.copy_content)

    def fetch(self, revision_id=None, pb=None, find_ghosts=False):
        """Fetch the content required to construct revision_id.

        The content is copied from self.source to self.target.

        :param revision_id: if None all content is copied, if NULL_REVISION no
                            content is copied.
        :param pb: optional progress bar to use for progress reports. If not
                   provided a default one will be created.

        Returns the copied revision count and the failed revisions in a tuple:
        (copied, failures).
        """
        raise NotImplementedError(self.fetch)

    def _walk_to_common_revisions(self, revision_ids):
        """Walk out from revision_ids in source to revisions target has.

        :param revision_ids: The start point for the search.
        :return: A set of revision ids.
        """
        target_graph = self.target.get_graph()
        revision_ids = frozenset(revision_ids)
        if set(target_graph.get_parent_map(revision_ids)) == revision_ids:
            return graph.SearchResult(revision_ids, set(), 0, set())
        missing_revs = set()
        source_graph = self.source.get_graph()
        # ensure we don't pay silly lookup costs.
        searcher = source_graph._make_breadth_first_searcher(revision_ids)
        null_set = frozenset([_mod_revision.NULL_REVISION])
        while True:
            try:
                next_revs, ghosts = searcher.next_with_ghosts()
            except StopIteration:
                break
            if revision_ids.intersection(ghosts):
                absent_ids = set(revision_ids.intersection(ghosts))
                # If all absent_ids are present in target, no error is needed.
                absent_ids.difference_update(
                    set(target_graph.get_parent_map(absent_ids)))
                if absent_ids:
                    raise errors.NoSuchRevision(self.source, absent_ids.pop())
            # we don't care about other ghosts as we can't fetch them and
            # haven't been asked to.
            next_revs = set(next_revs)
            # we always have NULL_REVISION present.
            have_revs = set(target_graph.get_parent_map(next_revs)).union(null_set)
            missing_revs.update(next_revs - have_revs)
            searcher.stop_searching_any(have_revs)
        return searcher.get_result()
   
    @deprecated_method(symbol_versioning.one_two)
    @needs_read_lock
    def missing_revision_ids(self, revision_id=None, find_ghosts=True):
        """Return the revision ids that source has that target does not.
        
        These are returned in topological order.

        :param revision_id: only return revision ids included by this
                            revision_id.
        :param find_ghosts: If True find missing revisions in deep history
            rather than just finding the surface difference.
        """
        return list(self.search_missing_revision_ids(
            revision_id, find_ghosts).get_keys())

    @needs_read_lock
    def search_missing_revision_ids(self, revision_id=None, find_ghosts=True):
        """Return the revision ids that source has that target does not.
        
        :param revision_id: only return revision ids included by this
                            revision_id.
        :param find_ghosts: If True find missing revisions in deep history
            rather than just finding the surface difference.
        :return: A bzrlib.graph.SearchResult.
        """
        # stop searching at found target revisions.
        if not find_ghosts and revision_id is not None:
            return self._walk_to_common_revisions([revision_id])
        # generic, possibly worst case, slow code path.
        target_ids = set(self.target.all_revision_ids())
        if revision_id is not None:
            source_ids = self.source.get_ancestry(revision_id)
            if source_ids[0] is not None:
                raise AssertionError()
            source_ids.pop(0)
        else:
            source_ids = self.source.all_revision_ids()
        result_set = set(source_ids).difference(target_ids)
        return self.source.revision_ids_to_search_result(result_set)

    @staticmethod
    def _same_model(source, target):
        """True if source and target have the same data representation."""
        if source.supports_rich_root() != target.supports_rich_root():
            return False
        if source._serializer != target._serializer:
            return False
        return True


class InterSameDataRepository(InterRepository):
    """Code for converting between repositories that represent the same data.
    
    Data format and model must match for this to work.
    """

    @classmethod
    def _get_repo_format_to_test(self):
        """Repository format for testing with.
        
        InterSameData can pull from subtree to subtree and from non-subtree to
        non-subtree, so we test this with the richest repository format.
        """
        from bzrlib.repofmt import knitrepo
        return knitrepo.RepositoryFormatKnit3()

    @staticmethod
    def is_compatible(source, target):
        return InterRepository._same_model(source, target)

    @needs_write_lock
    def copy_content(self, revision_id=None):
        """Make a complete copy of the content in self into destination.

        This copies both the repository's revision data, and configuration information
        such as the make_working_trees setting.
        
        This is a destructive operation! Do not use it on existing 
        repositories.

        :param revision_id: Only copy the content needed to construct
                            revision_id and its parents.
        """
        try:
            self.target.set_make_working_trees(self.source.make_working_trees())
        except NotImplementedError:
            pass
        # but don't bother fetching if we have the needed data now.
        if (revision_id not in (None, _mod_revision.NULL_REVISION) and 
            self.target.has_revision(revision_id)):
            return
        self.target.fetch(self.source, revision_id=revision_id)

    @needs_write_lock
    def fetch(self, revision_id=None, pb=None, find_ghosts=False):
        """See InterRepository.fetch()."""
        from bzrlib.fetch import GenericRepoFetcher
        mutter("Using fetch logic to copy between %s(%s) and %s(%s)",
               self.source, self.source._format, self.target,
               self.target._format)
        f = GenericRepoFetcher(to_repository=self.target,
                               from_repository=self.source,
                               last_revision=revision_id,
                               pb=pb, find_ghosts=find_ghosts)
        return f.count_copied, f.failed_revisions


class InterWeaveRepo(InterSameDataRepository):
    """Optimised code paths between Weave based repositories.
    
    This should be in bzrlib/repofmt/weaverepo.py but we have not yet
    implemented lazy inter-object optimisation.
    """

    @classmethod
    def _get_repo_format_to_test(self):
        from bzrlib.repofmt import weaverepo
        return weaverepo.RepositoryFormat7()

    @staticmethod
    def is_compatible(source, target):
        """Be compatible with known Weave formats.
        
        We don't test for the stores being of specific types because that
        could lead to confusing results, and there is no need to be 
        overly general.
        """
        from bzrlib.repofmt.weaverepo import (
                RepositoryFormat5,
                RepositoryFormat6,
                RepositoryFormat7,
                )
        try:
            return (isinstance(source._format, (RepositoryFormat5,
                                                RepositoryFormat6,
                                                RepositoryFormat7)) and
                    isinstance(target._format, (RepositoryFormat5,
                                                RepositoryFormat6,
                                                RepositoryFormat7)))
        except AttributeError:
            return False
    
    @needs_write_lock
    def copy_content(self, revision_id=None):
        """See InterRepository.copy_content()."""
        # weave specific optimised path:
        try:
            self.target.set_make_working_trees(self.source.make_working_trees())
        except (errors.RepositoryUpgradeRequired, NotImplemented):
            pass
        # FIXME do not peek!
        if self.source._transport.listable():
            pb = ui.ui_factory.nested_progress_bar()
            try:
                self.target.weave_store.copy_all_ids(
                    self.source.weave_store,
                    pb=pb,
                    from_transaction=self.source.get_transaction(),
                    to_transaction=self.target.get_transaction())
                pb.update('copying inventory', 0, 1)
                self.target.control_weaves.copy_multi(
                    self.source.control_weaves, ['inventory'],
                    from_transaction=self.source.get_transaction(),
                    to_transaction=self.target.get_transaction())
                self.target._revision_store.text_store.copy_all_ids(
                    self.source._revision_store.text_store,
                    pb=pb)
            finally:
                pb.finished()
        else:
            self.target.fetch(self.source, revision_id=revision_id)

    @needs_write_lock
    def fetch(self, revision_id=None, pb=None, find_ghosts=False):
        """See InterRepository.fetch()."""
        from bzrlib.fetch import GenericRepoFetcher
        mutter("Using fetch logic to copy between %s(%s) and %s(%s)",
               self.source, self.source._format, self.target, self.target._format)
        f = GenericRepoFetcher(to_repository=self.target,
                               from_repository=self.source,
                               last_revision=revision_id,
                               pb=pb, find_ghosts=find_ghosts)
        return f.count_copied, f.failed_revisions

    @needs_read_lock
    def search_missing_revision_ids(self, revision_id=None, find_ghosts=True):
        """See InterRepository.missing_revision_ids()."""
        # we want all revisions to satisfy revision_id in source.
        # but we don't want to stat every file here and there.
        # we want then, all revisions other needs to satisfy revision_id 
        # checked, but not those that we have locally.
        # so the first thing is to get a subset of the revisions to 
        # satisfy revision_id in source, and then eliminate those that
        # we do already have. 
        # this is slow on high latency connection to self, but as as this
        # disk format scales terribly for push anyway due to rewriting 
        # inventory.weave, this is considered acceptable.
        # - RBC 20060209
        if revision_id is not None:
            source_ids = self.source.get_ancestry(revision_id)
            if source_ids[0] is not None:
                raise AssertionError()
            source_ids.pop(0)
        else:
            source_ids = self.source._all_possible_ids()
        source_ids_set = set(source_ids)
        # source_ids is the worst possible case we may need to pull.
        # now we want to filter source_ids against what we actually
        # have in target, but don't try to check for existence where we know
        # we do not have a revision as that would be pointless.
        target_ids = set(self.target._all_possible_ids())
        possibly_present_revisions = target_ids.intersection(source_ids_set)
        actually_present_revisions = set(
            self.target._eliminate_revisions_not_present(possibly_present_revisions))
        required_revisions = source_ids_set.difference(actually_present_revisions)
        if revision_id is not None:
            # we used get_ancestry to determine source_ids then we are assured all
            # revisions referenced are present as they are installed in topological order.
            # and the tip revision was validated by get_ancestry.
            result_set = required_revisions
        else:
            # if we just grabbed the possibly available ids, then 
            # we only have an estimate of whats available and need to validate
            # that against the revision records.
            result_set = set(
                self.source._eliminate_revisions_not_present(required_revisions))
        return self.source.revision_ids_to_search_result(result_set)


class InterKnitRepo(InterSameDataRepository):
    """Optimised code paths between Knit based repositories."""

    @classmethod
    def _get_repo_format_to_test(self):
        from bzrlib.repofmt import knitrepo
        return knitrepo.RepositoryFormatKnit1()

    @staticmethod
    def is_compatible(source, target):
        """Be compatible with known Knit formats.
        
        We don't test for the stores being of specific types because that
        could lead to confusing results, and there is no need to be 
        overly general.
        """
        from bzrlib.repofmt.knitrepo import RepositoryFormatKnit
        try:
            are_knits = (isinstance(source._format, RepositoryFormatKnit) and
                isinstance(target._format, RepositoryFormatKnit))
        except AttributeError:
            return False
        return are_knits and InterRepository._same_model(source, target)

    @needs_write_lock
    def fetch(self, revision_id=None, pb=None, find_ghosts=False):
        """See InterRepository.fetch()."""
        from bzrlib.fetch import KnitRepoFetcher
        mutter("Using fetch logic to copy between %s(%s) and %s(%s)",
               self.source, self.source._format, self.target, self.target._format)
        f = KnitRepoFetcher(to_repository=self.target,
                            from_repository=self.source,
                            last_revision=revision_id,
                            pb=pb, find_ghosts=find_ghosts)
        return f.count_copied, f.failed_revisions

    @needs_read_lock
    def search_missing_revision_ids(self, revision_id=None, find_ghosts=True):
        """See InterRepository.missing_revision_ids()."""
        if revision_id is not None:
            source_ids = self.source.get_ancestry(revision_id)
            if source_ids[0] is not None:
                raise AssertionError()
            source_ids.pop(0)
        else:
            source_ids = self.source.all_revision_ids()
        source_ids_set = set(source_ids)
        # source_ids is the worst possible case we may need to pull.
        # now we want to filter source_ids against what we actually
        # have in target, but don't try to check for existence where we know
        # we do not have a revision as that would be pointless.
        target_ids = set(self.target.all_revision_ids())
        possibly_present_revisions = target_ids.intersection(source_ids_set)
        actually_present_revisions = set(
            self.target._eliminate_revisions_not_present(possibly_present_revisions))
        required_revisions = source_ids_set.difference(actually_present_revisions)
        if revision_id is not None:
            # we used get_ancestry to determine source_ids then we are assured all
            # revisions referenced are present as they are installed in topological order.
            # and the tip revision was validated by get_ancestry.
            result_set = required_revisions
        else:
            # if we just grabbed the possibly available ids, then 
            # we only have an estimate of whats available and need to validate
            # that against the revision records.
            result_set = set(
                self.source._eliminate_revisions_not_present(required_revisions))
        return self.source.revision_ids_to_search_result(result_set)


class InterPackRepo(InterSameDataRepository):
    """Optimised code paths between Pack based repositories."""

    @classmethod
    def _get_repo_format_to_test(self):
        from bzrlib.repofmt import pack_repo
        return pack_repo.RepositoryFormatKnitPack1()

    @staticmethod
    def is_compatible(source, target):
        """Be compatible with known Pack formats.
        
        We don't test for the stores being of specific types because that
        could lead to confusing results, and there is no need to be 
        overly general.
        """
        from bzrlib.repofmt.pack_repo import RepositoryFormatPack
        try:
            are_packs = (isinstance(source._format, RepositoryFormatPack) and
                isinstance(target._format, RepositoryFormatPack))
        except AttributeError:
            return False
        return are_packs and InterRepository._same_model(source, target)

    @needs_write_lock
    def fetch(self, revision_id=None, pb=None, find_ghosts=False):
        """See InterRepository.fetch()."""
        from bzrlib.repofmt.pack_repo import Packer
        mutter("Using fetch logic to copy between %s(%s) and %s(%s)",
               self.source, self.source._format, self.target, self.target._format)
        self.count_copied = 0
        if revision_id is None:
            # TODO:
            # everything to do - use pack logic
            # to fetch from all packs to one without
            # inventory parsing etc, IFF nothing to be copied is in the target.
            # till then:
            revision_ids = self.source.all_revision_ids()
            revision_keys = [(revid,) for revid in revision_ids]
            index = self.target._pack_collection.revision_index.combined_index
            present_revision_ids = set(item[1][0] for item in
                index.iter_entries(revision_keys))
            revision_ids = set(revision_ids) - present_revision_ids
            # implementing the TODO will involve:
            # - detecting when all of a pack is selected
            # - avoiding as much as possible pre-selection, so the
            # more-core routines such as create_pack_from_packs can filter in
            # a just-in-time fashion. (though having a HEADS list on a
            # repository might make this a lot easier, because we could
            # sensibly detect 'new revisions' without doing a full index scan.
        elif _mod_revision.is_null(revision_id):
            # nothing to do:
            return (0, [])
        else:
            try:
                revision_ids = self.search_missing_revision_ids(revision_id,
                    find_ghosts=find_ghosts).get_keys()
            except errors.NoSuchRevision:
                raise errors.InstallFailed([revision_id])
            if len(revision_ids) == 0:
                return (0, [])
        packs = self.source._pack_collection.all_packs()
        pack = Packer(self.target._pack_collection, packs, '.fetch',
            revision_ids).pack()
        if pack is not None:
            self.target._pack_collection._save_pack_names()
            # Trigger an autopack. This may duplicate effort as we've just done
            # a pack creation, but for now it is simpler to think about as
            # 'upload data, then repack if needed'.
            self.target._pack_collection.autopack()
            return (pack.get_revision_count(), [])
        else:
            return (0, [])

    @needs_read_lock
    def search_missing_revision_ids(self, revision_id=None, find_ghosts=True):
        """See InterRepository.missing_revision_ids().
        
        :param find_ghosts: Find ghosts throughout the ancestry of
            revision_id.
        """
        if not find_ghosts and revision_id is not None:
            return self._walk_to_common_revisions([revision_id])
        elif revision_id is not None:
            source_ids = self.source.get_ancestry(revision_id)
            if source_ids[0] is not None:
                raise AssertionError()
            source_ids.pop(0)
        else:
            source_ids = self.source.all_revision_ids()
        # source_ids is the worst possible case we may need to pull.
        # now we want to filter source_ids against what we actually
        # have in target, but don't try to check for existence where we know
        # we do not have a revision as that would be pointless.
        target_ids = set(self.target.all_revision_ids())
        result_set = set(source_ids).difference(target_ids)
        return self.source.revision_ids_to_search_result(result_set)


class InterModel1and2(InterRepository):

    @classmethod
    def _get_repo_format_to_test(self):
        return None

    @staticmethod
    def is_compatible(source, target):
        if not source.supports_rich_root() and target.supports_rich_root():
            return True
        else:
            return False

    @needs_write_lock
    def fetch(self, revision_id=None, pb=None, find_ghosts=False):
        """See InterRepository.fetch()."""
        from bzrlib.fetch import Model1toKnit2Fetcher
        f = Model1toKnit2Fetcher(to_repository=self.target,
                                 from_repository=self.source,
                                 last_revision=revision_id,
                                 pb=pb, find_ghosts=find_ghosts)
        return f.count_copied, f.failed_revisions

    @needs_write_lock
    def copy_content(self, revision_id=None):
        """Make a complete copy of the content in self into destination.
        
        This is a destructive operation! Do not use it on existing 
        repositories.

        :param revision_id: Only copy the content needed to construct
                            revision_id and its parents.
        """
        try:
            self.target.set_make_working_trees(self.source.make_working_trees())
        except NotImplementedError:
            pass
        # but don't bother fetching if we have the needed data now.
        if (revision_id not in (None, _mod_revision.NULL_REVISION) and 
            self.target.has_revision(revision_id)):
            return
        self.target.fetch(self.source, revision_id=revision_id)


class InterKnit1and2(InterKnitRepo):

    @classmethod
    def _get_repo_format_to_test(self):
        return None

    @staticmethod
    def is_compatible(source, target):
        """Be compatible with Knit1 source and Knit3 target"""
        from bzrlib.repofmt.knitrepo import RepositoryFormatKnit3
        try:
            from bzrlib.repofmt.knitrepo import (RepositoryFormatKnit1,
                RepositoryFormatKnit3)
            from bzrlib.repofmt.pack_repo import (
                RepositoryFormatKnitPack1,
                RepositoryFormatKnitPack3,
                RepositoryFormatPackDevelopment0,
                RepositoryFormatPackDevelopment0Subtree,
                )
            nosubtrees = (
                RepositoryFormatKnit1,
                RepositoryFormatKnitPack1,
                RepositoryFormatPackDevelopment0,
                )
            subtrees = (
                RepositoryFormatKnit3,
                RepositoryFormatKnitPack3,
                RepositoryFormatPackDevelopment0Subtree,
                )
            return (isinstance(source._format, nosubtrees) and
                isinstance(target._format, subtrees))
        except AttributeError:
            return False

    @needs_write_lock
    def fetch(self, revision_id=None, pb=None, find_ghosts=False):
        """See InterRepository.fetch()."""
        from bzrlib.fetch import Knit1to2Fetcher
        mutter("Using fetch logic to copy between %s(%s) and %s(%s)",
               self.source, self.source._format, self.target, 
               self.target._format)
        f = Knit1to2Fetcher(to_repository=self.target,
                            from_repository=self.source,
                            last_revision=revision_id,
                            pb=pb, find_ghosts=find_ghosts)
        return f.count_copied, f.failed_revisions


class InterDifferingSerializer(InterKnitRepo):

    @classmethod
    def _get_repo_format_to_test(self):
        return None

    @staticmethod
    def is_compatible(source, target):
        """Be compatible with Knit2 source and Knit3 target"""
        if source.supports_rich_root() != target.supports_rich_root():
            return False
        # Ideally, we'd support fetching if the source had no tree references
        # even if it supported them...
        if (getattr(source, '_format.supports_tree_reference', False) and
            not getattr(target, '_format.supports_tree_reference', False)):
            return False
        return True

    @needs_write_lock
    def fetch(self, revision_id=None, pb=None, find_ghosts=False):
        """See InterRepository.fetch()."""
        revision_ids = self.target.search_missing_revision_ids(self.source,
            revision_id, find_ghosts=find_ghosts).get_keys()
        revision_ids = tsort.topo_sort(
            self.source.get_graph().get_parent_map(revision_ids))
        def revisions_iterator():
            for current_revision_id in revision_ids:
                revision = self.source.get_revision(current_revision_id)
                tree = self.source.revision_tree(current_revision_id)
                try:
                    signature = self.source.get_signature_text(
                        current_revision_id)
                except errors.NoSuchRevision:
                    signature = None
                yield revision, tree, signature
        if pb is None:
            my_pb = ui.ui_factory.nested_progress_bar()
            pb = my_pb
        else:
            my_pb = None
        try:
            install_revisions(self.target, revisions_iterator(),
                              len(revision_ids), pb)
        finally:
            if my_pb is not None:
                my_pb.finished()
        return len(revision_ids), 0


class InterRemoteToOther(InterRepository):

    def __init__(self, source, target):
        InterRepository.__init__(self, source, target)
        self._real_inter = None

    @staticmethod
    def is_compatible(source, target):
        if not isinstance(source, remote.RemoteRepository):
            return False
        # Is source's model compatible with target's model?
        source._ensure_real()
        real_source = source._real_repository
        if isinstance(real_source, remote.RemoteRepository):
            raise NotImplementedError(
                "We don't support remote repos backed by remote repos yet.")
        return InterRepository._same_model(real_source, target)

    @needs_write_lock
    def fetch(self, revision_id=None, pb=None, find_ghosts=False):
        """See InterRepository.fetch()."""
        from bzrlib.fetch import RemoteToOtherFetcher
        mutter("Using fetch logic to copy between %s(remote) and %s(%s)",
               self.source, self.target, self.target._format)
        # TODO: jam 20070210 This should be an assert, not a translate
        revision_id = osutils.safe_revision_id(revision_id)
        f = RemoteToOtherFetcher(to_repository=self.target,
                                 from_repository=self.source,
                                 last_revision=revision_id,
                                 pb=pb, find_ghosts=find_ghosts)
        return f.count_copied, f.failed_revisions

    @classmethod
    def _get_repo_format_to_test(self):
        return None


class InterOtherToRemote(InterRepository):

    def __init__(self, source, target):
        InterRepository.__init__(self, source, target)
        self._real_inter = None

    @staticmethod
    def is_compatible(source, target):
        if isinstance(target, remote.RemoteRepository):
            return True
        return False

    def _ensure_real_inter(self):
        if self._real_inter is None:
            self.target._ensure_real()
            real_target = self.target._real_repository
            self._real_inter = InterRepository.get(self.source, real_target)
    
    def copy_content(self, revision_id=None):
        self._ensure_real_inter()
        self._real_inter.copy_content(revision_id=revision_id)

    def fetch(self, revision_id=None, pb=None, find_ghosts=False):
        self._ensure_real_inter()
        self._real_inter.fetch(revision_id=revision_id, pb=pb,
            find_ghosts=find_ghosts)

    @classmethod
    def _get_repo_format_to_test(self):
        return None


InterRepository.register_optimiser(InterDifferingSerializer)
InterRepository.register_optimiser(InterSameDataRepository)
InterRepository.register_optimiser(InterWeaveRepo)
InterRepository.register_optimiser(InterKnitRepo)
InterRepository.register_optimiser(InterModel1and2)
InterRepository.register_optimiser(InterKnit1and2)
InterRepository.register_optimiser(InterPackRepo)
InterRepository.register_optimiser(InterRemoteToOther)
InterRepository.register_optimiser(InterOtherToRemote)


class CopyConverter(object):
    """A repository conversion tool which just performs a copy of the content.
    
    This is slow but quite reliable.
    """

    def __init__(self, target_format):
        """Create a CopyConverter.

        :param target_format: The format the resulting repository should be.
        """
        self.target_format = target_format
        
    def convert(self, repo, pb):
        """Perform the conversion of to_convert, giving feedback via pb.

        :param to_convert: The disk object to convert.
        :param pb: a progress bar to use for progress information.
        """
        self.pb = pb
        self.count = 0
        self.total = 4
        # this is only useful with metadir layouts - separated repo content.
        # trigger an assertion if not such
        repo._format.get_format_string()
        self.repo_dir = repo.bzrdir
        self.step('Moving repository to repository.backup')
        self.repo_dir.transport.move('repository', 'repository.backup')
        backup_transport =  self.repo_dir.transport.clone('repository.backup')
        repo._format.check_conversion_target(self.target_format)
        self.source_repo = repo._format.open(self.repo_dir,
            _found=True,
            _override_transport=backup_transport)
        self.step('Creating new repository')
        converted = self.target_format.initialize(self.repo_dir,
                                                  self.source_repo.is_shared())
        converted.lock_write()
        try:
            self.step('Copying content into repository.')
            self.source_repo.copy_content_into(converted)
        finally:
            converted.unlock()
        self.step('Deleting old repository content.')
        self.repo_dir.transport.delete_tree('repository.backup')
        self.pb.note('repository converted')

    def step(self, message):
        """Update the pb by a step."""
        self.count +=1
        self.pb.update(message, self.count, self.total)


_unescape_map = {
    'apos':"'",
    'quot':'"',
    'amp':'&',
    'lt':'<',
    'gt':'>'
}


def _unescaper(match, _map=_unescape_map):
    code = match.group(1)
    try:
        return _map[code]
    except KeyError:
        if not code.startswith('#'):
            raise
        return unichr(int(code[1:])).encode('utf8')


_unescape_re = None


def _unescape_xml(data):
    """Unescape predefined XML entities in a string of data."""
    global _unescape_re
    if _unescape_re is None:
        _unescape_re = re.compile('\&([^;]*);')
    return _unescape_re.sub(_unescaper, data)


class _VersionedFileChecker(object):

    def __init__(self, repository):
        self.repository = repository
        self.text_index = self.repository._generate_text_key_index()
    
    def calculate_file_version_parents(self, revision_id, file_id):
        """Calculate the correct parents for a file version according to
        the inventories.
        """
        parent_keys = self.text_index[(file_id, revision_id)]
        if parent_keys == [_mod_revision.NULL_REVISION]:
            return ()
        # strip the file_id, for the weave api
        return tuple([revision_id for file_id, revision_id in parent_keys])

    def check_file_version_parents(self, weave, file_id):
        """Check the parents stored in a versioned file are correct.

        It also detects file versions that are not referenced by their
        corresponding revision's inventory.

        :returns: A tuple of (wrong_parents, dangling_file_versions).
            wrong_parents is a dict mapping {revision_id: (stored_parents,
            correct_parents)} for each revision_id where the stored parents
            are not correct.  dangling_file_versions is a set of (file_id,
            revision_id) tuples for versions that are present in this versioned
            file, but not used by the corresponding inventory.
        """
        wrong_parents = {}
        unused_versions = set()
        versions = weave.versions()
        parent_map = weave.get_parent_map(versions)
        for num, revision_id in enumerate(versions):
            try:
                correct_parents = self.calculate_file_version_parents(
                    revision_id, file_id)
            except KeyError:
                # The version is not part of the used keys.
                unused_versions.add(revision_id)
            else:
                try:
                    knit_parents = tuple(parent_map[revision_id])
                except errors.RevisionNotPresent:
                    knit_parents = None
                if correct_parents != knit_parents:
                    wrong_parents[revision_id] = (knit_parents, correct_parents)
        return wrong_parents, unused_versions


def _old_get_graph(repository, revision_id):
    """DO NOT USE. That is all. I'm serious."""
    graph = repository.get_graph()
    revision_graph = dict(((key, value) for key, value in
        graph.iter_ancestry([revision_id]) if value is not None))
    return _strip_NULL_ghosts(revision_graph)


def _strip_NULL_ghosts(revision_graph):
    """Also don't use this. more compatibility code for unmigrated clients."""
    # Filter ghosts, and null:
    if _mod_revision.NULL_REVISION in revision_graph:
        del revision_graph[_mod_revision.NULL_REVISION]
    for key, parents in revision_graph.items():
        revision_graph[key] = tuple(parent for parent in parents if parent
            in revision_graph)
    return revision_graph<|MERGE_RESOLUTION|>--- conflicted
+++ resolved
@@ -1955,10 +1955,7 @@
                                                 _revision_store,
                                                 control_store,
                                                 text_store)
-<<<<<<< HEAD
-=======
         self._transport = control_files._transport
->>>>>>> 3b7bfc2b
 
     @needs_read_lock
     def is_shared(self):
@@ -2225,24 +2222,13 @@
         if shared == True:
             utf8_files += [('shared-storage', '')]
         try:
-<<<<<<< HEAD
-            control_files._transport.mkdir_multi(dirs,
-                mode=a_bzrdir._get_dir_mode())
-            for file, content in files:
-                control_files.put(file, content)
-            for file, content in utf8_files:
-                control_files.put_utf8(file, content)
-            if shared == True:
-                control_files.put_utf8('shared-storage', '')
-=======
-            transport.mkdir_multi(dirs, mode=control_files._dir_mode)
+            transport.mkdir_multi(dirs, mode=a_bzrdir._get_dir_mode())
             for (filename, content_stream) in files:
                 transport.put_file(filename, content_stream,
-                    mode=control_files._file_mode)
+                    mode=a_bzrdir._get_file_mode())
             for (filename, content_bytes) in utf8_files:
                 transport.put_bytes_non_atomic(filename, content_bytes,
-                    mode=control_files._file_mode)
->>>>>>> 3b7bfc2b
+                    mode=a_bzrdir._get_file_mode())
         finally:
             control_files.unlock()
 
