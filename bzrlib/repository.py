--- conflicted
+++ resolved
@@ -500,11 +500,7 @@
 
         returns the sha1 of the serialized inventory.
         """
-<<<<<<< HEAD
         assert self.is_in_write_group()
-        revision_id = osutils.safe_revision_id(revision_id)
-=======
->>>>>>> 2d3b8fb7
         _mod_revision.check_not_reserved_id(revision_id)
         assert inv.revision_id is None or inv.revision_id == revision_id, \
             "Mismatch between inventory revision" \
@@ -1031,14 +1027,6 @@
         revision_ids. Each altered file-ids has the exact revision_ids that
         altered it listed explicitly.
         """
-<<<<<<< HEAD
-=======
-        assert self._serializer.support_altered_by_hack, \
-            ("fileids_altered_by_revision_ids only supported for branches " 
-             "which store inventory as unnested xml, not on %r" % self)
-        selected_revision_ids = set(revision_ids)
-        w = self.get_inventory_weave()
->>>>>>> 2d3b8fb7
         result = {}
 
         # this code needs to read every new line in every inventory for the
@@ -1105,8 +1093,7 @@
         assert self._serializer.support_altered_by_hack, \
             ("fileids_altered_by_revision_ids only supported for branches " 
              "which store inventory as unnested xml, not on %r" % self)
-        selected_revision_ids = set(osutils.safe_revision_id(r)
-                                    for r in revision_ids)
+        selected_revision_ids = set(revision_ids)
         w = self.get_inventory_weave()
         pb = ui.ui_factory.nested_progress_bar()
         try:
@@ -1212,13 +1199,7 @@
         :param revision_id: The expected revision id of the inventory.
         :param xml: A serialised inventory.
         """
-<<<<<<< HEAD
-        revision_id = osutils.safe_revision_id(revision_id)
-        result = self._serializer.read_inventory_from_string(xml, revision_id)
-        return result
-=======
         return self._serializer.read_inventory_from_string(xml, revision_id)
->>>>>>> 2d3b8fb7
 
     def serialise_inventory(self, inv):
         return self._serializer.write_inventory_to_string(inv)
@@ -1720,16 +1701,10 @@
        children.
      * an open routine which returns a Repository instance.
 
-<<<<<<< HEAD
-    There is one and only one format for every disk format. The actual
-    repository types do not indicate disk format at all - only repo._format can
-    be used to determine the disk format of a Repository instance.
-=======
     There is one and only one Format subclass for each on-disk format. But
     there can be one Repository subclass that is used for several different
     formats. The _format attribute on a Repository instance can be used to
     determine the disk format.
->>>>>>> 2d3b8fb7
 
     Formats are placed in an dict by their format string for reference 
     during opening. These should be subclasses of RepositoryFormat
