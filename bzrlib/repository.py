# Copyright (C) 2005, 2006, 2007, 2008 Canonical Ltd
#
# This program is free software; you can redistribute it and/or modify
# it under the terms of the GNU General Public License as published by
# the Free Software Foundation; either version 2 of the License, or
# (at your option) any later version.
#
# This program is distributed in the hope that it will be useful,
# but WITHOUT ANY WARRANTY; without even the implied warranty of
# MERCHANTABILITY or FITNESS FOR A PARTICULAR PURPOSE.  See the
# GNU General Public License for more details.
#
# You should have received a copy of the GNU General Public License
# along with this program; if not, write to the Free Software
# Foundation, Inc., 59 Temple Place, Suite 330, Boston, MA  02111-1307  USA

from bzrlib.lazy_import import lazy_import
lazy_import(globals(), """
import cStringIO
import re
import time

from bzrlib import (
    bzrdir,
    check,
    debug,
    errors,
    fifo_cache,
    generate_ids,
    gpg,
    graph,
    lazy_regex,
    lockable_files,
    lockdir,
    lru_cache,
    osutils,
    remote,
    revision as _mod_revision,
    symbol_versioning,
    tsort,
    ui,
    versionedfile,
    )
from bzrlib.bundle import serializer
from bzrlib.revisiontree import RevisionTree
from bzrlib.store.versioned import VersionedFileStore
from bzrlib.testament import Testament
""")

from bzrlib import registry
from bzrlib.decorators import needs_read_lock, needs_write_lock
from bzrlib.inter import InterObject
from bzrlib.inventory import Inventory, InventoryDirectory, ROOT_ID
from bzrlib.symbol_versioning import (
        deprecated_method,
        one_one,
        one_two,
        one_six,
        )
from bzrlib.trace import (
    log_exception_quietly, note, mutter, mutter_callsite, warning)


# Old formats display a warning, but only once
_deprecation_warning_done = False


class CommitBuilder(object):
    """Provides an interface to build up a commit.

    This allows describing a tree to be committed without needing to
    know the internals of the format of the repository.
    """

    # all clients should supply tree roots.
    record_root_entry = True
    # the default CommitBuilder does not manage trees whose root is versioned.
    _versioned_root = False

    def __init__(self, repository, parents, config, timestamp=None,
                 timezone=None, committer=None, revprops=None,
                 revision_id=None):
        """Initiate a CommitBuilder.

        :param repository: Repository to commit to.
        :param parents: Revision ids of the parents of the new revision.
        :param config: Configuration to use.
        :param timestamp: Optional timestamp recorded for commit.
        :param timezone: Optional timezone for timestamp.
        :param committer: Optional committer to set for commit.
        :param revprops: Optional dictionary of revision properties.
        :param revision_id: Optional revision id.
        """
        self._config = config

        if committer is None:
            self._committer = self._config.username()
        else:
            self._committer = committer

        self.new_inventory = Inventory(None)
        self._new_revision_id = revision_id
        self.parents = parents
        self.repository = repository

        self._revprops = {}
        if revprops is not None:
            self._validate_revprops(revprops)
            self._revprops.update(revprops)

        if timestamp is None:
            timestamp = time.time()
        # Restrict resolution to 1ms
        self._timestamp = round(timestamp, 3)

        if timezone is None:
            self._timezone = osutils.local_time_offset()
        else:
            self._timezone = int(timezone)

        self._generate_revision_if_needed()
        self.__heads = graph.HeadsCache(repository.get_graph()).heads
        self._basis_delta = []
        # API compatibility, older code that used CommitBuilder did not call
        # .record_delete(), which means the delta that is computed would not be
        # valid. Callers that will call record_delete() should call
        # .will_record_deletes() to indicate that.
        self._recording_deletes = False

    def _validate_unicode_text(self, text, context):
        """Verify things like commit messages don't have bogus characters."""
        if '\r' in text:
            raise ValueError('Invalid value for %s: %r' % (context, text))

    def _validate_revprops(self, revprops):
        for key, value in revprops.iteritems():
            # We know that the XML serializers do not round trip '\r'
            # correctly, so refuse to accept them
            if not isinstance(value, basestring):
                raise ValueError('revision property (%s) is not a valid'
                                 ' (unicode) string: %r' % (key, value))
            self._validate_unicode_text(value,
                                        'revision property (%s)' % (key,))

    def commit(self, message):
        """Make the actual commit.

        :return: The revision id of the recorded revision.
        """
        self._validate_unicode_text(message, 'commit message')
        rev = _mod_revision.Revision(
                       timestamp=self._timestamp,
                       timezone=self._timezone,
                       committer=self._committer,
                       message=message,
                       inventory_sha1=self.inv_sha1,
                       revision_id=self._new_revision_id,
                       properties=self._revprops)
        rev.parent_ids = self.parents
        self.repository.add_revision(self._new_revision_id, rev,
            self.new_inventory, self._config)
        self.repository.commit_write_group()
        return self._new_revision_id

    def abort(self):
        """Abort the commit that is being built.
        """
        self.repository.abort_write_group()

    def revision_tree(self):
        """Return the tree that was just committed.

        After calling commit() this can be called to get a RevisionTree
        representing the newly committed tree. This is preferred to
        calling Repository.revision_tree() because that may require
        deserializing the inventory, while we already have a copy in
        memory.
        """
        return RevisionTree(self.repository, self.new_inventory,
                            self._new_revision_id)

    def finish_inventory(self):
        """Tell the builder that the inventory is finished."""
        if self.new_inventory.root is None:
            raise AssertionError('Root entry should be supplied to'
                ' record_entry_contents, as of bzr 0.10.')
            self.new_inventory.add(InventoryDirectory(ROOT_ID, '', None))
        self.new_inventory.revision_id = self._new_revision_id
        self.inv_sha1 = self.repository.add_inventory(
            self._new_revision_id,
            self.new_inventory,
            self.parents
            )

    def _gen_revision_id(self):
        """Return new revision-id."""
        return generate_ids.gen_revision_id(self._config.username(),
                                            self._timestamp)

    def _generate_revision_if_needed(self):
        """Create a revision id if None was supplied.

        If the repository can not support user-specified revision ids
        they should override this function and raise CannotSetRevisionId
        if _new_revision_id is not None.

        :raises: CannotSetRevisionId
        """
        if self._new_revision_id is None:
            self._new_revision_id = self._gen_revision_id()
            self.random_revid = True
        else:
            self.random_revid = False

    def _heads(self, file_id, revision_ids):
        """Calculate the graph heads for revision_ids in the graph of file_id.

        This can use either a per-file graph or a global revision graph as we
        have an identity relationship between the two graphs.
        """
        return self.__heads(revision_ids)

    def _check_root(self, ie, parent_invs, tree):
        """Helper for record_entry_contents.

        :param ie: An entry being added.
        :param parent_invs: The inventories of the parent revisions of the
            commit.
        :param tree: The tree that is being committed.
        """
        # In this revision format, root entries have no knit or weave When
        # serializing out to disk and back in root.revision is always
        # _new_revision_id
        ie.revision = self._new_revision_id

    def _get_delta(self, ie, basis_inv, path):
        """Get a delta against the basis inventory for ie."""
        if ie.file_id not in basis_inv:
            # add
            result = (None, path, ie.file_id, ie)
            self._basis_delta.append(result)
            return result
        elif ie != basis_inv[ie.file_id]:
            # common but altered
            # TODO: avoid tis id2path call.
            result = (basis_inv.id2path(ie.file_id), path, ie.file_id, ie)
            self._basis_delta.append(result)
            return result
        else:
            # common, unaltered
            return None

    def get_basis_delta(self):
        """Return the complete inventory delta versus the basis inventory.

        This has been built up with the calls to record_delete and
        record_entry_contents. The client must have already called
        will_record_deletes() to indicate that they will be generating a
        complete delta.

        :return: An inventory delta, suitable for use with apply_delta, or
            Repository.add_inventory_by_delta, etc.
        """
        if not self._recording_deletes:
            raise AssertionError("recording deletes not activated.")
        return self._basis_delta

    def record_delete(self, path, file_id):
        """Record that a delete occured against a basis tree.

        This is an optional API - when used it adds items to the basis_delta
        being accumulated by the commit builder. It cannot be called unless the
        method will_record_deletes() has been called to inform the builder that
        a delta is being supplied.

        :param path: The path of the thing deleted.
        :param file_id: The file id that was deleted.
        """
        if not self._recording_deletes:
            raise AssertionError("recording deletes not activated.")
        delta = (path, None, file_id, None)
        self._basis_delta.append(delta)
        return delta

    def will_record_deletes(self):
        """Tell the commit builder that deletes are being notified.

        This enables the accumulation of an inventory delta; for the resulting
        commit to be valid, deletes against the basis MUST be recorded via
        builder.record_delete().
        """
        self._recording_deletes = True

    def record_entry_contents(self, ie, parent_invs, path, tree,
        content_summary):
        """Record the content of ie from tree into the commit if needed.

        Side effect: sets ie.revision when unchanged

        :param ie: An inventory entry present in the commit.
        :param parent_invs: The inventories of the parent revisions of the
            commit.
        :param path: The path the entry is at in the tree.
        :param tree: The tree which contains this entry and should be used to
            obtain content.
        :param content_summary: Summary data from the tree about the paths
            content - stat, length, exec, sha/link target. This is only
            accessed when the entry has a revision of None - that is when it is
            a candidate to commit.
        :return: A tuple (change_delta, version_recorded, fs_hash).
            change_delta is an inventory_delta change for this entry against
            the basis tree of the commit, or None if no change occured against
            the basis tree.
            version_recorded is True if a new version of the entry has been
            recorded. For instance, committing a merge where a file was only
            changed on the other side will return (delta, False).
            fs_hash is either None, or the hash details for the path (currently
            a tuple of the contents sha1 and the statvalue returned by
            tree.get_file_with_stat()).
        """
        if self.new_inventory.root is None:
            if ie.parent_id is not None:
                raise errors.RootMissing()
            self._check_root(ie, parent_invs, tree)
        if ie.revision is None:
            kind = content_summary[0]
        else:
            # ie is carried over from a prior commit
            kind = ie.kind
        # XXX: repository specific check for nested tree support goes here - if
        # the repo doesn't want nested trees we skip it ?
        if (kind == 'tree-reference' and
            not self.repository._format.supports_tree_reference):
            # mismatch between commit builder logic and repository:
            # this needs the entry creation pushed down into the builder.
            raise NotImplementedError('Missing repository subtree support.')
        self.new_inventory.add(ie)

        # TODO: slow, take it out of the inner loop.
        try:
            basis_inv = parent_invs[0]
        except IndexError:
            basis_inv = Inventory(root_id=None)

        # ie.revision is always None if the InventoryEntry is considered
        # for committing. We may record the previous parents revision if the
        # content is actually unchanged against a sole head.
        if ie.revision is not None:
            if not self._versioned_root and path == '':
                # repositories that do not version the root set the root's
                # revision to the new commit even when no change occurs (more
                # specifically, they do not record a revision on the root; and
                # the rev id is assigned to the root during deserialisation -
                # this masks when a change may have occurred against the basis.
                # To match this we always issue a delta, because the revision
                # of the root will always be changing.
                if ie.file_id in basis_inv:
                    delta = (basis_inv.id2path(ie.file_id), path,
                        ie.file_id, ie)
                else:
                    # add
                    delta = (None, path, ie.file_id, ie)
                self._basis_delta.append(delta)
                return delta, False, None
            else:
                # we don't need to commit this, because the caller already
                # determined that an existing revision of this file is
                # appropriate. If its not being considered for committing then
                # it and all its parents to the root must be unaltered so
                # no-change against the basis.
                if ie.revision == self._new_revision_id:
                    raise AssertionError("Impossible situation, a skipped "
                        "inventory entry (%r) claims to be modified in this "
                        "commit (%r).", (ie, self._new_revision_id))
                return None, False, None
        # XXX: Friction: parent_candidates should return a list not a dict
        #      so that we don't have to walk the inventories again.
        parent_candiate_entries = ie.parent_candidates(parent_invs)
        head_set = self._heads(ie.file_id, parent_candiate_entries.keys())
        heads = []
        for inv in parent_invs:
            if ie.file_id in inv:
                old_rev = inv[ie.file_id].revision
                if old_rev in head_set:
                    heads.append(inv[ie.file_id].revision)
                    head_set.remove(inv[ie.file_id].revision)

        store = False
        # now we check to see if we need to write a new record to the
        # file-graph.
        # We write a new entry unless there is one head to the ancestors, and
        # the kind-derived content is unchanged.

        # Cheapest check first: no ancestors, or more the one head in the
        # ancestors, we write a new node.
        if len(heads) != 1:
            store = True
        if not store:
            # There is a single head, look it up for comparison
            parent_entry = parent_candiate_entries[heads[0]]
            # if the non-content specific data has changed, we'll be writing a
            # node:
            if (parent_entry.parent_id != ie.parent_id or
                parent_entry.name != ie.name):
                store = True
        # now we need to do content specific checks:
        if not store:
            # if the kind changed the content obviously has
            if kind != parent_entry.kind:
                store = True
        # Stat cache fingerprint feedback for the caller - None as we usually
        # don't generate one.
        fingerprint = None
        if kind == 'file':
            if content_summary[2] is None:
                raise ValueError("Files must not have executable = None")
            if not store:
                if (# if the file length changed we have to store:
                    parent_entry.text_size != content_summary[1] or
                    # if the exec bit has changed we have to store:
                    parent_entry.executable != content_summary[2]):
                    store = True
                elif parent_entry.text_sha1 == content_summary[3]:
                    # all meta and content is unchanged (using a hash cache
                    # hit to check the sha)
                    ie.revision = parent_entry.revision
                    ie.text_size = parent_entry.text_size
                    ie.text_sha1 = parent_entry.text_sha1
                    ie.executable = parent_entry.executable
                    return self._get_delta(ie, basis_inv, path), False, None
                else:
                    # Either there is only a hash change(no hash cache entry,
                    # or same size content change), or there is no change on
                    # this file at all.
                    # Provide the parent's hash to the store layer, so that the
                    # content is unchanged we will not store a new node.
                    nostore_sha = parent_entry.text_sha1
            if store:
                # We want to record a new node regardless of the presence or
                # absence of a content change in the file.
                nostore_sha = None
            ie.executable = content_summary[2]
            file_obj, stat_value = tree.get_file_with_stat(ie.file_id, path)
            try:
                lines = file_obj.readlines()
            finally:
                file_obj.close()
            try:
                ie.text_sha1, ie.text_size = self._add_text_to_weave(
                    ie.file_id, lines, heads, nostore_sha)
                # Let the caller know we generated a stat fingerprint.
                fingerprint = (ie.text_sha1, stat_value)
            except errors.ExistingContent:
                # Turns out that the file content was unchanged, and we were
                # only going to store a new node if it was changed. Carry over
                # the entry.
                ie.revision = parent_entry.revision
                ie.text_size = parent_entry.text_size
                ie.text_sha1 = parent_entry.text_sha1
                ie.executable = parent_entry.executable
                return self._get_delta(ie, basis_inv, path), False, None
        elif kind == 'directory':
            if not store:
                # all data is meta here, nothing specific to directory, so
                # carry over:
                ie.revision = parent_entry.revision
                return self._get_delta(ie, basis_inv, path), False, None
            lines = []
            self._add_text_to_weave(ie.file_id, lines, heads, None)
        elif kind == 'symlink':
            current_link_target = content_summary[3]
            if not store:
                # symlink target is not generic metadata, check if it has
                # changed.
                if current_link_target != parent_entry.symlink_target:
                    store = True
            if not store:
                # unchanged, carry over.
                ie.revision = parent_entry.revision
                ie.symlink_target = parent_entry.symlink_target
                return self._get_delta(ie, basis_inv, path), False, None
            ie.symlink_target = current_link_target
            lines = []
            self._add_text_to_weave(ie.file_id, lines, heads, None)
        elif kind == 'tree-reference':
            if not store:
                if content_summary[3] != parent_entry.reference_revision:
                    store = True
            if not store:
                # unchanged, carry over.
                ie.reference_revision = parent_entry.reference_revision
                ie.revision = parent_entry.revision
                return self._get_delta(ie, basis_inv, path), False, None
            ie.reference_revision = content_summary[3]
            lines = []
            self._add_text_to_weave(ie.file_id, lines, heads, None)
        else:
            raise NotImplementedError('unknown kind')
        ie.revision = self._new_revision_id
        return self._get_delta(ie, basis_inv, path), True, fingerprint

    def _add_text_to_weave(self, file_id, new_lines, parents, nostore_sha):
        # Note: as we read the content directly from the tree, we know its not
        # been turned into unicode or badly split - but a broken tree
        # implementation could give us bad output from readlines() so this is
        # not a guarantee of safety. What would be better is always checking
        # the content during test suite execution. RBC 20070912
        parent_keys = tuple((file_id, parent) for parent in parents)
        return self.repository.texts.add_lines(
            (file_id, self._new_revision_id), parent_keys, new_lines,
            nostore_sha=nostore_sha, random_id=self.random_revid,
            check_content=False)[0:2]


class RootCommitBuilder(CommitBuilder):
    """This commitbuilder actually records the root id"""

    # the root entry gets versioned properly by this builder.
    _versioned_root = True

    def _check_root(self, ie, parent_invs, tree):
        """Helper for record_entry_contents.

        :param ie: An entry being added.
        :param parent_invs: The inventories of the parent revisions of the
            commit.
        :param tree: The tree that is being committed.
        """


######################################################################
# Repositories

class Repository(object):
    """Repository holding history for one or more branches.

    The repository holds and retrieves historical information including
    revisions and file history.  It's normally accessed only by the Branch,
    which views a particular line of development through that history.

    The Repository builds on top of some byte storage facilies (the revisions,
    signatures, inventories and texts attributes) and a Transport, which
    respectively provide byte storage and a means to access the (possibly
    remote) disk.

    The byte storage facilities are addressed via tuples, which we refer to
    as 'keys' throughout the code base. Revision_keys, inventory_keys and
    signature_keys are all 1-tuples: (revision_id,). text_keys are two-tuples:
    (file_id, revision_id). We use this interface because it allows low
    friction with the underlying code that implements disk indices, network
    encoding and other parts of bzrlib.

    :ivar revisions: A bzrlib.versionedfile.VersionedFiles instance containing
        the serialised revisions for the repository. This can be used to obtain
        revision graph information or to access raw serialised revisions.
        The result of trying to insert data into the repository via this store
        is undefined: it should be considered read-only except for implementors
        of repositories.
    :ivar signatures: A bzrlib.versionedfile.VersionedFiles instance containing
        the serialised signatures for the repository. This can be used to
        obtain access to raw serialised signatures.  The result of trying to
        insert data into the repository via this store is undefined: it should
        be considered read-only except for implementors of repositories.
    :ivar inventories: A bzrlib.versionedfile.VersionedFiles instance containing
        the serialised inventories for the repository. This can be used to
        obtain unserialised inventories.  The result of trying to insert data
        into the repository via this store is undefined: it should be
        considered read-only except for implementors of repositories.
    :ivar texts: A bzrlib.versionedfile.VersionedFiles instance containing the
        texts of files and directories for the repository. This can be used to
        obtain file texts or file graphs. Note that Repository.iter_file_bytes
        is usually a better interface for accessing file texts.
        The result of trying to insert data into the repository via this store
        is undefined: it should be considered read-only except for implementors
        of repositories.
    :ivar _transport: Transport for file access to repository, typically
        pointing to .bzr/repository.
    """

    # What class to use for a CommitBuilder. Often its simpler to change this
    # in a Repository class subclass rather than to override
    # get_commit_builder.
    _commit_builder_class = CommitBuilder
    # The search regex used by xml based repositories to determine what things
    # where changed in a single commit.
    _file_ids_altered_regex = lazy_regex.lazy_compile(
        r'file_id="(?P<file_id>[^"]+)"'
        r'.* revision="(?P<revision_id>[^"]+)"'
        )

    def abort_write_group(self, suppress_errors=False):
        """Commit the contents accrued within the current write group.

        :param suppress_errors: if true, abort_write_group will catch and log
            unexpected errors that happen during the abort, rather than
            allowing them to propagate.  Defaults to False.

        :seealso: start_write_group.
        """
        if self._write_group is not self.get_transaction():
            # has an unlock or relock occured ?
            raise errors.BzrError('mismatched lock context and write group.')
        try:
            self._abort_write_group()
        except Exception, exc:
            self._write_group = None
            if not suppress_errors:
                raise
            mutter('abort_write_group failed')
            log_exception_quietly()
            note('bzr: ERROR (ignored): %s', exc)
        self._write_group = None

    def _abort_write_group(self):
        """Template method for per-repository write group cleanup.

        This is called during abort before the write group is considered to be
        finished and should cleanup any internal state accrued during the write
        group. There is no requirement that data handed to the repository be
        *not* made available - this is not a rollback - but neither should any
        attempt be made to ensure that data added is fully commited. Abort is
        invoked when an error has occured so futher disk or network operations
        may not be possible or may error and if possible should not be
        attempted.
        """

    def add_fallback_repository(self, repository):
        """Add a repository to use for looking up data not held locally.

        :param repository: A repository.
        """
        if not self._format.supports_external_lookups:
            raise errors.UnstackableRepositoryFormat(self._format, self.base)
        self._check_fallback_repository(repository)
        self._fallback_repositories.append(repository)
        self.texts.add_fallback_versioned_files(repository.texts)
        self.inventories.add_fallback_versioned_files(repository.inventories)
        self.revisions.add_fallback_versioned_files(repository.revisions)
        self.signatures.add_fallback_versioned_files(repository.signatures)
        self._fetch_order = 'topological'

    def _check_fallback_repository(self, repository):
        """Check that this repository can fallback to repository safely.

        Raise an error if not.

        :param repository: A repository to fallback to.
        """
        return InterRepository._assert_same_model(self, repository)

    def add_inventory(self, revision_id, inv, parents):
        """Add the inventory inv to the repository as revision_id.

        :param parents: The revision ids of the parents that revision_id
                        is known to have and are in the repository already.

        :returns: The validator(which is a sha1 digest, though what is sha'd is
            repository format specific) of the serialized inventory.
        """
        if not self.is_in_write_group():
            raise AssertionError("%r not in write group" % (self,))
        _mod_revision.check_not_reserved_id(revision_id)
        if not (inv.revision_id is None or inv.revision_id == revision_id):
            raise AssertionError(
                "Mismatch between inventory revision"
                " id and insertion revid (%r, %r)"
                % (inv.revision_id, revision_id))
        if inv.root is None:
            raise AssertionError()
        inv_lines = self._serialise_inventory_to_lines(inv)
        return self._inventory_add_lines(revision_id, parents,
            inv_lines, check_content=False)

    def add_inventory_by_delta(self, basis_revision_id, delta, new_revision_id,
                               parents):
        """Add a new inventory expressed as a delta against another revision.

        :param basis_revision_id: The inventory id the delta was created
            against. (This does not have to be a direct parent.)
        :param delta: The inventory delta (see Inventory.apply_delta for
            details).
        :param new_revision_id: The revision id that the inventory is being
            added for.
        :param parents: The revision ids of the parents that revision_id is
            known to have and are in the repository already. These are supplied
            for repositories that depend on the inventory graph for revision
            graph access, as well as for those that pun ancestry with delta
            compression.

        :returns: (validator, new_inv)
            The validator(which is a sha1 digest, though what is sha'd is
            repository format specific) of the serialized inventory, and the
            resulting inventory.
        """
        if not self.is_in_write_group():
            raise AssertionError("%r not in write group" % (self,))
        _mod_revision.check_not_reserved_id(new_revision_id)
        basis_tree = self.revision_tree(basis_revision_id)
        basis_tree.lock_read()
        try:
            # Note that this mutates the inventory of basis_tree, which not all
            # inventory implementations may support: A better idiom would be to
            # return a new inventory, but as there is no revision tree cache in
            # repository this is safe for now - RBC 20081013
            basis_inv = basis_tree.inventory
            basis_inv.apply_delta(delta)
            basis_inv.revision_id = new_revision_id
            return (self.add_inventory(new_revision_id, basis_inv, parents),
                    basis_inv)
        finally:
            basis_tree.unlock()

    def _inventory_add_lines(self, revision_id, parents, lines,
        check_content=True):
        """Store lines in inv_vf and return the sha1 of the inventory."""
        parents = [(parent,) for parent in parents]
        return self.inventories.add_lines((revision_id,), parents, lines,
            check_content=check_content)[0]

    def add_revision(self, revision_id, rev, inv=None, config=None):
        """Add rev to the revision store as revision_id.

        :param revision_id: the revision id to use.
        :param rev: The revision object.
        :param inv: The inventory for the revision. if None, it will be looked
                    up in the inventory storer
        :param config: If None no digital signature will be created.
                       If supplied its signature_needed method will be used
                       to determine if a signature should be made.
        """
        # TODO: jam 20070210 Shouldn't we check rev.revision_id and
        #       rev.parent_ids?
        _mod_revision.check_not_reserved_id(revision_id)
        if config is not None and config.signature_needed():
            if inv is None:
                inv = self.get_inventory(revision_id)
            plaintext = Testament(rev, inv).as_short_text()
            self.store_revision_signature(
                gpg.GPGStrategy(config), plaintext, revision_id)
        # check inventory present
        if not self.inventories.get_parent_map([(revision_id,)]):
            if inv is None:
                raise errors.WeaveRevisionNotPresent(revision_id,
                                                     self.inventories)
            else:
                # yes, this is not suitable for adding with ghosts.
                rev.inventory_sha1 = self.add_inventory(revision_id, inv,
                                                        rev.parent_ids)
        else:
            key = (revision_id,)
            rev.inventory_sha1 = self.inventories.get_sha1s([key])[key]
        self._add_revision(rev)

    def _add_revision(self, revision):
        text = self._serializer.write_revision_to_string(revision)
        key = (revision.revision_id,)
        parents = tuple((parent,) for parent in revision.parent_ids)
        self.revisions.add_lines(key, parents, osutils.split_lines(text))

    def all_revision_ids(self):
        """Returns a list of all the revision ids in the repository.

        This is conceptually deprecated because code should generally work on
        the graph reachable from a particular revision, and ignore any other
        revisions that might be present.  There is no direct replacement
        method.
        """
        if 'evil' in debug.debug_flags:
            mutter_callsite(2, "all_revision_ids is linear with history.")
        return self._all_revision_ids()

    def _all_revision_ids(self):
        """Returns a list of all the revision ids in the repository.

        These are in as much topological order as the underlying store can
        present.
        """
        raise NotImplementedError(self._all_revision_ids)

    def break_lock(self):
        """Break a lock if one is present from another instance.

        Uses the ui factory to ask for confirmation if the lock may be from
        an active process.
        """
        self.control_files.break_lock()

    @needs_read_lock
    def _eliminate_revisions_not_present(self, revision_ids):
        """Check every revision id in revision_ids to see if we have it.

        Returns a set of the present revisions.
        """
        result = []
        graph = self.get_graph()
        parent_map = graph.get_parent_map(revision_ids)
        # The old API returned a list, should this actually be a set?
        return parent_map.keys()

    @staticmethod
    def create(a_bzrdir):
        """Construct the current default format repository in a_bzrdir."""
        return RepositoryFormat.get_default_format().initialize(a_bzrdir)

    def __init__(self, _format, a_bzrdir, control_files):
        """instantiate a Repository.

        :param _format: The format of the repository on disk.
        :param a_bzrdir: The BzrDir of the repository.

        In the future we will have a single api for all stores for
        getting file texts, inventories and revisions, then
        this construct will accept instances of those things.
        """
        super(Repository, self).__init__()
        self._format = _format
        # the following are part of the public API for Repository:
        self.bzrdir = a_bzrdir
        self.control_files = control_files
        self._transport = control_files._transport
        self.base = self._transport.base
        # for tests
        self._reconcile_does_inventory_gc = True
        self._reconcile_fixes_text_parents = False
        self._reconcile_backsup_inventory = True
        # not right yet - should be more semantically clear ?
        #
        # TODO: make sure to construct the right store classes, etc, depending
        # on whether escaping is required.
        self._warn_if_deprecated()
        self._write_group = None
        # Additional places to query for data.
        self._fallback_repositories = []
        # What order should fetch operations request streams in?
        # The default is unordered as that is the cheapest for an origin to
        # provide.
        self._fetch_order = 'unordered'
        # Does this repository use deltas that can be fetched as-deltas ?
        # (E.g. knits, where the knit deltas can be transplanted intact.
        # We default to False, which will ensure that enough data to get
        # a full text out of any fetch stream will be grabbed.
        self._fetch_uses_deltas = False
        # Should fetch trigger a reconcile after the fetch? Only needed for
        # some repository formats that can suffer internal inconsistencies.
        self._fetch_reconcile = False
        # An InventoryEntry cache, used during deserialization
        self._inventory_entry_cache = fifo_cache.FIFOCache(10*1024)

    def __repr__(self):
        return '%s(%r)' % (self.__class__.__name__,
                           self.base)

    def has_same_location(self, other):
        """Returns a boolean indicating if this repository is at the same
        location as another repository.

        This might return False even when two repository objects are accessing
        the same physical repository via different URLs.
        """
        if self.__class__ is not other.__class__:
            return False
        return (self._transport.base == other._transport.base)

    def is_in_write_group(self):
        """Return True if there is an open write group.

        :seealso: start_write_group.
        """
        return self._write_group is not None

    def is_locked(self):
        return self.control_files.is_locked()

    def is_write_locked(self):
        """Return True if this object is write locked."""
        return self.is_locked() and self.control_files._lock_mode == 'w'

    def lock_write(self, token=None):
        """Lock this repository for writing.

        This causes caching within the repository obejct to start accumlating
        data during reads, and allows a 'write_group' to be obtained. Write
        groups must be used for actual data insertion.

        :param token: if this is already locked, then lock_write will fail
            unless the token matches the existing lock.
        :returns: a token if this instance supports tokens, otherwise None.
        :raises TokenLockingNotSupported: when a token is given but this
            instance doesn't support using token locks.
        :raises MismatchedToken: if the specified token doesn't match the token
            of the existing lock.
        :seealso: start_write_group.

        A token should be passed in if you know that you have locked the object
        some other way, and need to synchronise this object's state with that
        fact.

        XXX: this docstring is duplicated in many places, e.g. lockable_files.py
        """
        result = self.control_files.lock_write(token=token)
        for repo in self._fallback_repositories:
            # Writes don't affect fallback repos
            repo.lock_read()
        self._refresh_data()
        return result

    def lock_read(self):
        self.control_files.lock_read()
        for repo in self._fallback_repositories:
            repo.lock_read()
        self._refresh_data()

    def get_physical_lock_status(self):
        return self.control_files.get_physical_lock_status()

    def leave_lock_in_place(self):
        """Tell this repository not to release the physical lock when this
        object is unlocked.

        If lock_write doesn't return a token, then this method is not supported.
        """
        self.control_files.leave_in_place()

    def dont_leave_lock_in_place(self):
        """Tell this repository to release the physical lock when this
        object is unlocked, even if it didn't originally acquire it.

        If lock_write doesn't return a token, then this method is not supported.
        """
        self.control_files.dont_leave_in_place()

    @needs_read_lock
    def gather_stats(self, revid=None, committers=None):
        """Gather statistics from a revision id.

        :param revid: The revision id to gather statistics from, if None, then
            no revision specific statistics are gathered.
        :param committers: Optional parameter controlling whether to grab
            a count of committers from the revision specific statistics.
        :return: A dictionary of statistics. Currently this contains:
            committers: The number of committers if requested.
            firstrev: A tuple with timestamp, timezone for the penultimate left
                most ancestor of revid, if revid is not the NULL_REVISION.
            latestrev: A tuple with timestamp, timezone for revid, if revid is
                not the NULL_REVISION.
            revisions: The total revision count in the repository.
            size: An estimate disk size of the repository in bytes.
        """
        result = {}
        if revid and committers:
            result['committers'] = 0
        if revid and revid != _mod_revision.NULL_REVISION:
            if committers:
                all_committers = set()
            revisions = self.get_ancestry(revid)
            # pop the leading None
            revisions.pop(0)
            first_revision = None
            if not committers:
                # ignore the revisions in the middle - just grab first and last
                revisions = revisions[0], revisions[-1]
            for revision in self.get_revisions(revisions):
                if not first_revision:
                    first_revision = revision
                if committers:
                    all_committers.add(revision.committer)
            last_revision = revision
            if committers:
                result['committers'] = len(all_committers)
            result['firstrev'] = (first_revision.timestamp,
                first_revision.timezone)
            result['latestrev'] = (last_revision.timestamp,
                last_revision.timezone)

        # now gather global repository information
        # XXX: This is available for many repos regardless of listability.
        if self.bzrdir.root_transport.listable():
            # XXX: do we want to __define len__() ?
            # Maybe the versionedfiles object should provide a different
            # method to get the number of keys.
            result['revisions'] = len(self.revisions.keys())
            # result['size'] = t
        return result

    def find_branches(self, using=False):
        """Find branches underneath this repository.

        This will include branches inside other branches.

        :param using: If True, list only branches using this repository.
        """
        if using and not self.is_shared():
            try:
                return [self.bzrdir.open_branch()]
            except errors.NotBranchError:
                return []
        class Evaluator(object):

            def __init__(self):
                self.first_call = True

            def __call__(self, bzrdir):
                # On the first call, the parameter is always the bzrdir
                # containing the current repo.
                if not self.first_call:
                    try:
                        repository = bzrdir.open_repository()
                    except errors.NoRepositoryPresent:
                        pass
                    else:
                        return False, (None, repository)
                self.first_call = False
                try:
                    value = (bzrdir.open_branch(), None)
                except errors.NotBranchError:
                    value = (None, None)
                return True, value

        branches = []
        for branch, repository in bzrdir.BzrDir.find_bzrdirs(
                self.bzrdir.root_transport, evaluate=Evaluator()):
            if branch is not None:
                branches.append(branch)
            if not using and repository is not None:
                branches.extend(repository.find_branches())
        return branches

    @needs_read_lock
    def search_missing_revision_ids(self, other, revision_id=None, find_ghosts=True):
        """Return the revision ids that other has that this does not.

        These are returned in topological order.

        revision_id: only return revision ids included by revision_id.
        """
        return InterRepository.get(other, self).search_missing_revision_ids(
            revision_id, find_ghosts)

    @deprecated_method(one_two)
    @needs_read_lock
    def missing_revision_ids(self, other, revision_id=None, find_ghosts=True):
        """Return the revision ids that other has that this does not.

        These are returned in topological order.

        revision_id: only return revision ids included by revision_id.
        """
        keys =  self.search_missing_revision_ids(
            other, revision_id, find_ghosts).get_keys()
        other.lock_read()
        try:
            parents = other.get_graph().get_parent_map(keys)
        finally:
            other.unlock()
        return tsort.topo_sort(parents)

    @staticmethod
    def open(base):
        """Open the repository rooted at base.

        For instance, if the repository is at URL/.bzr/repository,
        Repository.open(URL) -> a Repository instance.
        """
        control = bzrdir.BzrDir.open(base)
        return control.open_repository()

    def copy_content_into(self, destination, revision_id=None):
        """Make a complete copy of the content in self into destination.

        This is a destructive operation! Do not use it on existing
        repositories.
        """
        return InterRepository.get(self, destination).copy_content(revision_id)

    def commit_write_group(self):
        """Commit the contents accrued within the current write group.

        :seealso: start_write_group.
        """
        if self._write_group is not self.get_transaction():
            # has an unlock or relock occured ?
            raise errors.BzrError('mismatched lock context %r and '
                'write group %r.' %
                (self.get_transaction(), self._write_group))
        self._commit_write_group()
        self._write_group = None

    def _commit_write_group(self):
        """Template method for per-repository write group cleanup.

        This is called before the write group is considered to be
        finished and should ensure that all data handed to the repository
        for writing during the write group is safely committed (to the
        extent possible considering file system caching etc).
        """

    def suspend_write_group(self):
        raise errors.UnsuspendableWriteGroup(self)

    def resume_write_group(self, tokens):
        if not self.is_write_locked():
            raise errors.NotWriteLocked(self)
        if self._write_group:
            raise errors.BzrError('already in a write group')
        self._resume_write_group(tokens)
        # so we can detect unlock/relock - the write group is now entered.
        self._write_group = self.get_transaction()
    
    def _resume_write_group(self, tokens):
        raise errors.UnsuspendableWriteGroup(self)

    def fetch(self, source, revision_id=None, pb=None, find_ghosts=False):
        """Fetch the content required to construct revision_id from source.

        If revision_id is None all content is copied.
        :param find_ghosts: Find and copy revisions in the source that are
            ghosts in the target (and not reachable directly by walking out to
            the first-present revision in target from revision_id).
        """
        # fast path same-url fetch operations
        if self.has_same_location(source):
            # check that last_revision is in 'from' and then return a
            # no-operation.
            if (revision_id is not None and
                not _mod_revision.is_null(revision_id)):
                self.get_revision(revision_id)
            return 0, []
        # if there is no specific appropriate InterRepository, this will get
        # the InterRepository base class, which raises an
        # IncompatibleRepositories when asked to fetch.
        inter = InterRepository.get(source, self)
        return inter.fetch(revision_id=revision_id, pb=pb,
            find_ghosts=find_ghosts)

    def create_bundle(self, target, base, fileobj, format=None):
        return serializer.write_bundle(self, target, base, fileobj, format)

    def get_commit_builder(self, branch, parents, config, timestamp=None,
                           timezone=None, committer=None, revprops=None,
                           revision_id=None):
        """Obtain a CommitBuilder for this repository.

        :param branch: Branch to commit to.
        :param parents: Revision ids of the parents of the new revision.
        :param config: Configuration to use.
        :param timestamp: Optional timestamp recorded for commit.
        :param timezone: Optional timezone for timestamp.
        :param committer: Optional committer to set for commit.
        :param revprops: Optional dictionary of revision properties.
        :param revision_id: Optional revision id.
        """
        result = self._commit_builder_class(self, parents, config,
            timestamp, timezone, committer, revprops, revision_id)
        self.start_write_group()
        return result

    def unlock(self):
        if (self.control_files._lock_count == 1 and
            self.control_files._lock_mode == 'w'):
            if self._write_group is not None:
                self.abort_write_group()
                self.control_files.unlock()
                raise errors.BzrError(
                    'Must end write groups before releasing write locks.')
        self.control_files.unlock()
        if self.control_files._lock_count == 0:
            self._inventory_entry_cache.clear()
        for repo in self._fallback_repositories:
            repo.unlock()

    @needs_read_lock
    def clone(self, a_bzrdir, revision_id=None):
        """Clone this repository into a_bzrdir using the current format.

        Currently no check is made that the format of this repository and
        the bzrdir format are compatible. FIXME RBC 20060201.

        :return: The newly created destination repository.
        """
        # TODO: deprecate after 0.16; cloning this with all its settings is
        # probably not very useful -- mbp 20070423
        dest_repo = self._create_sprouting_repo(a_bzrdir, shared=self.is_shared())
        self.copy_content_into(dest_repo, revision_id)
        return dest_repo

    def start_write_group(self):
        """Start a write group in the repository.

        Write groups are used by repositories which do not have a 1:1 mapping
        between file ids and backend store to manage the insertion of data from
        both fetch and commit operations.

        A write lock is required around the start_write_group/commit_write_group
        for the support of lock-requiring repository formats.

        One can only insert data into a repository inside a write group.

        :return: None.
        """
        if not self.is_write_locked():
            raise errors.NotWriteLocked(self)
        if self._write_group:
            raise errors.BzrError('already in a write group')
        self._start_write_group()
        # so we can detect unlock/relock - the write group is now entered.
        self._write_group = self.get_transaction()

    def _start_write_group(self):
        """Template method for per-repository write group startup.

        This is called before the write group is considered to be
        entered.
        """

    @needs_read_lock
    def sprout(self, to_bzrdir, revision_id=None):
        """Create a descendent repository for new development.

        Unlike clone, this does not copy the settings of the repository.
        """
        dest_repo = self._create_sprouting_repo(to_bzrdir, shared=False)
        dest_repo.fetch(self, revision_id=revision_id)
        return dest_repo

    def _create_sprouting_repo(self, a_bzrdir, shared):
        if not isinstance(a_bzrdir._format, self.bzrdir._format.__class__):
            # use target default format.
            dest_repo = a_bzrdir.create_repository()
        else:
            # Most control formats need the repository to be specifically
            # created, but on some old all-in-one formats it's not needed
            try:
                dest_repo = self._format.initialize(a_bzrdir, shared=shared)
            except errors.UninitializableFormat:
                dest_repo = a_bzrdir.open_repository()
        return dest_repo

    def _get_sink(self):
        """Return a sink for streaming into this repository."""
        return StreamSink(self)

    @needs_read_lock
    def has_revision(self, revision_id):
        """True if this repository has a copy of the revision."""
        return revision_id in self.has_revisions((revision_id,))

    @needs_read_lock
    def has_revisions(self, revision_ids):
        """Probe to find out the presence of multiple revisions.

        :param revision_ids: An iterable of revision_ids.
        :return: A set of the revision_ids that were present.
        """
        parent_map = self.revisions.get_parent_map(
            [(rev_id,) for rev_id in revision_ids])
        result = set()
        if _mod_revision.NULL_REVISION in revision_ids:
            result.add(_mod_revision.NULL_REVISION)
        result.update([key[0] for key in parent_map])
        return result

    @needs_read_lock
    def get_revision(self, revision_id):
        """Return the Revision object for a named revision."""
        return self.get_revisions([revision_id])[0]

    @needs_read_lock
    def get_revision_reconcile(self, revision_id):
        """'reconcile' helper routine that allows access to a revision always.

        This variant of get_revision does not cross check the weave graph
        against the revision one as get_revision does: but it should only
        be used by reconcile, or reconcile-alike commands that are correcting
        or testing the revision graph.
        """
        return self._get_revisions([revision_id])[0]

    @needs_read_lock
    def get_revisions(self, revision_ids):
        """Get many revisions at once."""
        return self._get_revisions(revision_ids)

    @needs_read_lock
    def _get_revisions(self, revision_ids):
        """Core work logic to get many revisions without sanity checks."""
        for rev_id in revision_ids:
            if not rev_id or not isinstance(rev_id, basestring):
                raise errors.InvalidRevisionId(revision_id=rev_id, branch=self)
        keys = [(key,) for key in revision_ids]
        stream = self.revisions.get_record_stream(keys, 'unordered', True)
        revs = {}
        for record in stream:
            if record.storage_kind == 'absent':
                raise errors.NoSuchRevision(self, record.key[0])
            text = record.get_bytes_as('fulltext')
            rev = self._serializer.read_revision_from_string(text)
            revs[record.key[0]] = rev
        return [revs[revid] for revid in revision_ids]

    @needs_read_lock
    def get_revision_xml(self, revision_id):
        # TODO: jam 20070210 This shouldn't be necessary since get_revision
        #       would have already do it.
        # TODO: jam 20070210 Just use _serializer.write_revision_to_string()
        rev = self.get_revision(revision_id)
        rev_tmp = cStringIO.StringIO()
        # the current serializer..
        self._serializer.write_revision(rev, rev_tmp)
        rev_tmp.seek(0)
        return rev_tmp.getvalue()

    def get_deltas_for_revisions(self, revisions):
        """Produce a generator of revision deltas.

        Note that the input is a sequence of REVISIONS, not revision_ids.
        Trees will be held in memory until the generator exits.
        Each delta is relative to the revision's lefthand predecessor.
        """
        required_trees = set()
        for revision in revisions:
            required_trees.add(revision.revision_id)
            required_trees.update(revision.parent_ids[:1])
        trees = dict((t.get_revision_id(), t) for
                     t in self.revision_trees(required_trees))
        for revision in revisions:
            if not revision.parent_ids:
                old_tree = self.revision_tree(_mod_revision.NULL_REVISION)
            else:
                old_tree = trees[revision.parent_ids[0]]
            yield trees[revision.revision_id].changes_from(old_tree)

    @needs_read_lock
    def get_revision_delta(self, revision_id):
        """Return the delta for one revision.

        The delta is relative to the left-hand predecessor of the
        revision.
        """
        r = self.get_revision(revision_id)
        return list(self.get_deltas_for_revisions([r]))[0]

    @needs_write_lock
    def store_revision_signature(self, gpg_strategy, plaintext, revision_id):
        signature = gpg_strategy.sign(plaintext)
        self.add_signature_text(revision_id, signature)

    @needs_write_lock
    def add_signature_text(self, revision_id, signature):
        self.signatures.add_lines((revision_id,), (),
            osutils.split_lines(signature))

    def find_text_key_references(self):
        """Find the text key references within the repository.

        :return: a dictionary mapping (file_id, revision_id) tuples to altered file-ids to an iterable of
        revision_ids. Each altered file-ids has the exact revision_ids that
        altered it listed explicitly.
        :return: A dictionary mapping text keys ((fileid, revision_id) tuples)
            to whether they were referred to by the inventory of the
            revision_id that they contain. The inventory texts from all present
            revision ids are assessed to generate this report.
        """
        revision_keys = self.revisions.keys()
        w = self.inventories
        pb = ui.ui_factory.nested_progress_bar()
        try:
            return self._find_text_key_references_from_xml_inventory_lines(
                w.iter_lines_added_or_present_in_keys(revision_keys, pb=pb))
        finally:
            pb.finished()

    def _find_text_key_references_from_xml_inventory_lines(self,
        line_iterator):
        """Core routine for extracting references to texts from inventories.

        This performs the translation of xml lines to revision ids.

        :param line_iterator: An iterator of lines, origin_version_id
        :return: A dictionary mapping text keys ((fileid, revision_id) tuples)
            to whether they were referred to by the inventory of the
            revision_id that they contain. Note that if that revision_id was
            not part of the line_iterator's output then False will be given -
            even though it may actually refer to that key.
        """
        if not self._serializer.support_altered_by_hack:
            raise AssertionError(
                "_find_text_key_references_from_xml_inventory_lines only "
                "supported for branches which store inventory as unnested xml"
                ", not on %r" % self)
        result = {}

        # this code needs to read every new line in every inventory for the
        # inventories [revision_ids]. Seeing a line twice is ok. Seeing a line
        # not present in one of those inventories is unnecessary but not
        # harmful because we are filtering by the revision id marker in the
        # inventory lines : we only select file ids altered in one of those
        # revisions. We don't need to see all lines in the inventory because
        # only those added in an inventory in rev X can contain a revision=X
        # line.
        unescape_revid_cache = {}
        unescape_fileid_cache = {}

        # jam 20061218 In a big fetch, this handles hundreds of thousands
        # of lines, so it has had a lot of inlining and optimizing done.
        # Sorry that it is a little bit messy.
        # Move several functions to be local variables, since this is a long
        # running loop.
        search = self._file_ids_altered_regex.search
        unescape = _unescape_xml
        setdefault = result.setdefault
        for line, line_key in line_iterator:
            match = search(line)
            if match is None:
                continue
            # One call to match.group() returning multiple items is quite a
            # bit faster than 2 calls to match.group() each returning 1
            file_id, revision_id = match.group('file_id', 'revision_id')

            # Inlining the cache lookups helps a lot when you make 170,000
            # lines and 350k ids, versus 8.4 unique ids.
            # Using a cache helps in 2 ways:
            #   1) Avoids unnecessary decoding calls
            #   2) Re-uses cached strings, which helps in future set and
            #      equality checks.
            # (2) is enough that removing encoding entirely along with
            # the cache (so we are using plain strings) results in no
            # performance improvement.
            try:
                revision_id = unescape_revid_cache[revision_id]
            except KeyError:
                unescaped = unescape(revision_id)
                unescape_revid_cache[revision_id] = unescaped
                revision_id = unescaped

            # Note that unconditionally unescaping means that we deserialise
            # every fileid, which for general 'pull' is not great, but we don't
            # really want to have some many fulltexts that this matters anyway.
            # RBC 20071114.
            try:
                file_id = unescape_fileid_cache[file_id]
            except KeyError:
                unescaped = unescape(file_id)
                unescape_fileid_cache[file_id] = unescaped
                file_id = unescaped

            key = (file_id, revision_id)
            setdefault(key, False)
            if revision_id == line_key[-1]:
                result[key] = True
        return result

    def _find_file_ids_from_xml_inventory_lines(self, line_iterator,
        revision_ids):
        """Helper routine for fileids_altered_by_revision_ids.

        This performs the translation of xml lines to revision ids.

        :param line_iterator: An iterator of lines, origin_version_id
        :param revision_ids: The revision ids to filter for. This should be a
            set or other type which supports efficient __contains__ lookups, as
            the revision id from each parsed line will be looked up in the
            revision_ids filter.
        :return: a dictionary mapping altered file-ids to an iterable of
        revision_ids. Each altered file-ids has the exact revision_ids that
        altered it listed explicitly.
        """
        result = {}
        setdefault = result.setdefault
        for key in \
            self._find_text_key_references_from_xml_inventory_lines(
                line_iterator).iterkeys():
            # once data is all ensured-consistent; then this is
            # if revision_id == version_id
            if key[-1:] in revision_ids:
                setdefault(key[0], set()).add(key[-1])
        return result

    def fileids_altered_by_revision_ids(self, revision_ids, _inv_weave=None):
        """Find the file ids and versions affected by revisions.

        :param revisions: an iterable containing revision ids.
        :param _inv_weave: The inventory weave from this repository or None.
            If None, the inventory weave will be opened automatically.
        :return: a dictionary mapping altered file-ids to an iterable of
        revision_ids. Each altered file-ids has the exact revision_ids that
        altered it listed explicitly.
        """
        selected_keys = set((revid,) for revid in revision_ids)
        w = _inv_weave or self.inventories
        pb = ui.ui_factory.nested_progress_bar()
        try:
            return self._find_file_ids_from_xml_inventory_lines(
                w.iter_lines_added_or_present_in_keys(
                    selected_keys, pb=pb),
                selected_keys)
        finally:
            pb.finished()

    def iter_files_bytes(self, desired_files):
        """Iterate through file versions.

        Files will not necessarily be returned in the order they occur in
        desired_files.  No specific order is guaranteed.

        Yields pairs of identifier, bytes_iterator.  identifier is an opaque
        value supplied by the caller as part of desired_files.  It should
        uniquely identify the file version in the caller's context.  (Examples:
        an index number or a TreeTransform trans_id.)

        bytes_iterator is an iterable of bytestrings for the file.  The
        kind of iterable and length of the bytestrings are unspecified, but for
        this implementation, it is a list of bytes produced by
        VersionedFile.get_record_stream().

        :param desired_files: a list of (file_id, revision_id, identifier)
            triples
        """
        text_keys = {}
        for file_id, revision_id, callable_data in desired_files:
            text_keys[(file_id, revision_id)] = callable_data
        for record in self.texts.get_record_stream(text_keys, 'unordered', True):
            if record.storage_kind == 'absent':
                raise errors.RevisionNotPresent(record.key, self)
            yield text_keys[record.key], record.get_bytes_as('fulltext')

    def _generate_text_key_index(self, text_key_references=None,
        ancestors=None):
        """Generate a new text key index for the repository.

        This is an expensive function that will take considerable time to run.

        :return: A dict mapping text keys ((file_id, revision_id) tuples) to a
            list of parents, also text keys. When a given key has no parents,
            the parents list will be [NULL_REVISION].
        """
        # All revisions, to find inventory parents.
        if ancestors is None:
            graph = self.get_graph()
            ancestors = graph.get_parent_map(self.all_revision_ids())
        if text_key_references is None:
            text_key_references = self.find_text_key_references()
        pb = ui.ui_factory.nested_progress_bar()
        try:
            return self._do_generate_text_key_index(ancestors,
                text_key_references, pb)
        finally:
            pb.finished()

    def _do_generate_text_key_index(self, ancestors, text_key_references, pb):
        """Helper for _generate_text_key_index to avoid deep nesting."""
        revision_order = tsort.topo_sort(ancestors)
        invalid_keys = set()
        revision_keys = {}
        for revision_id in revision_order:
            revision_keys[revision_id] = set()
        text_count = len(text_key_references)
        # a cache of the text keys to allow reuse; costs a dict of all the
        # keys, but saves a 2-tuple for every child of a given key.
        text_key_cache = {}
        for text_key, valid in text_key_references.iteritems():
            if not valid:
                invalid_keys.add(text_key)
            else:
                revision_keys[text_key[1]].add(text_key)
            text_key_cache[text_key] = text_key
        del text_key_references
        text_index = {}
        text_graph = graph.Graph(graph.DictParentsProvider(text_index))
        NULL_REVISION = _mod_revision.NULL_REVISION
        # Set a cache with a size of 10 - this suffices for bzr.dev but may be
        # too small for large or very branchy trees. However, for 55K path
        # trees, it would be easy to use too much memory trivially. Ideally we
        # could gauge this by looking at available real memory etc, but this is
        # always a tricky proposition.
        inventory_cache = lru_cache.LRUCache(10)
        batch_size = 10 # should be ~150MB on a 55K path tree
        batch_count = len(revision_order) / batch_size + 1
        processed_texts = 0
        pb.update("Calculating text parents.", processed_texts, text_count)
        for offset in xrange(batch_count):
            to_query = revision_order[offset * batch_size:(offset + 1) *
                batch_size]
            if not to_query:
                break
            for rev_tree in self.revision_trees(to_query):
                revision_id = rev_tree.get_revision_id()
                parent_ids = ancestors[revision_id]
                for text_key in revision_keys[revision_id]:
                    pb.update("Calculating text parents.", processed_texts)
                    processed_texts += 1
                    candidate_parents = []
                    for parent_id in parent_ids:
                        parent_text_key = (text_key[0], parent_id)
                        try:
                            check_parent = parent_text_key not in \
                                revision_keys[parent_id]
                        except KeyError:
                            # the parent parent_id is a ghost:
                            check_parent = False
                            # truncate the derived graph against this ghost.
                            parent_text_key = None
                        if check_parent:
                            # look at the parent commit details inventories to
                            # determine possible candidates in the per file graph.
                            # TODO: cache here.
                            try:
                                inv = inventory_cache[parent_id]
                            except KeyError:
                                inv = self.revision_tree(parent_id).inventory
                                inventory_cache[parent_id] = inv
                            parent_entry = inv._byid.get(text_key[0], None)
                            if parent_entry is not None:
                                parent_text_key = (
                                    text_key[0], parent_entry.revision)
                            else:
                                parent_text_key = None
                        if parent_text_key is not None:
                            candidate_parents.append(
                                text_key_cache[parent_text_key])
                    parent_heads = text_graph.heads(candidate_parents)
                    new_parents = list(parent_heads)
                    new_parents.sort(key=lambda x:candidate_parents.index(x))
                    if new_parents == []:
                        new_parents = [NULL_REVISION]
                    text_index[text_key] = new_parents

        for text_key in invalid_keys:
            text_index[text_key] = [NULL_REVISION]
        return text_index

    def item_keys_introduced_by(self, revision_ids, _files_pb=None):
        """Get an iterable listing the keys of all the data introduced by a set
        of revision IDs.

        The keys will be ordered so that the corresponding items can be safely
        fetched and inserted in that order.

        :returns: An iterable producing tuples of (knit-kind, file-id,
            versions).  knit-kind is one of 'file', 'inventory', 'signatures',
            'revisions'.  file-id is None unless knit-kind is 'file'.
        """
        # XXX: it's a bit weird to control the inventory weave caching in this
        # generator.  Ideally the caching would be done in fetch.py I think.  Or
        # maybe this generator should explicitly have the contract that it
        # should not be iterated until the previously yielded item has been
        # processed?
        inv_w = self.inventories

        # file ids that changed
        file_ids = self.fileids_altered_by_revision_ids(revision_ids, inv_w)
        count = 0
        num_file_ids = len(file_ids)
        for file_id, altered_versions in file_ids.iteritems():
            if _files_pb is not None:
                _files_pb.update("fetch texts", count, num_file_ids)
            count += 1
            yield ("file", file_id, altered_versions)
        # We're done with the files_pb.  Note that it finished by the caller,
        # just as it was created by the caller.
        del _files_pb

        # inventory
        yield ("inventory", None, revision_ids)

        # signatures
        # XXX: Note ATM no callers actually pay attention to this return
        #      instead they just use the list of revision ids and ignore
        #      missing sigs. Consider removing this work entirely
        revisions_with_signatures = set(self.signatures.get_parent_map(
            [(r,) for r in revision_ids]))
        revisions_with_signatures = set(
            [r for (r,) in revisions_with_signatures])
        revisions_with_signatures.intersection_update(revision_ids)
        yield ("signatures", None, revisions_with_signatures)

        # revisions
        yield ("revisions", None, revision_ids)

    @needs_read_lock
    def get_inventory(self, revision_id):
        """Get Inventory object by revision id."""
        return self.iter_inventories([revision_id]).next()

    def iter_inventories(self, revision_ids):
        """Get many inventories by revision_ids.

        This will buffer some or all of the texts used in constructing the
        inventories in memory, but will only parse a single inventory at a
        time.

        :return: An iterator of inventories.
        """
        if ((None in revision_ids)
            or (_mod_revision.NULL_REVISION in revision_ids)):
            raise ValueError('cannot get null revision inventory')
        return self._iter_inventories(revision_ids)

    def _iter_inventories(self, revision_ids):
        """single-document based inventory iteration."""
        for text, revision_id in self._iter_inventory_xmls(revision_ids):
            yield self.deserialise_inventory(revision_id, text)

    def _iter_inventory_xmls(self, revision_ids):
        keys = [(revision_id,) for revision_id in revision_ids]
        stream = self.inventories.get_record_stream(keys, 'unordered', True)
        text_chunks = {}
        for record in stream:
            if record.storage_kind != 'absent':
                text_chunks[record.key] = record.get_bytes_as('chunked')
            else:
                raise errors.NoSuchRevision(self, record.key)
        for key in keys:
            chunks = text_chunks.pop(key)
            yield ''.join(chunks), key[-1]

    def deserialise_inventory(self, revision_id, xml):
        """Transform the xml into an inventory object.

        :param revision_id: The expected revision id of the inventory.
        :param xml: A serialised inventory.
        """
        result = self._serializer.read_inventory_from_string(xml, revision_id,
                    entry_cache=self._inventory_entry_cache)
        if result.revision_id != revision_id:
            raise AssertionError('revision id mismatch %s != %s' % (
                result.revision_id, revision_id))
        return result

    def serialise_inventory(self, inv):
        return self._serializer.write_inventory_to_string(inv)

    def _serialise_inventory_to_lines(self, inv):
        return self._serializer.write_inventory_to_lines(inv)

    def get_serializer_format(self):
        return self._serializer.format_num

    @needs_read_lock
    def get_inventory_xml(self, revision_id):
        """Get inventory XML as a file object."""
        texts = self._iter_inventory_xmls([revision_id])
        try:
            text, revision_id = texts.next()
        except StopIteration:
            raise errors.HistoryMissing(self, 'inventory', revision_id)
        return text

    @needs_read_lock
    def get_inventory_sha1(self, revision_id):
        """Return the sha1 hash of the inventory entry
        """
        return self.get_revision(revision_id).inventory_sha1

    def iter_reverse_revision_history(self, revision_id):
        """Iterate backwards through revision ids in the lefthand history

        :param revision_id: The revision id to start with.  All its lefthand
            ancestors will be traversed.
        """
        graph = self.get_graph()
        next_id = revision_id
        while True:
            if next_id in (None, _mod_revision.NULL_REVISION):
                return
            yield next_id
            # Note: The following line may raise KeyError in the event of
            # truncated history. We decided not to have a try:except:raise
            # RevisionNotPresent here until we see a use for it, because of the
            # cost in an inner loop that is by its very nature O(history).
            # Robert Collins 20080326
            parents = graph.get_parent_map([next_id])[next_id]
            if len(parents) == 0:
                return
            else:
                next_id = parents[0]

    @needs_read_lock
    def get_revision_inventory(self, revision_id):
        """Return inventory of a past revision."""
        # TODO: Unify this with get_inventory()
        # bzr 0.0.6 and later imposes the constraint that the inventory_id
        # must be the same as its revision, so this is trivial.
        if revision_id is None:
            # This does not make sense: if there is no revision,
            # then it is the current tree inventory surely ?!
            # and thus get_root_id() is something that looks at the last
            # commit on the branch, and the get_root_id is an inventory check.
            raise NotImplementedError
            # return Inventory(self.get_root_id())
        else:
            return self.get_inventory(revision_id)

    def is_shared(self):
        """Return True if this repository is flagged as a shared repository."""
        raise NotImplementedError(self.is_shared)

    @needs_write_lock
    def reconcile(self, other=None, thorough=False):
        """Reconcile this repository."""
        from bzrlib.reconcile import RepoReconciler
        reconciler = RepoReconciler(self, thorough=thorough)
        reconciler.reconcile()
        return reconciler

    def _refresh_data(self):
        """Helper called from lock_* to ensure coherency with disk.

        The default implementation does nothing; it is however possible
        for repositories to maintain loaded indices across multiple locks
        by checking inside their implementation of this method to see
        whether their indices are still valid. This depends of course on
        the disk format being validatable in this manner.
        """

    @needs_read_lock
    def revision_tree(self, revision_id):
        """Return Tree for a revision on this branch.

        `revision_id` may be NULL_REVISION for the empty tree revision.
        """
        revision_id = _mod_revision.ensure_null(revision_id)
        # TODO: refactor this to use an existing revision object
        # so we don't need to read it in twice.
        if revision_id == _mod_revision.NULL_REVISION:
            return RevisionTree(self, Inventory(root_id=None),
                                _mod_revision.NULL_REVISION)
        else:
            inv = self.get_revision_inventory(revision_id)
            return RevisionTree(self, inv, revision_id)

    def revision_trees(self, revision_ids):
        """Return Tree for a revision on this branch.

        `revision_id` may not be None or 'null:'"""
        inventories = self.iter_inventories(revision_ids)
        for inv in inventories:
            yield RevisionTree(self, inv, inv.revision_id)

    @needs_read_lock
    def get_ancestry(self, revision_id, topo_sorted=True):
        """Return a list of revision-ids integrated by a revision.

        The first element of the list is always None, indicating the origin
        revision.  This might change when we have history horizons, or
        perhaps we should have a new API.

        This is topologically sorted.
        """
        if _mod_revision.is_null(revision_id):
            return [None]
        if not self.has_revision(revision_id):
            raise errors.NoSuchRevision(self, revision_id)
        graph = self.get_graph()
        keys = set()
        search = graph._make_breadth_first_searcher([revision_id])
        while True:
            try:
                found, ghosts = search.next_with_ghosts()
            except StopIteration:
                break
            keys.update(found)
        if _mod_revision.NULL_REVISION in keys:
            keys.remove(_mod_revision.NULL_REVISION)
        if topo_sorted:
            parent_map = graph.get_parent_map(keys)
            keys = tsort.topo_sort(parent_map)
        return [None] + list(keys)

    def pack(self):
        """Compress the data within the repository.

        This operation only makes sense for some repository types. For other
        types it should be a no-op that just returns.

        This stub method does not require a lock, but subclasses should use
        @needs_write_lock as this is a long running call its reasonable to
        implicitly lock for the user.
        """

    @needs_read_lock
    @deprecated_method(one_six)
    def print_file(self, file, revision_id):
        """Print `file` to stdout.

        FIXME RBC 20060125 as John Meinel points out this is a bad api
        - it writes to stdout, it assumes that that is valid etc. Fix
        by creating a new more flexible convenience function.
        """
        tree = self.revision_tree(revision_id)
        # use inventory as it was in that revision
        file_id = tree.inventory.path2id(file)
        if not file_id:
            # TODO: jam 20060427 Write a test for this code path
            #       it had a bug in it, and was raising the wrong
            #       exception.
            raise errors.BzrError("%r is not present in revision %s" % (file, revision_id))
        tree.print_file(file_id)

    def get_transaction(self):
        return self.control_files.get_transaction()

    @deprecated_method(one_one)
    def get_parents(self, revision_ids):
        """See StackedParentsProvider.get_parents"""
        parent_map = self.get_parent_map(revision_ids)
        return [parent_map.get(r, None) for r in revision_ids]

    def get_parent_map(self, revision_ids):
        """See graph._StackedParentsProvider.get_parent_map"""
        # revisions index works in keys; this just works in revisions
        # therefore wrap and unwrap
        query_keys = []
        result = {}
        for revision_id in revision_ids:
            if revision_id == _mod_revision.NULL_REVISION:
                result[revision_id] = ()
            elif revision_id is None:
                raise ValueError('get_parent_map(None) is not valid')
            else:
                query_keys.append((revision_id ,))
        for ((revision_id,), parent_keys) in \
                self.revisions.get_parent_map(query_keys).iteritems():
            if parent_keys:
                result[revision_id] = tuple(parent_revid
                    for (parent_revid,) in parent_keys)
            else:
                result[revision_id] = (_mod_revision.NULL_REVISION,)
        return result

    def _make_parents_provider(self):
        return self

    def get_graph(self, other_repository=None):
        """Return the graph walker for this repository format"""
        parents_provider = self._make_parents_provider()
        if (other_repository is not None and
            not self.has_same_location(other_repository)):
            parents_provider = graph._StackedParentsProvider(
                [parents_provider, other_repository._make_parents_provider()])
        return graph.Graph(parents_provider)

    def _get_versioned_file_checker(self):
        """Return an object suitable for checking versioned files."""
        return _VersionedFileChecker(self)

    def revision_ids_to_search_result(self, result_set):
        """Convert a set of revision ids to a graph SearchResult."""
        result_parents = set()
        for parents in self.get_graph().get_parent_map(
            result_set).itervalues():
            result_parents.update(parents)
        included_keys = result_set.intersection(result_parents)
        start_keys = result_set.difference(included_keys)
        exclude_keys = result_parents.difference(result_set)
        result = graph.SearchResult(start_keys, exclude_keys,
            len(result_set), result_set)
        return result

    @needs_write_lock
    def set_make_working_trees(self, new_value):
        """Set the policy flag for making working trees when creating branches.

        This only applies to branches that use this repository.

        The default is 'True'.
        :param new_value: True to restore the default, False to disable making
                          working trees.
        """
        raise NotImplementedError(self.set_make_working_trees)

    def make_working_trees(self):
        """Returns the policy for making working trees on new branches."""
        raise NotImplementedError(self.make_working_trees)

    @needs_write_lock
    def sign_revision(self, revision_id, gpg_strategy):
        plaintext = Testament.from_revision(self, revision_id).as_short_text()
        self.store_revision_signature(gpg_strategy, plaintext, revision_id)

    @needs_read_lock
    def has_signature_for_revision_id(self, revision_id):
        """Query for a revision signature for revision_id in the repository."""
        if not self.has_revision(revision_id):
            raise errors.NoSuchRevision(self, revision_id)
        sig_present = (1 == len(
            self.signatures.get_parent_map([(revision_id,)])))
        return sig_present

    @needs_read_lock
    def get_signature_text(self, revision_id):
        """Return the text for a signature."""
        stream = self.signatures.get_record_stream([(revision_id,)],
            'unordered', True)
        record = stream.next()
        if record.storage_kind == 'absent':
            raise errors.NoSuchRevision(self, revision_id)
        return record.get_bytes_as('fulltext')

    @needs_read_lock
    def check(self, revision_ids=None):
        """Check consistency of all history of given revision_ids.

        Different repository implementations should override _check().

        :param revision_ids: A non-empty list of revision_ids whose ancestry
             will be checked.  Typically the last revision_id of a branch.
        """
        return self._check(revision_ids)

    def _check(self, revision_ids):
        result = check.Check(self)
        result.check()
        return result

    def _warn_if_deprecated(self):
        global _deprecation_warning_done
        if _deprecation_warning_done:
            return
        _deprecation_warning_done = True
        warning("Format %s for %s is deprecated - please use 'bzr upgrade' to get better performance"
                % (self._format, self.bzrdir.transport.base))

    def supports_rich_root(self):
        return self._format.rich_root_data

    def _check_ascii_revisionid(self, revision_id, method):
        """Private helper for ascii-only repositories."""
        # weave repositories refuse to store revisionids that are non-ascii.
        if revision_id is not None:
            # weaves require ascii revision ids.
            if isinstance(revision_id, unicode):
                try:
                    revision_id.encode('ascii')
                except UnicodeEncodeError:
                    raise errors.NonAsciiRevisionId(method, self)
            else:
                try:
                    revision_id.decode('ascii')
                except UnicodeDecodeError:
                    raise errors.NonAsciiRevisionId(method, self)

    def revision_graph_can_have_wrong_parents(self):
        """Is it possible for this repository to have a revision graph with
        incorrect parents?

        If True, then this repository must also implement
        _find_inconsistent_revision_parents so that check and reconcile can
        check for inconsistencies before proceeding with other checks that may
        depend on the revision index being consistent.
        """
        raise NotImplementedError(self.revision_graph_can_have_wrong_parents)


# remove these delegates a while after bzr 0.15
def __make_delegated(name, from_module):
    def _deprecated_repository_forwarder():
        symbol_versioning.warn('%s moved to %s in bzr 0.15'
            % (name, from_module),
            DeprecationWarning,
            stacklevel=2)
        m = __import__(from_module, globals(), locals(), [name])
        try:
            return getattr(m, name)
        except AttributeError:
            raise AttributeError('module %s has no name %s'
                    % (m, name))
    globals()[name] = _deprecated_repository_forwarder

for _name in [
        'AllInOneRepository',
        'WeaveMetaDirRepository',
        'PreSplitOutRepositoryFormat',
        'RepositoryFormat4',
        'RepositoryFormat5',
        'RepositoryFormat6',
        'RepositoryFormat7',
        ]:
    __make_delegated(_name, 'bzrlib.repofmt.weaverepo')

for _name in [
        'KnitRepository',
        'RepositoryFormatKnit',
        'RepositoryFormatKnit1',
        ]:
    __make_delegated(_name, 'bzrlib.repofmt.knitrepo')


def install_revision(repository, rev, revision_tree):
    """Install all revision data into a repository."""
    install_revisions(repository, [(rev, revision_tree, None)])


def install_revisions(repository, iterable, num_revisions=None, pb=None):
    """Install all revision data into a repository.

    Accepts an iterable of revision, tree, signature tuples.  The signature
    may be None.
    """
    repository.start_write_group()
    try:
        for n, (revision, revision_tree, signature) in enumerate(iterable):
            _install_revision(repository, revision, revision_tree, signature)
            if pb is not None:
                pb.update('Transferring revisions', n + 1, num_revisions)
    except:
        repository.abort_write_group()
        raise
    else:
        repository.commit_write_group()


def _install_revision(repository, rev, revision_tree, signature):
    """Install all revision data into a repository."""
    present_parents = []
    parent_trees = {}
    for p_id in rev.parent_ids:
        if repository.has_revision(p_id):
            present_parents.append(p_id)
            parent_trees[p_id] = repository.revision_tree(p_id)
        else:
            parent_trees[p_id] = repository.revision_tree(
                                     _mod_revision.NULL_REVISION)

    inv = revision_tree.inventory
    entries = inv.iter_entries()
    # backwards compatibility hack: skip the root id.
    if not repository.supports_rich_root():
        path, root = entries.next()
        if root.revision != rev.revision_id:
            raise errors.IncompatibleRevision(repr(repository))
    text_keys = {}
    for path, ie in entries:
        text_keys[(ie.file_id, ie.revision)] = ie
    text_parent_map = repository.texts.get_parent_map(text_keys)
    missing_texts = set(text_keys) - set(text_parent_map)
    # Add the texts that are not already present
    for text_key in missing_texts:
        ie = text_keys[text_key]
        text_parents = []
        # FIXME: TODO: The following loop overlaps/duplicates that done by
        # commit to determine parents. There is a latent/real bug here where
        # the parents inserted are not those commit would do - in particular
        # they are not filtered by heads(). RBC, AB
        for revision, tree in parent_trees.iteritems():
            if ie.file_id not in tree:
                continue
            parent_id = tree.inventory[ie.file_id].revision
            if parent_id in text_parents:
                continue
            text_parents.append((ie.file_id, parent_id))
        lines = revision_tree.get_file(ie.file_id).readlines()
        repository.texts.add_lines(text_key, text_parents, lines)
    try:
        # install the inventory
        repository.add_inventory(rev.revision_id, inv, present_parents)
    except errors.RevisionAlreadyPresent:
        pass
    if signature is not None:
        repository.add_signature_text(rev.revision_id, signature)
    repository.add_revision(rev.revision_id, rev, inv)


class MetaDirRepository(Repository):
    """Repositories in the new meta-dir layout.

    :ivar _transport: Transport for access to repository control files,
        typically pointing to .bzr/repository.
    """

    def __init__(self, _format, a_bzrdir, control_files):
        super(MetaDirRepository, self).__init__(_format, a_bzrdir, control_files)
        self._transport = control_files._transport

    def is_shared(self):
        """Return True if this repository is flagged as a shared repository."""
        return self._transport.has('shared-storage')

    @needs_write_lock
    def set_make_working_trees(self, new_value):
        """Set the policy flag for making working trees when creating branches.

        This only applies to branches that use this repository.

        The default is 'True'.
        :param new_value: True to restore the default, False to disable making
                          working trees.
        """
        if new_value:
            try:
                self._transport.delete('no-working-trees')
            except errors.NoSuchFile:
                pass
        else:
            self._transport.put_bytes('no-working-trees', '',
                mode=self.bzrdir._get_file_mode())

    def make_working_trees(self):
        """Returns the policy for making working trees on new branches."""
        return not self._transport.has('no-working-trees')


class MetaDirVersionedFileRepository(MetaDirRepository):
    """Repositories in a meta-dir, that work via versioned file objects."""

    def __init__(self, _format, a_bzrdir, control_files):
        super(MetaDirVersionedFileRepository, self).__init__(_format, a_bzrdir,
            control_files)


class RepositoryFormatRegistry(registry.Registry):
    """Registry of RepositoryFormats."""

    def __init__(self, other_registry=None):
        registry.Registry.__init__(self)
        self._other_registry = other_registry

    def register_lazy(self, key, module_name, member_name,
                      help=None, info=None,
                      override_existing=False):
        # Overridden to allow capturing registrations to two seperate
        # registries in a single call.
        registry.Registry.register_lazy(self, key, module_name, member_name,
                help=help, info=info, override_existing=override_existing)
        if self._other_registry is not None:
            self._other_registry.register_lazy(key, module_name, member_name,
                help=help, info=info, override_existing=override_existing)

    def get(self, format_string):
        r = registry.Registry.get(self, format_string)
        if callable(r):
            r = r()
        return r


network_format_registry = RepositoryFormatRegistry()
"""Registry of formats indexed by their network name.

The network name for a repository format is an identifier that can be used when
referring to formats with smart server operations. See
RepositoryFormat.network_name() for more detail.
"""


format_registry = RepositoryFormatRegistry(network_format_registry)
"""Registry of formats, indexed by their BzrDirMetaFormat format string.

This can contain either format instances themselves, or classes/factories that
can be called to obtain one.
"""


#####################################################################
# Repository Formats

class RepositoryFormat(object):
    """A repository format.

    Formats provide four things:
     * An initialization routine to construct repository data on disk.
     * a optional format string which is used when the BzrDir supports
       versioned children.
     * an open routine which returns a Repository instance.
     * A network name for referring to the format in smart server RPC
       methods.

    There is one and only one Format subclass for each on-disk format. But
    there can be one Repository subclass that is used for several different
    formats. The _format attribute on a Repository instance can be used to
    determine the disk format.

<<<<<<< HEAD
    Formats are placed in a registry by their format string for reference
    during opening. These should be subclasses of RepositoryFormat for
    consistency.

    Once a format is deprecated, just deprecate the initialize and open
    methods on the format class. Do not deprecate the object, as the 
    object may be created even when a repository instnace hasn't been
    created.
=======
    Formats are placed in an dict by their format string for reference
    during opening. These should be subclasses of RepositoryFormat
    for consistency.

    Once a format is deprecated, just deprecate the initialize and open
    methods on the format class. Do not deprecate the object, as the
    object will be created every system load.
>>>>>>> caf1e9df

    Common instance attributes:
    _matchingbzrdir - the bzrdir format that the repository format was
    originally written to work with. This can be used if manually
    constructing a bzrdir and repository, or more commonly for test suite
    parameterization.
    """

    # Set to True or False in derived classes. True indicates that the format
    # supports ghosts gracefully.
    supports_ghosts = None
    # Can this repository be given external locations to lookup additional
    # data. Set to True or False in derived classes.
    supports_external_lookups = None

    def __str__(self):
        return "<%s>" % self.__class__.__name__

    def __eq__(self, other):
        # format objects are generally stateless
        return isinstance(other, self.__class__)

    def __ne__(self, other):
        return not self == other

    @classmethod
    def find_format(klass, a_bzrdir):
        """Return the format for the repository object in a_bzrdir.

        This is used by bzr native formats that have a "format" file in
        the repository.  Other methods may be used by different types of
        control directory.
        """
        try:
            transport = a_bzrdir.get_repository_transport(None)
            format_string = transport.get("format").read()
            return format_registry.get(format_string)
        except errors.NoSuchFile:
            raise errors.NoRepositoryPresent(a_bzrdir)
        except KeyError:
            raise errors.UnknownFormatError(format=format_string,
                                            kind='repository')

    @classmethod
    def register_format(klass, format):
        format_registry.register(format.get_format_string(), format)

    @classmethod
    def unregister_format(klass, format):
        format_registry.remove(format.get_format_string())

    @classmethod
    def get_default_format(klass):
        """Return the current default format."""
        from bzrlib import bzrdir
        return bzrdir.format_registry.make_bzrdir('default').repository_format

    def get_format_string(self):
        """Return the ASCII format string that identifies this format.

        Note that in pre format ?? repositories the format string is
        not permitted nor written to disk.
        """
        raise NotImplementedError(self.get_format_string)

    def get_format_description(self):
        """Return the short description for this format."""
        raise NotImplementedError(self.get_format_description)

    # TODO: this shouldn't be in the base class, it's specific to things that
    # use weaves or knits -- mbp 20070207
    def _get_versioned_file_store(self,
                                  name,
                                  transport,
                                  control_files,
                                  prefixed=True,
                                  versionedfile_class=None,
                                  versionedfile_kwargs={},
                                  escaped=False):
        if versionedfile_class is None:
            versionedfile_class = self._versionedfile_class
        weave_transport = control_files._transport.clone(name)
        dir_mode = control_files._dir_mode
        file_mode = control_files._file_mode
        return VersionedFileStore(weave_transport, prefixed=prefixed,
                                  dir_mode=dir_mode,
                                  file_mode=file_mode,
                                  versionedfile_class=versionedfile_class,
                                  versionedfile_kwargs=versionedfile_kwargs,
                                  escaped=escaped)

    def initialize(self, a_bzrdir, shared=False):
        """Initialize a repository of this format in a_bzrdir.

        :param a_bzrdir: The bzrdir to put the new repository in it.
        :param shared: The repository should be initialized as a sharable one.
        :returns: The new repository object.

        This may raise UninitializableFormat if shared repository are not
        compatible the a_bzrdir.
        """
        raise NotImplementedError(self.initialize)

    def is_supported(self):
        """Is this format supported?

        Supported formats must be initializable and openable.
        Unsupported formats may not support initialization or committing or
        some other features depending on the reason for not being supported.
        """
        return True

    def network_name(self):
        """A simple byte string uniquely identifying this format for RPC calls.

        MetaDir repository formats use their disk format string to identify the
        repository over the wire. All in one formats such as bzr < 0.8, and
        foreign formats like svn/git and hg should use some marker which is
        unique and immutable.
        """
        raise NotImplementedError(self.network_name)

    def check_conversion_target(self, target_format):
        raise NotImplementedError(self.check_conversion_target)

    def open(self, a_bzrdir, _found=False):
        """Return an instance of this format for the bzrdir a_bzrdir.

        _found is a private parameter, do not use it.
        """
        raise NotImplementedError(self.open)


class MetaDirRepositoryFormat(RepositoryFormat):
    """Common base class for the new repositories using the metadir layout."""

    rich_root_data = False
    supports_tree_reference = False
    supports_external_lookups = False

    @property
    def _matchingbzrdir(self):
        matching = bzrdir.BzrDirMetaFormat1()
        matching.repository_format = self
        return matching

    def __init__(self):
        super(MetaDirRepositoryFormat, self).__init__()

    def _create_control_files(self, a_bzrdir):
        """Create the required files and the initial control_files object."""
        # FIXME: RBC 20060125 don't peek under the covers
        # NB: no need to escape relative paths that are url safe.
        repository_transport = a_bzrdir.get_repository_transport(self)
        control_files = lockable_files.LockableFiles(repository_transport,
                                'lock', lockdir.LockDir)
        control_files.create_lock()
        return control_files

    def _upload_blank_content(self, a_bzrdir, dirs, files, utf8_files, shared):
        """Upload the initial blank content."""
        control_files = self._create_control_files(a_bzrdir)
        control_files.lock_write()
        transport = control_files._transport
        if shared == True:
            utf8_files += [('shared-storage', '')]
        try:
            transport.mkdir_multi(dirs, mode=a_bzrdir._get_dir_mode())
            for (filename, content_stream) in files:
                transport.put_file(filename, content_stream,
                    mode=a_bzrdir._get_file_mode())
            for (filename, content_bytes) in utf8_files:
                transport.put_bytes_non_atomic(filename, content_bytes,
                    mode=a_bzrdir._get_file_mode())
        finally:
            control_files.unlock()

    def network_name(self):
        """Metadir formats have matching disk and network format strings."""
        return self.get_format_string()


# Pre-0.8 formats that don't have a disk format string (because they are
# versioned by the matching control directory). We use the control directories
# disk format string as a key for the network_name because they meet the
# constraints (simple string, unique, immmutable).
network_format_registry.register_lazy(
    "Bazaar-NG branch, format 5\n",
    'bzrlib.repofmt.weaverepo',
    'RepositoryFormat5',
)
network_format_registry.register_lazy(
    "Bazaar-NG branch, format 6\n",
    'bzrlib.repofmt.weaverepo',
    'RepositoryFormat6',
)

<<<<<<< HEAD
# formats which have no format string are not discoverable or independently
# creatable on disk, so are not registered in format_registry.  They're 
=======
# formats which have no format string are not discoverable
# and not independently creatable, so are not registered.  They're
>>>>>>> caf1e9df
# all in bzrlib.repofmt.weaverepo now.  When an instance of one of these is
# needed, it's constructed directly by the BzrDir.  Non-native formats where
# the repository is not separately opened are similar.

format_registry.register_lazy(
    'Bazaar-NG Repository format 7',
    'bzrlib.repofmt.weaverepo',
    'RepositoryFormat7'
    )

format_registry.register_lazy(
    'Bazaar-NG Knit Repository Format 1',
    'bzrlib.repofmt.knitrepo',
    'RepositoryFormatKnit1',
    )

format_registry.register_lazy(
    'Bazaar Knit Repository Format 3 (bzr 0.15)\n',
    'bzrlib.repofmt.knitrepo',
    'RepositoryFormatKnit3',
    )

format_registry.register_lazy(
    'Bazaar Knit Repository Format 4 (bzr 1.0)\n',
    'bzrlib.repofmt.knitrepo',
    'RepositoryFormatKnit4',
    )

# Pack-based formats. There is one format for pre-subtrees, and one for
# post-subtrees to allow ease of testing.
# NOTE: These are experimental in 0.92. Stable in 1.0 and above
format_registry.register_lazy(
    'Bazaar pack repository format 1 (needs bzr 0.92)\n',
    'bzrlib.repofmt.pack_repo',
    'RepositoryFormatKnitPack1',
    )
format_registry.register_lazy(
    'Bazaar pack repository format 1 with subtree support (needs bzr 0.92)\n',
    'bzrlib.repofmt.pack_repo',
    'RepositoryFormatKnitPack3',
    )
format_registry.register_lazy(
    'Bazaar pack repository format 1 with rich root (needs bzr 1.0)\n',
    'bzrlib.repofmt.pack_repo',
    'RepositoryFormatKnitPack4',
    )
format_registry.register_lazy(
    'Bazaar RepositoryFormatKnitPack5 (bzr 1.6)\n',
    'bzrlib.repofmt.pack_repo',
    'RepositoryFormatKnitPack5',
    )
format_registry.register_lazy(
    'Bazaar RepositoryFormatKnitPack5RichRoot (bzr 1.6.1)\n',
    'bzrlib.repofmt.pack_repo',
    'RepositoryFormatKnitPack5RichRoot',
    )
format_registry.register_lazy(
    'Bazaar RepositoryFormatKnitPack5RichRoot (bzr 1.6)\n',
    'bzrlib.repofmt.pack_repo',
    'RepositoryFormatKnitPack5RichRootBroken',
    )
format_registry.register_lazy(
    'Bazaar RepositoryFormatKnitPack6 (bzr 1.9)\n',
    'bzrlib.repofmt.pack_repo',
    'RepositoryFormatKnitPack6',
    )
format_registry.register_lazy(
    'Bazaar RepositoryFormatKnitPack6RichRoot (bzr 1.9)\n',
    'bzrlib.repofmt.pack_repo',
    'RepositoryFormatKnitPack6RichRoot',
    )

# Development formats.
# 1.7->1.8 go below here
format_registry.register_lazy(
    "Bazaar development format 2 (needs bzr.dev from before 1.8)\n",
    'bzrlib.repofmt.pack_repo',
    'RepositoryFormatPackDevelopment2',
    )
format_registry.register_lazy(
    ("Bazaar development format 2 with subtree support "
        "(needs bzr.dev from before 1.8)\n"),
    'bzrlib.repofmt.pack_repo',
    'RepositoryFormatPackDevelopment2Subtree',
    )


class InterRepository(InterObject):
    """This class represents operations taking place between two repositories.

    Its instances have methods like copy_content and fetch, and contain
    references to the source and target repositories these operations can be
    carried out on.

    Often we will provide convenience methods on 'repository' which carry out
    operations with another repository - they will always forward to
    InterRepository.get(other).method_name(parameters).
    """

    _walk_to_common_revisions_batch_size = 1
    _optimisers = []
    """The available optimised InterRepository types."""

    def __init__(self, source, target):
        InterObject.__init__(self, source, target)
        # These two attributes may be overridden by e.g. InterOtherToRemote to
        # provide a faster implementation.
        self.target_get_graph = self.target.get_graph
        self.target_get_parent_map = self.target.get_parent_map

    def copy_content(self, revision_id=None):
        raise NotImplementedError(self.copy_content)

    def fetch(self, revision_id=None, pb=None, find_ghosts=False):
        """Fetch the content required to construct revision_id.

        The content is copied from self.source to self.target.

        :param revision_id: if None all content is copied, if NULL_REVISION no
                            content is copied.
        :param pb: optional progress bar to use for progress reports. If not
                   provided a default one will be created.

        :returns: (copied_revision_count, failures).
        """
        # Normally we should find a specific InterRepository subclass to do
        # the fetch; if nothing else then at least InterSameDataRepository.
        # If none of them is suitable it looks like fetching is not possible;
        # we try to give a good message why.  _assert_same_model will probably
        # give a helpful message; otherwise a generic one.
        self._assert_same_model(self.source, self.target)
        raise errors.IncompatibleRepositories(self.source, self.target,
            "no suitableInterRepository found")

    def _walk_to_common_revisions(self, revision_ids):
        """Walk out from revision_ids in source to revisions target has.

        :param revision_ids: The start point for the search.
        :return: A set of revision ids.
        """
        target_graph = self.target_get_graph()
        revision_ids = frozenset(revision_ids)
        # Fast path for the case where all the revisions are already in the
        # target repo.
        # (Although this does incur an extra round trip for the
        # fairly common case where the target doesn't already have the revision
        # we're pushing.)
        if set(target_graph.get_parent_map(revision_ids)) == revision_ids:
            return graph.SearchResult(revision_ids, set(), 0, set())
        missing_revs = set()
        source_graph = self.source.get_graph()
        # ensure we don't pay silly lookup costs.
        searcher = source_graph._make_breadth_first_searcher(revision_ids)
        null_set = frozenset([_mod_revision.NULL_REVISION])
        searcher_exhausted = False
        while True:
            next_revs = set()
            ghosts = set()
            # Iterate the searcher until we have enough next_revs
            while len(next_revs) < self._walk_to_common_revisions_batch_size:
                try:
                    next_revs_part, ghosts_part = searcher.next_with_ghosts()
                    next_revs.update(next_revs_part)
                    ghosts.update(ghosts_part)
                except StopIteration:
                    searcher_exhausted = True
                    break
            # If there are ghosts in the source graph, and the caller asked for
            # them, make sure that they are present in the target.
            # We don't care about other ghosts as we can't fetch them and
            # haven't been asked to.
            ghosts_to_check = set(revision_ids.intersection(ghosts))
            revs_to_get = set(next_revs).union(ghosts_to_check)
            if revs_to_get:
                have_revs = set(target_graph.get_parent_map(revs_to_get))
                # we always have NULL_REVISION present.
                have_revs = have_revs.union(null_set)
                # Check if the target is missing any ghosts we need.
                ghosts_to_check.difference_update(have_revs)
                if ghosts_to_check:
                    # One of the caller's revision_ids is a ghost in both the
                    # source and the target.
                    raise errors.NoSuchRevision(
                        self.source, ghosts_to_check.pop())
                missing_revs.update(next_revs - have_revs)
                # Because we may have walked past the original stop point, make
                # sure everything is stopped
                stop_revs = searcher.find_seen_ancestors(have_revs)
                searcher.stop_searching_any(stop_revs)
            if searcher_exhausted:
                break
        return searcher.get_result()

    @deprecated_method(one_two)
    @needs_read_lock
    def missing_revision_ids(self, revision_id=None, find_ghosts=True):
        """Return the revision ids that source has that target does not.

        These are returned in topological order.

        :param revision_id: only return revision ids included by this
                            revision_id.
        :param find_ghosts: If True find missing revisions in deep history
            rather than just finding the surface difference.
        """
        return list(self.search_missing_revision_ids(
            revision_id, find_ghosts).get_keys())

    @needs_read_lock
    def search_missing_revision_ids(self, revision_id=None, find_ghosts=True):
        """Return the revision ids that source has that target does not.

        :param revision_id: only return revision ids included by this
                            revision_id.
        :param find_ghosts: If True find missing revisions in deep history
            rather than just finding the surface difference.
        :return: A bzrlib.graph.SearchResult.
        """
        # stop searching at found target revisions.
        if not find_ghosts and revision_id is not None:
            return self._walk_to_common_revisions([revision_id])
        # generic, possibly worst case, slow code path.
        target_ids = set(self.target.all_revision_ids())
        if revision_id is not None:
            source_ids = self.source.get_ancestry(revision_id)
            if source_ids[0] is not None:
                raise AssertionError()
            source_ids.pop(0)
        else:
            source_ids = self.source.all_revision_ids()
        result_set = set(source_ids).difference(target_ids)
        return self.source.revision_ids_to_search_result(result_set)

    @staticmethod
    def _same_model(source, target):
        """True if source and target have the same data representation.

        Note: this is always called on the base class; overriding it in a
        subclass will have no effect.
        """
        try:
            InterRepository._assert_same_model(source, target)
            return True
        except errors.IncompatibleRepositories, e:
            return False

    @staticmethod
    def _assert_same_model(source, target):
        """Raise an exception if two repositories do not use the same model.
        """
        if source.supports_rich_root() != target.supports_rich_root():
            raise errors.IncompatibleRepositories(source, target,
                "different rich-root support")
        if source._serializer != target._serializer:
            raise errors.IncompatibleRepositories(source, target,
                "different serializers")


class InterSameDataRepository(InterRepository):
    """Code for converting between repositories that represent the same data.

    Data format and model must match for this to work.
    """

    @classmethod
    def _get_repo_format_to_test(self):
        """Repository format for testing with.

        InterSameData can pull from subtree to subtree and from non-subtree to
        non-subtree, so we test this with the richest repository format.
        """
        from bzrlib.repofmt import knitrepo
        return knitrepo.RepositoryFormatKnit3()

    @staticmethod
    def is_compatible(source, target):
        return InterRepository._same_model(source, target)

    @needs_write_lock
    def copy_content(self, revision_id=None):
        """Make a complete copy of the content in self into destination.

        This copies both the repository's revision data, and configuration information
        such as the make_working_trees setting.

        This is a destructive operation! Do not use it on existing
        repositories.

        :param revision_id: Only copy the content needed to construct
                            revision_id and its parents.
        """
        try:
            self.target.set_make_working_trees(self.source.make_working_trees())
        except NotImplementedError:
            pass
        # but don't bother fetching if we have the needed data now.
        if (revision_id not in (None, _mod_revision.NULL_REVISION) and
            self.target.has_revision(revision_id)):
            return
        self.target.fetch(self.source, revision_id=revision_id)

    @needs_write_lock
    def fetch(self, revision_id=None, pb=None, find_ghosts=False):
        """See InterRepository.fetch()."""
        from bzrlib.fetch import RepoFetcher
        mutter("Using fetch logic to copy between %s(%s) and %s(%s)",
               self.source, self.source._format, self.target,
               self.target._format)
        f = RepoFetcher(to_repository=self.target,
                               from_repository=self.source,
                               last_revision=revision_id,
                               pb=pb, find_ghosts=find_ghosts)
        return f.count_copied, f.failed_revisions


class InterWeaveRepo(InterSameDataRepository):
    """Optimised code paths between Weave based repositories.

    This should be in bzrlib/repofmt/weaverepo.py but we have not yet
    implemented lazy inter-object optimisation.
    """

    @classmethod
    def _get_repo_format_to_test(self):
        from bzrlib.repofmt import weaverepo
        return weaverepo.RepositoryFormat7()

    @staticmethod
    def is_compatible(source, target):
        """Be compatible with known Weave formats.

        We don't test for the stores being of specific types because that
        could lead to confusing results, and there is no need to be
        overly general.
        """
        from bzrlib.repofmt.weaverepo import (
                RepositoryFormat5,
                RepositoryFormat6,
                RepositoryFormat7,
                )
        try:
            return (isinstance(source._format, (RepositoryFormat5,
                                                RepositoryFormat6,
                                                RepositoryFormat7)) and
                    isinstance(target._format, (RepositoryFormat5,
                                                RepositoryFormat6,
                                                RepositoryFormat7)))
        except AttributeError:
            return False

    @needs_write_lock
    def copy_content(self, revision_id=None):
        """See InterRepository.copy_content()."""
        # weave specific optimised path:
        try:
            self.target.set_make_working_trees(self.source.make_working_trees())
        except (errors.RepositoryUpgradeRequired, NotImplemented):
            pass
        # FIXME do not peek!
        if self.source._transport.listable():
            pb = ui.ui_factory.nested_progress_bar()
            try:
                self.target.texts.insert_record_stream(
                    self.source.texts.get_record_stream(
                        self.source.texts.keys(), 'topological', False))
                pb.update('copying inventory', 0, 1)
                self.target.inventories.insert_record_stream(
                    self.source.inventories.get_record_stream(
                        self.source.inventories.keys(), 'topological', False))
                self.target.signatures.insert_record_stream(
                    self.source.signatures.get_record_stream(
                        self.source.signatures.keys(),
                        'unordered', True))
                self.target.revisions.insert_record_stream(
                    self.source.revisions.get_record_stream(
                        self.source.revisions.keys(),
                        'topological', True))
            finally:
                pb.finished()
        else:
            self.target.fetch(self.source, revision_id=revision_id)

    @needs_write_lock
    def fetch(self, revision_id=None, pb=None, find_ghosts=False):
        """See InterRepository.fetch()."""
        from bzrlib.fetch import RepoFetcher
        mutter("Using fetch logic to copy between %s(%s) and %s(%s)",
               self.source, self.source._format, self.target, self.target._format)
        f = RepoFetcher(to_repository=self.target,
                               from_repository=self.source,
                               last_revision=revision_id,
                               pb=pb, find_ghosts=find_ghosts)
        return f.count_copied, f.failed_revisions

    @needs_read_lock
    def search_missing_revision_ids(self, revision_id=None, find_ghosts=True):
        """See InterRepository.missing_revision_ids()."""
        # we want all revisions to satisfy revision_id in source.
        # but we don't want to stat every file here and there.
        # we want then, all revisions other needs to satisfy revision_id
        # checked, but not those that we have locally.
        # so the first thing is to get a subset of the revisions to
        # satisfy revision_id in source, and then eliminate those that
        # we do already have.
        # this is slow on high latency connection to self, but as as this
        # disk format scales terribly for push anyway due to rewriting
        # inventory.weave, this is considered acceptable.
        # - RBC 20060209
        if revision_id is not None:
            source_ids = self.source.get_ancestry(revision_id)
            if source_ids[0] is not None:
                raise AssertionError()
            source_ids.pop(0)
        else:
            source_ids = self.source._all_possible_ids()
        source_ids_set = set(source_ids)
        # source_ids is the worst possible case we may need to pull.
        # now we want to filter source_ids against what we actually
        # have in target, but don't try to check for existence where we know
        # we do not have a revision as that would be pointless.
        target_ids = set(self.target._all_possible_ids())
        possibly_present_revisions = target_ids.intersection(source_ids_set)
        actually_present_revisions = set(
            self.target._eliminate_revisions_not_present(possibly_present_revisions))
        required_revisions = source_ids_set.difference(actually_present_revisions)
        if revision_id is not None:
            # we used get_ancestry to determine source_ids then we are assured all
            # revisions referenced are present as they are installed in topological order.
            # and the tip revision was validated by get_ancestry.
            result_set = required_revisions
        else:
            # if we just grabbed the possibly available ids, then
            # we only have an estimate of whats available and need to validate
            # that against the revision records.
            result_set = set(
                self.source._eliminate_revisions_not_present(required_revisions))
        return self.source.revision_ids_to_search_result(result_set)


class InterKnitRepo(InterSameDataRepository):
    """Optimised code paths between Knit based repositories."""

    @classmethod
    def _get_repo_format_to_test(self):
        from bzrlib.repofmt import knitrepo
        return knitrepo.RepositoryFormatKnit1()

    @staticmethod
    def is_compatible(source, target):
        """Be compatible with known Knit formats.

        We don't test for the stores being of specific types because that
        could lead to confusing results, and there is no need to be
        overly general.
        """
        from bzrlib.repofmt.knitrepo import RepositoryFormatKnit
        try:
            are_knits = (isinstance(source._format, RepositoryFormatKnit) and
                isinstance(target._format, RepositoryFormatKnit))
        except AttributeError:
            return False
        return are_knits and InterRepository._same_model(source, target)

    @needs_write_lock
    def fetch(self, revision_id=None, pb=None, find_ghosts=False):
        """See InterRepository.fetch()."""
        from bzrlib.fetch import RepoFetcher
        mutter("Using fetch logic to copy between %s(%s) and %s(%s)",
               self.source, self.source._format, self.target, self.target._format)
        f = RepoFetcher(to_repository=self.target,
                            from_repository=self.source,
                            last_revision=revision_id,
                            pb=pb, find_ghosts=find_ghosts)
        return f.count_copied, f.failed_revisions

    @needs_read_lock
    def search_missing_revision_ids(self, revision_id=None, find_ghosts=True):
        """See InterRepository.missing_revision_ids()."""
        if revision_id is not None:
            source_ids = self.source.get_ancestry(revision_id)
            if source_ids[0] is not None:
                raise AssertionError()
            source_ids.pop(0)
        else:
            source_ids = self.source.all_revision_ids()
        source_ids_set = set(source_ids)
        # source_ids is the worst possible case we may need to pull.
        # now we want to filter source_ids against what we actually
        # have in target, but don't try to check for existence where we know
        # we do not have a revision as that would be pointless.
        target_ids = set(self.target.all_revision_ids())
        possibly_present_revisions = target_ids.intersection(source_ids_set)
        actually_present_revisions = set(
            self.target._eliminate_revisions_not_present(possibly_present_revisions))
        required_revisions = source_ids_set.difference(actually_present_revisions)
        if revision_id is not None:
            # we used get_ancestry to determine source_ids then we are assured all
            # revisions referenced are present as they are installed in topological order.
            # and the tip revision was validated by get_ancestry.
            result_set = required_revisions
        else:
            # if we just grabbed the possibly available ids, then
            # we only have an estimate of whats available and need to validate
            # that against the revision records.
            result_set = set(
                self.source._eliminate_revisions_not_present(required_revisions))
        return self.source.revision_ids_to_search_result(result_set)


class InterPackRepo(InterSameDataRepository):
    """Optimised code paths between Pack based repositories."""

    @classmethod
    def _get_repo_format_to_test(self):
        from bzrlib.repofmt import pack_repo
        return pack_repo.RepositoryFormatKnitPack1()

    @staticmethod
    def is_compatible(source, target):
        """Be compatible with known Pack formats.

        We don't test for the stores being of specific types because that
        could lead to confusing results, and there is no need to be
        overly general.
        """
        from bzrlib.repofmt.pack_repo import RepositoryFormatPack
        try:
            are_packs = (isinstance(source._format, RepositoryFormatPack) and
                isinstance(target._format, RepositoryFormatPack))
        except AttributeError:
            return False
        return are_packs and InterRepository._same_model(source, target)

    @needs_write_lock
    def fetch(self, revision_id=None, pb=None, find_ghosts=False):
        """See InterRepository.fetch()."""
        if (len(self.source._fallback_repositories) > 0 or
            len(self.target._fallback_repositories) > 0):
            # The pack layer is not aware of fallback repositories, so when
            # fetching from a stacked repository or into a stacked repository
            # we use the generic fetch logic which uses the VersionedFiles
            # attributes on repository.
            from bzrlib.fetch import RepoFetcher
            fetcher = RepoFetcher(self.target, self.source, revision_id,
                                  pb, find_ghosts)
            return fetcher.count_copied, fetcher.failed_revisions
        mutter("Using fetch logic to copy between %s(%s) and %s(%s)",
               self.source, self.source._format, self.target, self.target._format)
        self.count_copied = 0
        if revision_id is None:
            # TODO:
            # everything to do - use pack logic
            # to fetch from all packs to one without
            # inventory parsing etc, IFF nothing to be copied is in the target.
            # till then:
            source_revision_ids = frozenset(self.source.all_revision_ids())
            revision_ids = source_revision_ids - \
                frozenset(self.target_get_parent_map(source_revision_ids))
            revision_keys = [(revid,) for revid in revision_ids]
            target_pack_collection = self._get_target_pack_collection()
            index = target_pack_collection.revision_index.combined_index
            present_revision_ids = set(item[1][0] for item in
                index.iter_entries(revision_keys))
            revision_ids = set(revision_ids) - present_revision_ids
            # implementing the TODO will involve:
            # - detecting when all of a pack is selected
            # - avoiding as much as possible pre-selection, so the
            # more-core routines such as create_pack_from_packs can filter in
            # a just-in-time fashion. (though having a HEADS list on a
            # repository might make this a lot easier, because we could
            # sensibly detect 'new revisions' without doing a full index scan.
        elif _mod_revision.is_null(revision_id):
            # nothing to do:
            return (0, [])
        else:
            try:
                revision_ids = self.search_missing_revision_ids(revision_id,
                    find_ghosts=find_ghosts).get_keys()
            except errors.NoSuchRevision:
                raise errors.InstallFailed([revision_id])
            if len(revision_ids) == 0:
                return (0, [])
        return self._pack(self.source, self.target, revision_ids)

    def _pack(self, source, target, revision_ids):
        from bzrlib.repofmt.pack_repo import Packer
        target_pack_collection = self._get_target_pack_collection()
        packs = source._pack_collection.all_packs()
        pack = Packer(target_pack_collection, packs, '.fetch',
            revision_ids).pack()
        if pack is not None:
            target_pack_collection._save_pack_names()
            copied_revs = pack.get_revision_count()
            # Trigger an autopack. This may duplicate effort as we've just done
            # a pack creation, but for now it is simpler to think about as
            # 'upload data, then repack if needed'.
            self._autopack()
            return (copied_revs, [])
        else:
            return (0, [])

    def _autopack(self):
        self.target._pack_collection.autopack()

    def _get_target_pack_collection(self):
        return self.target._pack_collection

    @needs_read_lock
    def search_missing_revision_ids(self, revision_id=None, find_ghosts=True):
        """See InterRepository.missing_revision_ids().

        :param find_ghosts: Find ghosts throughout the ancestry of
            revision_id.
        """
        if not find_ghosts and revision_id is not None:
            return self._walk_to_common_revisions([revision_id])
        elif revision_id is not None:
            # Find ghosts: search for revisions pointing from one repository to
            # the other, and vice versa, anywhere in the history of revision_id.
            graph = self.target_get_graph(other_repository=self.source)
            searcher = graph._make_breadth_first_searcher([revision_id])
            found_ids = set()
            while True:
                try:
                    next_revs, ghosts = searcher.next_with_ghosts()
                except StopIteration:
                    break
                if revision_id in ghosts:
                    raise errors.NoSuchRevision(self.source, revision_id)
                found_ids.update(next_revs)
                found_ids.update(ghosts)
            found_ids = frozenset(found_ids)
            # Double query here: should be able to avoid this by changing the
            # graph api further.
            result_set = found_ids - frozenset(
                self.target_get_parent_map(found_ids))
        else:
            source_ids = self.source.all_revision_ids()
            # source_ids is the worst possible case we may need to pull.
            # now we want to filter source_ids against what we actually
            # have in target, but don't try to check for existence where we know
            # we do not have a revision as that would be pointless.
            target_ids = set(self.target.all_revision_ids())
            result_set = set(source_ids).difference(target_ids)
        return self.source.revision_ids_to_search_result(result_set)


class InterModel1and2(InterRepository):

    @classmethod
    def _get_repo_format_to_test(self):
        return None

    @staticmethod
    def is_compatible(source, target):
        if not source.supports_rich_root() and target.supports_rich_root():
            return True
        else:
            return False

    @needs_write_lock
    def fetch(self, revision_id=None, pb=None, find_ghosts=False):
        """See InterRepository.fetch()."""
        from bzrlib.fetch import Model1toKnit2Fetcher
        f = Model1toKnit2Fetcher(to_repository=self.target,
                                 from_repository=self.source,
                                 last_revision=revision_id,
                                 pb=pb, find_ghosts=find_ghosts)
        return f.count_copied, f.failed_revisions

    @needs_write_lock
    def copy_content(self, revision_id=None):
        """Make a complete copy of the content in self into destination.

        This is a destructive operation! Do not use it on existing
        repositories.

        :param revision_id: Only copy the content needed to construct
                            revision_id and its parents.
        """
        try:
            self.target.set_make_working_trees(self.source.make_working_trees())
        except NotImplementedError:
            pass
        # but don't bother fetching if we have the needed data now.
        if (revision_id not in (None, _mod_revision.NULL_REVISION) and
            self.target.has_revision(revision_id)):
            return
        self.target.fetch(self.source, revision_id=revision_id)


class InterKnit1and2(InterKnitRepo):

    @classmethod
    def _get_repo_format_to_test(self):
        return None

    @staticmethod
    def is_compatible(source, target):
        """Be compatible with Knit1 source and Knit3 target"""
        try:
            from bzrlib.repofmt.knitrepo import (
                RepositoryFormatKnit1,
                RepositoryFormatKnit3,
                )
            from bzrlib.repofmt.pack_repo import (
                RepositoryFormatKnitPack1,
                RepositoryFormatKnitPack3,
                RepositoryFormatKnitPack4,
                RepositoryFormatKnitPack5,
                RepositoryFormatKnitPack5RichRoot,
                RepositoryFormatKnitPack6,
                RepositoryFormatKnitPack6RichRoot,
                RepositoryFormatPackDevelopment2,
                RepositoryFormatPackDevelopment2Subtree,
                )
            norichroot = (
                RepositoryFormatKnit1,            # no rr, no subtree
                RepositoryFormatKnitPack1,        # no rr, no subtree
                RepositoryFormatPackDevelopment2, # no rr, no subtree
                RepositoryFormatKnitPack5,        # no rr, no subtree
                RepositoryFormatKnitPack6,        # no rr, no subtree
                )
            richroot = (
                RepositoryFormatKnit3,            # rr, subtree
                RepositoryFormatKnitPack3,        # rr, subtree
                RepositoryFormatKnitPack4,        # rr, no subtree
                RepositoryFormatKnitPack5RichRoot,# rr, no subtree
                RepositoryFormatKnitPack6RichRoot,# rr, no subtree
                RepositoryFormatPackDevelopment2Subtree, # rr, subtree
                )
            for format in norichroot:
                if format.rich_root_data:
                    raise AssertionError('Format %s is a rich-root format'
                        ' but is included in the non-rich-root list'
                        % (format,))
            for format in richroot:
                if not format.rich_root_data:
                    raise AssertionError('Format %s is not a rich-root format'
                        ' but is included in the rich-root list'
                        % (format,))
            # TODO: One alternative is to just check format.rich_root_data,
            #       instead of keeping membership lists. However, the formats
            #       *also* have to use the same 'Knit' style of storage
            #       (line-deltas, fulltexts, etc.)
            return (isinstance(source._format, norichroot) and
                    isinstance(target._format, richroot))
        except AttributeError:
            return False

    @needs_write_lock
    def fetch(self, revision_id=None, pb=None, find_ghosts=False):
        """See InterRepository.fetch()."""
        from bzrlib.fetch import Knit1to2Fetcher
        mutter("Using fetch logic to copy between %s(%s) and %s(%s)",
               self.source, self.source._format, self.target,
               self.target._format)
        f = Knit1to2Fetcher(to_repository=self.target,
                            from_repository=self.source,
                            last_revision=revision_id,
                            pb=pb, find_ghosts=find_ghosts)
        return f.count_copied, f.failed_revisions


class InterDifferingSerializer(InterKnitRepo):

    @classmethod
    def _get_repo_format_to_test(self):
        return None

    @staticmethod
    def is_compatible(source, target):
        """Be compatible with Knit2 source and Knit3 target"""
        if source.supports_rich_root() != target.supports_rich_root():
            return False
        # Ideally, we'd support fetching if the source had no tree references
        # even if it supported them...
        if (getattr(source, '_format.supports_tree_reference', False) and
            not getattr(target, '_format.supports_tree_reference', False)):
            return False
        return True

    def _fetch_batch(self, revision_ids, basis_id, basis_tree):
        """Fetch across a few revisions.

        :param revision_ids: The revisions to copy
        :param basis_id: The revision_id of basis_tree
        :param basis_tree: A tree that is not in revision_ids which should
            already exist in the target.
        :return: (basis_id, basis_tree) A new basis to use now that these trees
            have been copied.
        """
        # Walk though all revisions; get inventory deltas, copy referenced
        # texts that delta references, insert the delta, revision and
        # signature.
        text_keys = set()
        pending_deltas = []
        pending_revisions = []
        for tree in self.source.revision_trees(revision_ids):
            current_revision_id = tree.get_revision_id()
            delta = tree.inventory._make_delta(basis_tree.inventory)
            for old_path, new_path, file_id, entry in delta:
                if new_path is not None:
                    if not (new_path or self.target.supports_rich_root()):
                        # We leave the inventory delta in, because that
                        # will have the deserialised inventory root
                        # pointer.
                        continue
                    # TODO: Do we need:
                    #       "if entry.revision == current_revision_id" ?
                    if entry.revision == current_revision_id:
                        text_keys.add((file_id, entry.revision))
            revision = self.source.get_revision(current_revision_id)
            pending_deltas.append((basis_id, delta,
                current_revision_id, revision.parent_ids))
            pending_revisions.append(revision)
            basis_id = current_revision_id
            basis_tree = tree
        # Copy file texts
        from_texts = self.source.texts
        to_texts = self.target.texts
        to_texts.insert_record_stream(from_texts.get_record_stream(
            text_keys, self.target._fetch_order,
            not self.target._fetch_uses_deltas))
        # insert deltas
        for delta in pending_deltas:
            self.target.add_inventory_by_delta(*delta)
        # insert signatures and revisions
        for revision in pending_revisions:
            try:
                signature = self.source.get_signature_text(
                    revision.revision_id)
                self.target.add_signature_text(revision.revision_id,
                    signature)
            except errors.NoSuchRevision:
                pass
            self.target.add_revision(revision.revision_id, revision)
        return basis_id, basis_tree

    def _fetch_all_revisions(self, revision_ids, pb):
        """Fetch everything for the list of revisions.

        :param revision_ids: The list of revisions to fetch. Must be in
            topological order.
        :param pb: A ProgressBar
        :return: None
        """
        basis_id, basis_tree = self._get_basis(revision_ids[0])
        batch_size = 100
        for offset in range(0, len(revision_ids), batch_size):
            self.target.start_write_group()
            try:
                pb.update('Transferring revisions', offset,
                          len(revision_ids))
                batch = revision_ids[offset:offset+batch_size]
                basis_id, basis_tree = self._fetch_batch(batch,
                    basis_id, basis_tree)
            except:
                self.target.abort_write_group()
                raise
            else:
                self.target.commit_write_group()
        pb.update('Transferring revisions', len(revision_ids),
                  len(revision_ids))

    @needs_write_lock
    def fetch(self, revision_id=None, pb=None, find_ghosts=False):
        """See InterRepository.fetch()."""
        revision_ids = self.target.search_missing_revision_ids(self.source,
            revision_id, find_ghosts=find_ghosts).get_keys()
        if not revision_ids:
            return 0, 0
        revision_ids = tsort.topo_sort(
            self.source.get_graph().get_parent_map(revision_ids))
        if pb is None:
            my_pb = ui.ui_factory.nested_progress_bar()
            pb = my_pb
        else:
            my_pb = None
        try:
            self._fetch_all_revisions(revision_ids, pb)
        finally:
            if my_pb is not None:
                my_pb.finished()
        return len(revision_ids), 0

    def _get_basis(self, first_revision_id):
        """Get a revision and tree which exists in the target.

        This assumes that first_revision_id is selected for transmission
        because all other ancestors are already present. If we can't find an
        ancestor we fall back to NULL_REVISION since we know that is safe.

        :return: (basis_id, basis_tree)
        """
        first_rev = self.source.get_revision(first_revision_id)
        try:
            basis_id = first_rev.parent_ids[0]
            # only valid as a basis if the target has it
            self.target.get_revision(basis_id)
            # Try to get a basis tree - if its a ghost it will hit the
            # NoSuchRevision case.
            basis_tree = self.source.revision_tree(basis_id)
        except (IndexError, errors.NoSuchRevision):
            basis_id = _mod_revision.NULL_REVISION
            basis_tree = self.source.revision_tree(basis_id)
        return basis_id, basis_tree


class InterOtherToRemote(InterRepository):
    """An InterRepository that simply delegates to the 'real' InterRepository
    calculated for (source, target._real_repository).
    """

    _walk_to_common_revisions_batch_size = 50

    def __init__(self, source, target):
        InterRepository.__init__(self, source, target)
        self._real_inter = None

    @staticmethod
    def is_compatible(source, target):
        if isinstance(target, remote.RemoteRepository):
            return True
        return False

    def _ensure_real_inter(self):
        if self._real_inter is None:
            self.target._ensure_real()
            real_target = self.target._real_repository
            self._real_inter = InterRepository.get(self.source, real_target)
            # Make _real_inter use the RemoteRepository for get_parent_map
            self._real_inter.target_get_graph = self.target.get_graph
            self._real_inter.target_get_parent_map = self.target.get_parent_map

    def copy_content(self, revision_id=None):
        self._ensure_real_inter()
        self._real_inter.copy_content(revision_id=revision_id)

    def fetch(self, revision_id=None, pb=None, find_ghosts=False):
        self._ensure_real_inter()
        return self._real_inter.fetch(revision_id=revision_id, pb=pb,
            find_ghosts=find_ghosts)

    @classmethod
    def _get_repo_format_to_test(self):
        return None


class InterRemoteToOther(InterRepository):

    def __init__(self, source, target):
        InterRepository.__init__(self, source, target)
        self._real_inter = None

    @staticmethod
    def is_compatible(source, target):
        if not isinstance(source, remote.RemoteRepository):
            return False
        # Is source's model compatible with target's model?
        source._ensure_real()
        real_source = source._real_repository
        if isinstance(real_source, remote.RemoteRepository):
            raise NotImplementedError(
                "We don't support remote repos backed by remote repos yet.")
        return InterRepository._same_model(real_source, target)

    def _ensure_real_inter(self):
        if self._real_inter is None:
            self.source._ensure_real()
            real_source = self.source._real_repository
            self._real_inter = InterRepository.get(real_source, self.target)

    def fetch(self, revision_id=None, pb=None, find_ghosts=False):
        self._ensure_real_inter()
        return self._real_inter.fetch(revision_id=revision_id, pb=pb,
            find_ghosts=find_ghosts)

    def copy_content(self, revision_id=None):
        self._ensure_real_inter()
        self._real_inter.copy_content(revision_id=revision_id)

    @classmethod
    def _get_repo_format_to_test(self):
        return None



class InterPackToRemotePack(InterPackRepo):
    """A specialisation of InterPackRepo for a target that is a
    RemoteRepository.

    This will use the get_parent_map RPC rather than plain readvs, and also
    uses an RPC for autopacking.
    """

    _walk_to_common_revisions_batch_size = 50

    @staticmethod
    def is_compatible(source, target):
        from bzrlib.repofmt.pack_repo import RepositoryFormatPack
        if isinstance(source._format, RepositoryFormatPack):
            if isinstance(target, remote.RemoteRepository):
                target._ensure_real()
                if isinstance(target._real_repository._format,
                              RepositoryFormatPack):
                    if InterRepository._same_model(source, target):
                        return True
        return False

    def _autopack(self):
        self.target.autopack()

<<<<<<< HEAD
    @needs_write_lock
    def fetch(self, revision_id=None, pb=None, find_ghosts=False):
        """See InterRepository.fetch()."""
        # Always fetch using the generic streaming fetch code, to allow
        # streaming fetching into remote servers.
        from bzrlib.fetch import RepoFetcher
        fetcher = RepoFetcher(self.target, self.source, revision_id,
                              pb, find_ghosts)
        return fetcher.count_copied, fetcher.failed_revisions
        
=======
>>>>>>> caf1e9df
    def _get_target_pack_collection(self):
        return self.target._real_repository._pack_collection

    @classmethod
    def _get_repo_format_to_test(self):
        return None


InterRepository.register_optimiser(InterDifferingSerializer)
InterRepository.register_optimiser(InterSameDataRepository)
InterRepository.register_optimiser(InterWeaveRepo)
InterRepository.register_optimiser(InterKnitRepo)
InterRepository.register_optimiser(InterModel1and2)
InterRepository.register_optimiser(InterKnit1and2)
InterRepository.register_optimiser(InterPackRepo)
InterRepository.register_optimiser(InterOtherToRemote)
InterRepository.register_optimiser(InterRemoteToOther)
InterRepository.register_optimiser(InterPackToRemotePack)


class CopyConverter(object):
    """A repository conversion tool which just performs a copy of the content.

    This is slow but quite reliable.
    """

    def __init__(self, target_format):
        """Create a CopyConverter.

        :param target_format: The format the resulting repository should be.
        """
        self.target_format = target_format

    def convert(self, repo, pb):
        """Perform the conversion of to_convert, giving feedback via pb.

        :param to_convert: The disk object to convert.
        :param pb: a progress bar to use for progress information.
        """
        self.pb = pb
        self.count = 0
        self.total = 4
        # this is only useful with metadir layouts - separated repo content.
        # trigger an assertion if not such
        repo._format.get_format_string()
        self.repo_dir = repo.bzrdir
        self.step('Moving repository to repository.backup')
        self.repo_dir.transport.move('repository', 'repository.backup')
        backup_transport =  self.repo_dir.transport.clone('repository.backup')
        repo._format.check_conversion_target(self.target_format)
        self.source_repo = repo._format.open(self.repo_dir,
            _found=True,
            _override_transport=backup_transport)
        self.step('Creating new repository')
        converted = self.target_format.initialize(self.repo_dir,
                                                  self.source_repo.is_shared())
        converted.lock_write()
        try:
            self.step('Copying content into repository.')
            self.source_repo.copy_content_into(converted)
        finally:
            converted.unlock()
        self.step('Deleting old repository content.')
        self.repo_dir.transport.delete_tree('repository.backup')
        self.pb.note('repository converted')

    def step(self, message):
        """Update the pb by a step."""
        self.count +=1
        self.pb.update(message, self.count, self.total)


_unescape_map = {
    'apos':"'",
    'quot':'"',
    'amp':'&',
    'lt':'<',
    'gt':'>'
}


def _unescaper(match, _map=_unescape_map):
    code = match.group(1)
    try:
        return _map[code]
    except KeyError:
        if not code.startswith('#'):
            raise
        return unichr(int(code[1:])).encode('utf8')


_unescape_re = None


def _unescape_xml(data):
    """Unescape predefined XML entities in a string of data."""
    global _unescape_re
    if _unescape_re is None:
        _unescape_re = re.compile('\&([^;]*);')
    return _unescape_re.sub(_unescaper, data)


class _VersionedFileChecker(object):

    def __init__(self, repository):
        self.repository = repository
        self.text_index = self.repository._generate_text_key_index()

    def calculate_file_version_parents(self, text_key):
        """Calculate the correct parents for a file version according to
        the inventories.
        """
        parent_keys = self.text_index[text_key]
        if parent_keys == [_mod_revision.NULL_REVISION]:
            return ()
        return tuple(parent_keys)

    def check_file_version_parents(self, texts, progress_bar=None):
        """Check the parents stored in a versioned file are correct.

        It also detects file versions that are not referenced by their
        corresponding revision's inventory.

        :returns: A tuple of (wrong_parents, dangling_file_versions).
            wrong_parents is a dict mapping {revision_id: (stored_parents,
            correct_parents)} for each revision_id where the stored parents
            are not correct.  dangling_file_versions is a set of (file_id,
            revision_id) tuples for versions that are present in this versioned
            file, but not used by the corresponding inventory.
        """
        wrong_parents = {}
        self.file_ids = set([file_id for file_id, _ in
            self.text_index.iterkeys()])
        # text keys is now grouped by file_id
        n_weaves = len(self.file_ids)
        files_in_revisions = {}
        revisions_of_files = {}
        n_versions = len(self.text_index)
        progress_bar.update('loading text store', 0, n_versions)
        parent_map = self.repository.texts.get_parent_map(self.text_index)
        # On unlistable transports this could well be empty/error...
        text_keys = self.repository.texts.keys()
        unused_keys = frozenset(text_keys) - set(self.text_index)
        for num, key in enumerate(self.text_index.iterkeys()):
            if progress_bar is not None:
                progress_bar.update('checking text graph', num, n_versions)
            correct_parents = self.calculate_file_version_parents(key)
            try:
                knit_parents = parent_map[key]
            except errors.RevisionNotPresent:
                # Missing text!
                knit_parents = None
            if correct_parents != knit_parents:
                wrong_parents[key] = (knit_parents, correct_parents)
        return wrong_parents, unused_keys


def _old_get_graph(repository, revision_id):
    """DO NOT USE. That is all. I'm serious."""
    graph = repository.get_graph()
    revision_graph = dict(((key, value) for key, value in
        graph.iter_ancestry([revision_id]) if value is not None))
    return _strip_NULL_ghosts(revision_graph)


def _strip_NULL_ghosts(revision_graph):
    """Also don't use this. more compatibility code for unmigrated clients."""
    # Filter ghosts, and null:
    if _mod_revision.NULL_REVISION in revision_graph:
        del revision_graph[_mod_revision.NULL_REVISION]
    for key, parents in revision_graph.items():
        revision_graph[key] = tuple(parent for parent in parents if parent
            in revision_graph)
    return revision_graph


class StreamSink(object):
    """An object that can insert a stream into a repository.

    This interface handles the complexity of reserialising inventories and
    revisions from different formats, and allows unidirectional insertion into
    stacked repositories without looking for the missing basis parents
    beforehand.
    """

    def __init__(self, target_repo):
        self.target_repo = target_repo

    def insert_stream(self, stream, src_format):
        """Insert a stream's content into the target repository.

        :param src_format: a bzr repository format.

        :return: an iterable of keys additional items required before the
        insertion can be completed.
        """
        result = []
        to_serializer = self.target_repo._format._serializer
        src_serializer = src_format._serializer
        for substream_type, substream in stream:
            if substream_type == 'texts':
                self.target_repo.texts.insert_record_stream(substream)
            elif substream_type == 'inventories':
                if src_serializer == to_serializer:
                    self.target_repo.inventories.insert_record_stream(
                        substream)
                else:
                    self._extract_and_insert_inventories(
                        substream, src_serializer)
            elif substream_type == 'revisions':
                # This may fallback to extract-and-insert more often than
                # required if the serializers are different only in terms of
                # the inventory.
                if src_serializer == to_serializer:
                    self.target_repo.revisions.insert_record_stream(
                        substream)
                else:
                    self._extract_and_insert_revisions(substream,
                        src_serializer)
            elif substream_type == 'signatures':
                self.target_repo.signatures.insert_record_stream(substream)
            else:
                raise AssertionError('kaboom! %s' % (substream_type,))
        return result

    def _extract_and_insert_inventories(self, substream, serializer):
        """Generate a new inventory versionedfile in target, converting data.
        
        The inventory is retrieved from the source, (deserializing it), and
        stored in the target (reserializing it in a different format).
        """
        for record in substream:
            bytes = record.get_bytes_as('fulltext')
            revision_id = record.key[0]
            inv = serializer.read_inventory_from_string(bytes, revision_id)
            parents = [key[0] for key in record.parents]
            self.target_repo.add_inventory(revision_id, inv, parents)

    def _extract_and_insert_revisions(self, substream, serializer):
        for record in substream:
            bytes = record.get_bytes_as('fulltext')
            revision_id = record.key[0]
            rev = serializer.read_revision_from_string(bytes)
            if rev.revision_id != revision_id:
                raise AssertionError('wtf: %s != %s' % (rev, revision_id))
            self.target_repo.add_revision(revision_id, rev)

    def finished(self):
        if self.target_repo._fetch_reconcile:
            self.target_repo.reconcile()
<|MERGE_RESOLUTION|>--- conflicted
+++ resolved
@@ -1105,7 +1105,7 @@
         self._resume_write_group(tokens)
         # so we can detect unlock/relock - the write group is now entered.
         self._write_group = self.get_transaction()
-    
+
     def _resume_write_group(self, tokens):
         raise errors.UnsuspendableWriteGroup(self)
 
@@ -2268,24 +2268,14 @@
     formats. The _format attribute on a Repository instance can be used to
     determine the disk format.
 
-<<<<<<< HEAD
     Formats are placed in a registry by their format string for reference
     during opening. These should be subclasses of RepositoryFormat for
     consistency.
 
     Once a format is deprecated, just deprecate the initialize and open
-    methods on the format class. Do not deprecate the object, as the 
+    methods on the format class. Do not deprecate the object, as the
     object may be created even when a repository instnace hasn't been
     created.
-=======
-    Formats are placed in an dict by their format string for reference
-    during opening. These should be subclasses of RepositoryFormat
-    for consistency.
-
-    Once a format is deprecated, just deprecate the initialize and open
-    methods on the format class. Do not deprecate the object, as the
-    object will be created every system load.
->>>>>>> caf1e9df
 
     Common instance attributes:
     _matchingbzrdir - the bzrdir format that the repository format was
@@ -2483,13 +2473,8 @@
     'RepositoryFormat6',
 )
 
-<<<<<<< HEAD
 # formats which have no format string are not discoverable or independently
-# creatable on disk, so are not registered in format_registry.  They're 
-=======
-# formats which have no format string are not discoverable
-# and not independently creatable, so are not registered.  They're
->>>>>>> caf1e9df
+# creatable on disk, so are not registered in format_registry.  They're
 # all in bzrlib.repofmt.weaverepo now.  When an instance of one of these is
 # needed, it's constructed directly by the BzrDir.  Non-native formats where
 # the repository is not separately opened are similar.
@@ -3503,7 +3488,6 @@
     def _autopack(self):
         self.target.autopack()
 
-<<<<<<< HEAD
     @needs_write_lock
     def fetch(self, revision_id=None, pb=None, find_ghosts=False):
         """See InterRepository.fetch()."""
@@ -3513,9 +3497,7 @@
         fetcher = RepoFetcher(self.target, self.source, revision_id,
                               pb, find_ghosts)
         return fetcher.count_copied, fetcher.failed_revisions
-        
-=======
->>>>>>> caf1e9df
+
     def _get_target_pack_collection(self):
         return self.target._real_repository._pack_collection
 
@@ -3743,7 +3725,7 @@
 
     def _extract_and_insert_inventories(self, substream, serializer):
         """Generate a new inventory versionedfile in target, converting data.
-        
+
         The inventory is retrieved from the source, (deserializing it), and
         stored in the target (reserializing it in a different format).
         """
