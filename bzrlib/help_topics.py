# Copyright (C) 2006 Canonical Ltd
#
# This program is free software; you can redistribute it and/or modify
# it under the terms of the GNU General Public License as published by
# the Free Software Foundation; either version 2 of the License, or
# (at your option) any later version.
#
# This program is distributed in the hope that it will be useful,
# but WITHOUT ANY WARRANTY; without even the implied warranty of
# MERCHANTABILITY or FITNESS FOR A PARTICULAR PURPOSE.  See the
# GNU General Public License for more details.
#
# You should have received a copy of the GNU General Public License
# along with this program; if not, write to the Free Software
# Foundation, Inc., 59 Temple Place, Suite 330, Boston, MA  02111-1307  USA

"""A collection of extra help information for using bzr.

Help topics are meant to be help for items that aren't commands, but will
help bzr become fully learnable without referring to a tutorial.
"""

from bzrlib import registry


class HelpTopicRegistry(registry.Registry):
    """A Registry customized for handling help topics."""

    def register(self, topic, detail, summary):
        """Register a new help topic.

        :param topic: Name of documentation entry
        :param detail: Function or string object providing detailed
            documentation for topic.  Function interface is detail(topic).
            This should return a text string of the detailed information.
        :param summary: String providing single-line documentation for topic.
        """
        # The detail is stored as the 'object' and the 
        super(HelpTopicRegistry, self).register(topic, detail, info=summary)

    def register_lazy(self, topic, module_name, member_name, summary):
        """Register a new help topic, and import the details on demand.

        :param topic: Name of documentation entry
        :param module_name: The module to find the detailed help.
        :param member_name: The member of the module to use for detailed help.
        :param summary: String providing single-line documentation for topic.
        """
        super(HelpTopicRegistry, self).register_lazy(topic, module_name,
                                                     member_name, info=summary)

    def get_detail(self, topic):
        """Get the detailed help on a given topic."""
        obj = self.get(topic)
        if callable(obj):
            return obj(topic)
        else:
            return obj

    def get_summary(self, topic):
        """Get the single line summary for the topic."""
        return self.get_info(topic)


topic_registry = HelpTopicRegistry()


#----------------------------------------------------

def _help_on_topics(dummy):
    """Write out the help for topics to outfile"""

    topics = topic_registry.keys()
    lmax = max(len(topic) for topic in topics)
        
    out = []
    for topic in topics:
        summary = topic_registry.get_summary(topic)
        out.append("%-*s %s\n" % (lmax, topic, summary))
    return ''.join(out)


def _help_on_revisionspec(name):
    """"Write the summary help for all documented topics to outfile."""
    import bzrlib.revisionspec

    out = []
    out.append("\nRevision prefix specifier:"
               "\n--------------------------\n")

    for i in bzrlib.revisionspec.SPEC_TYPES:
        doc = i.help_txt
        if doc == bzrlib.revisionspec.RevisionSpec.help_txt:
            doc = "N/A\n"
        while (doc[-2:] == '\n\n' or doc[-1:] == ' '):
            doc = doc[:-1]

        out.append("  %s %s\n\n" % (i.prefix, doc))

    return ''.join(out)


def _help_on_transport(name):
    from bzrlib.transport import (
        transport_list_registry,
    )
    import textwrap

    def add_string(proto, help, maxl, prefix_width=20):
       help_lines = textwrap.wrap(help, maxl - prefix_width)
       line_with_indent = '\n' + ' ' * prefix_width
       help_text = line_with_indent.join(help_lines)
       return "%-20s%s\n" % (proto, help_text)

    def sort_func(a,b):
        a1 = a[:a.rfind("://")]
        b1 = b[:b.rfind("://")]
        if a1>b1:
            return +1
        elif a1<b1:
            return -1
        else:
            return 0

    out = []
    protl = []
    decl = []
    protos = transport_list_registry.keys( )
    protos.sort(sort_func)
    for proto in protos:
        shorthelp = transport_list_registry.get_help(proto)
        if not shorthelp:
            continue
        if proto.endswith("://"):
            protl.extend(add_string(proto, shorthelp, 79))
        else:
            decl.extend(add_string(proto, shorthelp, 79))


    out = "\nSupported URL prefix\n--------------------\n" + \
            ''.join(protl)

    if len(decl):
        out += "\nSupported modifiers\n-------------------\n" + \
            ''.join(decl)

    return out


_basic_help= \
"""Bazaar -- a free distributed version-control tool
http://bazaar-vcs.org/

Basic commands:
  bzr init           makes this directory a versioned branch
  bzr branch         make a copy of another branch

  bzr add            make files or directories versioned
  bzr ignore         ignore a file or pattern
  bzr mv             move or rename a versioned file

  bzr status         summarize changes in working copy
  bzr diff           show detailed diffs

  bzr merge          pull in changes from another branch
  bzr commit         save some or all changes

  bzr log            show history of changes
  bzr check          validate storage

  bzr help init      more help on e.g. init command
  bzr help commands  list all commands
  bzr help topics    list all help topics
"""


_global_options =\
"""Global Options

These options may be used with any command, and may appear in front of any
command.  (e.g. "bzr --quiet help").

--quiet        Suppress informational output; only print errors and warnings
--version      Print the version number

--no-aliases   Do not process command aliases when running this command
--builtin      Use the built-in version of a command, not the plugin version.
               This does not suppress other plugin effects
--no-plugins   Do not process any plugins

-Derror        Instead of normal error handling, always print a traceback on
               error.
--profile      Profile execution using the hotshot profiler
--lsprof       Profile execution using the lsprof profiler
--lsprof-file  Profile execution using the lsprof profiler, and write the
               results to a specified file.

Note: --version must be supplied before any command.
"""

_checkouts = \
"""Checkouts

Checkouts are source trees that are connected to a branch, so that when
you commit in the source tree, the commit goes into that branch.  They
allow you to use a simpler, more centralized workflow, ignoring some of
Bazaar's decentralized features until you want them. Using checkouts
with shared repositories is very similar to working with SVN or CVS, but
doesn't have the same restrictions.  And using checkouts still allows
others working on the project to use whatever workflow they like.

A checkout is created with the bzr checkout command (see "help checkout").
You pass it a reference to another branch, and it will create a local copy
for you that still contains a reference to the branch you created the
checkout from (the master branch). Then if you make any commits they will be
made on the other branch first. This creates an instant mirror of your work, or
facilitates lockstep development, where each developer is working together,
continuously integrating the changes of others.

However the checkout is still a first class branch in Bazaar terms, so that
you have the full history locally.  As you have a first class branch you can
also commit locally if you want, for instance due to the temporary loss af a
network connection. Use the --local option to commit to do this. All the local
commits will then be made on the master branch the next time you do a non-local
commit.

If you are using a checkout from a shared branch you will periodically want to
pull in all the changes made by others. This is done using the "update"
command. The changes need to be applied before any non-local commit, but
Bazaar will tell you if there are any changes and suggest that you use this
command when needed.

It is also possible to create a "lightweight" checkout by passing the
--lightweight flag to checkout. A lightweight checkout is even closer to an
SVN checkout in that it is not a first class branch, it mainly consists of the
working tree. This means that any history operations must query the master
branch, which could be slow if a network connection is involved. Also, as you
don't have a local branch, then you cannot commit locally.

Lightweight checkouts work best when you have fast reliable access to the
master branch. This means that if the master branch is on the same disk or LAN
a lightweight checkout will be faster than a heavyweight one for any commands
that modify the revision history (as only one copy branch needs to be updated).
Heavyweight checkouts will generally be faster for any command that uses the
history but does not change it, but if the master branch is on the same disk
then there wont be a noticeable difference.

Another possible use for a checkout is to use it with a treeless repository
containing your branches, where you maintain only one working tree by
switching the master branch that the checkout points to when you want to 
work on a different branch.

Obviously to commit on a checkout you need to be able to write to the master
branch. This means that the master branch must be accessible over a writeable
protocol , such as sftp://, and that you have write permissions at the other
end. Checkouts also work on the local file system, so that all that matters is
file permissions.

You can change the master of a checkout by using the "bind" command (see "help
bind"). This will change the location that the commits are sent to. The bind
command can also be used to turn a branch into a heavy checkout. If you
would like to convert your heavy checkout into a normal branch so that every
commit is local, you can use the "unbind" command.

Related commands:

  checkout    Create a checkout. Pass --lightweight to get a lightweight
              checkout
  update      Pull any changes in the master branch in to your checkout
  commit      Make a commit that is sent to the master branch. If you have
              a heavy checkout then the --local option will commit to the 
              checkout without sending the commit to the master
  bind        Change the master branch that the commits in the checkout will
              be sent to
  unbind      Turn a heavy checkout into a standalone branch so that any
              commits are only made locally
"""


topic_registry.register("revisionspec", _help_on_revisionspec,
                        "Explain how to use --revision")
topic_registry.register('basic', _basic_help, "Basic commands")
topic_registry.register('topics', _help_on_topics, "Topics list")
def get_format_topic(topic):
    from bzrlib import bzrdir
    return bzrdir.format_registry.help_topic(topic)
topic_registry.register('formats', get_format_topic, 'Directory formats')
topic_registry.register('global-options', _global_options,
                        'Options that can be used with any command')
<<<<<<< HEAD
topic_registry.register('urlspec', _help_on_transport,
                        "Supported transport protocols")
=======
topic_registry.register('checkouts', _checkouts,
                        'Information on what a checkout is')
>>>>>>> 06dac8a0
<|MERGE_RESOLUTION|>--- conflicted
+++ resolved
@@ -287,10 +287,7 @@
 topic_registry.register('formats', get_format_topic, 'Directory formats')
 topic_registry.register('global-options', _global_options,
                         'Options that can be used with any command')
-<<<<<<< HEAD
+topic_registry.register('checkouts', _checkouts,
+                        'Information on what a checkout is')
 topic_registry.register('urlspec', _help_on_transport,
                         "Supported transport protocols")
-=======
-topic_registry.register('checkouts', _checkouts,
-                        'Information on what a checkout is')
->>>>>>> 06dac8a0
