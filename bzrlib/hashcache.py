--- conflicted
+++ resolved
@@ -213,13 +213,8 @@
 
     def _really_sha1_file(self, abspath, filters):
         """Calculate the SHA1 of a file by reading the full text"""
-<<<<<<< HEAD
         return internal_size_sha_file_byname(abspath, filters)[1]
-        
-=======
-        return sha_file(file(abspath, 'rb', buffering=65000))
-
->>>>>>> 88feeaef
+
     def write(self):
         """Write contents of cache to file."""
         outf = AtomicFile(self.cache_file_name(), 'wb', new_mode=self._mode)
