--- conflicted
+++ resolved
@@ -1505,19 +1505,14 @@
         BadInventoryFormat.__init__(self, msg=msg)
 
 
-<<<<<<< HEAD
+class RootNotRich(BzrError):
+
+    _fmt = """This operation requires rich root data storage"""
+
+
 class NoSmartMedium(BzrError):
 
     _fmt = "The transport '%(transport)s' cannot tunnel the smart protocol."
-=======
-class RootNotRich(BzrNewError):
-    """This operation requires rich root data storage"""
-
-
-class NoSmartMedium(BzrNewError):
-    """The transport '%(transport)s' cannot tunnel the smart protocol."""
->>>>>>> 431c69c1
-
     def __init__(self, transport):
         self.transport = transport
 
@@ -1583,7 +1578,6 @@
     internal_error = True
 
     def __init__(self, name):
-<<<<<<< HEAD
         BzrError.__init__(self)
         self.name = name
 
@@ -1593,9 +1587,7 @@
 
     def __init__(self, kind):
         self.kind = kind
-=======
-        BzrNewError.__init__(self)
-        self.name = name
+
 
 class BadSubsumeSource(BzrNewError):
     """Can't subsume %(other_tree)s into %(tree)s.  %(reason)s"""
@@ -1610,5 +1602,4 @@
     """Subsume target %(other_tree)s needs to be upgraded."""
 
     def __init__(self, other_tree):
-        self.other_tree = other_tree
->>>>>>> 431c69c1
+        self.other_tree = other_tree