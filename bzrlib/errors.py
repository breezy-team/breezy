# Copyright (C) 2005, 2006, 2007 Canonical Ltd
#
# This program is free software; you can redistribute it and/or modify
# it under the terms of the GNU General Public License as published by
# the Free Software Foundation; either version 2 of the License, or
# (at your option) any later version.
#
# This program is distributed in the hope that it will be useful,
# but WITHOUT ANY WARRANTY; without even the implied warranty of
# MERCHANTABILITY or FITNESS FOR A PARTICULAR PURPOSE.  See the
# GNU General Public License for more details.
#
# You should have received a copy of the GNU General Public License
# along with this program; if not, write to the Free Software
# Foundation, Inc., 59 Temple Place, Suite 330, Boston, MA  02111-1307  USA

"""Exceptions for bzr, and reporting of them.
"""


from bzrlib import (
    osutils,
    symbol_versioning,
    )
from bzrlib.patches import (
    MalformedHunkHeader,
    MalformedLine,
    MalformedPatchHeader,
    PatchConflict,
    PatchSyntax,
    )


# TODO: is there any value in providing the .args field used by standard
# python exceptions?   A list of values with no names seems less useful 
# to me.

# TODO: Perhaps convert the exception to a string at the moment it's 
# constructed to make sure it will succeed.  But that says nothing about
# exceptions that are never raised.

# TODO: selftest assertRaises should probably also check that every error
# raised can be formatted as a string successfully, and without giving
# 'unprintable'.


class BzrError(StandardError):
    """
    Base class for errors raised by bzrlib.

    :cvar internal_error: if true (or absent) this was probably caused by a
    bzr bug and should be displayed with a traceback; if False this was
    probably a user or environment error and they don't need the gory details.
    (That can be overridden by -Derror on the command line.)

    :cvar _fmt: Format string to display the error; this is expanded
    by the instance's dict.
    """
    
    internal_error = False

    def __init__(self, msg=None, **kwds):
        """Construct a new BzrError.

        There are two alternative forms for constructing these objects.
        Either a preformatted string may be passed, or a set of named
        arguments can be given.  The first is for generic "user" errors which
        are not intended to be caught and so do not need a specific subclass.
        The second case is for use with subclasses that provide a _fmt format
        string to print the arguments.  

        Keyword arguments are taken as parameters to the error, which can 
        be inserted into the format string template.  It's recommended 
        that subclasses override the __init__ method to require specific 
        parameters.

        :param msg: If given, this is the literal complete text for the error,
        not subject to expansion.
        """
        StandardError.__init__(self)
        if msg is not None:
            # I was going to deprecate this, but it actually turns out to be
            # quite handy - mbp 20061103.
            self._preformatted_string = msg
        else:
            self._preformatted_string = None
            for key, value in kwds.items():
                setattr(self, key, value)

    def __str__(self):
        s = getattr(self, '_preformatted_string', None)
        if s is not None:
            # contains a preformatted message; must be cast to plain str
            return str(s)
        try:
            fmt = self._get_format_string()
            if fmt:
                s = fmt % self.__dict__
                # __str__() should always return a 'str' object
                # never a 'unicode' object.
                if isinstance(s, unicode):
                    return s.encode('utf8')
                return s
        except (AttributeError, TypeError, NameError, ValueError, KeyError), e:
            return 'Unprintable exception %s: dict=%r, fmt=%r, error=%r' \
                % (self.__class__.__name__,
                   self.__dict__,
                   getattr(self, '_fmt', None),
                   e)

    def _get_format_string(self):
        """Return format string for this exception or None"""
        fmt = getattr(self, '_fmt', None)
        if fmt is not None:
            return fmt
        fmt = getattr(self, '__doc__', None)
        if fmt is not None:
            symbol_versioning.warn("%s uses its docstring as a format, "
                    "it should use _fmt instead" % self.__class__.__name__,
                    DeprecationWarning)
            return fmt
        return 'Unprintable exception %s: dict=%r, fmt=%r' \
            % (self.__class__.__name__,
               self.__dict__,
               getattr(self, '_fmt', None),
               )


class BzrNewError(BzrError):
    """Deprecated error base class."""
    # base classes should override the docstring with their human-
    # readable explanation

    def __init__(self, *args, **kwds):
        # XXX: Use the underlying BzrError to always generate the args
        # attribute if it doesn't exist.  We can't use super here, because
        # exceptions are old-style classes in python2.4 (but new in 2.5).
        # --bmc, 20060426
        symbol_versioning.warn('BzrNewError was deprecated in bzr 0.13; '
             'please convert %s to use BzrError instead'
             % self.__class__.__name__,
             DeprecationWarning,
             stacklevel=2)
        BzrError.__init__(self, *args)
        for key, value in kwds.items():
            setattr(self, key, value)

    def __str__(self):
        try:
            # __str__() should always return a 'str' object
            # never a 'unicode' object.
            s = self.__doc__ % self.__dict__
            if isinstance(s, unicode):
                return s.encode('utf8')
            return s
        except (TypeError, NameError, ValueError, KeyError), e:
            return 'Unprintable exception %s(%r): %r' \
                % (self.__class__.__name__,
                   self.__dict__, e)


class AlreadyBuilding(BzrError):
    
    _fmt = "The tree builder is already building a tree."


class BzrCheckError(BzrError):
    
    _fmt = "Internal check failed: %(message)s"

    internal_error = True

    def __init__(self, message):
        BzrError.__init__(self)
        self.message = message


class DisabledMethod(BzrError):

    _fmt = "The smart server method '%(class_name)s' is disabled."

    internal_error = True

    def __init__(self, class_name):
        BzrError.__init__(self)
        self.class_name = class_name


class InvalidEntryName(BzrError):
    
    _fmt = "Invalid entry name: %(name)s"

    internal_error = True

    def __init__(self, name):
        BzrError.__init__(self)
        self.name = name


class InvalidRevisionNumber(BzrError):
    
    _fmt = "Invalid revision number %(revno)s"

    def __init__(self, revno):
        BzrError.__init__(self)
        self.revno = revno


class InvalidRevisionId(BzrError):

    _fmt = "Invalid revision-id {%(revision_id)s} in %(branch)s"

    def __init__(self, revision_id, branch):
        # branch can be any string or object with __str__ defined
        BzrError.__init__(self)
        self.revision_id = revision_id
        self.branch = branch

class ReservedId(BzrError):

    _fmt = "Reserved revision-id {%(revision_id)s}"

    def __init__(self, revision_id):
        self.revision_id = revision_id


class NoHelpTopic(BzrError):

    _fmt = ("No help could be found for '%(topic)s'. "
        "Please use 'bzr help topics' to obtain a list of topics.")

    def __init__(self, topic):
        self.topic = topic


class NoSuchId(BzrError):

    _fmt = "The file id %(file_id)s is not present in the tree %(tree)s."
    
    def __init__(self, tree, file_id):
        BzrError.__init__(self)
        self.file_id = file_id
        self.tree = tree


class InventoryModified(BzrError):

    _fmt = ("The current inventory for the tree %(tree)r has been modified,"
            " so a clean inventory cannot be read without data loss.")

    internal_error = True

    def __init__(self, tree):
        self.tree = tree


class NoWorkingTree(BzrError):

    _fmt = "No WorkingTree exists for %(base)s."
    
    def __init__(self, base):
        BzrError.__init__(self)
        self.base = base


class NotBuilding(BzrError):

    _fmt = "Not currently building a tree."


class NotLocalUrl(BzrError):

    _fmt = "%(url)s is not a local path."

    def __init__(self, url):
        self.url = url


class WorkingTreeAlreadyPopulated(BzrError):

    _fmt = """Working tree already populated in %(base)s"""

    internal_error = True

    def __init__(self, base):
        self.base = base

class BzrCommandError(BzrError):
    """Error from user command"""

    internal_error = False

    # Error from malformed user command; please avoid raising this as a
    # generic exception not caused by user input.
    #
    # I think it's a waste of effort to differentiate between errors that
    # are not intended to be caught anyway.  UI code need not subclass
    # BzrCommandError, and non-UI code should not throw a subclass of
    # BzrCommandError.  ADHB 20051211
    def __init__(self, msg):
        # Object.__str__() must return a real string
        # returning a Unicode string is a python error.
        if isinstance(msg, unicode):
            self.msg = msg.encode('utf8')
        else:
            self.msg = msg

    def __str__(self):
        return self.msg


class NotWriteLocked(BzrError):

    _fmt = """%(not_locked)r is not write locked but needs to be."""

    def __init__(self, not_locked):
        self.not_locked = not_locked


class BzrOptionError(BzrCommandError):

    _fmt = "Error in command line options"


class BadOptionValue(BzrError):

    _fmt = """Bad value "%(value)s" for option "%(name)s"."""

    def __init__(self, name, value):
        BzrError.__init__(self, name=name, value=value)

    
class StrictCommitFailed(BzrError):

    _fmt = "Commit refused because there are unknown files in the tree"


# XXX: Should be unified with TransportError; they seem to represent the
# same thing
class PathError(BzrError):
    
    _fmt = "Generic path error: %(path)r%(extra)s)"

    def __init__(self, path, extra=None):
        BzrError.__init__(self)
        self.path = path
        if extra:
            self.extra = ': ' + str(extra)
        else:
            self.extra = ''


class NoSuchFile(PathError):

    _fmt = "No such file: %(path)r%(extra)s"


class FileExists(PathError):

    _fmt = "File exists: %(path)r%(extra)s"


class RenameFailedFilesExist(BzrError):
    """Used when renaming and both source and dest exist."""

    _fmt = ("Could not rename %(source)s => %(dest)s because both files exist."
            "%(extra)s")

    def __init__(self, source, dest, extra=None):
        BzrError.__init__(self)
        self.source = str(source)
        self.dest = str(dest)
        if extra:
            self.extra = ' ' + str(extra)
        else:
            self.extra = ''


class NotADirectory(PathError):

    _fmt = "%(path)r is not a directory %(extra)s"


class NotInWorkingDirectory(PathError):

    _fmt = "%(path)r is not in the working directory %(extra)s"


class DirectoryNotEmpty(PathError):

    _fmt = "Directory not empty: %(path)r%(extra)s"


class ReadingCompleted(BzrError):
    
    _fmt = ("The MediumRequest '%(request)s' has already had finish_reading "
            "called upon it - the request has been completed and no more "
            "data may be read.")

    internal_error = True

    def __init__(self, request):
        self.request = request


class ResourceBusy(PathError):

    _fmt = "Device or resource busy: %(path)r%(extra)s"


class PermissionDenied(PathError):

    _fmt = "Permission denied: %(path)r%(extra)s"


class InvalidURL(PathError):

    _fmt = "Invalid url supplied to transport: %(path)r%(extra)s"


class InvalidURLJoin(PathError):

    _fmt = "Invalid URL join request: %(args)s%(extra)s"

    def __init__(self, msg, base, args):
        PathError.__init__(self, base, msg)
        self.args = [base] + list(args)


class UnknownHook(BzrError):

    _fmt = "The %(type)s hook '%(hook)s' is unknown in this version of bzrlib."

    def __init__(self, hook_type, hook_name):
        BzrError.__init__(self)
        self.type = hook_type
        self.hook = hook_name


class UnsupportedProtocol(PathError):

    _fmt = 'Unsupported protocol for url "%(path)s"%(extra)s'

    def __init__(self, url, extra):
        PathError.__init__(self, url, extra=extra)


class ShortReadvError(PathError):

    _fmt = ("readv() read %(actual)s bytes rather than %(length)s bytes"
            " at %(offset)s for %(path)s%(extra)s")

    internal_error = True

    def __init__(self, path, offset, length, actual, extra=None):
        PathError.__init__(self, path, extra=extra)
        self.offset = offset
        self.length = length
        self.actual = actual


class PathNotChild(BzrError):

    _fmt = "Path %(path)r is not a child of path %(base)r%(extra)s"

    internal_error = True

    def __init__(self, path, base, extra=None):
        BzrError.__init__(self)
        self.path = path
        self.base = base
        if extra:
            self.extra = ': ' + str(extra)
        else:
            self.extra = ''


class InvalidNormalization(PathError):

    _fmt = "Path %(path)r is not unicode normalized"


# TODO: This is given a URL; we try to unescape it but doing that from inside
# the exception object is a bit undesirable.
# TODO: Probably this behavior of should be a common superclass 
class NotBranchError(PathError):

    _fmt = "Not a branch: %(path)s"

    def __init__(self, path):
       import bzrlib.urlutils as urlutils
       self.path = urlutils.unescape_for_display(path, 'ascii')


class NoSubmitBranch(PathError):

    _fmt = 'No submit branch available for branch "%(path)s"'

    def __init__(self, branch):
       import bzrlib.urlutils as urlutils
       self.path = urlutils.unescape_for_display(branch.base, 'ascii')


class AlreadyBranchError(PathError):

    _fmt = "Already a branch: %(path)s."


class BranchExistsWithoutWorkingTree(PathError):

    _fmt = "Directory contains a branch, but no working tree \
(use bzr checkout if you wish to build a working tree): %(path)s"


class AtomicFileAlreadyClosed(PathError):

    _fmt = ("'%(function)s' called on an AtomicFile after it was closed:"
            " %(path)s")

    def __init__(self, path, function):
        PathError.__init__(self, path=path, extra=None)
        self.function = function


class InaccessibleParent(PathError):

    _fmt = ("Parent not accessible given base %(base)s and"
            " relative path %(path)s")

    def __init__(self, path, base):
        PathError.__init__(self, path)
        self.base = base


class NoRepositoryPresent(BzrError):

    _fmt = "No repository present: %(path)r"
    def __init__(self, bzrdir):
        BzrError.__init__(self)
        self.path = bzrdir.transport.clone('..').base


class FileInWrongBranch(BzrError):

    _fmt = "File %(path)s in not in branch %(branch_base)s."

    def __init__(self, branch, path):
        BzrError.__init__(self)
        self.branch = branch
        self.branch_base = branch.base
        self.path = path


class UnsupportedFormatError(BzrError):

    _fmt = "Unsupported branch format: %(format)s\nPlease run 'bzr upgrade'"


class UnknownFormatError(BzrError):
    
    _fmt = "Unknown branch format: %(format)r"


class IncompatibleFormat(BzrError):
    
    _fmt = "Format %(format)s is not compatible with .bzr version %(bzrdir)s."

    def __init__(self, format, bzrdir_format):
        BzrError.__init__(self)
        self.format = format
        self.bzrdir = bzrdir_format


class IncompatibleRepositories(BzrError):

    _fmt = "Repository %(target)s is not compatible with repository"\
        " %(source)s"

    def __init__(self, source, target):
        BzrError.__init__(self, target=target, source=source)


class IncompatibleRevision(BzrError):
    
    _fmt = "Revision is not compatible with %(repo_format)s"

    def __init__(self, repo_format):
        BzrError.__init__(self)
        self.repo_format = repo_format


class AlreadyVersionedError(BzrError):
    """Used when a path is expected not to be versioned, but it is."""

    _fmt = "%(context_info)s%(path)s is already versioned"

    def __init__(self, path, context_info=None):
        """Construct a new AlreadyVersionedError.

        :param path: This is the path which is versioned,
        which should be in a user friendly form.
        :param context_info: If given, this is information about the context,
        which could explain why this is expected to not be versioned.
        """
        BzrError.__init__(self)
        self.path = path
        if context_info is None:
            self.context_info = ''
        else:
            self.context_info = context_info + ". "


class NotVersionedError(BzrError):
    """Used when a path is expected to be versioned, but it is not."""

    _fmt = "%(context_info)s%(path)s is not versioned"

    def __init__(self, path, context_info=None):
        """Construct a new NotVersionedError.

        :param path: This is the path which is not versioned,
        which should be in a user friendly form.
        :param context_info: If given, this is information about the context,
        which could explain why this is expected to be versioned.
        """
        BzrError.__init__(self)
        self.path = path
        if context_info is None:
            self.context_info = ''
        else:
            self.context_info = context_info + ". "


class PathsNotVersionedError(BzrError):
    """Used when reporting several paths which are not versioned"""

    _fmt = "Path(s) are not versioned: %(paths_as_string)s"

    def __init__(self, paths):
        from bzrlib.osutils import quotefn
        BzrError.__init__(self)
        self.paths = paths
        self.paths_as_string = ' '.join([quotefn(p) for p in paths])


class PathsDoNotExist(BzrError):

    _fmt = "Path(s) do not exist: %(paths_as_string)s%(extra)s"

    # used when reporting that paths are neither versioned nor in the working
    # tree

    def __init__(self, paths, extra=None):
        # circular import
        from bzrlib.osutils import quotefn
        BzrError.__init__(self)
        self.paths = paths
        self.paths_as_string = ' '.join([quotefn(p) for p in paths])
        if extra:
            self.extra = ': ' + str(extra)
        else:
            self.extra = ''


class BadFileKindError(BzrError):

    _fmt = 'Cannot operate on "%(filename)s" of unsupported kind "%(kind)s"'

    def __init__(self, filename, kind):
        BzrError.__init__(self, filename=filename, kind=kind)


class ForbiddenControlFileError(BzrError):

    _fmt = "Cannot operate on %(filename)s because it is a control file"


class LockError(BzrError):

    _fmt = "Lock error: %(msg)s"

    internal_error = True

    # All exceptions from the lock/unlock functions should be from
    # this exception class.  They will be translated as necessary. The
    # original exception is available as e.original_error
    #
    # New code should prefer to raise specific subclasses
    def __init__(self, message):
        # Python 2.5 uses a slot for StandardError.message,
        # so use a different variable name
        # so it is exposed in self.__dict__
        self.msg = message


class LockActive(LockError):

    _fmt = "The lock for '%(lock_description)s' is in use and cannot be broken."

    internal_error = False

    def __init__(self, lock_description):
        self.lock_description = lock_description


class CommitNotPossible(LockError):

    _fmt = "A commit was attempted but we do not have a write lock open."

    def __init__(self):
        pass


class AlreadyCommitted(LockError):

    _fmt = "A rollback was requested, but is not able to be accomplished."

    def __init__(self):
        pass


class ReadOnlyError(LockError):

    _fmt = "A write attempt was made in a read only transaction on %(obj)s"

    # TODO: There should also be an error indicating that you need a write
    # lock and don't have any lock at all... mbp 20070226

    def __init__(self, obj):
        self.obj = obj


class ReadOnlyLockError(LockError):

    _fmt = "Cannot acquire write lock on %(fname)s. %(msg)s"

    def __init__(self, fname, msg):
        LockError.__init__(self, '')
        self.fname = fname
        self.msg = msg


class OutSideTransaction(BzrError):

    _fmt = ("A transaction related operation was attempted after"
            " the transaction finished.")


class ObjectNotLocked(LockError):

    _fmt = "%(obj)r is not locked"

    # this can indicate that any particular object is not locked; see also
    # LockNotHeld which means that a particular *lock* object is not held by
    # the caller -- perhaps they should be unified.
    def __init__(self, obj):
        self.obj = obj


class ReadOnlyObjectDirtiedError(ReadOnlyError):

    _fmt = "Cannot change object %(obj)r in read only transaction"

    def __init__(self, obj):
        self.obj = obj


class UnlockableTransport(LockError):

    _fmt = "Cannot lock: transport is read only: %(transport)s"

    def __init__(self, transport):
        self.transport = transport


class LockContention(LockError):

    _fmt = "Could not acquire lock %(lock)s"
    # TODO: show full url for lock, combining the transport and relative
    # bits?

    internal_error = False

    def __init__(self, lock):
        self.lock = lock


class LockBroken(LockError):

    _fmt = ("Lock was broken while still open: %(lock)s"
            " - check storage consistency!")

    internal_error = False

    def __init__(self, lock):
        self.lock = lock


class LockBreakMismatch(LockError):

    _fmt = ("Lock was released and re-acquired before being broken:"
            " %(lock)s: held by %(holder)r, wanted to break %(target)r")

    internal_error = False

    def __init__(self, lock, holder, target):
        self.lock = lock
        self.holder = holder
        self.target = target


class LockNotHeld(LockError):

    _fmt = "Lock not held: %(lock)s"

    internal_error = False

    def __init__(self, lock):
        self.lock = lock


class TokenLockingNotSupported(LockError):

    _fmt = "The object %(obj)s does not support token specifying a token when locking."

    internal_error = True

    def __init__(self, obj):
        self.obj = obj


class TokenMismatch(LockBroken):

    _fmt = "The lock token %(given_token)r does not match lock token %(lock_token)r."

    internal_error = True

    def __init__(self, given_token, lock_token):
        self.given_token = given_token
        self.lock_token = lock_token


class PointlessCommit(BzrError):

    _fmt = "No changes to commit"


class CannotCommitSelectedFileMerge(BzrError):

    _fmt = 'Selected-file commit of merges is not supported yet:'\
        ' files %(files_str)s'

    def __init__(self, files):
        files_str = ', '.join(files)
        BzrError.__init__(self, files=files, files_str=files_str)


class UpgradeReadonly(BzrError):

    _fmt = "Upgrade URL cannot work with readonly URLs."


class UpToDateFormat(BzrError):

    _fmt = "The branch format %(format)s is already at the most recent format."

    def __init__(self, format):
        BzrError.__init__(self)
        self.format = format


class StrictCommitFailed(Exception):

    _fmt = "Commit refused because there are unknowns in the tree."


class NoSuchRevision(BzrError):

    _fmt = "Branch %(branch)s has no revision %(revision)s"

    internal_error = True

    def __init__(self, branch, revision):
        BzrError.__init__(self, branch=branch, revision=revision)


class NotLeftParentDescendant(BzrError):

    _fmt = ("Revision %(old_revision)s is not the left parent of"
            " %(new_revision)s, but branch %(branch_location)s expects this")

    internal_error = True

    def __init__(self, branch, old_revision, new_revision):
        BzrError.__init__(self, branch_location=branch.base,
                          old_revision=old_revision,
                          new_revision=new_revision)


class NoSuchRevisionSpec(BzrError):

    _fmt = "No namespace registered for string: %(spec)r"

    def __init__(self, spec):
        BzrError.__init__(self, spec=spec)


class NoSuchRevisionInTree(NoSuchRevision):
    """When using Tree.revision_tree, and the revision is not accessible."""
    
    _fmt = "The revision id %(revision_id)s is not present in the tree %(tree)s."

    def __init__(self, tree, revision_id):
        BzrError.__init__(self)
        self.tree = tree
        self.revision_id = revision_id


class InvalidRevisionSpec(BzrError):

    _fmt = ("Requested revision: %(spec)r does not exist in branch:"
            " %(branch)s%(extra)s")

    def __init__(self, spec, branch, extra=None):
        BzrError.__init__(self, branch=branch, spec=spec)
        if extra:
            self.extra = '\n' + str(extra)
        else:
            self.extra = ''


class HistoryMissing(BzrError):

    _fmt = "%(branch)s is missing %(object_type)s {%(object_id)s}"


class AppendRevisionsOnlyViolation(BzrError):

    _fmt = ('Operation denied because it would change the main history,'
           ' which is not permitted by the append_revisions_only setting on'
           ' branch "%(location)s".')

    def __init__(self, location):
       import bzrlib.urlutils as urlutils
       location = urlutils.unescape_for_display(location, 'ascii')
       BzrError.__init__(self, location=location)


class DivergedBranches(BzrError):

    _fmt = ("These branches have diverged."
            " Use the merge command to reconcile them.")

    internal_error = False

    def __init__(self, branch1, branch2):
        self.branch1 = branch1
        self.branch2 = branch2


class NotLefthandHistory(BzrError):

    _fmt = "Supplied history does not follow left-hand parents"

    internal_error = True

    def __init__(self, history):
        BzrError.__init__(self, history=history)


class UnrelatedBranches(BzrError):

    _fmt = ("Branches have no common ancestor, and"
            " no merge base revision was specified.")

    internal_error = False


class NoCommonAncestor(BzrError):
    
    _fmt = "Revisions have no common ancestor: %(revision_a)s %(revision_b)s"

    def __init__(self, revision_a, revision_b):
        self.revision_a = revision_a
        self.revision_b = revision_b


class NoCommonRoot(BzrError):

    _fmt = ("Revisions are not derived from the same root: "
           "%(revision_a)s %(revision_b)s.")

    def __init__(self, revision_a, revision_b):
        BzrError.__init__(self, revision_a=revision_a, revision_b=revision_b)


class NotAncestor(BzrError):

    _fmt = "Revision %(rev_id)s is not an ancestor of %(not_ancestor_id)s"

    def __init__(self, rev_id, not_ancestor_id):
        BzrError.__init__(self, rev_id=rev_id,
            not_ancestor_id=not_ancestor_id)


class InstallFailed(BzrError):

    def __init__(self, revisions):
        revision_str = ", ".join(str(r) for r in revisions)
        msg = "Could not install revisions:\n%s" % revision_str
        BzrError.__init__(self, msg)
        self.revisions = revisions


class AmbiguousBase(BzrError):

    def __init__(self, bases):
        warn("BzrError AmbiguousBase has been deprecated as of bzrlib 0.8.",
                DeprecationWarning)
        msg = ("The correct base is unclear, because %s are all equally close"
                % ", ".join(bases))
        BzrError.__init__(self, msg)
        self.bases = bases


class NoCommits(BzrError):

    _fmt = "Branch %(branch)s has no commits."

    def __init__(self, branch):
        BzrError.__init__(self, branch=branch)


class UnlistableStore(BzrError):

    def __init__(self, store):
        BzrError.__init__(self, "Store %s is not listable" % store)



class UnlistableBranch(BzrError):

    def __init__(self, br):
        BzrError.__init__(self, "Stores for branch %s are not listable" % br)


class BoundBranchOutOfDate(BzrError):

    _fmt = ("Bound branch %(branch)s is out of date"
            " with master branch %(master)s.")

    def __init__(self, branch, master):
        BzrError.__init__(self)
        self.branch = branch
        self.master = master

        
class CommitToDoubleBoundBranch(BzrError):

    _fmt = ("Cannot commit to branch %(branch)s."
            " It is bound to %(master)s, which is bound to %(remote)s.")

    def __init__(self, branch, master, remote):
        BzrError.__init__(self)
        self.branch = branch
        self.master = master
        self.remote = remote


class OverwriteBoundBranch(BzrError):

    _fmt = "Cannot pull --overwrite to a branch which is bound %(branch)s"

    def __init__(self, branch):
        BzrError.__init__(self)
        self.branch = branch


class BoundBranchConnectionFailure(BzrError):

    _fmt = ("Unable to connect to target of bound branch %(branch)s"
            " => %(target)s: %(error)s")

    def __init__(self, branch, target, error):
        BzrError.__init__(self)
        self.branch = branch
        self.target = target
        self.error = error


class WeaveError(BzrError):

    _fmt = "Error in processing weave: %(message)s"

    def __init__(self, message=None):
        BzrError.__init__(self)
        self.message = message


class WeaveRevisionAlreadyPresent(WeaveError):

    _fmt = "Revision {%(revision_id)s} already present in %(weave)s"

    def __init__(self, revision_id, weave):

        WeaveError.__init__(self)
        self.revision_id = revision_id
        self.weave = weave


class WeaveRevisionNotPresent(WeaveError):

    _fmt = "Revision {%(revision_id)s} not present in %(weave)s"

    def __init__(self, revision_id, weave):
        WeaveError.__init__(self)
        self.revision_id = revision_id
        self.weave = weave


class WeaveFormatError(WeaveError):

    _fmt = "Weave invariant violated: %(what)s"

    def __init__(self, what):
        WeaveError.__init__(self)
        self.what = what


class WeaveParentMismatch(WeaveError):

    _fmt = "Parents are mismatched between two revisions."
    

class WeaveInvalidChecksum(WeaveError):

    _fmt = "Text did not match it's checksum: %(message)s"


class WeaveTextDiffers(WeaveError):

    _fmt = ("Weaves differ on text content. Revision:"
            " {%(revision_id)s}, %(weave_a)s, %(weave_b)s")

    def __init__(self, revision_id, weave_a, weave_b):
        WeaveError.__init__(self)
        self.revision_id = revision_id
        self.weave_a = weave_a
        self.weave_b = weave_b


class WeaveTextDiffers(WeaveError):

    _fmt = ("Weaves differ on text content. Revision:"
            " {%(revision_id)s}, %(weave_a)s, %(weave_b)s")

    def __init__(self, revision_id, weave_a, weave_b):
        WeaveError.__init__(self)
        self.revision_id = revision_id
        self.weave_a = weave_a
        self.weave_b = weave_b


class VersionedFileError(BzrError):
    
    _fmt = "Versioned file error"


class RevisionNotPresent(VersionedFileError):
    
    _fmt = "Revision {%(revision_id)s} not present in %(file_id)s."

    def __init__(self, revision_id, file_id):
        VersionedFileError.__init__(self)
        self.revision_id = revision_id
        self.file_id = file_id


class RevisionAlreadyPresent(VersionedFileError):
    
    _fmt = "Revision {%(revision_id)s} already present in %(file_id)s."

    def __init__(self, revision_id, file_id):
        VersionedFileError.__init__(self)
        self.revision_id = revision_id
        self.file_id = file_id


class KnitError(BzrError):
    
    _fmt = "Knit error"

    internal_error = True


class KnitHeaderError(KnitError):

    _fmt = "Knit header error: %(badline)r unexpected for file %(filename)s"

    def __init__(self, badline, filename):
        KnitError.__init__(self)
        self.badline = badline
        self.filename = filename


class KnitCorrupt(KnitError):

    _fmt = "Knit %(filename)s corrupt: %(how)s"

    def __init__(self, filename, how):
        KnitError.__init__(self)
        self.filename = filename
        self.how = how


class KnitIndexUnknownMethod(KnitError):
    """Raised when we don't understand the storage method.

    Currently only 'fulltext' and 'line-delta' are supported.
    """
    
    _fmt = ("Knit index %(filename)s does not have a known method"
            " in options: %(options)r")

    def __init__(self, filename, options):
        KnitError.__init__(self)
        self.filename = filename
        self.options = options


class NoSuchExportFormat(BzrError):
    
    _fmt = "Export format %(format)r not supported"

    def __init__(self, format):
        BzrError.__init__(self)
        self.format = format


class TransportError(BzrError):
    
    _fmt = "Transport error: %(msg)s %(orig_error)s"

    def __init__(self, msg=None, orig_error=None):
        if msg is None and orig_error is not None:
            msg = str(orig_error)
        if orig_error is None:
            orig_error = ''
        if msg is None:
            msg =  ''
        self.msg = msg
        self.orig_error = orig_error
        BzrError.__init__(self)


class TooManyConcurrentRequests(BzrError):

    _fmt = ("The medium '%(medium)s' has reached its concurrent request limit."
            " Be sure to finish_writing and finish_reading on the"
            " currently open request.")

    internal_error = True

    def __init__(self, medium):
        self.medium = medium


class SmartProtocolError(TransportError):

    _fmt = "Generic bzr smart protocol error: %(details)s"

    def __init__(self, details):
        self.details = details


# A set of semi-meaningful errors which can be thrown
class TransportNotPossible(TransportError):

    _fmt = "Transport operation not possible: %(msg)s %(orig_error)s"


class ConnectionError(TransportError):

    _fmt = "Connection error: %(msg)s %(orig_error)s"


class SocketConnectionError(ConnectionError):

    _fmt = "%(msg)s %(host)s%(port)s%(orig_error)s"

    def __init__(self, host, port=None, msg=None, orig_error=None):
        if msg is None:
            msg = 'Failed to connect to'
        if orig_error is None:
            orig_error = ''
        else:
            orig_error = '; ' + str(orig_error)
        ConnectionError.__init__(self, msg=msg, orig_error=orig_error)
        self.host = host
        if port is None:
            self.port = ''
        else:
            self.port = ':%s' % port


class ConnectionReset(TransportError):

    _fmt = "Connection closed: %(msg)s %(orig_error)s"


class InvalidRange(TransportError):

    _fmt = "Invalid range access in %(path)s at %(offset)s."
    
    def __init__(self, path, offset):
        TransportError.__init__(self, ("Invalid range access in %s at %d"
                                       % (path, offset)))
        self.path = path
        self.offset = offset


class InvalidHttpResponse(TransportError):

    _fmt = "Invalid http response for %(path)s: %(msg)s"

    def __init__(self, path, msg, orig_error=None):
        self.path = path
        TransportError.__init__(self, msg, orig_error=orig_error)


class InvalidHttpRange(InvalidHttpResponse):

    _fmt = "Invalid http range %(range)r for %(path)s: %(msg)s"
    
    def __init__(self, path, range, msg):
        self.range = range
        InvalidHttpResponse.__init__(self, path, msg)


class InvalidHttpContentType(InvalidHttpResponse):

    _fmt = 'Invalid http Content-type "%(ctype)s" for %(path)s: %(msg)s'
    
    def __init__(self, path, ctype, msg):
        self.ctype = ctype
        InvalidHttpResponse.__init__(self, path, msg)


class RedirectRequested(TransportError):

    _fmt = '%(source)s is%(permanently)s redirected to %(target)s'

    def __init__(self, source, target, is_permament=False, qual_proto=None):
        self.source = source
        self.target = target
        if is_permament:
            self.permanently = ' permanently'
        else:
            self.permanently = ''
        self.is_permament = is_permament
        self._qualified_proto = qual_proto
        TransportError.__init__(self)

    def _requalify_url(self, url):
        """Restore the qualified proto in front of the url"""
        # When this exception is raised, source and target are in
        # user readable format. But some transports may use a
        # different proto (http+urllib:// will present http:// to
        # the user. If a qualified proto is specified, the code
        # trapping the exception can get the qualified urls to
        # properly handle the redirection themself (creating a
        # new transport object from the target url for example).
        # But checking that the scheme of the original and
        # redirected urls are the same can be tricky. (see the
        # FIXME in BzrDir.open_from_transport for the unique use
        # case so far).
        if self._qualified_proto is None:
            return url

        # The TODO related to NotBranchError mention that doing
        # that kind of manipulation on the urls may not be the
        # exception object job. On the other hand, this object is
        # the interface between the code and the user so
        # presenting the urls in different ways is indeed its
        # job...
        import urlparse
        proto, netloc, path, query, fragment = urlparse.urlsplit(url)
        return urlparse.urlunsplit((self._qualified_proto, netloc, path,
                                   query, fragment))

    def get_source_url(self):
        return self._requalify_url(self.source)

    def get_target_url(self):
        return self._requalify_url(self.target)


class TooManyRedirections(TransportError):

    _fmt = "Too many redirections"

class ConflictsInTree(BzrError):

    _fmt = "Working tree has conflicts."


class ParseConfigError(BzrError):

    def __init__(self, errors, filename):
        if filename is None:
            filename = ""
        message = "Error(s) parsing config file %s:\n%s" % \
            (filename, ('\n'.join(e.message for e in errors)))
        BzrError.__init__(self, message)


class NoEmailInUsername(BzrError):

    _fmt = "%(username)r does not seem to contain a reasonable email address"

    def __init__(self, username):
        BzrError.__init__(self)
        self.username = username


class SigningFailed(BzrError):

    _fmt = "Failed to gpg sign data with command %(command_line)r"

    def __init__(self, command_line):
        BzrError.__init__(self, command_line=command_line)


class WorkingTreeNotRevision(BzrError):

    _fmt = ("The working tree for %(basedir)s has changed since" 
            " the last commit, but weave merge requires that it be"
            " unchanged")

    def __init__(self, tree):
        BzrError.__init__(self, basedir=tree.basedir)


class CantReprocessAndShowBase(BzrError):

    _fmt = ("Can't reprocess and show base, because reprocessing obscures "
           "the relationship of conflicting lines to the base")


class GraphCycleError(BzrError):

    _fmt = "Cycle in graph %(graph)r"

    def __init__(self, graph):
        BzrError.__init__(self)
        self.graph = graph


class WritingCompleted(BzrError):

    _fmt = ("The MediumRequest '%(request)s' has already had finish_writing "
            "called upon it - accept bytes may not be called anymore.")

    internal_error = True

    def __init__(self, request):
        self.request = request


class WritingNotComplete(BzrError):

    _fmt = ("The MediumRequest '%(request)s' has not has finish_writing "
            "called upon it - until the write phase is complete no "
            "data may be read.")

    internal_error = True

    def __init__(self, request):
        self.request = request


class NotConflicted(BzrError):

    _fmt = "File %(filename)s is not conflicted."

    def __init__(self, filename):
        BzrError.__init__(self)
        self.filename = filename


class MediumNotConnected(BzrError):

    _fmt = """The medium '%(medium)s' is not connected."""

    internal_error = True

    def __init__(self, medium):
        self.medium = medium


class MustUseDecorated(Exception):

    _fmt = "A decorating function has requested its original command be used."


class NoBundleFound(BzrError):

    _fmt = "No bundle was found in %(filename)s"

    def __init__(self, filename):
        BzrError.__init__(self)
        self.filename = filename


class BundleNotSupported(BzrError):

    _fmt = "Unable to handle bundle version %(version)s: %(msg)s"

    def __init__(self, version, msg):
        BzrError.__init__(self)
        self.version = version
        self.msg = msg


class MissingText(BzrError):

    _fmt = ("Branch %(base)s is missing revision"
            " %(text_revision)s of %(file_id)s")

    def __init__(self, branch, text_revision, file_id):
        BzrError.__init__(self)
        self.branch = branch
        self.base = branch.base
        self.text_revision = text_revision
        self.file_id = file_id


class DuplicateFileId(BzrError):

    _fmt = "File id {%(file_id)s} already exists in inventory as %(entry)s"

    def __init__(self, file_id, entry):
        BzrError.__init__(self)
        self.file_id = file_id
        self.entry = entry


class DuplicateKey(BzrError):

    _fmt = "Key %(key)s is already present in map"


class DuplicateHelpPrefix(BzrError):

    _fmt = "The prefix %(prefix)s is in the help search path twice."

    def __init__(self, prefix):
        self.prefix = prefix


class MalformedTransform(BzrError):

    _fmt = "Tree transform is malformed %(conflicts)r"


class NoFinalPath(BzrError):

    _fmt = ("No final name for trans_id %(trans_id)r\n"
            "file-id: %(file_id)r\n"
            "root trans-id: %(root_trans_id)r\n")

    def __init__(self, trans_id, transform):
        self.trans_id = trans_id
        self.file_id = transform.final_file_id(trans_id)
        self.root_trans_id = transform.root


class BzrBadParameter(BzrError):

    _fmt = "Bad parameter: %(param)r"

    # This exception should never be thrown, but it is a base class for all
    # parameter-to-function errors.

    def __init__(self, param):
        BzrError.__init__(self)
        self.param = param


class BzrBadParameterNotUnicode(BzrBadParameter):

    _fmt = "Parameter %(param)s is neither unicode nor utf8."


class ReusingTransform(BzrError):

    _fmt = "Attempt to reuse a transform that has already been applied."


class CantMoveRoot(BzrError):

    _fmt = "Moving the root directory is not supported at this time"


class BzrMoveFailedError(BzrError):

    _fmt = "Could not move %(from_path)s%(operator)s %(to_path)s%(extra)s"

    def __init__(self, from_path='', to_path='', extra=None):
        BzrError.__init__(self)
        if extra:
            self.extra = ': ' + str(extra)
        else:
            self.extra = ''

        has_from = len(from_path) > 0
        has_to = len(to_path) > 0
        if has_from:
            self.from_path = osutils.splitpath(from_path)[-1]
        else:
            self.from_path = ''

        if has_to:
            self.to_path = osutils.splitpath(to_path)[-1]
        else:
            self.to_path = ''

        self.operator = ""
        if has_from and has_to:
            self.operator = " =>"
        elif has_from:
            self.from_path = "from " + from_path
        elif has_to:
            self.operator = "to"
        else:
            self.operator = "file"


class BzrRenameFailedError(BzrMoveFailedError):

    _fmt = "Could not rename %(from_path)s%(operator)s %(to_path)s%(extra)s"

    def __init__(self, from_path, to_path, extra=None):
        BzrMoveFailedError.__init__(self, from_path, to_path, extra)

class BzrRemoveChangedFilesError(BzrError):
    """Used when user is trying to remove changed files."""

    _fmt = ("Can't remove changed or unknown files:\n%(changes_as_text)s"
        "Use --keep to not delete them, or --force to delete them regardless.")

    def __init__(self, tree_delta):
        BzrError.__init__(self)
        self.changes_as_text = tree_delta.get_changes_as_text()
        #self.paths_as_string = '\n'.join(changed_files)
        #self.paths_as_string = '\n'.join([quotefn(p) for p in changed_files])


class BzrBadParameterNotString(BzrBadParameter):

    _fmt = "Parameter %(param)s is not a string or unicode string."


class BzrBadParameterMissing(BzrBadParameter):

    _fmt = "Parameter $(param)s is required but not present."


class BzrBadParameterUnicode(BzrBadParameter):

    _fmt = ("Parameter %(param)s is unicode but"
            " only byte-strings are permitted.")


class BzrBadParameterContainsNewline(BzrBadParameter):

    _fmt = "Parameter %(param)s contains a newline."


class DependencyNotPresent(BzrError):

    _fmt = 'Unable to import library "%(library)s": %(error)s'

    def __init__(self, library, error):
        BzrError.__init__(self, library=library, error=error)


class ParamikoNotPresent(DependencyNotPresent):

    _fmt = "Unable to import paramiko (required for sftp support): %(error)s"

    def __init__(self, error):
        DependencyNotPresent.__init__(self, 'paramiko', error)


class PointlessMerge(BzrError):

    _fmt = "Nothing to merge."


class UninitializableFormat(BzrError):

    _fmt = "Format %(format)s cannot be initialised by this version of bzr."

    def __init__(self, format):
        BzrError.__init__(self)
        self.format = format


class BadConversionTarget(BzrError):

    _fmt = "Cannot convert to format %(format)s.  %(problem)s"

    def __init__(self, problem, format):
        BzrError.__init__(self)
        self.problem = problem
        self.format = format


class NoDiff(BzrError):

    _fmt = "Diff is not installed on this machine: %(msg)s"

    def __init__(self, msg):
        BzrError.__init__(self, msg=msg)


class NoDiff3(BzrError):

    _fmt = "Diff3 is not installed on this machine."


class ExistingLimbo(BzrError):

    _fmt = """This tree contains left-over files from a failed operation.
    Please examine %(limbo_dir)s to see if it contains any files you wish to
    keep, and delete it when you are done."""
    
    def __init__(self, limbo_dir):
       BzrError.__init__(self)
       self.limbo_dir = limbo_dir


class ImmortalLimbo(BzrError):

    _fmt = """Unable to delete transform temporary directory $(limbo_dir)s.
    Please examine %(limbo_dir)s to see if it contains any files you wish to
    keep, and delete it when you are done."""

    def __init__(self, limbo_dir):
       BzrError.__init__(self)
       self.limbo_dir = limbo_dir


class OutOfDateTree(BzrError):

    _fmt = "Working tree is out of date, please run 'bzr update'."

    def __init__(self, tree):
        BzrError.__init__(self)
        self.tree = tree


class PublicBranchOutOfDate(BzrError):

    _fmt = 'Public branch "%(public_location)s" lacks revision '\
        '"%(revstring)s".'

    def __init__(self, public_location, revstring):
        import bzrlib.urlutils as urlutils
        public_location = urlutils.unescape_for_display(public_location,
                                                        'ascii')
        BzrError.__init__(self, public_location=public_location,
                          revstring=revstring)


class MergeModifiedFormatError(BzrError):

    _fmt = "Error in merge modified format"


class ConflictFormatError(BzrError):

    _fmt = "Format error in conflict listings"


class CorruptRepository(BzrError):

    _fmt = ("An error has been detected in the repository %(repo_path)s.\n"
            "Please run bzr reconcile on this repository.")

    def __init__(self, repo):
        BzrError.__init__(self)
        self.repo_path = repo.bzrdir.root_transport.base


class UpgradeRequired(BzrError):

    _fmt = "To use this feature you must upgrade your branch at %(path)s."

    def __init__(self, path):
        BzrError.__init__(self)
        self.path = path


class LocalRequiresBoundBranch(BzrError):

    _fmt = "Cannot perform local-only commits on unbound branches."


class MissingProgressBarFinish(BzrError):

    _fmt = "A nested progress bar was not 'finished' correctly."


class InvalidProgressBarType(BzrError):

    _fmt = ("Environment variable BZR_PROGRESS_BAR='%(bar_type)s"
            " is not a supported type Select one of: %(valid_types)s")

    def __init__(self, bar_type, valid_types):
        BzrError.__init__(self, bar_type=bar_type, valid_types=valid_types)


class UnsupportedOperation(BzrError):

    _fmt = ("The method %(mname)s is not supported on"
            " objects of type %(tname)s.")

    def __init__(self, method, method_self):
        self.method = method
        self.mname = method.__name__
        self.tname = type(method_self).__name__


class CannotSetRevisionId(UnsupportedOperation):
    """Raised when a commit is attempting to set a revision id but cant."""


class NonAsciiRevisionId(UnsupportedOperation):
    """Raised when a commit is attempting to set a non-ascii revision id
       but cant.
    """


class BinaryFile(BzrError):
    
    _fmt = "File is binary but should be text."


class IllegalPath(BzrError):

    _fmt = "The path %(path)s is not permitted on this platform"

    def __init__(self, path):
        BzrError.__init__(self)
        self.path = path


class TestamentMismatch(BzrError):

    _fmt = """Testament did not match expected value.
       For revision_id {%(revision_id)s}, expected {%(expected)s}, measured
       {%(measured)s}"""

    def __init__(self, revision_id, expected, measured):
        self.revision_id = revision_id
        self.expected = expected
        self.measured = measured


class NotABundle(BzrError):
    
    _fmt = "Not a bzr revision-bundle: %(text)r"

    def __init__(self, text):
        BzrError.__init__(self)
        self.text = text


class BadBundle(BzrError): 
    
    _fmt = "Bad bzr revision-bundle: %(text)r"

    def __init__(self, text):
        BzrError.__init__(self)
        self.text = text


class MalformedHeader(BadBundle): 
    
    _fmt = "Malformed bzr revision-bundle header: %(text)r"


class MalformedPatches(BadBundle): 
    
    _fmt = "Malformed patches in bzr revision-bundle: %(text)r"


class MalformedFooter(BadBundle): 
    
    _fmt = "Malformed footer in bzr revision-bundle: %(text)r"


class UnsupportedEOLMarker(BadBundle):
    
    _fmt = "End of line marker was not \\n in bzr revision-bundle"    

    def __init__(self):
        # XXX: BadBundle's constructor assumes there's explanatory text, 
        # but for this there is not
        BzrError.__init__(self)


class IncompatibleBundleFormat(BzrError):
    
    _fmt = "Bundle format %(bundle_format)s is incompatible with %(other)s"

    def __init__(self, bundle_format, other):
        BzrError.__init__(self)
        self.bundle_format = bundle_format
        self.other = other


class BadInventoryFormat(BzrError):
    
    _fmt = "Root class for inventory serialization errors"


class UnexpectedInventoryFormat(BadInventoryFormat):

    _fmt = "The inventory was not in the expected format:\n %(msg)s"

    def __init__(self, msg):
        BadInventoryFormat.__init__(self, msg=msg)


class RootNotRich(BzrError):

    _fmt = """This operation requires rich root data storage"""


class NoSmartMedium(BzrError):

    _fmt = "The transport '%(transport)s' cannot tunnel the smart protocol."

    internal_error = True

    def __init__(self, transport):
        self.transport = transport


class NoSmartServer(NotBranchError):

    _fmt = "No smart server available at %(url)s"

    def __init__(self, url):
        self.url = url


class UnknownSSH(BzrError):

    _fmt = "Unrecognised value for BZR_SSH environment variable: %(vendor)s"

    def __init__(self, vendor):
        BzrError.__init__(self)
        self.vendor = vendor


class SSHVendorNotFound(BzrError):

    _fmt = ("Don't know how to handle SSH connections."
            " Please set BZR_SSH environment variable.")


class GhostRevisionUnusableHere(BzrError):

    _fmt = "Ghost revision {%(revision_id)s} cannot be used here."

    def __init__(self, revision_id):
        BzrError.__init__(self)
        self.revision_id = revision_id


class IllegalUseOfScopeReplacer(BzrError):

    _fmt = ("ScopeReplacer object %(name)r was used incorrectly:"
            " %(msg)s%(extra)s")

    internal_error = True

    def __init__(self, name, msg, extra=None):
        BzrError.__init__(self)
        self.name = name
        self.msg = msg
        if extra:
            self.extra = ': ' + str(extra)
        else:
            self.extra = ''


class InvalidImportLine(BzrError):

    _fmt = "Not a valid import statement: %(msg)\n%(text)s"

    internal_error = True

    def __init__(self, text, msg):
        BzrError.__init__(self)
        self.text = text
        self.msg = msg


class ImportNameCollision(BzrError):

    _fmt = ("Tried to import an object to the same name as"
            " an existing object. %(name)s")

    internal_error = True

    def __init__(self, name):
        BzrError.__init__(self)
        self.name = name


class NotAMergeDirective(BzrError):
    """File starting with %(firstline)r is not a merge directive"""
    def __init__(self, firstline):
        BzrError.__init__(self, firstline=firstline)


class NoMergeSource(BzrError):
    """Raise if no merge source was specified for a merge directive"""

    _fmt = "A merge directive must provide either a bundle or a public"\
        " branch location."


class PatchMissing(BzrError):
    """Raise a patch type was specified but no patch supplied"""

    _fmt = "patch_type was %(patch_type)s, but no patch was supplied."

    def __init__(self, patch_type):
        BzrError.__init__(self)
        self.patch_type = patch_type


class UnsupportedInventoryKind(BzrError):
    
    _fmt = """Unsupported entry kind %(kind)s"""

    def __init__(self, kind):
        self.kind = kind


class BadSubsumeSource(BzrError):

    _fmt = """Can't subsume %(other_tree)s into %(tree)s.  %(reason)s"""

    def __init__(self, tree, other_tree, reason):
        self.tree = tree
        self.other_tree = other_tree
        self.reason = reason


class SubsumeTargetNeedsUpgrade(BzrError):
    
    _fmt = """Subsume target %(other_tree)s needs to be upgraded."""

    def __init__(self, other_tree):
        self.other_tree = other_tree


class BadReferenceTarget(BzrError):

    _fmt = "Can't add reference to %(other_tree)s into %(tree)s.  %(reason)s"

    internal_error = True

    def __init__(self, tree, other_tree, reason):
        self.tree = tree
        self.other_tree = other_tree
        self.reason = reason


class NoSuchTag(BzrError):

    _fmt = "No such tag: %(tag_name)s"

    def __init__(self, tag_name):
        self.tag_name = tag_name


class TagsNotSupported(BzrError):

    _fmt = ("Tags not supported by %(branch)s;"
            " you may be able to use bzr upgrade --dirstate-tags.")

    def __init__(self, branch):
        self.branch = branch

        
class TagAlreadyExists(BzrError):

    _fmt = "Tag %(tag_name)s already exists."

    def __init__(self, tag_name):
        self.tag_name = tag_name


class MalformedBugIdentifier(BzrError):

    _fmt = "Did not understand bug identifier %(bug_id)s: %(reason)s"

    def __init__(self, bug_id, reason):
        self.bug_id = bug_id
        self.reason = reason


class UnknownBugTrackerAbbreviation(BzrError):

    _fmt = ("Cannot find registered bug tracker called %(abbreviation)s "
            "on %(branch)s")

    def __init__(self, abbreviation, branch):
        self.abbreviation = abbreviation
        self.branch = branch


class UnexpectedSmartServerResponse(BzrError):

    _fmt = "Could not understand response from smart server: %(response_tuple)r"

    def __init__(self, response_tuple):
        self.response_tuple = response_tuple


class ContainerError(BzrError):
    """Base class of container errors."""


class UnknownContainerFormatError(ContainerError):

    _fmt = "Unrecognised container format: %(container_format)r"
    
    def __init__(self, container_format):
        self.container_format = container_format


class UnexpectedEndOfContainerError(ContainerError):

    _fmt = "Unexpected end of container stream"

    internal_error = False


class UnknownRecordTypeError(ContainerError):

    _fmt = "Unknown record type: %(record_type)r"

    def __init__(self, record_type):
        self.record_type = record_type


class InvalidRecordError(ContainerError):

    _fmt = "Invalid record: %(reason)s"

    def __init__(self, reason):
        self.reason = reason
<<<<<<< HEAD
=======


class ContainerHasExcessDataError(ContainerError):

    _fmt = "Container has data after end marker: %(excess)r"

    def __init__(self, excess):
        self.excess = excess


class DuplicateRecordNameError(ContainerError):

    _fmt = "Container has multiple records with the same name: \"%(name)s\""

    def __init__(self, name):
        self.name = name
>>>>>>> 9033048d
<|MERGE_RESOLUTION|>--- conflicted
+++ resolved
@@ -2169,8 +2169,6 @@
 
     def __init__(self, reason):
         self.reason = reason
-<<<<<<< HEAD
-=======
 
 
 class ContainerHasExcessDataError(ContainerError):
@@ -2187,4 +2185,3 @@
 
     def __init__(self, name):
         self.name = name
->>>>>>> 9033048d
