# Copyright (C) 2005, 2006 Canonical Ltd
#
# This program is free software; you can redistribute it and/or modify
# it under the terms of the GNU General Public License as published by
# the Free Software Foundation; either version 2 of the License, or
# (at your option) any later version.
#
# This program is distributed in the hope that it will be useful,
# but WITHOUT ANY WARRANTY; without even the implied warranty of
# MERCHANTABILITY or FITNESS FOR A PARTICULAR PURPOSE.  See the
# GNU General Public License for more details.
#
# You should have received a copy of the GNU General Public License
# along with this program; if not, write to the Free Software
# Foundation, Inc., 59 Temple Place, Suite 330, Boston, MA  02111-1307  USA

"""Exceptions for bzr, and reporting of them.
"""


from bzrlib import symbol_versioning
from bzrlib.patches import (PatchSyntax, 
                            PatchConflict, 
                            MalformedPatchHeader,
                            MalformedHunkHeader,
                            MalformedLine,)


# TODO: is there any value in providing the .args field used by standard
# python exceptions?   A list of values with no names seems less useful 
# to me.

# TODO: Perhaps convert the exception to a string at the moment it's 
# constructed to make sure it will succeed.  But that says nothing about
# exceptions that are never raised.

# TODO: selftest assertRaises should probably also check that every error
# raised can be formatted as a string successfully, and without giving
# 'unprintable'.


class BzrError(StandardError):
    """
    Base class for errors raised by bzrlib.

    :cvar internal_error: if true (or absent) this was probably caused by a
    bzr bug and should be displayed with a traceback; if False this was
    probably a user or environment error and they don't need the gory details.
    (That can be overridden by -Derror on the command line.)

    :cvar _fmt: Format string to display the error; this is expanded
    by the instance's dict.
    """
    
    internal_error = False

    def __init__(self, msg=None, **kwds):
        """Construct a new BzrError.

        There are two alternative forms for constructing these objects.
        Either a preformatted string may be passed, or a set of named
        arguments can be given.  The first is for generic "user" errors which
        are not intended to be caught and so do not need a specific subclass.
        The second case is for use with subclasses that provide a _fmt format
        string to print the arguments.  

        Keyword arguments are taken as parameters to the error, which can 
        be inserted into the format string template.  It's recommended 
        that subclasses override the __init__ method to require specific 
        parameters.

        :param msg: If given, this is the literal complete text for the error,
        not subject to expansion.
        """
        StandardError.__init__(self)
        if msg is not None:
            # I was going to deprecate this, but it actually turns out to be
            # quite handy - mbp 20061103.
            self._preformatted_string = msg
        else:
            self._preformatted_string = None
            for key, value in kwds.items():
                setattr(self, key, value)

    def __str__(self):
        s = getattr(self, '_preformatted_string', None)
        if s is not None:
            # contains a preformatted message; must be cast to plain str
            return str(s)
        try:
            fmt = self._get_format_string()
            if fmt:
                s = fmt % self.__dict__
                # __str__() should always return a 'str' object
                # never a 'unicode' object.
                if isinstance(s, unicode):
                    return s.encode('utf8')
                return s
        except (AttributeError, TypeError, NameError, ValueError, KeyError), e:
            return 'Unprintable exception %s: dict=%r, fmt=%r, error=%s' \
                % (self.__class__.__name__,
                   self.__dict__,
                   getattr(self, '_fmt', None),
                   str(e))

    def _get_format_string(self):
        """Return format string for this exception or None"""
        fmt = getattr(self, '_fmt', None)
        if fmt is not None:
            return fmt
        fmt = getattr(self, '__doc__', None)
        if fmt is not None:
            symbol_versioning.warn("%s uses its docstring as a format, "
                    "it should use _fmt instead" % self.__class__.__name__,
                    DeprecationWarning)
            return fmt
        return 'Unprintable exception %s: dict=%r, fmt=%r' \
            % (self.__class__.__name__,
               self.__dict__,
               getattr(self, '_fmt', None),
               )


class BzrNewError(BzrError):
    """Deprecated error base class."""
    # base classes should override the docstring with their human-
    # readable explanation

    def __init__(self, *args, **kwds):
        # XXX: Use the underlying BzrError to always generate the args attribute
        # if it doesn't exist.  We can't use super here, because exceptions are
        # old-style classes in python2.4 (but new in 2.5).  --bmc, 20060426
        symbol_versioning.warn('BzrNewError was deprecated in bzr 0.13; '
             'please convert %s to use BzrError instead' 
             % self.__class__.__name__,
             DeprecationWarning,
             stacklevel=2)
        BzrError.__init__(self, *args)
        for key, value in kwds.items():
            setattr(self, key, value)

    def __str__(self):
        try:
            # __str__() should always return a 'str' object
            # never a 'unicode' object.
            s = self.__doc__ % self.__dict__
            if isinstance(s, unicode):
                return s.encode('utf8')
            return s
        except (TypeError, NameError, ValueError, KeyError), e:
            return 'Unprintable exception %s(%r): %s' \
                % (self.__class__.__name__,
                   self.__dict__, str(e))


class AlreadyBuilding(BzrError):
    
    _fmt = "The tree builder is already building a tree."


class BzrCheckError(BzrError):
    
    _fmt = "Internal check failed: %(message)s"

    internal_error = True

    def __init__(self, message):
        BzrError.__init__(self)
        self.message = message


<<<<<<< HEAD
class DisabledMethod(BzrNewError):
    """The smart server method '%(class_name)s' is disabled."""
=======
class DisabledMethod(BzrError):
>>>>>>> b0a8f88e

    _fmt = "The smart server method '%(class_name)s' is disabled."

    internal_error = True

    def __init__(self, class_name):
        BzrError.__init__(self)
        self.class_name = class_name


class InvalidEntryName(BzrError):
    
    _fmt = "Invalid entry name: %(name)s"

    internal_error = True

    def __init__(self, name):
        BzrError.__init__(self)
        self.name = name


class InvalidRevisionNumber(BzrError):
    
    _fmt = "Invalid revision number %(revno)s"

    def __init__(self, revno):
        BzrError.__init__(self)
        self.revno = revno


class InvalidRevisionId(BzrError):

    _fmt = "Invalid revision-id {%(revision_id)s} in %(branch)s"

    def __init__(self, revision_id, branch):
        # branch can be any string or object with __str__ defined
        BzrError.__init__(self)
        self.revision_id = revision_id
        self.branch = branch


class NoSuchId(BzrError):

    _fmt = "The file id %(file_id)s is not present in the tree %(tree)s."
    
    def __init__(self, tree, file_id):
        BzrError.__init__(self)
        self.file_id = file_id
        self.tree = tree


class InventoryModified(BzrError):

    _fmt = ("The current inventory for the tree %(tree)r has been modified, "
            "so a clean inventory cannot be read without data loss.")

    internal_error = True

    def __init__(self, tree):
        self.tree = tree


class NoWorkingTree(BzrError):

    _fmt = "No WorkingTree exists for %(base)s."
    
    def __init__(self, base):
        BzrError.__init__(self)
        self.base = base


class NotBuilding(BzrError):

    _fmt = "Not currently building a tree."


class NotLocalUrl(BzrError):

    _fmt = "%(url)s is not a local path."

    def __init__(self, url):
        self.url = url


class WorkingTreeAlreadyPopulated(BzrError):

    _fmt = """Working tree already populated in %(base)s"""

    internal_error = True

    def __init__(self, base):
        self.base = base

class BzrCommandError(BzrError):
    """Error from user command"""

    internal_error = False

    # Error from malformed user command; please avoid raising this as a
    # generic exception not caused by user input.
    #
    # I think it's a waste of effort to differentiate between errors that
    # are not intended to be caught anyway.  UI code need not subclass
    # BzrCommandError, and non-UI code should not throw a subclass of
    # BzrCommandError.  ADHB 20051211
    def __init__(self, msg):
        # Object.__str__() must return a real string
        # returning a Unicode string is a python error.
        if isinstance(msg, unicode):
            self.msg = msg.encode('utf8')
        else:
            self.msg = msg

    def __str__(self):
        return self.msg


class NotWriteLocked(BzrError):

    _fmt = """%(not_locked)r is not write locked but needs to be."""

    def __init__(self, not_locked):
        self.not_locked = not_locked


class BzrOptionError(BzrCommandError):

    _fmt = "Error in command line options"

    
class StrictCommitFailed(BzrError):

    _fmt = "Commit refused because there are unknown files in the tree"


# XXX: Should be unified with TransportError; they seem to represent the
# same thing
class PathError(BzrError):
    
    _fmt = "Generic path error: %(path)r%(extra)s)"

    def __init__(self, path, extra=None):
        BzrError.__init__(self)
        self.path = path
        if extra:
            self.extra = ': ' + str(extra)
        else:
            self.extra = ''


class NoSuchFile(PathError):

    _fmt = "No such file: %(path)r%(extra)s"


class FileExists(PathError):

    _fmt = "File exists: %(path)r%(extra)s"


class DirectoryNotEmpty(PathError):

    _fmt = "Directory not empty: %(path)r%(extra)s"


class ReadingCompleted(BzrError):
    
    _fmt = ("The MediumRequest '%(request)s' has already had finish_reading "
            "called upon it - the request has been completed and no more "
            "data may be read.")

    internal_error = True

    def __init__(self, request):
        self.request = request


class ResourceBusy(PathError):

    _fmt = "Device or resource busy: %(path)r%(extra)s"


class PermissionDenied(PathError):

    _fmt = "Permission denied: %(path)r%(extra)s"


class InvalidURL(PathError):

    _fmt = "Invalid url supplied to transport: %(path)r%(extra)s"


class InvalidURLJoin(PathError):

    _fmt = "Invalid URL join request: %(args)s%(extra)s"

    def __init__(self, msg, base, args):
        PathError.__init__(self, base, msg)
        self.args = [base] + list(args)


class UnsupportedProtocol(PathError):

    _fmt = 'Unsupported protocol for url "%(path)s"%(extra)s'

    def __init__(self, url, extra):
        PathError.__init__(self, url, extra=extra)


class ShortReadvError(PathError):

    _fmt = "readv() read %(actual)s bytes rather than %(length)s bytes at %(offset)s for %(path)s%(extra)s"

    internal_error = True

    def __init__(self, path, offset, length, actual, extra=None):
        PathError.__init__(self, path, extra=extra)
        self.offset = offset
        self.length = length
        self.actual = actual


class PathNotChild(BzrError):

    _fmt = "Path %(path)r is not a child of path %(base)r%(extra)s"

    internal_error = True

    def __init__(self, path, base, extra=None):
        BzrError.__init__(self)
        self.path = path
        self.base = base
        if extra:
            self.extra = ': ' + str(extra)
        else:
            self.extra = ''


class InvalidNormalization(PathError):

    _fmt = "Path %(path)r is not unicode normalized"


# TODO: This is given a URL; we try to unescape it but doing that from inside
# the exception object is a bit undesirable.
# TODO: Probably this behavior of should be a common superclass 
class NotBranchError(PathError):

    _fmt = "Not a branch: %(path)s"

    def __init__(self, path):
       import bzrlib.urlutils as urlutils
       self.path = urlutils.unescape_for_display(path, 'ascii')


class AlreadyBranchError(PathError):

    _fmt = "Already a branch: %(path)s."


class BranchExistsWithoutWorkingTree(PathError):

    _fmt = "Directory contains a branch, but no working tree \
(use bzr checkout if you wish to build a working tree): %(path)s"


class AtomicFileAlreadyClosed(PathError):

    _fmt = "'%(function)s' called on an AtomicFile after it was closed: %(path)s"

    def __init__(self, path, function):
        PathError.__init__(self, path=path, extra=None)
        self.function = function


class InaccessibleParent(PathError):

    _fmt = "Parent not accessible given base %(base)s and relative path %(path)s"

    def __init__(self, path, base):
        PathError.__init__(self, path)
        self.base = base


class NoRepositoryPresent(BzrError):

    _fmt = "No repository present: %(path)r"
    def __init__(self, bzrdir):
        BzrError.__init__(self)
        self.path = bzrdir.transport.clone('..').base


class FileInWrongBranch(BzrError):

    _fmt = "File %(path)s in not in branch %(branch_base)s."

    def __init__(self, branch, path):
        BzrError.__init__(self)
        self.branch = branch
        self.branch_base = branch.base
        self.path = path


class UnsupportedFormatError(BzrError):
    
    _fmt = "Unsupported branch format: %(format)s"


class UnknownFormatError(BzrError):
    
    _fmt = "Unknown branch format: %(format)r"


class IncompatibleFormat(BzrError):
    
    _fmt = "Format %(format)s is not compatible with .bzr version %(bzrdir)s."

    def __init__(self, format, bzrdir_format):
        BzrError.__init__(self)
        self.format = format
        self.bzrdir = bzrdir_format


class IncompatibleRevision(BzrError):
    
    _fmt = "Revision is not compatible with %(repo_format)s"

    def __init__(self, repo_format):
        BzrError.__init__(self)
        self.repo_format = repo_format


class NotVersionedError(BzrError):

    _fmt = "%(path)s is not versioned"

    def __init__(self, path):
        BzrError.__init__(self)
        self.path = path


class PathsNotVersionedError(BzrError):
    # used when reporting several paths are not versioned

    _fmt = "Path(s) are not versioned: %(paths_as_string)s"

    def __init__(self, paths):
        from bzrlib.osutils import quotefn
        BzrError.__init__(self)
        self.paths = paths
        self.paths_as_string = ' '.join([quotefn(p) for p in paths])


class PathsDoNotExist(BzrError):

    _fmt = "Path(s) do not exist: %(paths_as_string)s"

    # used when reporting that paths are neither versioned nor in the working
    # tree

    def __init__(self, paths):
        # circular import
        from bzrlib.osutils import quotefn
        BzrError.__init__(self)
        self.paths = paths
        self.paths_as_string = ' '.join([quotefn(p) for p in paths])


class BadFileKindError(BzrError):

    _fmt = "Cannot operate on %(filename)s of unsupported kind %(kind)s"


class ForbiddenControlFileError(BzrError):

    _fmt = "Cannot operate on %(filename)s because it is a control file"


class LockError(BzrError):

    _fmt = "Lock error: %(message)s"

    # All exceptions from the lock/unlock functions should be from
    # this exception class.  They will be translated as necessary. The
    # original exception is available as e.original_error
    #
    # New code should prefer to raise specific subclasses
    def __init__(self, message):
        self.message = message


class CommitNotPossible(LockError):

    _fmt = "A commit was attempted but we do not have a write lock open."

    def __init__(self):
        pass


class AlreadyCommitted(LockError):

    _fmt = "A rollback was requested, but is not able to be accomplished."

    def __init__(self):
        pass


class ReadOnlyError(LockError):

    _fmt = "A write attempt was made in a read only transaction on %(obj)s"

    def __init__(self, obj):
        self.obj = obj


class OutSideTransaction(BzrError):

    _fmt = "A transaction related operation was attempted after the transaction finished."


class ObjectNotLocked(LockError):

    _fmt = "%(obj)r is not locked"

    internal_error = True

    # this can indicate that any particular object is not locked; see also
    # LockNotHeld which means that a particular *lock* object is not held by
    # the caller -- perhaps they should be unified.
    def __init__(self, obj):
        self.obj = obj


class ReadOnlyObjectDirtiedError(ReadOnlyError):

    _fmt = "Cannot change object %(obj)r in read only transaction"

    def __init__(self, obj):
        self.obj = obj


class UnlockableTransport(LockError):

    _fmt = "Cannot lock: transport is read only: %(transport)s"

    def __init__(self, transport):
        self.transport = transport


class LockContention(LockError):

    _fmt = "Could not acquire lock %(lock)s"
    # TODO: show full url for lock, combining the transport and relative bits?
    
    def __init__(self, lock):
        self.lock = lock


class LockBroken(LockError):

    _fmt = "Lock was broken while still open: %(lock)s - check storage consistency!"

    def __init__(self, lock):
        self.lock = lock


class LockBreakMismatch(LockError):

    _fmt = "Lock was released and re-acquired before being broken: %(lock)s: held by %(holder)r, wanted to break %(target)r"

    def __init__(self, lock, holder, target):
        self.lock = lock
        self.holder = holder
        self.target = target


class LockNotHeld(LockError):

    _fmt = "Lock not held: %(lock)s"

    def __init__(self, lock):
        self.lock = lock


class PointlessCommit(BzrError):

    _fmt = "No changes to commit"


class UpgradeReadonly(BzrError):

    _fmt = "Upgrade URL cannot work with readonly URLs."


class UpToDateFormat(BzrError):

    _fmt = "The branch format %(format)s is already at the most recent format."

    def __init__(self, format):
        BzrError.__init__(self)
        self.format = format


class StrictCommitFailed(Exception):

    _fmt = "Commit refused because there are unknowns in the tree."


class NoSuchRevision(BzrError):

    _fmt = "Branch %(branch)s has no revision %(revision)s"

    internal_error = True

    def __init__(self, branch, revision):
        BzrError.__init__(self, branch=branch, revision=revision)


class NoSuchRevisionSpec(BzrError):

    _fmt = "No namespace registered for string: %(spec)r"

    def __init__(self, spec):
        BzrError.__init__(self, spec=spec)


class InvalidRevisionSpec(BzrError):

    _fmt = "Requested revision: %(spec)r does not exist in branch: %(branch)s%(extra)s"

    def __init__(self, spec, branch, extra=None):
        BzrError.__init__(self, branch=branch, spec=spec)
        if extra:
            self.extra = '\n' + str(extra)
        else:
            self.extra = ''


class HistoryMissing(BzrError):

    _fmt = "%(branch)s is missing %(object_type)s {%(object_id)s}"


class DivergedBranches(BzrError):
    
    _fmt = "These branches have diverged.  Use the merge command to reconcile them."""

    internal_error = False

    def __init__(self, branch1, branch2):
        self.branch1 = branch1
        self.branch2 = branch2


class UnrelatedBranches(BzrError):

    _fmt = "Branches have no common ancestor, and no merge base revision was specified."

    internal_error = False


class NoCommonAncestor(BzrError):
    
    _fmt = "Revisions have no common ancestor: %(revision_a)s %(revision_b)s"

    def __init__(self, revision_a, revision_b):
        self.revision_a = revision_a
        self.revision_b = revision_b


class NoCommonRoot(BzrError):

    _fmt = "Revisions are not derived from the same root: " \
           "%(revision_a)s %(revision_b)s."

    def __init__(self, revision_a, revision_b):
        BzrError.__init__(self, revision_a=revision_a, revision_b=revision_b)


class NotAncestor(BzrError):

    _fmt = "Revision %(rev_id)s is not an ancestor of %(not_ancestor_id)s"

    def __init__(self, rev_id, not_ancestor_id):
        BzrError.__init__(self, rev_id=rev_id,
            not_ancestor_id=not_ancestor_id)


class InstallFailed(BzrError):

    def __init__(self, revisions):
        revision_str = ", ".join(str(r) for r in revisions)
        msg = "Could not install revisions:\n%s" % revision_str
        BzrError.__init__(self, msg)
        self.revisions = revisions


class AmbiguousBase(BzrError):

    def __init__(self, bases):
        warn("BzrError AmbiguousBase has been deprecated as of bzrlib 0.8.",
                DeprecationWarning)
        msg = "The correct base is unclear, because %s are all equally close" %\
            ", ".join(bases)
        BzrError.__init__(self, msg)
        self.bases = bases


class NoCommits(BzrError):

    _fmt = "Branch %(branch)s has no commits."

    def __init__(self, branch):
        BzrError.__init__(self, branch=branch)


class UnlistableStore(BzrError):

    def __init__(self, store):
        BzrError.__init__(self, "Store %s is not listable" % store)



class UnlistableBranch(BzrError):

    def __init__(self, br):
        BzrError.__init__(self, "Stores for branch %s are not listable" % br)


class BoundBranchOutOfDate(BzrError):

    _fmt = "Bound branch %(branch)s is out of date with master branch %(master)s."

    def __init__(self, branch, master):
        BzrError.__init__(self)
        self.branch = branch
        self.master = master

        
class CommitToDoubleBoundBranch(BzrError):

    _fmt = "Cannot commit to branch %(branch)s. It is bound to %(master)s, which is bound to %(remote)s."

    def __init__(self, branch, master, remote):
        BzrError.__init__(self)
        self.branch = branch
        self.master = master
        self.remote = remote


class OverwriteBoundBranch(BzrError):

    _fmt = "Cannot pull --overwrite to a branch which is bound %(branch)s"

    def __init__(self, branch):
        BzrError.__init__(self)
        self.branch = branch


class BoundBranchConnectionFailure(BzrError):

    _fmt = "Unable to connect to target of bound branch %(branch)s => %(target)s: %(error)s"

    def __init__(self, branch, target, error):
        BzrError.__init__(self)
        self.branch = branch
        self.target = target
        self.error = error


class WeaveError(BzrError):

    _fmt = "Error in processing weave: %(message)s"

    def __init__(self, message=None):
        BzrError.__init__(self)
        self.message = message


class WeaveRevisionAlreadyPresent(WeaveError):

    _fmt = "Revision {%(revision_id)s} already present in %(weave)s"

    def __init__(self, revision_id, weave):

        WeaveError.__init__(self)
        self.revision_id = revision_id
        self.weave = weave


class WeaveRevisionNotPresent(WeaveError):

    _fmt = "Revision {%(revision_id)s} not present in %(weave)s"

    def __init__(self, revision_id, weave):
        WeaveError.__init__(self)
        self.revision_id = revision_id
        self.weave = weave


class WeaveFormatError(WeaveError):

    _fmt = "Weave invariant violated: %(what)s"

    def __init__(self, what):
        WeaveError.__init__(self)
        self.what = what


class WeaveParentMismatch(WeaveError):

    _fmt = "Parents are mismatched between two revisions."
    

class WeaveInvalidChecksum(WeaveError):

    _fmt = "Text did not match it's checksum: %(message)s"


class WeaveTextDiffers(WeaveError):

    _fmt = "Weaves differ on text content. Revision: {%(revision_id)s}, %(weave_a)s, %(weave_b)s"

    def __init__(self, revision_id, weave_a, weave_b):
        WeaveError.__init__(self)
        self.revision_id = revision_id
        self.weave_a = weave_a
        self.weave_b = weave_b


class WeaveTextDiffers(WeaveError):

    _fmt = "Weaves differ on text content. Revision: {%(revision_id)s}, %(weave_a)s, %(weave_b)s"

    def __init__(self, revision_id, weave_a, weave_b):
        WeaveError.__init__(self)
        self.revision_id = revision_id
        self.weave_a = weave_a
        self.weave_b = weave_b


class VersionedFileError(BzrError):
    
    _fmt = "Versioned file error"


class RevisionNotPresent(VersionedFileError):
    
    _fmt = "Revision {%(revision_id)s} not present in %(file_id)s."

    def __init__(self, revision_id, file_id):
        VersionedFileError.__init__(self)
        self.revision_id = revision_id
        self.file_id = file_id


class RevisionAlreadyPresent(VersionedFileError):
    
    _fmt = "Revision {%(revision_id)s} already present in %(file_id)s."

    def __init__(self, revision_id, file_id):
        VersionedFileError.__init__(self)
        self.revision_id = revision_id
        self.file_id = file_id


class KnitError(BzrError):
    
    _fmt = "Knit error"


class KnitHeaderError(KnitError):

    _fmt = "Knit header error: %(badline)r unexpected"

    def __init__(self, badline):
        KnitError.__init__(self)
        self.badline = badline


class KnitCorrupt(KnitError):

    _fmt = "Knit %(filename)s corrupt: %(how)s"

    def __init__(self, filename, how):
        KnitError.__init__(self)
        self.filename = filename
        self.how = how


class NoSuchExportFormat(BzrError):
    
    _fmt = "Export format %(format)r not supported"

    def __init__(self, format):
        BzrError.__init__(self)
        self.format = format


class TransportError(BzrError):
    
    _fmt = "Transport error: %(msg)s %(orig_error)s"

    def __init__(self, msg=None, orig_error=None):
        if msg is None and orig_error is not None:
            msg = str(orig_error)
        if orig_error is None:
            orig_error = ''
        if msg is None:
            msg =  ''
        self.msg = msg
        self.orig_error = orig_error
        BzrError.__init__(self)


class TooManyConcurrentRequests(BzrError):

    _fmt = ("The medium '%(medium)s' has reached its concurrent request limit. "
            "Be sure to finish_writing and finish_reading on the "
            "current request that is open.")

    internal_error = True

    def __init__(self, medium):
        self.medium = medium


class SmartProtocolError(TransportError):

    _fmt = "Generic bzr smart protocol error: %(details)s"

    def __init__(self, details):
        self.details = details


# A set of semi-meaningful errors which can be thrown
class TransportNotPossible(TransportError):

    _fmt = "Transport operation not possible: %(msg)s %(orig_error)s"


class ConnectionError(TransportError):

    _fmt = "Connection error: %(msg)s %(orig_error)s"


class SocketConnectionError(ConnectionError):

    _fmt = "%(msg)s %(host)s%(port)s%(orig_error)s"

    def __init__(self, host, port=None, msg=None, orig_error=None):
        if msg is None:
            msg = 'Failed to connect to'
        if orig_error is None:
            orig_error = ''
        else:
            orig_error = '; ' + str(orig_error)
        ConnectionError.__init__(self, msg=msg, orig_error=orig_error)
        self.host = host
        if port is None:
            self.port = ''
        else:
            self.port = ':%s' % port


class ConnectionReset(TransportError):

    _fmt = "Connection closed: %(msg)s %(orig_error)s"


class InvalidRange(TransportError):

    _fmt = "Invalid range access in %(path)s at %(offset)s."
    
    def __init__(self, path, offset):
        TransportError.__init__(self, ("Invalid range access in %s at %d"
                                       % (path, offset)))
        self.path = path
        self.offset = offset


class InvalidHttpResponse(TransportError):

    _fmt = "Invalid http response for %(path)s: %(msg)s"

    def __init__(self, path, msg, orig_error=None):
        self.path = path
        TransportError.__init__(self, msg, orig_error=orig_error)


class InvalidHttpRange(InvalidHttpResponse):

    _fmt = "Invalid http range %(range)r for %(path)s: %(msg)s"
    
    def __init__(self, path, range, msg):
        self.range = range
        InvalidHttpResponse.__init__(self, path, msg)


class InvalidHttpContentType(InvalidHttpResponse):

    _fmt = 'Invalid http Content-type "%(ctype)s" for %(path)s: %(msg)s'
    
    def __init__(self, path, ctype, msg):
        self.ctype = ctype
        InvalidHttpResponse.__init__(self, path, msg)


class ConflictsInTree(BzrError):

    _fmt = "Working tree has conflicts."


class ParseConfigError(BzrError):

    def __init__(self, errors, filename):
        if filename is None:
            filename = ""
        message = "Error(s) parsing config file %s:\n%s" % \
            (filename, ('\n'.join(e.message for e in errors)))
        BzrError.__init__(self, message)


class NoEmailInUsername(BzrError):

    _fmt = "%(username)r does not seem to contain a reasonable email address"

    def __init__(self, username):
        BzrError.__init__(self)
        self.username = username


class SigningFailed(BzrError):

    _fmt = "Failed to gpg sign data with command %(command_line)r"

    def __init__(self, command_line):
        BzrError.__init__(self, command_line=command_line)


class WorkingTreeNotRevision(BzrError):

    _fmt = ("The working tree for %(basedir)s has changed since" 
            " the last commit, but weave merge requires that it be"
            " unchanged")

    def __init__(self, tree):
        BzrError.__init__(self, basedir=tree.basedir)


class CantReprocessAndShowBase(BzrError):

    _fmt = "Can't reprocess and show base, because reprocessing obscures " \
           "the relationship of conflicting lines to the base"


class GraphCycleError(BzrError):

    _fmt = "Cycle in graph %(graph)r"

    def __init__(self, graph):
        BzrError.__init__(self)
        self.graph = graph


class WritingCompleted(BzrError):

    _fmt = ("The MediumRequest '%(request)s' has already had finish_writing "
            "called upon it - accept bytes may not be called anymore.")

    internal_error = True

    def __init__(self, request):
        self.request = request


class WritingNotComplete(BzrError):

    _fmt = ("The MediumRequest '%(request)s' has not has finish_writing "
            "called upon it - until the write phase is complete no "
            "data may be read.")

    internal_error = True

    def __init__(self, request):
        self.request = request


class NotConflicted(BzrError):

    _fmt = "File %(filename)s is not conflicted."

    def __init__(self, filename):
        BzrError.__init__(self)
        self.filename = filename


class MediumNotConnected(BzrError):

    _fmt = """The medium '%(medium)s' is not connected."""

    internal_error = True

    def __init__(self, medium):
        self.medium = medium


class MustUseDecorated(Exception):
    
    _fmt = """A decorating function has requested its original command be used."""
    

class NoBundleFound(BzrError):

    _fmt = "No bundle was found in %(filename)s"

    def __init__(self, filename):
        BzrError.__init__(self)
        self.filename = filename


class BundleNotSupported(BzrError):

    _fmt = "Unable to handle bundle version %(version)s: %(msg)s"

    def __init__(self, version, msg):
        BzrError.__init__(self)
        self.version = version
        self.msg = msg


class MissingText(BzrError):

    _fmt = "Branch %(base)s is missing revision %(text_revision)s of %(file_id)s"

    def __init__(self, branch, text_revision, file_id):
        BzrError.__init__(self)
        self.branch = branch
        self.base = branch.base
        self.text_revision = text_revision
        self.file_id = file_id


class DuplicateKey(BzrError):

    _fmt = "Key %(key)s is already present in map"


class MalformedTransform(BzrError):

    _fmt = "Tree transform is malformed %(conflicts)r"


class NoFinalPath(BzrError):

    _fmt = ("No final name for trans_id %(trans_id)r\n"
            "file-id: %(file_id)r\n"
            "root trans-id: %(root_trans_id)r\n")

    def __init__(self, trans_id, transform):
        self.trans_id = trans_id
        self.file_id = transform.final_file_id(trans_id)
        self.root_trans_id = transform.root


class BzrBadParameter(BzrError):

    _fmt = "Bad parameter: %(param)r"

    # This exception should never be thrown, but it is a base class for all
    # parameter-to-function errors.

    def __init__(self, param):
        BzrError.__init__(self)
        self.param = param


class BzrBadParameterNotUnicode(BzrBadParameter):

    _fmt = "Parameter %(param)s is neither unicode nor utf8."


class ReusingTransform(BzrError):

    _fmt = "Attempt to reuse a transform that has already been applied."


class CantMoveRoot(BzrError):

    _fmt = "Moving the root directory is not supported at this time"


class BzrBadParameterNotString(BzrBadParameter):

    _fmt = "Parameter %(param)s is not a string or unicode string."


class BzrBadParameterMissing(BzrBadParameter):

    _fmt = "Parameter $(param)s is required but not present."


class BzrBadParameterUnicode(BzrBadParameter):

    _fmt = "Parameter %(param)s is unicode but only byte-strings are permitted."


class BzrBadParameterContainsNewline(BzrBadParameter):

    _fmt = "Parameter %(param)s contains a newline."


class DependencyNotPresent(BzrError):

    _fmt = 'Unable to import library "%(library)s": %(error)s'

    def __init__(self, library, error):
        BzrError.__init__(self, library=library, error=error)


class ParamikoNotPresent(DependencyNotPresent):

    _fmt = "Unable to import paramiko (required for sftp support): %(error)s"

    def __init__(self, error):
        DependencyNotPresent.__init__(self, 'paramiko', error)


class PointlessMerge(BzrError):

    _fmt = "Nothing to merge."


class UninitializableFormat(BzrError):

    _fmt = "Format %(format)s cannot be initialised by this version of bzr."

    def __init__(self, format):
        BzrError.__init__(self)
        self.format = format


class BadConversionTarget(BzrError):

    _fmt = "Cannot convert to format %(format)s.  %(problem)s"

    def __init__(self, problem, format):
        BzrError.__init__(self)
        self.problem = problem
        self.format = format


class NoDiff(BzrError):

    _fmt = "Diff is not installed on this machine: %(msg)s"

    def __init__(self, msg):
        BzrError.__init__(self, msg=msg)


class NoDiff3(BzrError):

    _fmt = "Diff3 is not installed on this machine."


class ExistingLimbo(BzrError):

    _fmt = """This tree contains left-over files from a failed operation.
    Please examine %(limbo_dir)s to see if it contains any files you wish to
    keep, and delete it when you are done."""
    
    def __init__(self, limbo_dir):
       BzrError.__init__(self)
       self.limbo_dir = limbo_dir


class ImmortalLimbo(BzrError):

    _fmt = """Unable to delete transform temporary directory $(limbo_dir)s.
    Please examine %(limbo_dir)s to see if it contains any files you wish to
    keep, and delete it when you are done."""

    def __init__(self, limbo_dir):
       BzrError.__init__(self)
       self.limbo_dir = limbo_dir


class OutOfDateTree(BzrError):

    _fmt = "Working tree is out of date, please run 'bzr update'."

    def __init__(self, tree):
        BzrError.__init__(self)
        self.tree = tree


class MergeModifiedFormatError(BzrError):

    _fmt = "Error in merge modified format"


class ConflictFormatError(BzrError):

    _fmt = "Format error in conflict listings"


class CorruptRepository(BzrError):

    _fmt = """An error has been detected in the repository %(repo_path)s.
Please run bzr reconcile on this repository."""

    def __init__(self, repo):
        BzrError.__init__(self)
        self.repo_path = repo.bzrdir.root_transport.base


class UpgradeRequired(BzrError):

    _fmt = "To use this feature you must upgrade your branch at %(path)s."

    def __init__(self, path):
        BzrError.__init__(self)
        self.path = path


class LocalRequiresBoundBranch(BzrError):

    _fmt = "Cannot perform local-only commits on unbound branches."


class MissingProgressBarFinish(BzrError):

    _fmt = "A nested progress bar was not 'finished' correctly."


class InvalidProgressBarType(BzrError):

    _fmt = """Environment variable BZR_PROGRESS_BAR='%(bar_type)s is not a supported type
Select one of: %(valid_types)s"""

    def __init__(self, bar_type, valid_types):
        BzrError.__init__(self, bar_type=bar_type, valid_types=valid_types)


class UnsupportedOperation(BzrError):

    _fmt = "The method %(mname)s is not supported on objects of type %(tname)s."

    def __init__(self, method, method_self):
        self.method = method
        self.mname = method.__name__
        self.tname = type(method_self).__name__


class BinaryFile(BzrError):
    
    _fmt = "File is binary but should be text."


class IllegalPath(BzrError):

    _fmt = "The path %(path)s is not permitted on this platform"

    def __init__(self, path):
        BzrError.__init__(self)
        self.path = path


class TestamentMismatch(BzrError):

    _fmt = """Testament did not match expected value.  
       For revision_id {%(revision_id)s}, expected {%(expected)s}, measured 
       {%(measured)s}"""

    def __init__(self, revision_id, expected, measured):
        self.revision_id = revision_id
        self.expected = expected
        self.measured = measured


class NotABundle(BzrError):
    
    _fmt = "Not a bzr revision-bundle: %(text)r"

    def __init__(self, text):
        BzrError.__init__(self)
        self.text = text


class BadBundle(BzrError): 
    
    _fmt = "Bad bzr revision-bundle: %(text)r"

    def __init__(self, text):
        BzrError.__init__(self)
        self.text = text


class MalformedHeader(BadBundle): 
    
    _fmt = "Malformed bzr revision-bundle header: %(text)r"


class MalformedPatches(BadBundle): 
    
    _fmt = "Malformed patches in bzr revision-bundle: %(text)r"


class MalformedFooter(BadBundle): 
    
    _fmt = "Malformed footer in bzr revision-bundle: %(text)r"


class UnsupportedEOLMarker(BadBundle):
    
    _fmt = "End of line marker was not \\n in bzr revision-bundle"    

    def __init__(self):
        # XXX: BadBundle's constructor assumes there's explanatory text, 
        # but for this there is not
        BzrError.__init__(self)


class IncompatibleBundleFormat(BzrError):
    
    _fmt = "Bundle format %(bundle_format)s is incompatible with %(other)s"

    def __init__(self, bundle_format, other):
        BzrError.__init__(self)
        self.bundle_format = bundle_format
        self.other = other


class BadInventoryFormat(BzrError):
    
    _fmt = "Root class for inventory serialization errors"


class UnexpectedInventoryFormat(BadInventoryFormat):

    _fmt = "The inventory was not in the expected format:\n %(msg)s"

    def __init__(self, msg):
        BadInventoryFormat.__init__(self, msg=msg)


class NoSmartMedium(BzrError):

    _fmt = "The transport '%(transport)s' cannot tunnel the smart protocol."

    def __init__(self, transport):
        self.transport = transport


class NoSmartServer(NotBranchError):

    _fmt = "No smart server available at %(url)s"

    def __init__(self, url):
        self.url = url


class UnknownSSH(BzrError):

    _fmt = "Unrecognised value for BZR_SSH environment variable: %(vendor)s"

    def __init__(self, vendor):
        BzrError.__init__(self)
        self.vendor = vendor


class GhostRevisionUnusableHere(BzrError):

    _fmt = "Ghost revision {%(revision_id)s} cannot be used here."

    def __init__(self, revision_id):
        BzrError.__init__(self)
        self.revision_id = revision_id


class IllegalUseOfScopeReplacer(BzrError):

    _fmt = "ScopeReplacer object %(name)r was used incorrectly: %(msg)s%(extra)s"

    internal_error = True

    def __init__(self, name, msg, extra=None):
        BzrError.__init__(self)
        self.name = name
        self.msg = msg
        if extra:
            self.extra = ': ' + str(extra)
        else:
            self.extra = ''


class InvalidImportLine(BzrError):

    _fmt = "Not a valid import statement: %(msg)\n%(text)s"

    internal_error = True

    def __init__(self, text, msg):
        BzrError.__init__(self)
        self.text = text
        self.msg = msg


class ImportNameCollision(BzrError):

    _fmt = "Tried to import an object to the same name as an existing object. %(name)s"

    internal_error = True

    def __init__(self, name):
        BzrError.__init__(self)
        self.name = name<|MERGE_RESOLUTION|>--- conflicted
+++ resolved
@@ -169,12 +169,7 @@
         self.message = message
 
 
-<<<<<<< HEAD
-class DisabledMethod(BzrNewError):
-    """The smart server method '%(class_name)s' is disabled."""
-=======
 class DisabledMethod(BzrError):
->>>>>>> b0a8f88e
 
     _fmt = "The smart server method '%(class_name)s' is disabled."
 
