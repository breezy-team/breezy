--- conflicted
+++ resolved
@@ -524,8 +524,6 @@
     """Parameter %(param)s is not a string or unicode string."""
 
 
-<<<<<<< HEAD
-=======
 class DependencyNotPresent(BzrNewError):
     """Unable to import library: %(library)s, %(error)s"""
 
@@ -540,7 +538,6 @@
         DependencyNotPresent.__init__(self, 'paramiko', error)
 
 
->>>>>>> 5b55c3f9
 class UninitializableFormat(BzrNewError):
     """Format %(format)s cannot be initialised by this version of bzr."""
 
