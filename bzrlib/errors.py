# Copyright (C) 2005, 2006, 2007 Canonical Ltd
#
# This program is free software; you can redistribute it and/or modify
# it under the terms of the GNU General Public License as published by
# the Free Software Foundation; either version 2 of the License, or
# (at your option) any later version.
#
# This program is distributed in the hope that it will be useful,
# but WITHOUT ANY WARRANTY; without even the implied warranty of
# MERCHANTABILITY or FITNESS FOR A PARTICULAR PURPOSE.  See the
# GNU General Public License for more details.
#
# You should have received a copy of the GNU General Public License
# along with this program; if not, write to the Free Software
# Foundation, Inc., 59 Temple Place, Suite 330, Boston, MA  02111-1307  USA

"""Exceptions for bzr, and reporting of them.
"""


from bzrlib import (
    osutils,
    symbol_versioning,
    )
from bzrlib.patches import (
    MalformedHunkHeader,
    MalformedLine,
    MalformedPatchHeader,
    PatchConflict,
    PatchSyntax,
    )


# TODO: is there any value in providing the .args field used by standard
# python exceptions?   A list of values with no names seems less useful 
# to me.

# TODO: Perhaps convert the exception to a string at the moment it's 
# constructed to make sure it will succeed.  But that says nothing about
# exceptions that are never raised.

# TODO: selftest assertRaises should probably also check that every error
# raised can be formatted as a string successfully, and without giving
# 'unprintable'.


class BzrError(StandardError):
    """
    Base class for errors raised by bzrlib.

    :cvar internal_error: if true (or absent) this was probably caused by a
    bzr bug and should be displayed with a traceback; if False this was
    probably a user or environment error and they don't need the gory details.
    (That can be overridden by -Derror on the command line.)

    :cvar _fmt: Format string to display the error; this is expanded
    by the instance's dict.
    """
    
    internal_error = False

    def __init__(self, msg=None, **kwds):
        """Construct a new BzrError.

        There are two alternative forms for constructing these objects.
        Either a preformatted string may be passed, or a set of named
        arguments can be given.  The first is for generic "user" errors which
        are not intended to be caught and so do not need a specific subclass.
        The second case is for use with subclasses that provide a _fmt format
        string to print the arguments.  

        Keyword arguments are taken as parameters to the error, which can 
        be inserted into the format string template.  It's recommended 
        that subclasses override the __init__ method to require specific 
        parameters.

        :param msg: If given, this is the literal complete text for the error,
        not subject to expansion.
        """
        StandardError.__init__(self)
        if msg is not None:
            # I was going to deprecate this, but it actually turns out to be
            # quite handy - mbp 20061103.
            self._preformatted_string = msg
        else:
            self._preformatted_string = None
            for key, value in kwds.items():
                setattr(self, key, value)

    def __str__(self):
        s = getattr(self, '_preformatted_string', None)
        if s is not None:
            # contains a preformatted message; must be cast to plain str
            return str(s)
        try:
            fmt = self._get_format_string()
            if fmt:
                s = fmt % self.__dict__
                # __str__() should always return a 'str' object
                # never a 'unicode' object.
                if isinstance(s, unicode):
                    return s.encode('utf8')
                return s
        except (AttributeError, TypeError, NameError, ValueError, KeyError), e:
            return 'Unprintable exception %s: dict=%r, fmt=%r, error=%s' \
                % (self.__class__.__name__,
                   self.__dict__,
                   getattr(self, '_fmt', None),
                   str(e))

    def _get_format_string(self):
        """Return format string for this exception or None"""
        fmt = getattr(self, '_fmt', None)
        if fmt is not None:
            return fmt
        fmt = getattr(self, '__doc__', None)
        if fmt is not None:
            symbol_versioning.warn("%s uses its docstring as a format, "
                    "it should use _fmt instead" % self.__class__.__name__,
                    DeprecationWarning)
            return fmt
        return 'Unprintable exception %s: dict=%r, fmt=%r' \
            % (self.__class__.__name__,
               self.__dict__,
               getattr(self, '_fmt', None),
               )


class BzrNewError(BzrError):
    """Deprecated error base class."""
    # base classes should override the docstring with their human-
    # readable explanation

    def __init__(self, *args, **kwds):
        # XXX: Use the underlying BzrError to always generate the args attribute
        # if it doesn't exist.  We can't use super here, because exceptions are
        # old-style classes in python2.4 (but new in 2.5).  --bmc, 20060426
        symbol_versioning.warn('BzrNewError was deprecated in bzr 0.13; '
             'please convert %s to use BzrError instead' 
             % self.__class__.__name__,
             DeprecationWarning,
             stacklevel=2)
        BzrError.__init__(self, *args)
        for key, value in kwds.items():
            setattr(self, key, value)

    def __str__(self):
        try:
            # __str__() should always return a 'str' object
            # never a 'unicode' object.
            s = self.__doc__ % self.__dict__
            if isinstance(s, unicode):
                return s.encode('utf8')
            return s
        except (TypeError, NameError, ValueError, KeyError), e:
            return 'Unprintable exception %s(%r): %s' \
                % (self.__class__.__name__,
                   self.__dict__, str(e))


class AlreadyBuilding(BzrError):
    
    _fmt = "The tree builder is already building a tree."


class BzrCheckError(BzrError):
    
    _fmt = "Internal check failed: %(message)s"

    internal_error = True

    def __init__(self, message):
        BzrError.__init__(self)
        self.message = message


class InvalidEntryName(BzrError):
    
    _fmt = "Invalid entry name: %(name)s"

    internal_error = True

    def __init__(self, name):
        BzrError.__init__(self)
        self.name = name


class InvalidRevisionNumber(BzrError):
    
    _fmt = "Invalid revision number %(revno)s"

    def __init__(self, revno):
        BzrError.__init__(self)
        self.revno = revno


class InvalidRevisionId(BzrError):

    _fmt = "Invalid revision-id {%(revision_id)s} in %(branch)s"

    def __init__(self, revision_id, branch):
        # branch can be any string or object with __str__ defined
        BzrError.__init__(self)
        self.revision_id = revision_id
        self.branch = branch

class ReservedId(BzrError):

    _fmt = "Reserved revision-id {%(revision_id)s}"

    def __init__(self, revision_id):
        self.revision_id = revision_id

class NoSuchId(BzrError):

    _fmt = "The file id %(file_id)s is not present in the tree %(tree)s."
    
    def __init__(self, tree, file_id):
        BzrError.__init__(self)
        self.file_id = file_id
        self.tree = tree


class InventoryModified(BzrError):

    _fmt = ("The current inventory for the tree %(tree)r has been modified, "
            "so a clean inventory cannot be read without data loss.")

    internal_error = True

    def __init__(self, tree):
        self.tree = tree


class NoWorkingTree(BzrError):

    _fmt = "No WorkingTree exists for %(base)s."
    
    def __init__(self, base):
        BzrError.__init__(self)
        self.base = base


class NotBuilding(BzrError):

    _fmt = "Not currently building a tree."


class NotLocalUrl(BzrError):

    _fmt = "%(url)s is not a local path."

    def __init__(self, url):
        self.url = url


class WorkingTreeAlreadyPopulated(BzrError):

    _fmt = """Working tree already populated in %(base)s"""

    internal_error = True

    def __init__(self, base):
        self.base = base

class BzrCommandError(BzrError):
    """Error from user command"""

    internal_error = False

    # Error from malformed user command; please avoid raising this as a
    # generic exception not caused by user input.
    #
    # I think it's a waste of effort to differentiate between errors that
    # are not intended to be caught anyway.  UI code need not subclass
    # BzrCommandError, and non-UI code should not throw a subclass of
    # BzrCommandError.  ADHB 20051211
    def __init__(self, msg):
        # Object.__str__() must return a real string
        # returning a Unicode string is a python error.
        if isinstance(msg, unicode):
            self.msg = msg.encode('utf8')
        else:
            self.msg = msg

    def __str__(self):
        return self.msg


class NotWriteLocked(BzrError):

    _fmt = """%(not_locked)r is not write locked but needs to be."""

    def __init__(self, not_locked):
        self.not_locked = not_locked


class BzrOptionError(BzrCommandError):

    _fmt = "Error in command line options"


class BadOptionValue(BzrError):

    _fmt = """Bad value "%(value)s" for option "%(name)s"."""

    def __init__(self, name, value):
        BzrError.__init__(self, name=name, value=value)

    
class StrictCommitFailed(BzrError):

    _fmt = "Commit refused because there are unknown files in the tree"


# XXX: Should be unified with TransportError; they seem to represent the
# same thing
class PathError(BzrError):
    
    _fmt = "Generic path error: %(path)r%(extra)s)"

    def __init__(self, path, extra=None):
        BzrError.__init__(self)
        self.path = path
        if extra:
            self.extra = ': ' + str(extra)
        else:
            self.extra = ''


class NoSuchFile(PathError):

    _fmt = "No such file: %(path)r%(extra)s"


class FileExists(PathError):

    _fmt = "File exists: %(path)r%(extra)s"


class RenameFailedFilesExist(BzrError):
    """Used when renaming and both source and dest exist."""

    _fmt = ("Could not rename %(source)s => %(dest)s because both files exist."
         "%(extra)s")

    def __init__(self, source, dest, extra=None):
        BzrError.__init__(self)
        self.source = str(source)
        self.dest = str(dest)
        if extra:
            self.extra = ' ' + str(extra)
        else:
            self.extra = ''


class NotADirectory(PathError):

    _fmt = "%(path)r is not a directory %(extra)s"


class NotInWorkingDirectory(PathError):

    _fmt = "%(path)r is not in the working directory %(extra)s"


class DirectoryNotEmpty(PathError):

    _fmt = "Directory not empty: %(path)r%(extra)s"


class ReadingCompleted(BzrError):
    
    _fmt = ("The MediumRequest '%(request)s' has already had finish_reading "
            "called upon it - the request has been completed and no more "
            "data may be read.")

    internal_error = True

    def __init__(self, request):
        self.request = request


class ResourceBusy(PathError):

    _fmt = "Device or resource busy: %(path)r%(extra)s"


class PermissionDenied(PathError):

    _fmt = "Permission denied: %(path)r%(extra)s"


class InvalidURL(PathError):

    _fmt = "Invalid url supplied to transport: %(path)r%(extra)s"


class InvalidURLJoin(PathError):

    _fmt = "Invalid URL join request: %(args)s%(extra)s"

    def __init__(self, msg, base, args):
        PathError.__init__(self, base, msg)
        self.args = [base] + list(args)


class UnknownHook(BzrError):

    _fmt = "The %(type)s hook '%(hook)s' is unknown in this version of bzrlib."

    def __init__(self, hook_type, hook_name):
        BzrError.__init__(self)
        self.type = hook_type
        self.hook = hook_name


class UnsupportedProtocol(PathError):

    _fmt = 'Unsupported protocol for url "%(path)s"%(extra)s'

    def __init__(self, url, extra):
        PathError.__init__(self, url, extra=extra)


class ShortReadvError(PathError):

    _fmt = "readv() read %(actual)s bytes rather than %(length)s bytes at %(offset)s for %(path)s%(extra)s"

    internal_error = True

    def __init__(self, path, offset, length, actual, extra=None):
        PathError.__init__(self, path, extra=extra)
        self.offset = offset
        self.length = length
        self.actual = actual


class PathNotChild(BzrError):

    _fmt = "Path %(path)r is not a child of path %(base)r%(extra)s"

    internal_error = True

    def __init__(self, path, base, extra=None):
        BzrError.__init__(self)
        self.path = path
        self.base = base
        if extra:
            self.extra = ': ' + str(extra)
        else:
            self.extra = ''


class InvalidNormalization(PathError):

    _fmt = "Path %(path)r is not unicode normalized"


# TODO: This is given a URL; we try to unescape it but doing that from inside
# the exception object is a bit undesirable.
# TODO: Probably this behavior of should be a common superclass 
class NotBranchError(PathError):

    _fmt = "Not a branch: %(path)s"

    def __init__(self, path):
       import bzrlib.urlutils as urlutils
       self.path = urlutils.unescape_for_display(path, 'ascii')


class AlreadyBranchError(PathError):

    _fmt = "Already a branch: %(path)s."


class BranchExistsWithoutWorkingTree(PathError):

    _fmt = "Directory contains a branch, but no working tree \
(use bzr checkout if you wish to build a working tree): %(path)s"


class AtomicFileAlreadyClosed(PathError):

    _fmt = "'%(function)s' called on an AtomicFile after it was closed: %(path)s"

    def __init__(self, path, function):
        PathError.__init__(self, path=path, extra=None)
        self.function = function


class InaccessibleParent(PathError):

    _fmt = "Parent not accessible given base %(base)s and relative path %(path)s"

    def __init__(self, path, base):
        PathError.__init__(self, path)
        self.base = base


class NoRepositoryPresent(BzrError):

    _fmt = "No repository present: %(path)r"
    def __init__(self, bzrdir):
        BzrError.__init__(self)
        self.path = bzrdir.transport.clone('..').base


class FileInWrongBranch(BzrError):

    _fmt = "File %(path)s in not in branch %(branch_base)s."

    def __init__(self, branch, path):
        BzrError.__init__(self)
        self.branch = branch
        self.branch_base = branch.base
        self.path = path


class UnsupportedFormatError(BzrError):
    
    _fmt = "Unsupported branch format: %(format)s"


class UnknownFormatError(BzrError):
    
    _fmt = "Unknown branch format: %(format)r"


class IncompatibleFormat(BzrError):
    
    _fmt = "Format %(format)s is not compatible with .bzr version %(bzrdir)s."

    def __init__(self, format, bzrdir_format):
        BzrError.__init__(self)
        self.format = format
        self.bzrdir = bzrdir_format


class IncompatibleRevision(BzrError):
    
    _fmt = "Revision is not compatible with %(repo_format)s"

    def __init__(self, repo_format):
        BzrError.__init__(self)
        self.repo_format = repo_format


class AlreadyVersionedError(BzrError):
    """Used when a path is expected not to be versioned, but it is."""

    _fmt = "%(context_info)s%(path)s is already versioned"

    def __init__(self, path, context_info=None):
        """Construct a new AlreadyVersionedError.

        :param path: This is the path which is versioned,
        which should be in a user friendly form.
        :param context_info: If given, this is information about the context,
        which could explain why this is expected to not be versioned.
        """
        BzrError.__init__(self)
        self.path = path
        if context_info is None:
            self.context_info = ''
        else:
            self.context_info = context_info + ". "


class NotVersionedError(BzrError):
    """Used when a path is expected to be versioned, but it is not."""

    _fmt = "%(context_info)s%(path)s is not versioned"

    def __init__(self, path, context_info=None):
        """Construct a new NotVersionedError.

        :param path: This is the path which is not versioned,
        which should be in a user friendly form.
        :param context_info: If given, this is information about the context,
        which could explain why this is expected to be versioned.
        """
        BzrError.__init__(self)
        self.path = path
        if context_info is None:
            self.context_info = ''
        else:
            self.context_info = context_info + ". "


class PathsNotVersionedError(BzrError):
    """Used when reporting several paths which are not versioned"""

    _fmt = "Path(s) are not versioned: %(paths_as_string)s"

    def __init__(self, paths):
        from bzrlib.osutils import quotefn
        BzrError.__init__(self)
        self.paths = paths
        self.paths_as_string = ' '.join([quotefn(p) for p in paths])


class PathsDoNotExist(BzrError):

    _fmt = "Path(s) do not exist: %(paths_as_string)s%(extra)s"

    # used when reporting that paths are neither versioned nor in the working
    # tree

    def __init__(self, paths, extra=None):
        # circular import
        from bzrlib.osutils import quotefn
        BzrError.__init__(self)
        self.paths = paths
        self.paths_as_string = ' '.join([quotefn(p) for p in paths])
        if extra:
            self.extra = ': ' + str(extra)
        else:
            self.extra = ''


class BadFileKindError(BzrError):

    _fmt = 'Cannot operate on "%(filename)s" of unsupported kind "%(kind)s"'

    def __init__(self, filename, kind):
        BzrError.__init__(self, filename=filename, kind=kind)


class ForbiddenControlFileError(BzrError):

    _fmt = "Cannot operate on %(filename)s because it is a control file"


class LockError(BzrError):

    _fmt = "Lock error: %(message)s"

    internal_error = True

    # All exceptions from the lock/unlock functions should be from
    # this exception class.  They will be translated as necessary. The
    # original exception is available as e.original_error
    #
    # New code should prefer to raise specific subclasses
    def __init__(self, message):
        self.message = message


class LockActive(LockError):

    _fmt = "The lock for '%(lock_description)s' is in use and cannot be broken."

    internal_error = False

    def __init__(self, lock_description):
        self.lock_description = lock_description


class CommitNotPossible(LockError):

    _fmt = "A commit was attempted but we do not have a write lock open."

    def __init__(self):
        pass


class AlreadyCommitted(LockError):

    _fmt = "A rollback was requested, but is not able to be accomplished."

    def __init__(self):
        pass


class ReadOnlyError(LockError):

    _fmt = "A write attempt was made in a read only transaction on %(obj)s"

    # TODO: There should also be an error indicating that you need a write
    # lock and don't have any lock at all... mbp 20070226

    def __init__(self, obj):
        self.obj = obj


class OutSideTransaction(BzrError):

    _fmt = "A transaction related operation was attempted after the transaction finished."


class ObjectNotLocked(LockError):

    _fmt = "%(obj)r is not locked"

    # this can indicate that any particular object is not locked; see also
    # LockNotHeld which means that a particular *lock* object is not held by
    # the caller -- perhaps they should be unified.
    def __init__(self, obj):
        self.obj = obj


class ReadOnlyObjectDirtiedError(ReadOnlyError):

    _fmt = "Cannot change object %(obj)r in read only transaction"

    def __init__(self, obj):
        self.obj = obj


class UnlockableTransport(LockError):

    _fmt = "Cannot lock: transport is read only: %(transport)s"

    def __init__(self, transport):
        self.transport = transport


class LockContention(LockError):

    _fmt = "Could not acquire lock %(lock)s"
    # TODO: show full url for lock, combining the transport and relative
    # bits?

    internal_error = False
    
    def __init__(self, lock):
        self.lock = lock


class LockBroken(LockError):

    _fmt = "Lock was broken while still open: %(lock)s - check storage consistency!"

    internal_error = False

    def __init__(self, lock):
        self.lock = lock


class LockBreakMismatch(LockError):

    _fmt = "Lock was released and re-acquired before being broken: %(lock)s: held by %(holder)r, wanted to break %(target)r"

    internal_error = False

    def __init__(self, lock, holder, target):
        self.lock = lock
        self.holder = holder
        self.target = target


class LockNotHeld(LockError):

    _fmt = "Lock not held: %(lock)s"

    internal_error = False

    def __init__(self, lock):
        self.lock = lock


class PointlessCommit(BzrError):

    _fmt = "No changes to commit"


class UpgradeReadonly(BzrError):

    _fmt = "Upgrade URL cannot work with readonly URLs."


class UpToDateFormat(BzrError):

    _fmt = "The branch format %(format)s is already at the most recent format."

    def __init__(self, format):
        BzrError.__init__(self)
        self.format = format


class StrictCommitFailed(Exception):

    _fmt = "Commit refused because there are unknowns in the tree."


class NoSuchRevision(BzrError):

    _fmt = "Branch %(branch)s has no revision %(revision)s"

    internal_error = True

    def __init__(self, branch, revision):
        BzrError.__init__(self, branch=branch, revision=revision)


class NotLeftParentDescendant(BzrError):

    _fmt = "Revision %(old_revision)s is not the left parent of"\
        " %(new_revision)s, but branch %(branch_location)s expects this"

    internal_error = True

    def __init__(self, branch, old_revision, new_revision):
        BzrError.__init__(self, branch_location=branch.base,
                          old_revision=old_revision,
                          new_revision=new_revision)


class NoSuchRevisionSpec(BzrError):

    _fmt = "No namespace registered for string: %(spec)r"

    def __init__(self, spec):
        BzrError.__init__(self, spec=spec)


class NoSuchRevisionInTree(NoSuchRevision):
    """When using Tree.revision_tree, and the revision is not accessible."""
    
    _fmt = "The revision id %(revision_id)s is not present in the tree %(tree)s."

    def __init__(self, tree, revision_id):
        BzrError.__init__(self)
        self.tree = tree
        self.revision_id = revision_id


class InvalidRevisionSpec(BzrError):

    _fmt = "Requested revision: %(spec)r does not exist in branch: %(branch)s%(extra)s"

    def __init__(self, spec, branch, extra=None):
        BzrError.__init__(self, branch=branch, spec=spec)
        if extra:
            self.extra = '\n' + str(extra)
        else:
            self.extra = ''


class HistoryMissing(BzrError):

    _fmt = "%(branch)s is missing %(object_type)s {%(object_id)s}"


class AppendRevisionsOnlyViolation(BzrError):

    _fmt = 'Operation denied because it would change the main history, '\
           'which is not permitted by the append_revisions_only setting on'\
           ' branch "%(location)s".'

    def __init__(self, location):
       import bzrlib.urlutils as urlutils
       location = urlutils.unescape_for_display(location, 'ascii')
       BzrError.__init__(self, location=location)


class DivergedBranches(BzrError):
    
    _fmt = "These branches have diverged.  Use the merge command to reconcile them."""

    internal_error = False

    def __init__(self, branch1, branch2):
        self.branch1 = branch1
        self.branch2 = branch2


class NotLefthandHistory(BzrError):

    _fmt = "Supplied history does not follow left-hand parents"

    internal_error = True

    def __init__(self, history):
        BzrError.__init__(self, history=history)


class UnrelatedBranches(BzrError):

    _fmt = "Branches have no common ancestor, and no merge base revision was specified."

    internal_error = False


class NoCommonAncestor(BzrError):
    
    _fmt = "Revisions have no common ancestor: %(revision_a)s %(revision_b)s"

    def __init__(self, revision_a, revision_b):
        self.revision_a = revision_a
        self.revision_b = revision_b


class NoCommonRoot(BzrError):

    _fmt = "Revisions are not derived from the same root: " \
           "%(revision_a)s %(revision_b)s."

    def __init__(self, revision_a, revision_b):
        BzrError.__init__(self, revision_a=revision_a, revision_b=revision_b)


class NotAncestor(BzrError):

    _fmt = "Revision %(rev_id)s is not an ancestor of %(not_ancestor_id)s"

    def __init__(self, rev_id, not_ancestor_id):
        BzrError.__init__(self, rev_id=rev_id,
            not_ancestor_id=not_ancestor_id)


class InstallFailed(BzrError):

    def __init__(self, revisions):
        revision_str = ", ".join(str(r) for r in revisions)
        msg = "Could not install revisions:\n%s" % revision_str
        BzrError.__init__(self, msg)
        self.revisions = revisions


class AmbiguousBase(BzrError):

    def __init__(self, bases):
        warn("BzrError AmbiguousBase has been deprecated as of bzrlib 0.8.",
                DeprecationWarning)
        msg = "The correct base is unclear, because %s are all equally close" %\
            ", ".join(bases)
        BzrError.__init__(self, msg)
        self.bases = bases


class NoCommits(BzrError):

    _fmt = "Branch %(branch)s has no commits."

    def __init__(self, branch):
        BzrError.__init__(self, branch=branch)


class UnlistableStore(BzrError):

    def __init__(self, store):
        BzrError.__init__(self, "Store %s is not listable" % store)



class UnlistableBranch(BzrError):

    def __init__(self, br):
        BzrError.__init__(self, "Stores for branch %s are not listable" % br)


class BoundBranchOutOfDate(BzrError):

    _fmt = "Bound branch %(branch)s is out of date with master branch %(master)s."

    def __init__(self, branch, master):
        BzrError.__init__(self)
        self.branch = branch
        self.master = master

        
class CommitToDoubleBoundBranch(BzrError):

    _fmt = "Cannot commit to branch %(branch)s. It is bound to %(master)s, which is bound to %(remote)s."

    def __init__(self, branch, master, remote):
        BzrError.__init__(self)
        self.branch = branch
        self.master = master
        self.remote = remote


class OverwriteBoundBranch(BzrError):

    _fmt = "Cannot pull --overwrite to a branch which is bound %(branch)s"

    def __init__(self, branch):
        BzrError.__init__(self)
        self.branch = branch


class BoundBranchConnectionFailure(BzrError):

    _fmt = "Unable to connect to target of bound branch %(branch)s => %(target)s: %(error)s"

    def __init__(self, branch, target, error):
        BzrError.__init__(self)
        self.branch = branch
        self.target = target
        self.error = error


class WeaveError(BzrError):

    _fmt = "Error in processing weave: %(message)s"

    def __init__(self, message=None):
        BzrError.__init__(self)
        self.message = message


class WeaveRevisionAlreadyPresent(WeaveError):

    _fmt = "Revision {%(revision_id)s} already present in %(weave)s"

    def __init__(self, revision_id, weave):

        WeaveError.__init__(self)
        self.revision_id = revision_id
        self.weave = weave


class WeaveRevisionNotPresent(WeaveError):

    _fmt = "Revision {%(revision_id)s} not present in %(weave)s"

    def __init__(self, revision_id, weave):
        WeaveError.__init__(self)
        self.revision_id = revision_id
        self.weave = weave


class WeaveFormatError(WeaveError):

    _fmt = "Weave invariant violated: %(what)s"

    def __init__(self, what):
        WeaveError.__init__(self)
        self.what = what


class WeaveParentMismatch(WeaveError):

    _fmt = "Parents are mismatched between two revisions."
    

class WeaveInvalidChecksum(WeaveError):

    _fmt = "Text did not match it's checksum: %(message)s"


class WeaveTextDiffers(WeaveError):

    _fmt = "Weaves differ on text content. Revision: {%(revision_id)s}, %(weave_a)s, %(weave_b)s"

    def __init__(self, revision_id, weave_a, weave_b):
        WeaveError.__init__(self)
        self.revision_id = revision_id
        self.weave_a = weave_a
        self.weave_b = weave_b


class WeaveTextDiffers(WeaveError):

    _fmt = "Weaves differ on text content. Revision: {%(revision_id)s}, %(weave_a)s, %(weave_b)s"

    def __init__(self, revision_id, weave_a, weave_b):
        WeaveError.__init__(self)
        self.revision_id = revision_id
        self.weave_a = weave_a
        self.weave_b = weave_b


class VersionedFileError(BzrError):
    
    _fmt = "Versioned file error"


class RevisionNotPresent(VersionedFileError):
    
    _fmt = "Revision {%(revision_id)s} not present in %(file_id)s."

    def __init__(self, revision_id, file_id):
        VersionedFileError.__init__(self)
        self.revision_id = revision_id
        self.file_id = file_id


class RevisionAlreadyPresent(VersionedFileError):
    
    _fmt = "Revision {%(revision_id)s} already present in %(file_id)s."

    def __init__(self, revision_id, file_id):
        VersionedFileError.__init__(self)
        self.revision_id = revision_id
        self.file_id = file_id


class KnitError(BzrError):
    
    _fmt = "Knit error"

    internal_error = True


class KnitHeaderError(KnitError):

    _fmt = "Knit header error: %(badline)r unexpected for file %(filename)s"

    def __init__(self, badline, filename):
        KnitError.__init__(self)
        self.badline = badline
        self.filename = filename


class KnitCorrupt(KnitError):

    _fmt = "Knit %(filename)s corrupt: %(how)s"

    def __init__(self, filename, how):
        KnitError.__init__(self)
        self.filename = filename
        self.how = how


class KnitIndexUnknownMethod(KnitError):
    """Raised when we don't understand the storage method.

    Currently only 'fulltext' and 'line-delta' are supported.
    """
    
    _fmt = ("Knit index %(filename)s does not have a known method"
            " in options: %(options)r")

    def __init__(self, filename, options):
        KnitError.__init__(self)
        self.filename = filename
        self.options = options


class NoSuchExportFormat(BzrError):
    
    _fmt = "Export format %(format)r not supported"

    def __init__(self, format):
        BzrError.__init__(self)
        self.format = format


class TransportError(BzrError):
    
    _fmt = "Transport error: %(msg)s %(orig_error)s"

    def __init__(self, msg=None, orig_error=None):
        if msg is None and orig_error is not None:
            msg = str(orig_error)
        if orig_error is None:
            orig_error = ''
        if msg is None:
            msg =  ''
        self.msg = msg
        self.orig_error = orig_error
        BzrError.__init__(self)


class TooManyConcurrentRequests(BzrError):

    _fmt = ("The medium '%(medium)s' has reached its concurrent request limit. "
            "Be sure to finish_writing and finish_reading on the "
            "current request that is open.")

    internal_error = True

    def __init__(self, medium):
        self.medium = medium


class SmartProtocolError(TransportError):

    _fmt = "Generic bzr smart protocol error: %(details)s"

    def __init__(self, details):
        self.details = details


# A set of semi-meaningful errors which can be thrown
class TransportNotPossible(TransportError):

    _fmt = "Transport operation not possible: %(msg)s %(orig_error)s"


class ConnectionError(TransportError):

    _fmt = "Connection error: %(msg)s %(orig_error)s"


class SocketConnectionError(ConnectionError):

    _fmt = "%(msg)s %(host)s%(port)s%(orig_error)s"

    def __init__(self, host, port=None, msg=None, orig_error=None):
        if msg is None:
            msg = 'Failed to connect to'
        if orig_error is None:
            orig_error = ''
        else:
            orig_error = '; ' + str(orig_error)
        ConnectionError.__init__(self, msg=msg, orig_error=orig_error)
        self.host = host
        if port is None:
            self.port = ''
        else:
            self.port = ':%s' % port


class ConnectionReset(TransportError):

    _fmt = "Connection closed: %(msg)s %(orig_error)s"


class InvalidRange(TransportError):

    _fmt = "Invalid range access in %(path)s at %(offset)s."
    
    def __init__(self, path, offset):
        TransportError.__init__(self, ("Invalid range access in %s at %d"
                                       % (path, offset)))
        self.path = path
        self.offset = offset


class InvalidHttpResponse(TransportError):

    _fmt = "Invalid http response for %(path)s: %(msg)s"

    def __init__(self, path, msg, orig_error=None):
        self.path = path
        TransportError.__init__(self, msg, orig_error=orig_error)


class InvalidHttpRange(InvalidHttpResponse):

    _fmt = "Invalid http range %(range)r for %(path)s: %(msg)s"
    
    def __init__(self, path, range, msg):
        self.range = range
        InvalidHttpResponse.__init__(self, path, msg)


class InvalidHttpContentType(InvalidHttpResponse):

    _fmt = 'Invalid http Content-type "%(ctype)s" for %(path)s: %(msg)s'
    
    def __init__(self, path, ctype, msg):
        self.ctype = ctype
        InvalidHttpResponse.__init__(self, path, msg)


class ConflictsInTree(BzrError):

    _fmt = "Working tree has conflicts."


class ParseConfigError(BzrError):

    def __init__(self, errors, filename):
        if filename is None:
            filename = ""
        message = "Error(s) parsing config file %s:\n%s" % \
            (filename, ('\n'.join(e.message for e in errors)))
        BzrError.__init__(self, message)


class NoEmailInUsername(BzrError):

    _fmt = "%(username)r does not seem to contain a reasonable email address"

    def __init__(self, username):
        BzrError.__init__(self)
        self.username = username


class SigningFailed(BzrError):

    _fmt = "Failed to gpg sign data with command %(command_line)r"

    def __init__(self, command_line):
        BzrError.__init__(self, command_line=command_line)


class WorkingTreeNotRevision(BzrError):

    _fmt = ("The working tree for %(basedir)s has changed since" 
            " the last commit, but weave merge requires that it be"
            " unchanged")

    def __init__(self, tree):
        BzrError.__init__(self, basedir=tree.basedir)


class CantReprocessAndShowBase(BzrError):

    _fmt = "Can't reprocess and show base, because reprocessing obscures " \
           "the relationship of conflicting lines to the base"


class GraphCycleError(BzrError):

    _fmt = "Cycle in graph %(graph)r"

    def __init__(self, graph):
        BzrError.__init__(self)
        self.graph = graph


class WritingCompleted(BzrError):

    _fmt = ("The MediumRequest '%(request)s' has already had finish_writing "
            "called upon it - accept bytes may not be called anymore.")

    internal_error = True

    def __init__(self, request):
        self.request = request


class WritingNotComplete(BzrError):

    _fmt = ("The MediumRequest '%(request)s' has not has finish_writing "
            "called upon it - until the write phase is complete no "
            "data may be read.")

    internal_error = True

    def __init__(self, request):
        self.request = request


class NotConflicted(BzrError):

    _fmt = "File %(filename)s is not conflicted."

    def __init__(self, filename):
        BzrError.__init__(self)
        self.filename = filename


class MediumNotConnected(BzrError):

    _fmt = """The medium '%(medium)s' is not connected."""

    internal_error = True

    def __init__(self, medium):
        self.medium = medium


class MustUseDecorated(Exception):
    
    _fmt = """A decorating function has requested its original command be used."""
    

class NoBundleFound(BzrError):

    _fmt = "No bundle was found in %(filename)s"

    def __init__(self, filename):
        BzrError.__init__(self)
        self.filename = filename


class BundleNotSupported(BzrError):

    _fmt = "Unable to handle bundle version %(version)s: %(msg)s"

    def __init__(self, version, msg):
        BzrError.__init__(self)
        self.version = version
        self.msg = msg


class MissingText(BzrError):

    _fmt = "Branch %(base)s is missing revision %(text_revision)s of %(file_id)s"

    def __init__(self, branch, text_revision, file_id):
        BzrError.__init__(self)
        self.branch = branch
        self.base = branch.base
        self.text_revision = text_revision
        self.file_id = file_id


class DuplicateFileId(BzrError):

    _fmt = "File id {%(file_id)s} already exists in inventory as %(entry)s"

    def __init__(self, file_id, entry):
        BzrError.__init__(self)
        self.file_id = file_id
        self.entry = entry


class DuplicateKey(BzrError):

    _fmt = "Key %(key)s is already present in map"


class MalformedTransform(BzrError):

    _fmt = "Tree transform is malformed %(conflicts)r"


class NoFinalPath(BzrError):

    _fmt = ("No final name for trans_id %(trans_id)r\n"
            "file-id: %(file_id)r\n"
            "root trans-id: %(root_trans_id)r\n")

    def __init__(self, trans_id, transform):
        self.trans_id = trans_id
        self.file_id = transform.final_file_id(trans_id)
        self.root_trans_id = transform.root


class BzrBadParameter(BzrError):

    _fmt = "Bad parameter: %(param)r"

    # This exception should never be thrown, but it is a base class for all
    # parameter-to-function errors.

    def __init__(self, param):
        BzrError.__init__(self)
        self.param = param


class BzrBadParameterNotUnicode(BzrBadParameter):

    _fmt = "Parameter %(param)s is neither unicode nor utf8."


class ReusingTransform(BzrError):

    _fmt = "Attempt to reuse a transform that has already been applied."


class CantMoveRoot(BzrError):

    _fmt = "Moving the root directory is not supported at this time"


class BzrMoveFailedError(BzrError):

    _fmt = "Could not move %(from_path)s%(operator)s %(to_path)s%(extra)s"

    def __init__(self, from_path='', to_path='', extra=None):
        BzrError.__init__(self)
        if extra:
            self.extra = ': ' + str(extra)
        else:
            self.extra = ''

        has_from = len(from_path) > 0
        has_to = len(to_path) > 0
        if has_from:
            self.from_path = osutils.splitpath(from_path)[-1]
        else:
            self.from_path = ''

        if has_to:
            self.to_path = osutils.splitpath(to_path)[-1]
        else:
            self.to_path = ''

        self.operator = ""
        if has_from and has_to:
            self.operator = " =>"
        elif has_from:
            self.from_path = "from " + from_path
        elif has_to:
            self.operator = "to"
        else:
            self.operator = "file"


class BzrRenameFailedError(BzrMoveFailedError):

    _fmt = "Could not rename %(from_path)s%(operator)s %(to_path)s%(extra)s"

    def __init__(self, from_path, to_path, extra=None):
        BzrMoveFailedError.__init__(self, from_path, to_path, extra)


class BzrBadParameterNotString(BzrBadParameter):

    _fmt = "Parameter %(param)s is not a string or unicode string."


class BzrBadParameterMissing(BzrBadParameter):

    _fmt = "Parameter $(param)s is required but not present."


class BzrBadParameterUnicode(BzrBadParameter):

    _fmt = "Parameter %(param)s is unicode but only byte-strings are permitted."


class BzrBadParameterContainsNewline(BzrBadParameter):

    _fmt = "Parameter %(param)s contains a newline."


class DependencyNotPresent(BzrError):

    _fmt = 'Unable to import library "%(library)s": %(error)s'

    def __init__(self, library, error):
        BzrError.__init__(self, library=library, error=error)


class ParamikoNotPresent(DependencyNotPresent):

    _fmt = "Unable to import paramiko (required for sftp support): %(error)s"

    def __init__(self, error):
        DependencyNotPresent.__init__(self, 'paramiko', error)


class PointlessMerge(BzrError):

    _fmt = "Nothing to merge."


class UninitializableFormat(BzrError):

    _fmt = "Format %(format)s cannot be initialised by this version of bzr."

    def __init__(self, format):
        BzrError.__init__(self)
        self.format = format


class BadConversionTarget(BzrError):

    _fmt = "Cannot convert to format %(format)s.  %(problem)s"

    def __init__(self, problem, format):
        BzrError.__init__(self)
        self.problem = problem
        self.format = format


class NoDiff(BzrError):

    _fmt = "Diff is not installed on this machine: %(msg)s"

    def __init__(self, msg):
        BzrError.__init__(self, msg=msg)


class NoDiff3(BzrError):

    _fmt = "Diff3 is not installed on this machine."


class ExistingLimbo(BzrError):

    _fmt = """This tree contains left-over files from a failed operation.
    Please examine %(limbo_dir)s to see if it contains any files you wish to
    keep, and delete it when you are done."""
    
    def __init__(self, limbo_dir):
       BzrError.__init__(self)
       self.limbo_dir = limbo_dir


class ImmortalLimbo(BzrError):

    _fmt = """Unable to delete transform temporary directory $(limbo_dir)s.
    Please examine %(limbo_dir)s to see if it contains any files you wish to
    keep, and delete it when you are done."""

    def __init__(self, limbo_dir):
       BzrError.__init__(self)
       self.limbo_dir = limbo_dir


class OutOfDateTree(BzrError):

    _fmt = "Working tree is out of date, please run 'bzr update'."

    def __init__(self, tree):
        BzrError.__init__(self)
        self.tree = tree


class MergeModifiedFormatError(BzrError):

    _fmt = "Error in merge modified format"


class ConflictFormatError(BzrError):

    _fmt = "Format error in conflict listings"


class CorruptRepository(BzrError):

    _fmt = """An error has been detected in the repository %(repo_path)s.
Please run bzr reconcile on this repository."""

    def __init__(self, repo):
        BzrError.__init__(self)
        self.repo_path = repo.bzrdir.root_transport.base


class UpgradeRequired(BzrError):

    _fmt = "To use this feature you must upgrade your branch at %(path)s."

    def __init__(self, path):
        BzrError.__init__(self)
        self.path = path


class LocalRequiresBoundBranch(BzrError):

    _fmt = "Cannot perform local-only commits on unbound branches."


class MissingProgressBarFinish(BzrError):

    _fmt = "A nested progress bar was not 'finished' correctly."


class InvalidProgressBarType(BzrError):

    _fmt = """Environment variable BZR_PROGRESS_BAR='%(bar_type)s is not a supported type
Select one of: %(valid_types)s"""

    def __init__(self, bar_type, valid_types):
        BzrError.__init__(self, bar_type=bar_type, valid_types=valid_types)


class UnsupportedOperation(BzrError):

    _fmt = "The method %(mname)s is not supported on objects of type %(tname)s."

    def __init__(self, method, method_self):
        self.method = method
        self.mname = method.__name__
        self.tname = type(method_self).__name__


class CannotSetRevisionId(UnsupportedOperation):
    """Raised when a commit is attempting to set a revision id but cant."""


class NonAsciiRevisionId(UnsupportedOperation):
    """Raised when a commit is attempting to set a non-ascii revision id but cant."""


class BinaryFile(BzrError):
    
    _fmt = "File is binary but should be text."


class IllegalPath(BzrError):

    _fmt = "The path %(path)s is not permitted on this platform"

    def __init__(self, path):
        BzrError.__init__(self)
        self.path = path


class TestamentMismatch(BzrError):

    _fmt = """Testament did not match expected value.  
       For revision_id {%(revision_id)s}, expected {%(expected)s}, measured 
       {%(measured)s}"""

    def __init__(self, revision_id, expected, measured):
        self.revision_id = revision_id
        self.expected = expected
        self.measured = measured


class NotABundle(BzrError):
    
    _fmt = "Not a bzr revision-bundle: %(text)r"

    def __init__(self, text):
        BzrError.__init__(self)
        self.text = text


class BadBundle(BzrError): 
    
    _fmt = "Bad bzr revision-bundle: %(text)r"

    def __init__(self, text):
        BzrError.__init__(self)
        self.text = text


class MalformedHeader(BadBundle): 
    
    _fmt = "Malformed bzr revision-bundle header: %(text)r"


class MalformedPatches(BadBundle): 
    
    _fmt = "Malformed patches in bzr revision-bundle: %(text)r"


class MalformedFooter(BadBundle): 
    
    _fmt = "Malformed footer in bzr revision-bundle: %(text)r"


class UnsupportedEOLMarker(BadBundle):
    
    _fmt = "End of line marker was not \\n in bzr revision-bundle"    

    def __init__(self):
        # XXX: BadBundle's constructor assumes there's explanatory text, 
        # but for this there is not
        BzrError.__init__(self)


class IncompatibleBundleFormat(BzrError):
    
    _fmt = "Bundle format %(bundle_format)s is incompatible with %(other)s"

    def __init__(self, bundle_format, other):
        BzrError.__init__(self)
        self.bundle_format = bundle_format
        self.other = other


class BadInventoryFormat(BzrError):
    
    _fmt = "Root class for inventory serialization errors"


class UnexpectedInventoryFormat(BadInventoryFormat):

    _fmt = "The inventory was not in the expected format:\n %(msg)s"

    def __init__(self, msg):
        BadInventoryFormat.__init__(self, msg=msg)


class RootNotRich(BzrError):

    _fmt = """This operation requires rich root data storage"""


class NoSmartMedium(BzrError):

    _fmt = "The transport '%(transport)s' cannot tunnel the smart protocol."

    internal_error = True

    def __init__(self, transport):
        self.transport = transport


class NoSmartServer(NotBranchError):

    _fmt = "No smart server available at %(url)s"

    def __init__(self, url):
        self.url = url


class UnknownSSH(BzrError):

    _fmt = "Unrecognised value for BZR_SSH environment variable: %(vendor)s"

    def __init__(self, vendor):
        BzrError.__init__(self)
        self.vendor = vendor


class GhostRevisionUnusableHere(BzrError):

    _fmt = "Ghost revision {%(revision_id)s} cannot be used here."

    def __init__(self, revision_id):
        BzrError.__init__(self)
        self.revision_id = revision_id


class IllegalUseOfScopeReplacer(BzrError):

    _fmt = "ScopeReplacer object %(name)r was used incorrectly: %(msg)s%(extra)s"

    internal_error = True

    def __init__(self, name, msg, extra=None):
        BzrError.__init__(self)
        self.name = name
        self.msg = msg
        if extra:
            self.extra = ': ' + str(extra)
        else:
            self.extra = ''


class InvalidImportLine(BzrError):

    _fmt = "Not a valid import statement: %(msg)\n%(text)s"

    internal_error = True

    def __init__(self, text, msg):
        BzrError.__init__(self)
        self.text = text
        self.msg = msg


class ImportNameCollision(BzrError):

    _fmt = "Tried to import an object to the same name as an existing object. %(name)s"

    internal_error = True

    def __init__(self, name):
        BzrError.__init__(self)
        self.name = name


<<<<<<< HEAD
class UnsupportedInventoryKind(BzrError):
    
    _fmt = """Unsupported entry kind %(kind)s"""

    def __init__(self, kind):
        self.kind = kind


class BadSubsumeSource(BzrError):

    _fmt = """Can't subsume %(other_tree)s into %(tree)s.  %(reason)s"""

    def __init__(self, tree, other_tree, reason):
        self.tree = tree
        self.other_tree = other_tree
        self.reason = reason


class SubsumeTargetNeedsUpgrade(BzrError):
    
    _fmt = """Subsume target %(other_tree)s needs to be upgraded."""

    def __init__(self, other_tree):
        self.other_tree = other_tree


class BadReferenceTarget(BzrError):

    _fmt = "Can't add reference to %(other_tree)s into %(tree)s.  %(reason)s"

    internal_error = True

    def __init__(self, tree, other_tree, reason):
        self.tree = tree
        self.other_tree = other_tree
        self.reason = reason
=======
class NoSuchTag(BzrError):

    _fmt = "No such tag: %(tag_name)s"

    def __init__(self, tag_name):
        self.tag_name = tag_name


class TagsNotSupported(BzrError):

    _fmt = "Tags not supported by %(branch)s; you may be able to use bzr upgrade."

    def __init__(self, branch):
        self.branch = branch

        
class TagAlreadyExists(BzrError):

    _fmt = "Tag %(tag_name)s already exists."

    def __init__(self, tag_name):
        self.tag_name = tag_name
>>>>>>> cdcd6d97
<|MERGE_RESOLUTION|>--- conflicted
+++ resolved
@@ -1826,7 +1826,6 @@
         self.name = name
 
 
-<<<<<<< HEAD
 class UnsupportedInventoryKind(BzrError):
     
     _fmt = """Unsupported entry kind %(kind)s"""
@@ -1863,7 +1862,8 @@
         self.tree = tree
         self.other_tree = other_tree
         self.reason = reason
-=======
+
+
 class NoSuchTag(BzrError):
 
     _fmt = "No such tag: %(tag_name)s"
@@ -1885,5 +1885,4 @@
     _fmt = "Tag %(tag_name)s already exists."
 
     def __init__(self, tag_name):
-        self.tag_name = tag_name
->>>>>>> cdcd6d97
+        self.tag_name = tag_name