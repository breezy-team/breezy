--- conflicted
+++ resolved
@@ -1105,17 +1105,16 @@
         BzrNewError.__init__(self)    
 
 
-<<<<<<< HEAD
 class NoSmartServer(NotBranchError):
     """No smart server available at %(url)s"""
 
     def __init__(self, url):
         self.url = url
-=======
+
+
 class UnknownSSH(BzrNewError):
     """Unrecognised value for BZR_SSH environment variable: %(vendor)s"""
 
     def __init__(self, vendor):
         BzrNewError.__init__(self)
         self.vendor = vendor
->>>>>>> b87c2792
