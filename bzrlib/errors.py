--- conflicted
+++ resolved
@@ -264,13 +264,10 @@
     """No changes to commit"""
 
 
-<<<<<<< HEAD
-=======
 class UpgradeReadonly(BzrNewError):
     """Upgrade URL cannot work with readonly URL's."""
 
 
->>>>>>> 4cd1d1ab
 class StrictCommitFailed(Exception):
     """Commit refused because there are unknowns in the tree."""
 
@@ -533,9 +530,6 @@
     """Unable to import paramiko (required for sftp support): %(error)s"""
 
     def __init__(self, error):
-<<<<<<< HEAD
-        DependencyNotPresent.__init__(self, 'paramiko', error)
-=======
         DependencyNotPresent.__init__(self, 'paramiko', error)
 
 
@@ -544,5 +538,4 @@
 
     def __init__(self, format):
         BzrNewError.__init__(self)
-        self.format = format
->>>>>>> 4cd1d1ab
+        self.format = format