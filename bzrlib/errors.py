--- conflicted
+++ resolved
@@ -111,17 +111,19 @@
         fmt = getattr(self, '_fmt', None)
         if fmt is not None:
             return fmt
-        fmt = getAttr(self, '__doc__', None)
+        fmt = getattr(self, '__doc__', None)
         if fmt is not None:
-            symbol_versioning.warn("%s uses it's docstring as a format, "
-                    "it should use _fmt instead" % self.__class__.__name__)
+            symbol_versioning.warn("%s uses its docstring as a format, "
+                    "it should use _fmt instead" % self.__class__.__name__,
+                    DeprecationWarning)
             # TODO: This should be deprecated when all exceptions have
             # been changed not to rely on this.
-            return 'Unprintable exception %s: dict=%r, fmt=%r' \
-                % (self.__class__.__name__,
-                   self.__dict__,
-                   getattr(self, '_fmt', None),
-                   )
+            return fmt
+        return 'Unprintable exception %s: dict=%r, fmt=%r' \
+            % (self.__class__.__name__,
+               self.__dict__,
+               getattr(self, '_fmt', None),
+               )
 
 
 class BzrNewError(BzrError):
@@ -203,22 +205,9 @@
         self.branch = branch
 
 
-<<<<<<< HEAD
 class NoSuchId(BzrError):
 
     _fmt = "The file id %(file_id)s is not present in the tree %(tree)s."
-=======
-class InventoryModified(BzrNewError):
-    """The current inventory for the tree %(tree)r has been modified, so a clean inventory cannot be read without data loss."""
-
-    def __init__(self, tree):
-        BzrNewError.__init__(self)
-        self.tree = tree
-
-
-class NoSuchId(BzrNewError):
-    """The file id %(file_id)s is not present in the tree %(tree)s."""
->>>>>>> f2359e3e
     
     def __init__(self, tree, file_id):
         BzrError.__init__(self)
@@ -226,6 +215,17 @@
         self.tree = tree
 
 
+class InventoryModified(BzrError):
+
+    _fmt = ("The current inventory for the tree %(tree)r has been modified, "
+            "so a clean inventory cannot be read without data loss.")
+
+    internal_error = True
+
+    def __init__(self, tree):
+        self.tree = tree
+
+
 class NoWorkingTree(BzrError):
 
     _fmt = "No WorkingTree exists for %(base)s."
@@ -235,44 +235,29 @@
         self.base = base
 
 
-<<<<<<< HEAD
 class NotBuilding(BzrError):
 
     _fmt = "Not currently building a tree."
-=======
-class WorkingTreeAlreadyPopulated(BzrNewError):
-    """Working tree already populated in %(base)s"""
-
-    is_user_error = False
-
-
-class NotBuilding(BzrNewError):
-    """Not currently building a tree."""
->>>>>>> f2359e3e
 
 
 class NotLocalUrl(BzrError):
 
     _fmt = "%(url)s is not a local path."
-    
+
     def __init__(self, url):
-        BzrError.__init__(self)
         self.url = url
 
 
-<<<<<<< HEAD
+class WorkingTreeAlreadyPopulated(BzrError):
+
+    _fmt = """Working tree already populated in %(base)s"""
+
+    internal_error = True
+
+    def __init__(self, base):
+        self.base = base
+
 class BzrCommandError(BzrError):
-=======
-class NotWriteLocked(BzrNewError):
-    """%(not_locked)r is not write locked but needs to be."""
-
-    def __init__(self, not_locked):
-        BzrNewError.__init__(self)
-        self.not_locked = not_locked
-
-
-class BzrCommandError(BzrNewError):
->>>>>>> f2359e3e
     """Error from user command"""
 
     internal_error = False
@@ -296,6 +281,14 @@
         return self.msg
 
 
+class NotWriteLocked(BzrError):
+
+    _fmt = """%(not_locked)r is not write locked but needs to be."""
+
+    def __init__(self, not_locked):
+        self.not_locked = not_locked
+
+
 class BzrOptionError(BzrCommandError):
 
     _fmt = "Error in command line options"
@@ -336,13 +329,15 @@
     _fmt = "Directory not empty: %(path)r%(extra)s"
 
 
-class ReadingCompleted(BzrNewError):
-    """The MediumRequest '%(request)s' has already had finish_reading called upon it - the request has been completed and no more data may be read."""
-
-    is_user_error = False
+class ReadingCompleted(BzrError):
+    
+    _fmt = ("The MediumRequest '%(request)s' has already had finish_reading "
+            "called upon it - the request has been completed and no more "
+            "data may be read.")
+
+    internal_error = True
 
     def __init__(self, request):
-        BzrNewError.__init__(self)
         self.request = request
 
 
@@ -958,37 +953,18 @@
         self.how = how
 
 
-<<<<<<< HEAD
 class NoSuchExportFormat(BzrError):
     
     _fmt = "Export format %(format)r not supported"
-=======
-class NoSuchExportFormat(BzrNewError):
-    """Export format %(format)r not supported"""
->>>>>>> f2359e3e
 
     def __init__(self, format):
         BzrError.__init__(self)
         self.format = format
 
 
-<<<<<<< HEAD
 class TransportError(BzrError):
     
     _fmt = "Transport error: %(msg)s %(orig_error)s"
-=======
-
-class TooManyConcurrentRequests(BzrNewError):
-    """The medium '%(medium)s' has reached its concurrent request limit. Be sure to finish_writing and finish_reading on the current request that is open."""
-
-    def __init__(self, medium):
-        BzrNewError.__init__(self)
-        self.medium = medium
-
-
-class TransportError(BzrNewError):
-    """Transport error: %(msg)s %(orig_error)s"""
->>>>>>> f2359e3e
 
     def __init__(self, msg=None, orig_error=None):
         if msg is None and orig_error is not None:
@@ -1002,6 +978,18 @@
         BzrError.__init__(self)
 
 
+class TooManyConcurrentRequests(BzrError):
+
+    _fmt = ("The medium '%(medium)s' has reached its concurrent request limit. "
+            "Be sure to finish_writing and finish_reading on the "
+            "current request that is open.")
+
+    internal_error = True
+
+    def __init__(self, medium):
+        self.medium = medium
+
+
 class SmartProtocolError(TransportError):
 
     _fmt = "Generic bzr smart protocol error: %(details)s"
@@ -1022,7 +1010,8 @@
 
 
 class SocketConnectionError(ConnectionError):
-    """%(msg)s %(host)s%(port)s%(orig_error)s"""
+
+    _fmt = "%(msg)s %(host)s%(port)s%(orig_error)s"
 
     def __init__(self, host, port=None, msg=None, orig_error=None):
         if msg is None:
@@ -1126,45 +1115,42 @@
 
 class CantReprocessAndShowBase(BzrError):
 
-<<<<<<< HEAD
     _fmt = "Can't reprocess and show base, because reprocessing obscures " \
            "the relationship of conflicting lines to the base"
-=======
-class WritingCompleted(BzrNewError):
-    """The MediumRequest '%(request)s' has already had finish_writing called upon it - accept bytes may not be called anymore."""
-
-    is_user_error = False
+
+
+class GraphCycleError(BzrError):
+
+    _fmt = "Cycle in graph %(graph)r"
+
+    def __init__(self, graph):
+        BzrError.__init__(self)
+        self.graph = graph
+
+
+class WritingCompleted(BzrError):
+
+    _fmt = ("The MediumRequest '%(request)s' has already had finish_writing "
+            "called upon it - accept bytes may not be called anymore.")
+
+    internal_error = True
 
     def __init__(self, request):
-        BzrNewError.__init__(self)
         self.request = request
 
 
-class WritingNotComplete(BzrNewError):
-    """The MediumRequest '%(request)s' has not has finish_writing called upon it - until the write phase is complete no data may be read."""
-
-    is_user_error = False
+class WritingNotComplete(BzrError):
+
+    _fmt = ("The MediumRequest '%(request)s' has not has finish_writing "
+            "called upon it - until the write phase is complete no "
+            "data may be read.")
+
+    internal_error = True
 
     def __init__(self, request):
-        BzrNewError.__init__(self)
         self.request = request
 
 
-class CantReprocessAndShowBase(BzrNewError):
-    """Can't reprocess and show base.
-Reprocessing obscures relationship of conflicting lines to base."""
->>>>>>> f2359e3e
-
-
-class GraphCycleError(BzrError):
-
-    _fmt = "Cycle in graph %(graph)r"
-
-    def __init__(self, graph):
-        BzrError.__init__(self)
-        self.graph = graph
-
-
 class NotConflicted(BzrError):
 
     _fmt = "File %(filename)s is not conflicted."
@@ -1174,11 +1160,13 @@
         self.filename = filename
 
 
-class MediumNotConnected(BzrNewError):
-    """The medium '%(medium)s' is not connected."""
+class MediumNotConnected(BzrError):
+
+    _fmt = """The medium '%(medium)s' is not connected."""
+
+    internal_error = True
 
     def __init__(self, medium):
-        BzrNewError.__init__(self)
         self.medium = medium
 
 
@@ -1228,16 +1216,11 @@
     _fmt = "Tree transform is malformed %(conflicts)r"
 
 
-<<<<<<< HEAD
-class BzrBadParameter(BzrError):
-
-    _fmt = "Bad parameter: %(param)r"
-=======
-class NoFinalPath(BzrNewError):
-    """No final name for trans_id %(trans_id)r
-    file-id: %(file_id)r"
-    root trans-id: %(root_trans_id)r 
-    """
+class NoFinalPath(BzrError):
+
+    _fmt = ("No final name for trans_id %(trans_id)r\n"
+            "file-id: %(file_id)r\n"
+            "root trans-id: %(root_trans_id)r\n")
 
     def __init__(self, trans_id, transform):
         self.trans_id = trans_id
@@ -1245,10 +1228,10 @@
         self.root_trans_id = transform.root
 
 
-class BzrBadParameter(BzrNewError):
-    """A bad parameter : %(param)s is not usable.
->>>>>>> f2359e3e
-    
+class BzrBadParameter(BzrError):
+
+    _fmt = "Bad parameter: %(param)r"
+
     # This exception should never be thrown, but it is a base class for all
     # parameter-to-function errors.
 
@@ -1526,11 +1509,11 @@
         BadInventoryFormat.__init__(self, msg=msg)
 
 
-class NoSmartMedium(BzrNewError):
-    """The transport '%(transport)s' cannot tunnel the smart protocol."""
+class NoSmartMedium(BzrError):
+
+    _fmt = "The transport '%(transport)s' cannot tunnel the smart protocol."
 
     def __init__(self, transport):
-        BzrNewError.__init__(self)
         self.transport = transport
 
 
