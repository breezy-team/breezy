--- conflicted
+++ resolved
@@ -2069,19 +2069,9 @@
         self.tag_name = tag_name
 
 
-<<<<<<< HEAD
-class SmartServerError(BzrError):
-
-    _fmt = "Smart Server encountered error %(error_cde)s: %(error_msg)s."
-
-    def __init__(self, error_code, error_msg=''):
-        self.error_code = error_code
-        self.error_msg = error_msg
-=======
 class UnexpectedSmartServerResponse(BzrError):
 
     _fmt = "Could not understand response from smart server: %(response_tuple)r"
 
     def __init__(self, response_tuple):
-        self.response_tuple = response_tuple
->>>>>>> a46a2263
+        self.response_tuple = response_tuple