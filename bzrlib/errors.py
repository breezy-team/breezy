--- conflicted
+++ resolved
@@ -91,7 +91,6 @@
         msg = "Branch %s has no revision %s" % (branch, revision)
         BzrError.__init__(self, msg)
 
-<<<<<<< HEAD
 
 class UnrelatedBranches(BzrCommandError):
     def __init__(self):
@@ -99,10 +98,9 @@
             " specified."
         BzrCommandError.__init__(self, msg)
 
-=======
+
 class InstallFailed(BzrError):
     def __init__(self, revisions):
         self.revisions = revisions
         msg = "Could not install revisions:\n%s" % " ,".join(revisions)
-        BzrError.__init__(self, msg)
->>>>>>> b7b9cdb2
+        BzrError.__init__(self, msg)