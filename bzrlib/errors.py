# Copyright (C) 2005, 2006, 2007, 2008 Canonical Ltd
#
# This program is free software; you can redistribute it and/or modify
# it under the terms of the GNU General Public License as published by
# the Free Software Foundation; either version 2 of the License, or
# (at your option) any later version.
#
# This program is distributed in the hope that it will be useful,
# but WITHOUT ANY WARRANTY; without even the implied warranty of
# MERCHANTABILITY or FITNESS FOR A PARTICULAR PURPOSE.  See the
# GNU General Public License for more details.
#
# You should have received a copy of the GNU General Public License
# along with this program; if not, write to the Free Software
# Foundation, Inc., 59 Temple Place, Suite 330, Boston, MA  02111-1307  USA

"""Exceptions for bzr, and reporting of them.
"""

from bzrlib import (
    osutils,
    symbol_versioning,
    )
from bzrlib.patches import (
    MalformedHunkHeader,
    MalformedLine,
    MalformedPatchHeader,
    PatchConflict,
    PatchSyntax,
    )


# TODO: is there any value in providing the .args field used by standard
# python exceptions?   A list of values with no names seems less useful 
# to me.

# TODO: Perhaps convert the exception to a string at the moment it's 
# constructed to make sure it will succeed.  But that says nothing about
# exceptions that are never raised.

# TODO: selftest assertRaises should probably also check that every error
# raised can be formatted as a string successfully, and without giving
# 'unprintable'.


# return codes from the bzr program
EXIT_OK = 0
EXIT_ERROR = 3
EXIT_INTERNAL_ERROR = 4


class BzrError(StandardError):
    """
    Base class for errors raised by bzrlib.

    :cvar internal_error: if True this was probably caused by a bzr bug and
    should be displayed with a traceback; if False (or absent) this was
    probably a user or environment error and they don't need the gory details.
    (That can be overridden by -Derror on the command line.)

    :cvar _fmt: Format string to display the error; this is expanded
    by the instance's dict.
    """
    
    internal_error = False

    def __init__(self, msg=None, **kwds):
        """Construct a new BzrError.

        There are two alternative forms for constructing these objects.
        Either a preformatted string may be passed, or a set of named
        arguments can be given.  The first is for generic "user" errors which
        are not intended to be caught and so do not need a specific subclass.
        The second case is for use with subclasses that provide a _fmt format
        string to print the arguments.  

        Keyword arguments are taken as parameters to the error, which can 
        be inserted into the format string template.  It's recommended 
        that subclasses override the __init__ method to require specific 
        parameters.

        :param msg: If given, this is the literal complete text for the error,
           not subject to expansion. 'msg' is used instead of 'message' because
           python evolved and, in 2.6, forbids the use of 'message'.
        """
        StandardError.__init__(self)
        if msg is not None:
            # I was going to deprecate this, but it actually turns out to be
            # quite handy - mbp 20061103.
            self._preformatted_string = msg
        else:
            self._preformatted_string = None
            for key, value in kwds.items():
                setattr(self, key, value)

    def _format(self):
        s = getattr(self, '_preformatted_string', None)
        if s is not None:
            # contains a preformatted message
            return s
        try:
            fmt = self._get_format_string()
            if fmt:
                d = dict(self.__dict__)
                s = fmt % d
                # __str__() should always return a 'str' object
                # never a 'unicode' object.
                return s
        except (AttributeError, TypeError, NameError, ValueError, KeyError), e:
            return 'Unprintable exception %s: dict=%r, fmt=%r, error=%r' \
                % (self.__class__.__name__,
                   self.__dict__,
                   getattr(self, '_fmt', None),
                   e)

    def __unicode__(self):
        u = self._format()
        if isinstance(u, str):
            # Try decoding the str using the default encoding.
            u = unicode(u)
        elif not isinstance(u, unicode):
            # Try to make a unicode object from it, because __unicode__ must
            # return a unicode object.
            u = unicode(u)
        return u

    def __str__(self):
        s = self._format()
        if isinstance(s, unicode):
            s = s.encode('utf8')
        else:
            # __str__ must return a str.
            s = str(s)
        return s

    def __repr__(self):
        return '%s(%s)' % (self.__class__.__name__, str(self))

    def _get_format_string(self):
        """Return format string for this exception or None"""
        fmt = getattr(self, '_fmt', None)
        if fmt is not None:
            return fmt
        fmt = getattr(self, '__doc__', None)
        if fmt is not None:
            symbol_versioning.warn("%s uses its docstring as a format, "
                    "it should use _fmt instead" % self.__class__.__name__,
                    DeprecationWarning)
            return fmt
        return 'Unprintable exception %s: dict=%r, fmt=%r' \
            % (self.__class__.__name__,
               self.__dict__,
               getattr(self, '_fmt', None),
               )

    def __eq__(self, other):
        if self.__class__ != other.__class__:
            return NotImplemented
        return self.__dict__ == other.__dict__


class InternalBzrError(BzrError):
    """Base class for errors that are internal in nature.

    This is a convenience class for errors that are internal. The
    internal_error attribute can still be altered in subclasses, if needed.
    Using this class is simply an easy way to get internal errors.
    """

    internal_error = True


class BzrNewError(BzrError):
    """Deprecated error base class."""
    # base classes should override the docstring with their human-
    # readable explanation

    def __init__(self, *args, **kwds):
        # XXX: Use the underlying BzrError to always generate the args
        # attribute if it doesn't exist.  We can't use super here, because
        # exceptions are old-style classes in python2.4 (but new in 2.5).
        # --bmc, 20060426
        symbol_versioning.warn('BzrNewError was deprecated in bzr 0.13; '
             'please convert %s to use BzrError instead'
             % self.__class__.__name__,
             DeprecationWarning,
             stacklevel=2)
        BzrError.__init__(self, *args)
        for key, value in kwds.items():
            setattr(self, key, value)

    def __str__(self):
        try:
            # __str__() should always return a 'str' object
            # never a 'unicode' object.
            s = self.__doc__ % self.__dict__
            if isinstance(s, unicode):
                return s.encode('utf8')
            return s
        except (TypeError, NameError, ValueError, KeyError), e:
            return 'Unprintable exception %s(%r): %r' \
                % (self.__class__.__name__,
                   self.__dict__, e)


class AlreadyBuilding(BzrError):

    _fmt = "The tree builder is already building a tree."


class BranchError(BzrError):
    """Base class for concrete 'errors about a branch'."""

    def __init__(self, branch):
        BzrError.__init__(self, branch=branch)


class BzrCheckError(InternalBzrError):

    _fmt = "Internal check failed: %(msg)s"

    def __init__(self, msg):
        BzrError.__init__(self)
        self.msg = msg
<<<<<<< HEAD
=======


class DirstateCorrupt(BzrError):

    _fmt = "The dirstate file (%(state)s) appears to be corrupt: %(msg)s"

    def __init__(self, state, msg):
        BzrError.__init__(self)
        self.state = state
        self.msg = msg
>>>>>>> d786adcd


class DisabledMethod(InternalBzrError):

    _fmt = "The smart server method '%(class_name)s' is disabled."

    def __init__(self, class_name):
        BzrError.__init__(self)
        self.class_name = class_name


class IncompatibleAPI(BzrError):

    _fmt = 'The API for "%(api)s" is not compatible with "%(wanted)s". '\
        'It supports versions "%(minimum)s" to "%(current)s".'

    def __init__(self, api, wanted, minimum, current):
        self.api = api
        self.wanted = wanted
        self.minimum = minimum
        self.current = current


class InProcessTransport(BzrError):

    _fmt = "The transport '%(transport)s' is only accessible within this " \
        "process."

    def __init__(self, transport):
        self.transport = transport


class InvalidEntryName(InternalBzrError):
    
    _fmt = "Invalid entry name: %(name)s"

    def __init__(self, name):
        BzrError.__init__(self)
        self.name = name


class InvalidRevisionNumber(BzrError):
    
    _fmt = "Invalid revision number %(revno)s"

    def __init__(self, revno):
        BzrError.__init__(self)
        self.revno = revno


class InvalidRevisionId(BzrError):

    _fmt = "Invalid revision-id {%(revision_id)s} in %(branch)s"

    def __init__(self, revision_id, branch):
        # branch can be any string or object with __str__ defined
        BzrError.__init__(self)
        self.revision_id = revision_id
        self.branch = branch


class ReservedId(BzrError):

    _fmt = "Reserved revision-id {%(revision_id)s}"

    def __init__(self, revision_id):
        self.revision_id = revision_id


class RootMissing(InternalBzrError):

    _fmt = ("The root entry of a tree must be the first entry supplied to "
        "record_entry_contents.")


class NoPublicBranch(BzrError):

    _fmt = 'There is no public branch set for "%(branch_url)s".'

    def __init__(self, branch):
        import bzrlib.urlutils as urlutils
        public_location = urlutils.unescape_for_display(branch.base, 'ascii')
        BzrError.__init__(self, branch_url=public_location)


class NoHelpTopic(BzrError):

    _fmt = ("No help could be found for '%(topic)s'. "
        "Please use 'bzr help topics' to obtain a list of topics.")

    def __init__(self, topic):
        self.topic = topic


class NoSuchId(BzrError):

    _fmt = 'The file id "%(file_id)s" is not present in the tree %(tree)s.'
    
    def __init__(self, tree, file_id):
        BzrError.__init__(self)
        self.file_id = file_id
        self.tree = tree


class NoSuchIdInRepository(NoSuchId):

    _fmt = ('The file id "%(file_id)s" is not present in the repository'
            ' %(repository)r')

    def __init__(self, repository, file_id):
        BzrError.__init__(self, repository=repository, file_id=file_id)


class NotStacked(BranchError):

    _fmt = "The branch '%(branch)s' is not stacked."


class InventoryModified(InternalBzrError):

    _fmt = ("The current inventory for the tree %(tree)r has been modified,"
            " so a clean inventory cannot be read without data loss.")

    def __init__(self, tree):
        self.tree = tree


class NoWorkingTree(BzrError):

    _fmt = 'No WorkingTree exists for "%(base)s".'
    
    def __init__(self, base):
        BzrError.__init__(self)
        self.base = base


class NotBuilding(BzrError):

    _fmt = "Not currently building a tree."


class NotLocalUrl(BzrError):

    _fmt = "%(url)s is not a local path."

    def __init__(self, url):
        self.url = url


class WorkingTreeAlreadyPopulated(InternalBzrError):

    _fmt = 'Working tree already populated in "%(base)s"'

    def __init__(self, base):
        self.base = base


class BzrCommandError(BzrError):
    """Error from user command"""

    # Error from malformed user command; please avoid raising this as a
    # generic exception not caused by user input.
    #
    # I think it's a waste of effort to differentiate between errors that
    # are not intended to be caught anyway.  UI code need not subclass
    # BzrCommandError, and non-UI code should not throw a subclass of
    # BzrCommandError.  ADHB 20051211


class NotWriteLocked(BzrError):

    _fmt = """%(not_locked)r is not write locked but needs to be."""

    def __init__(self, not_locked):
        self.not_locked = not_locked


class BzrOptionError(BzrCommandError):

    _fmt = "Error in command line options"


class BadIndexFormatSignature(BzrError):

    _fmt = "%(value)s is not an index of type %(_type)s."

    def __init__(self, value, _type):
        BzrError.__init__(self)
        self.value = value
        self._type = _type


class BadIndexData(BzrError):

    _fmt = "Error in data for index %(value)s."

    def __init__(self, value):
        BzrError.__init__(self)
        self.value = value


class BadIndexDuplicateKey(BzrError):

    _fmt = "The key '%(key)s' is already in index '%(index)s'."

    def __init__(self, key, index):
        BzrError.__init__(self)
        self.key = key
        self.index = index


class BadIndexKey(BzrError):

    _fmt = "The key '%(key)s' is not a valid key."

    def __init__(self, key):
        BzrError.__init__(self)
        self.key = key


class BadIndexOptions(BzrError):

    _fmt = "Could not parse options for index %(value)s."

    def __init__(self, value):
        BzrError.__init__(self)
        self.value = value


class BadIndexValue(BzrError):

    _fmt = "The value '%(value)s' is not a valid value."

    def __init__(self, value):
        BzrError.__init__(self)
        self.value = value


class BadOptionValue(BzrError):

    _fmt = """Bad value "%(value)s" for option "%(name)s"."""

    def __init__(self, name, value):
        BzrError.__init__(self, name=name, value=value)

    
class StrictCommitFailed(BzrError):

    _fmt = "Commit refused because there are unknown files in the tree"


# XXX: Should be unified with TransportError; they seem to represent the
# same thing
# RBC 20060929: I think that unifiying with TransportError would be a mistake
# - this is finer than a TransportError - and more useful as such. It 
# differentiates between 'transport has failed' and 'operation on a transport
# has failed.'
class PathError(BzrError):
    
    _fmt = "Generic path error: %(path)r%(extra)s)"

    def __init__(self, path, extra=None):
        BzrError.__init__(self)
        self.path = path
        if extra:
            self.extra = ': ' + str(extra)
        else:
            self.extra = ''


class NoSuchFile(PathError):

    _fmt = "No such file: %(path)r%(extra)s"


class FileExists(PathError):

    _fmt = "File exists: %(path)r%(extra)s"


class RenameFailedFilesExist(BzrError):
    """Used when renaming and both source and dest exist."""

    _fmt = ("Could not rename %(source)s => %(dest)s because both files exist."
            " (Use --after to tell bzr about a rename that has already"
            " happened)%(extra)s")

    def __init__(self, source, dest, extra=None):
        BzrError.__init__(self)
        self.source = str(source)
        self.dest = str(dest)
        if extra:
            self.extra = ' ' + str(extra)
        else:
            self.extra = ''


class NotADirectory(PathError):

    _fmt = '"%(path)s" is not a directory %(extra)s'


class NotInWorkingDirectory(PathError):

    _fmt = '"%(path)s" is not in the working directory %(extra)s'


class DirectoryNotEmpty(PathError):

    _fmt = 'Directory not empty: "%(path)s"%(extra)s'


class HardLinkNotSupported(PathError):

    _fmt = 'Hard-linking "%(path)s" is not supported'


class ReadingCompleted(InternalBzrError):
    
    _fmt = ("The MediumRequest '%(request)s' has already had finish_reading "
            "called upon it - the request has been completed and no more "
            "data may be read.")

    def __init__(self, request):
        self.request = request


class ResourceBusy(PathError):

    _fmt = 'Device or resource busy: "%(path)s"%(extra)s'


class PermissionDenied(PathError):

    _fmt = 'Permission denied: "%(path)s"%(extra)s'


class InvalidURL(PathError):

    _fmt = 'Invalid url supplied to transport: "%(path)s"%(extra)s'


class InvalidURLJoin(PathError):

    _fmt = "Invalid URL join request: %(reason)s: %(base)r + %(join_args)r"

    def __init__(self, reason, base, join_args):
        self.reason = reason
        self.base = base
        self.join_args = join_args
        PathError.__init__(self, base, reason)


class InvalidRebaseURLs(PathError):

    _fmt = "URLs differ by more than path: %(from_)r and %(to)r"

    def __init__(self, from_, to):
        self.from_ = from_
        self.to = to
        PathError.__init__(self, from_, 'URLs differ by more than path.')


class UnavailableRepresentation(InternalBzrError):

    _fmt = ("The encoding '%(wanted)s' is not available for key %(key)s which "
        "is encoded as '%(native)s'.")

    def __init__(self, key, wanted, native):
        InternalBzrError.__init__(self)
        self.wanted = wanted
        self.native = native
        self.key = key


class UnknownHook(BzrError):

    _fmt = "The %(type)s hook '%(hook)s' is unknown in this version of bzrlib."

    def __init__(self, hook_type, hook_name):
        BzrError.__init__(self)
        self.type = hook_type
        self.hook = hook_name


class UnsupportedProtocol(PathError):

    _fmt = 'Unsupported protocol for url "%(path)s"%(extra)s'

    def __init__(self, url, extra):
        PathError.__init__(self, url, extra=extra)


class UnstackableBranchFormat(BzrError):

    _fmt = ("The branch '%(url)s'(%(format)s) is not a stackable format. "
        "You will need to upgrade the branch to permit branch stacking.")

    def __init__(self, format, url):
        BzrError.__init__(self)
        self.format = format
        self.url = url


class UnstackableRepositoryFormat(BzrError):

    _fmt = ("The repository '%(url)s'(%(format)s) is not a stackable format. "
        "You will need to upgrade the repository to permit branch stacking.")

    def __init__(self, format, url):
        BzrError.__init__(self)
        self.format = format
        self.url = url


class ReadError(PathError):
    
    _fmt = """Error reading from %(path)r."""


class ShortReadvError(PathError):

    _fmt = ('readv() read %(actual)s bytes rather than %(length)s bytes'
            ' at %(offset)s for "%(path)s"%(extra)s')

    internal_error = True

    def __init__(self, path, offset, length, actual, extra=None):
        PathError.__init__(self, path, extra=extra)
        self.offset = offset
        self.length = length
        self.actual = actual


class PathNotChild(PathError):

    _fmt = 'Path "%(path)s" is not a child of path "%(base)s"%(extra)s'

    internal_error = True

    def __init__(self, path, base, extra=None):
        BzrError.__init__(self)
        self.path = path
        self.base = base
        if extra:
            self.extra = ': ' + str(extra)
        else:
            self.extra = ''


class InvalidNormalization(PathError):

    _fmt = 'Path "%(path)s" is not unicode normalized'


# TODO: This is given a URL; we try to unescape it but doing that from inside
# the exception object is a bit undesirable.
# TODO: Probably this behavior of should be a common superclass 
class NotBranchError(PathError):

    _fmt = 'Not a branch: "%(path)s".'

    def __init__(self, path):
       import bzrlib.urlutils as urlutils
       self.path = urlutils.unescape_for_display(path, 'ascii')


class NoSubmitBranch(PathError):

    _fmt = 'No submit branch available for branch "%(path)s"'

    def __init__(self, branch):
       import bzrlib.urlutils as urlutils
       self.path = urlutils.unescape_for_display(branch.base, 'ascii')


class AlreadyBranchError(PathError):

    _fmt = 'Already a branch: "%(path)s".'


class BranchExistsWithoutWorkingTree(PathError):

    _fmt = 'Directory contains a branch, but no working tree \
(use bzr checkout if you wish to build a working tree): "%(path)s"'


class AtomicFileAlreadyClosed(PathError):

    _fmt = ('"%(function)s" called on an AtomicFile after it was closed:'
            ' "%(path)s"')

    def __init__(self, path, function):
        PathError.__init__(self, path=path, extra=None)
        self.function = function


class InaccessibleParent(PathError):

    _fmt = ('Parent not accessible given base "%(base)s" and'
            ' relative path "%(path)s"')

    def __init__(self, path, base):
        PathError.__init__(self, path)
        self.base = base


class NoRepositoryPresent(BzrError):

    _fmt = 'No repository present: "%(path)s"'
    def __init__(self, bzrdir):
        BzrError.__init__(self)
        self.path = bzrdir.transport.clone('..').base


class FileInWrongBranch(BzrError):

    _fmt = 'File "%(path)s" is not in branch %(branch_base)s.'

    def __init__(self, branch, path):
        BzrError.__init__(self)
        self.branch = branch
        self.branch_base = branch.base
        self.path = path


class UnsupportedFormatError(BzrError):

    _fmt = "Unsupported branch format: %(format)s\nPlease run 'bzr upgrade'"


class UnknownFormatError(BzrError):
    
    _fmt = "Unknown %(kind)s format: %(format)r"

    def __init__(self, format, kind='branch'):
        self.kind = kind
        self.format = format


class IncompatibleFormat(BzrError):
    
    _fmt = "Format %(format)s is not compatible with .bzr version %(bzrdir)s."

    def __init__(self, format, bzrdir_format):
        BzrError.__init__(self)
        self.format = format
        self.bzrdir = bzrdir_format


class IncompatibleRepositories(BzrError):

    _fmt = "%(target)s\n" \
            "is not compatible with\n" \
            "%(source)s\n" \
            "%(details)s"

    def __init__(self, source, target, details=None):
        if details is None:
            details = "(no details)"
        BzrError.__init__(self, target=target, source=source, details=details)


class IncompatibleRevision(BzrError):
    
    _fmt = "Revision is not compatible with %(repo_format)s"

    def __init__(self, repo_format):
        BzrError.__init__(self)
        self.repo_format = repo_format


class AlreadyVersionedError(BzrError):
    """Used when a path is expected not to be versioned, but it is."""

    _fmt = "%(context_info)s%(path)s is already versioned."

    def __init__(self, path, context_info=None):
        """Construct a new AlreadyVersionedError.

        :param path: This is the path which is versioned,
        which should be in a user friendly form.
        :param context_info: If given, this is information about the context,
        which could explain why this is expected to not be versioned.
        """
        BzrError.__init__(self)
        self.path = path
        if context_info is None:
            self.context_info = ''
        else:
            self.context_info = context_info + ". "


class NotVersionedError(BzrError):
    """Used when a path is expected to be versioned, but it is not."""

    _fmt = "%(context_info)s%(path)s is not versioned."

    def __init__(self, path, context_info=None):
        """Construct a new NotVersionedError.

        :param path: This is the path which is not versioned,
        which should be in a user friendly form.
        :param context_info: If given, this is information about the context,
        which could explain why this is expected to be versioned.
        """
        BzrError.__init__(self)
        self.path = path
        if context_info is None:
            self.context_info = ''
        else:
            self.context_info = context_info + ". "


class PathsNotVersionedError(BzrError):
    """Used when reporting several paths which are not versioned"""

    _fmt = "Path(s) are not versioned: %(paths_as_string)s"

    def __init__(self, paths):
        from bzrlib.osutils import quotefn
        BzrError.__init__(self)
        self.paths = paths
        self.paths_as_string = ' '.join([quotefn(p) for p in paths])


class PathsDoNotExist(BzrError):

    _fmt = "Path(s) do not exist: %(paths_as_string)s%(extra)s"

    # used when reporting that paths are neither versioned nor in the working
    # tree

    def __init__(self, paths, extra=None):
        # circular import
        from bzrlib.osutils import quotefn
        BzrError.__init__(self)
        self.paths = paths
        self.paths_as_string = ' '.join([quotefn(p) for p in paths])
        if extra:
            self.extra = ': ' + str(extra)
        else:
            self.extra = ''


class BadFileKindError(BzrError):

    _fmt = 'Cannot operate on "%(filename)s" of unsupported kind "%(kind)s"'

    def __init__(self, filename, kind):
        BzrError.__init__(self, filename=filename, kind=kind)


class BadFilenameEncoding(BzrError):

    _fmt = ('Filename %(filename)r is not valid in your current filesystem'
            ' encoding %(fs_encoding)s')

    def __init__(self, filename, fs_encoding):
        BzrError.__init__(self)
        self.filename = filename
        self.fs_encoding = fs_encoding


class ForbiddenControlFileError(BzrError):

    _fmt = 'Cannot operate on "%(filename)s" because it is a control file'


class LockError(InternalBzrError):

    _fmt = "Lock error: %(msg)s"

    # All exceptions from the lock/unlock functions should be from
    # this exception class.  They will be translated as necessary. The
    # original exception is available as e.original_error
    #
    # New code should prefer to raise specific subclasses
    def __init__(self, message):
        # Python 2.5 uses a slot for StandardError.message,
        # so use a different variable name.  We now work around this in
        # BzrError.__str__, but this member name is kept for compatability.
        self.msg = message


class LockActive(LockError):

    _fmt = "The lock for '%(lock_description)s' is in use and cannot be broken."

    internal_error = False

    def __init__(self, lock_description):
        self.lock_description = lock_description


class CommitNotPossible(LockError):

    _fmt = "A commit was attempted but we do not have a write lock open."

    def __init__(self):
        pass


class AlreadyCommitted(LockError):

    _fmt = "A rollback was requested, but is not able to be accomplished."

    def __init__(self):
        pass


class ReadOnlyError(LockError):

    _fmt = "A write attempt was made in a read only transaction on %(obj)s"

    # TODO: There should also be an error indicating that you need a write
    # lock and don't have any lock at all... mbp 20070226

    def __init__(self, obj):
        self.obj = obj


class LockFailed(LockError):

    internal_error = False

    _fmt = "Cannot lock %(lock)s: %(why)s"

    def __init__(self, lock, why):
        LockError.__init__(self, '')
        self.lock = lock
        self.why = why


class OutSideTransaction(BzrError):

    _fmt = ("A transaction related operation was attempted after"
            " the transaction finished.")


class ObjectNotLocked(LockError):

    _fmt = "%(obj)r is not locked"

    # this can indicate that any particular object is not locked; see also
    # LockNotHeld which means that a particular *lock* object is not held by
    # the caller -- perhaps they should be unified.
    def __init__(self, obj):
        self.obj = obj


class ReadOnlyObjectDirtiedError(ReadOnlyError):

    _fmt = "Cannot change object %(obj)r in read only transaction"

    def __init__(self, obj):
        self.obj = obj


class UnlockableTransport(LockError):

    internal_error = False

    _fmt = "Cannot lock: transport is read only: %(transport)s"

    def __init__(self, transport):
        self.transport = transport


class LockContention(LockError):

    _fmt = 'Could not acquire lock "%(lock)s"'
    # TODO: show full url for lock, combining the transport and relative
    # bits?

    internal_error = False

    def __init__(self, lock):
        self.lock = lock


class LockBroken(LockError):

    _fmt = ("Lock was broken while still open: %(lock)s"
            " - check storage consistency!")

    internal_error = False

    def __init__(self, lock):
        self.lock = lock


class LockBreakMismatch(LockError):

    _fmt = ("Lock was released and re-acquired before being broken:"
            " %(lock)s: held by %(holder)r, wanted to break %(target)r")

    internal_error = False

    def __init__(self, lock, holder, target):
        self.lock = lock
        self.holder = holder
        self.target = target


class LockNotHeld(LockError):

    _fmt = "Lock not held: %(lock)s"

    internal_error = False

    def __init__(self, lock):
        self.lock = lock


class TokenLockingNotSupported(LockError):

    _fmt = "The object %(obj)s does not support token specifying a token when locking."

    def __init__(self, obj):
        self.obj = obj


class TokenMismatch(LockBroken):

    _fmt = "The lock token %(given_token)r does not match lock token %(lock_token)r."

    internal_error = True

    def __init__(self, given_token, lock_token):
        self.given_token = given_token
        self.lock_token = lock_token


class PointlessCommit(BzrError):

    _fmt = "No changes to commit"


class CannotCommitSelectedFileMerge(BzrError):

    _fmt = 'Selected-file commit of merges is not supported yet:'\
        ' files %(files_str)s'

    def __init__(self, files):
        files_str = ', '.join(files)
        BzrError.__init__(self, files=files, files_str=files_str)


class BadCommitMessageEncoding(BzrError):

    _fmt = 'The specified commit message contains characters unsupported by '\
        'the current encoding.'


class UpgradeReadonly(BzrError):

    _fmt = "Upgrade URL cannot work with readonly URLs."


class UpToDateFormat(BzrError):

    _fmt = "The branch format %(format)s is already at the most recent format."

    def __init__(self, format):
        BzrError.__init__(self)
        self.format = format


class StrictCommitFailed(Exception):

    _fmt = "Commit refused because there are unknowns in the tree."


class NoSuchRevision(InternalBzrError):

    _fmt = "%(branch)s has no revision %(revision)s"

    def __init__(self, branch, revision):
        # 'branch' may sometimes be an internal object like a KnitRevisionStore
        BzrError.__init__(self, branch=branch, revision=revision)


class RangeInChangeOption(BzrError):

    _fmt = "Option --change does not accept revision ranges"


class NoSuchRevisionSpec(BzrError):

    _fmt = "No namespace registered for string: %(spec)r"

    def __init__(self, spec):
        BzrError.__init__(self, spec=spec)


class NoSuchRevisionInTree(NoSuchRevision):
    """When using Tree.revision_tree, and the revision is not accessible."""
    
    _fmt = "The revision id {%(revision_id)s} is not present in the tree %(tree)s."

    def __init__(self, tree, revision_id):
        BzrError.__init__(self)
        self.tree = tree
        self.revision_id = revision_id


class InvalidRevisionSpec(BzrError):

    _fmt = ("Requested revision: %(spec)r does not exist in branch:"
            " %(branch)s%(extra)s")

    def __init__(self, spec, branch, extra=None):
        BzrError.__init__(self, branch=branch, spec=spec)
        if extra:
            self.extra = '\n' + str(extra)
        else:
            self.extra = ''


class HistoryMissing(BzrError):

    _fmt = "%(branch)s is missing %(object_type)s {%(object_id)s}"


class AppendRevisionsOnlyViolation(BzrError):

    _fmt = ('Operation denied because it would change the main history,'
           ' which is not permitted by the append_revisions_only setting on'
           ' branch "%(location)s".')

    def __init__(self, location):
       import bzrlib.urlutils as urlutils
       location = urlutils.unescape_for_display(location, 'ascii')
       BzrError.__init__(self, location=location)


class DivergedBranches(BzrError):

    _fmt = ("These branches have diverged."
            " Use the merge command to reconcile them.")

    def __init__(self, branch1, branch2):
        self.branch1 = branch1
        self.branch2 = branch2


class NotLefthandHistory(InternalBzrError):

    _fmt = "Supplied history does not follow left-hand parents"

    def __init__(self, history):
        BzrError.__init__(self, history=history)


class UnrelatedBranches(BzrError):

    _fmt = ("Branches have no common ancestor, and"
            " no merge base revision was specified.")


class CannotReverseCherrypick(BzrError):

    _fmt = ('Selected merge cannot perform reverse cherrypicks.  Try merge3'
            ' or diff3.')


class NoCommonAncestor(BzrError):
    
    _fmt = "Revisions have no common ancestor: %(revision_a)s %(revision_b)s"

    def __init__(self, revision_a, revision_b):
        self.revision_a = revision_a
        self.revision_b = revision_b


class NoCommonRoot(BzrError):

    _fmt = ("Revisions are not derived from the same root: "
           "%(revision_a)s %(revision_b)s.")

    def __init__(self, revision_a, revision_b):
        BzrError.__init__(self, revision_a=revision_a, revision_b=revision_b)


class NotAncestor(BzrError):

    _fmt = "Revision %(rev_id)s is not an ancestor of %(not_ancestor_id)s"

    def __init__(self, rev_id, not_ancestor_id):
        BzrError.__init__(self, rev_id=rev_id,
            not_ancestor_id=not_ancestor_id)


class InstallFailed(BzrError):

    def __init__(self, revisions):
        revision_str = ", ".join(str(r) for r in revisions)
        msg = "Could not install revisions:\n%s" % revision_str
        BzrError.__init__(self, msg)
        self.revisions = revisions


class AmbiguousBase(BzrError):

    def __init__(self, bases):
        warn("BzrError AmbiguousBase has been deprecated as of bzrlib 0.8.",
                DeprecationWarning)
        msg = ("The correct base is unclear, because %s are all equally close"
                % ", ".join(bases))
        BzrError.__init__(self, msg)
        self.bases = bases


class NoCommits(BranchError):

    _fmt = "Branch %(branch)s has no commits."


class UnlistableStore(BzrError):

    def __init__(self, store):
        BzrError.__init__(self, "Store %s is not listable" % store)



class UnlistableBranch(BzrError):

    def __init__(self, br):
        BzrError.__init__(self, "Stores for branch %s are not listable" % br)


class BoundBranchOutOfDate(BzrError):

    _fmt = ("Bound branch %(branch)s is out of date with master branch"
            " %(master)s.")

    def __init__(self, branch, master):
        BzrError.__init__(self)
        self.branch = branch
        self.master = master

        
class CommitToDoubleBoundBranch(BzrError):

    _fmt = ("Cannot commit to branch %(branch)s."
            " It is bound to %(master)s, which is bound to %(remote)s.")

    def __init__(self, branch, master, remote):
        BzrError.__init__(self)
        self.branch = branch
        self.master = master
        self.remote = remote


class OverwriteBoundBranch(BzrError):

    _fmt = "Cannot pull --overwrite to a branch which is bound %(branch)s"

    def __init__(self, branch):
        BzrError.__init__(self)
        self.branch = branch


class BoundBranchConnectionFailure(BzrError):

    _fmt = ("Unable to connect to target of bound branch %(branch)s"
            " => %(target)s: %(error)s")

    def __init__(self, branch, target, error):
        BzrError.__init__(self)
        self.branch = branch
        self.target = target
        self.error = error


class WeaveError(BzrError):

    _fmt = "Error in processing weave: %(msg)s"

    def __init__(self, msg=None):
        BzrError.__init__(self)
        self.msg = msg


class WeaveRevisionAlreadyPresent(WeaveError):

    _fmt = "Revision {%(revision_id)s} already present in %(weave)s"

    def __init__(self, revision_id, weave):

        WeaveError.__init__(self)
        self.revision_id = revision_id
        self.weave = weave


class WeaveRevisionNotPresent(WeaveError):

    _fmt = "Revision {%(revision_id)s} not present in %(weave)s"

    def __init__(self, revision_id, weave):
        WeaveError.__init__(self)
        self.revision_id = revision_id
        self.weave = weave


class WeaveFormatError(WeaveError):

    _fmt = "Weave invariant violated: %(what)s"

    def __init__(self, what):
        WeaveError.__init__(self)
        self.what = what


class WeaveParentMismatch(WeaveError):

    _fmt = "Parents are mismatched between two revisions. %(message)s"
    

class WeaveInvalidChecksum(WeaveError):

    _fmt = "Text did not match it's checksum: %(message)s"


class WeaveTextDiffers(WeaveError):

    _fmt = ("Weaves differ on text content. Revision:"
            " {%(revision_id)s}, %(weave_a)s, %(weave_b)s")

    def __init__(self, revision_id, weave_a, weave_b):
        WeaveError.__init__(self)
        self.revision_id = revision_id
        self.weave_a = weave_a
        self.weave_b = weave_b


class WeaveTextDiffers(WeaveError):

    _fmt = ("Weaves differ on text content. Revision:"
            " {%(revision_id)s}, %(weave_a)s, %(weave_b)s")

    def __init__(self, revision_id, weave_a, weave_b):
        WeaveError.__init__(self)
        self.revision_id = revision_id
        self.weave_a = weave_a
        self.weave_b = weave_b


class VersionedFileError(BzrError):
    
    _fmt = "Versioned file error"


class RevisionNotPresent(VersionedFileError):
    
    _fmt = 'Revision {%(revision_id)s} not present in "%(file_id)s".'

    def __init__(self, revision_id, file_id):
        VersionedFileError.__init__(self)
        self.revision_id = revision_id
        self.file_id = file_id


class RevisionAlreadyPresent(VersionedFileError):
    
    _fmt = 'Revision {%(revision_id)s} already present in "%(file_id)s".'

    def __init__(self, revision_id, file_id):
        VersionedFileError.__init__(self)
        self.revision_id = revision_id
        self.file_id = file_id


class VersionedFileInvalidChecksum(VersionedFileError):

    _fmt = "Text did not match its checksum: %(message)s"


class KnitError(InternalBzrError):
    
    _fmt = "Knit error"


class KnitCorrupt(KnitError):

    _fmt = "Knit %(filename)s corrupt: %(how)s"

    def __init__(self, filename, how):
        KnitError.__init__(self)
        self.filename = filename
        self.how = how


class SHA1KnitCorrupt(KnitCorrupt):

    _fmt = ("Knit %(filename)s corrupt: sha-1 of reconstructed text does not "
        "match expected sha-1. key %(key)s expected sha %(expected)s actual "
        "sha %(actual)s")

    def __init__(self, filename, actual, expected, key, content):
        KnitError.__init__(self)
        self.filename = filename
        self.actual = actual
        self.expected = expected
        self.key = key
        self.content = content


class KnitDataStreamIncompatible(KnitError):
    # Not raised anymore, as we can convert data streams.  In future we may
    # need it again for more exotic cases, so we're keeping it around for now.

    _fmt = "Cannot insert knit data stream of format \"%(stream_format)s\" into knit of format \"%(target_format)s\"."

    def __init__(self, stream_format, target_format):
        self.stream_format = stream_format
        self.target_format = target_format
        

class KnitDataStreamUnknown(KnitError):
    # Indicates a data stream we don't know how to handle.

    _fmt = "Cannot parse knit data stream of format \"%(stream_format)s\"."

    def __init__(self, stream_format):
        self.stream_format = stream_format
        

class KnitHeaderError(KnitError):

    _fmt = 'Knit header error: %(badline)r unexpected for file "%(filename)s".'

    def __init__(self, badline, filename):
        KnitError.__init__(self)
        self.badline = badline
        self.filename = filename

class KnitIndexUnknownMethod(KnitError):
    """Raised when we don't understand the storage method.

    Currently only 'fulltext' and 'line-delta' are supported.
    """
    
    _fmt = ("Knit index %(filename)s does not have a known method"
            " in options: %(options)r")

    def __init__(self, filename, options):
        KnitError.__init__(self)
        self.filename = filename
        self.options = options


class NoSuchExportFormat(BzrError):
    
    _fmt = "Export format %(format)r not supported"

    def __init__(self, format):
        BzrError.__init__(self)
        self.format = format


class TransportError(BzrError):
    
    _fmt = "Transport error: %(msg)s %(orig_error)s"

    def __init__(self, msg=None, orig_error=None):
        if msg is None and orig_error is not None:
            msg = str(orig_error)
        if orig_error is None:
            orig_error = ''
        if msg is None:
            msg =  ''
        self.msg = msg
        self.orig_error = orig_error
        BzrError.__init__(self)


class TooManyConcurrentRequests(InternalBzrError):

    _fmt = ("The medium '%(medium)s' has reached its concurrent request limit."
            " Be sure to finish_writing and finish_reading on the"
            " currently open request.")

    def __init__(self, medium):
        self.medium = medium


class SmartProtocolError(TransportError):

    _fmt = "Generic bzr smart protocol error: %(details)s"

    def __init__(self, details):
        self.details = details


class UnexpectedProtocolVersionMarker(TransportError):

    _fmt = "Received bad protocol version marker: %(marker)r"

    def __init__(self, marker):
        self.marker = marker


class UnknownSmartMethod(InternalBzrError):

    _fmt = "The server does not recognise the '%(verb)s' request."

    def __init__(self, verb):
        self.verb = verb


class SmartMessageHandlerError(InternalBzrError):

    _fmt = "The message handler raised an exception: %(exc_value)s."

    def __init__(self, exc_info):
        self.exc_type, self.exc_value, self.tb = exc_info
        

# A set of semi-meaningful errors which can be thrown
class TransportNotPossible(TransportError):

    _fmt = "Transport operation not possible: %(msg)s %(orig_error)s"


class ConnectionError(TransportError):

    _fmt = "Connection error: %(msg)s %(orig_error)s"


class SocketConnectionError(ConnectionError):

    _fmt = "%(msg)s %(host)s%(port)s%(orig_error)s"

    def __init__(self, host, port=None, msg=None, orig_error=None):
        if msg is None:
            msg = 'Failed to connect to'
        if orig_error is None:
            orig_error = ''
        else:
            orig_error = '; ' + str(orig_error)
        ConnectionError.__init__(self, msg=msg, orig_error=orig_error)
        self.host = host
        if port is None:
            self.port = ''
        else:
            self.port = ':%s' % port


class ConnectionReset(TransportError):

    _fmt = "Connection closed: %(msg)s %(orig_error)s"


class InvalidRange(TransportError):

    _fmt = "Invalid range access in %(path)s at %(offset)s: %(msg)s"

    def __init__(self, path, offset, msg=None):
        TransportError.__init__(self, msg)
        self.path = path
        self.offset = offset


class InvalidHttpResponse(TransportError):

    _fmt = "Invalid http response for %(path)s: %(msg)s"

    def __init__(self, path, msg, orig_error=None):
        self.path = path
        TransportError.__init__(self, msg, orig_error=orig_error)


class InvalidHttpRange(InvalidHttpResponse):

    _fmt = "Invalid http range %(range)r for %(path)s: %(msg)s"

    def __init__(self, path, range, msg):
        self.range = range
        InvalidHttpResponse.__init__(self, path, msg)


class InvalidHttpContentType(InvalidHttpResponse):

    _fmt = 'Invalid http Content-type "%(ctype)s" for %(path)s: %(msg)s'

    def __init__(self, path, ctype, msg):
        self.ctype = ctype
        InvalidHttpResponse.__init__(self, path, msg)


class RedirectRequested(TransportError):

    _fmt = '%(source)s is%(permanently)s redirected to %(target)s'

    def __init__(self, source, target, is_permanent=False, qual_proto=None):
        self.source = source
        self.target = target
        if is_permanent:
            self.permanently = ' permanently'
        else:
            self.permanently = ''
        self._qualified_proto = qual_proto
        TransportError.__init__(self)

    def _requalify_url(self, url):
        """Restore the qualified proto in front of the url"""
        # When this exception is raised, source and target are in
        # user readable format. But some transports may use a
        # different proto (http+urllib:// will present http:// to
        # the user. If a qualified proto is specified, the code
        # trapping the exception can get the qualified urls to
        # properly handle the redirection themself (creating a
        # new transport object from the target url for example).
        # But checking that the scheme of the original and
        # redirected urls are the same can be tricky. (see the
        # FIXME in BzrDir.open_from_transport for the unique use
        # case so far).
        if self._qualified_proto is None:
            return url

        # The TODO related to NotBranchError mention that doing
        # that kind of manipulation on the urls may not be the
        # exception object job. On the other hand, this object is
        # the interface between the code and the user so
        # presenting the urls in different ways is indeed its
        # job...
        import urlparse
        proto, netloc, path, query, fragment = urlparse.urlsplit(url)
        return urlparse.urlunsplit((self._qualified_proto, netloc, path,
                                   query, fragment))

    def get_source_url(self):
        return self._requalify_url(self.source)

    def get_target_url(self):
        return self._requalify_url(self.target)


class TooManyRedirections(TransportError):

    _fmt = "Too many redirections"


class ConflictsInTree(BzrError):

    _fmt = "Working tree has conflicts."


class ParseConfigError(BzrError):

    def __init__(self, errors, filename):
        if filename is None:
            filename = ""
        message = "Error(s) parsing config file %s:\n%s" % \
            (filename, ('\n'.join(e.msg for e in errors)))
        BzrError.__init__(self, message)


class NoEmailInUsername(BzrError):

    _fmt = "%(username)r does not seem to contain a reasonable email address"

    def __init__(self, username):
        BzrError.__init__(self)
        self.username = username


class SigningFailed(BzrError):

    _fmt = 'Failed to gpg sign data with command "%(command_line)s"'

    def __init__(self, command_line):
        BzrError.__init__(self, command_line=command_line)


class WorkingTreeNotRevision(BzrError):

    _fmt = ("The working tree for %(basedir)s has changed since" 
            " the last commit, but weave merge requires that it be"
            " unchanged")

    def __init__(self, tree):
        BzrError.__init__(self, basedir=tree.basedir)


class CantReprocessAndShowBase(BzrError):

    _fmt = ("Can't reprocess and show base, because reprocessing obscures "
           "the relationship of conflicting lines to the base")


class GraphCycleError(BzrError):

    _fmt = "Cycle in graph %(graph)r"

    def __init__(self, graph):
        BzrError.__init__(self)
        self.graph = graph


class WritingCompleted(InternalBzrError):

    _fmt = ("The MediumRequest '%(request)s' has already had finish_writing "
            "called upon it - accept bytes may not be called anymore.")

    def __init__(self, request):
        self.request = request


class WritingNotComplete(InternalBzrError):

    _fmt = ("The MediumRequest '%(request)s' has not has finish_writing "
            "called upon it - until the write phase is complete no "
            "data may be read.")

    def __init__(self, request):
        self.request = request


class NotConflicted(BzrError):

    _fmt = "File %(filename)s is not conflicted."

    def __init__(self, filename):
        BzrError.__init__(self)
        self.filename = filename


class MediumNotConnected(InternalBzrError):

    _fmt = """The medium '%(medium)s' is not connected."""

    def __init__(self, medium):
        self.medium = medium


class MustUseDecorated(Exception):

    _fmt = "A decorating function has requested its original command be used."


class NoBundleFound(BzrError):

    _fmt = 'No bundle was found in "%(filename)s".'

    def __init__(self, filename):
        BzrError.__init__(self)
        self.filename = filename


class BundleNotSupported(BzrError):

    _fmt = "Unable to handle bundle version %(version)s: %(msg)s"

    def __init__(self, version, msg):
        BzrError.__init__(self)
        self.version = version
        self.msg = msg


class MissingText(BzrError):

    _fmt = ("Branch %(base)s is missing revision"
            " %(text_revision)s of %(file_id)s")

    def __init__(self, branch, text_revision, file_id):
        BzrError.__init__(self)
        self.branch = branch
        self.base = branch.base
        self.text_revision = text_revision
        self.file_id = file_id


class DuplicateFileId(BzrError):

    _fmt = "File id {%(file_id)s} already exists in inventory as %(entry)s"

    def __init__(self, file_id, entry):
        BzrError.__init__(self)
        self.file_id = file_id
        self.entry = entry


class DuplicateKey(BzrError):

    _fmt = "Key %(key)s is already present in map"


class DuplicateHelpPrefix(BzrError):

    _fmt = "The prefix %(prefix)s is in the help search path twice."

    def __init__(self, prefix):
        self.prefix = prefix


class MalformedTransform(BzrError):

    _fmt = "Tree transform is malformed %(conflicts)r"


class NoFinalPath(BzrError):

    _fmt = ("No final name for trans_id %(trans_id)r\n"
            "file-id: %(file_id)r\n"
            "root trans-id: %(root_trans_id)r\n")

    def __init__(self, trans_id, transform):
        self.trans_id = trans_id
        self.file_id = transform.final_file_id(trans_id)
        self.root_trans_id = transform.root


class BzrBadParameter(InternalBzrError):

    _fmt = "Bad parameter: %(param)r"

    # This exception should never be thrown, but it is a base class for all
    # parameter-to-function errors.

    def __init__(self, param):
        BzrError.__init__(self)
        self.param = param


class BzrBadParameterNotUnicode(BzrBadParameter):

    _fmt = "Parameter %(param)s is neither unicode nor utf8."


class ReusingTransform(BzrError):

    _fmt = "Attempt to reuse a transform that has already been applied."


class CantMoveRoot(BzrError):

    _fmt = "Moving the root directory is not supported at this time"


class BzrMoveFailedError(BzrError):

    _fmt = "Could not move %(from_path)s%(operator)s %(to_path)s%(extra)s"

    def __init__(self, from_path='', to_path='', extra=None):
        from bzrlib.osutils import splitpath
        BzrError.__init__(self)
        if extra:
            self.extra = ': ' + str(extra)
        else:
            self.extra = ''

        has_from = len(from_path) > 0
        has_to = len(to_path) > 0
        if has_from:
            self.from_path = splitpath(from_path)[-1]
        else:
            self.from_path = ''

        if has_to:
            self.to_path = splitpath(to_path)[-1]
        else:
            self.to_path = ''

        self.operator = ""
        if has_from and has_to:
            self.operator = " =>"
        elif has_from:
            self.from_path = "from " + from_path
        elif has_to:
            self.operator = "to"
        else:
            self.operator = "file"


class BzrRenameFailedError(BzrMoveFailedError):

    _fmt = "Could not rename %(from_path)s%(operator)s %(to_path)s%(extra)s"

    def __init__(self, from_path, to_path, extra=None):
        BzrMoveFailedError.__init__(self, from_path, to_path, extra)

class BzrRemoveChangedFilesError(BzrError):
    """Used when user is trying to remove changed files."""

    _fmt = ("Can't safely remove modified or unknown files:\n"
        "%(changes_as_text)s"
        "Use --keep to not delete them, or --force to delete them regardless.")

    def __init__(self, tree_delta):
        BzrError.__init__(self)
        self.changes_as_text = tree_delta.get_changes_as_text()
        #self.paths_as_string = '\n'.join(changed_files)
        #self.paths_as_string = '\n'.join([quotefn(p) for p in changed_files])


class BzrBadParameterNotString(BzrBadParameter):

    _fmt = "Parameter %(param)s is not a string or unicode string."


class BzrBadParameterMissing(BzrBadParameter):

    _fmt = "Parameter $(param)s is required but not present."


class BzrBadParameterUnicode(BzrBadParameter):

    _fmt = ("Parameter %(param)s is unicode but"
            " only byte-strings are permitted.")


class BzrBadParameterContainsNewline(BzrBadParameter):

    _fmt = "Parameter %(param)s contains a newline."


class DependencyNotPresent(BzrError):

    _fmt = 'Unable to import library "%(library)s": %(error)s'

    def __init__(self, library, error):
        BzrError.__init__(self, library=library, error=error)


class ParamikoNotPresent(DependencyNotPresent):

    _fmt = "Unable to import paramiko (required for sftp support): %(error)s"

    def __init__(self, error):
        DependencyNotPresent.__init__(self, 'paramiko', error)


class PointlessMerge(BzrError):

    _fmt = "Nothing to merge."


class UninitializableFormat(BzrError):

    _fmt = "Format %(format)s cannot be initialised by this version of bzr."

    def __init__(self, format):
        BzrError.__init__(self)
        self.format = format


class BadConversionTarget(BzrError):

    _fmt = "Cannot convert to format %(format)s.  %(problem)s"

    def __init__(self, problem, format):
        BzrError.__init__(self)
        self.problem = problem
        self.format = format


class NoDiffFound(BzrError):

    _fmt = 'Could not find an appropriate Differ for file "%(path)s"'

    def __init__(self, path):
        BzrError.__init__(self, path)


class ExecutableMissing(BzrError):

    _fmt = "%(exe_name)s could not be found on this machine"

    def __init__(self, exe_name):
        BzrError.__init__(self, exe_name=exe_name)


class NoDiff(BzrError):

    _fmt = "Diff is not installed on this machine: %(msg)s"

    def __init__(self, msg):
        BzrError.__init__(self, msg=msg)


class NoDiff3(BzrError):

    _fmt = "Diff3 is not installed on this machine."


class ExistingContent(BzrError):
    # Added in bzrlib 0.92, used by VersionedFile.add_lines.

    _fmt = "The content being inserted is already present."


class ExistingLimbo(BzrError):

    _fmt = """This tree contains left-over files from a failed operation.
    Please examine %(limbo_dir)s to see if it contains any files you wish to
    keep, and delete it when you are done."""
    
    def __init__(self, limbo_dir):
       BzrError.__init__(self)
       self.limbo_dir = limbo_dir


class ExistingPendingDeletion(BzrError):

    _fmt = """This tree contains left-over files from a failed operation.
    Please examine %(pending_deletion)s to see if it contains any files you
    wish to keep, and delete it when you are done."""

    def __init__(self, pending_deletion):
       BzrError.__init__(self, pending_deletion=pending_deletion)


class ImmortalLimbo(BzrError):

    _fmt = """Unable to delete transform temporary directory %(limbo_dir)s.
    Please examine %(limbo_dir)s to see if it contains any files you wish to
    keep, and delete it when you are done."""

    def __init__(self, limbo_dir):
       BzrError.__init__(self)
       self.limbo_dir = limbo_dir


class ImmortalPendingDeletion(BzrError):

    _fmt = ("Unable to delete transform temporary directory "
    "%(pending_deletion)s.  Please examine %(pending_deletion)s to see if it "
    "contains any files you wish to keep, and delete it when you are done.")

    def __init__(self, pending_deletion):
       BzrError.__init__(self, pending_deletion=pending_deletion)


class OutOfDateTree(BzrError):

    _fmt = "Working tree is out of date, please run 'bzr update'."

    def __init__(self, tree):
        BzrError.__init__(self)
        self.tree = tree


class PublicBranchOutOfDate(BzrError):

    _fmt = 'Public branch "%(public_location)s" lacks revision '\
        '"%(revstring)s".'

    def __init__(self, public_location, revstring):
        import bzrlib.urlutils as urlutils
        public_location = urlutils.unescape_for_display(public_location,
                                                        'ascii')
        BzrError.__init__(self, public_location=public_location,
                          revstring=revstring)


class MergeModifiedFormatError(BzrError):

    _fmt = "Error in merge modified format"


class ConflictFormatError(BzrError):

    _fmt = "Format error in conflict listings"


class CorruptDirstate(BzrError):

    _fmt = ("Inconsistency in dirstate file %(dirstate_path)s.\n"
            "Error: %(description)s")

    def __init__(self, dirstate_path, description):
        BzrError.__init__(self)
        self.dirstate_path = dirstate_path
        self.description = description


class CorruptRepository(BzrError):

    _fmt = ("An error has been detected in the repository %(repo_path)s.\n"
            "Please run bzr reconcile on this repository.")

    def __init__(self, repo):
        BzrError.__init__(self)
        self.repo_path = repo.bzrdir.root_transport.base


class InconsistentDelta(BzrError):
    """Used when we get a delta that is not valid."""

    _fmt = ("An inconsistent delta was supplied involving %(path)r,"
            " %(file_id)r\nreason: %(reason)s")

    def __init__(self, path, file_id, reason):
        BzrError.__init__(self)
        self.path = path
        self.file_id = file_id
        self.reason = reason


class UpgradeRequired(BzrError):

    _fmt = "To use this feature you must upgrade your branch at %(path)s."

    def __init__(self, path):
        BzrError.__init__(self)
        self.path = path


class RepositoryUpgradeRequired(UpgradeRequired):

    _fmt = "To use this feature you must upgrade your repository at %(path)s."


class LocalRequiresBoundBranch(BzrError):

    _fmt = "Cannot perform local-only commits on unbound branches."


class MissingProgressBarFinish(BzrError):

    _fmt = "A nested progress bar was not 'finished' correctly."


class InvalidProgressBarType(BzrError):

    _fmt = ("Environment variable BZR_PROGRESS_BAR='%(bar_type)s"
            " is not a supported type Select one of: %(valid_types)s")

    def __init__(self, bar_type, valid_types):
        BzrError.__init__(self, bar_type=bar_type, valid_types=valid_types)


class UnsupportedOperation(BzrError):

    _fmt = ("The method %(mname)s is not supported on"
            " objects of type %(tname)s.")

    def __init__(self, method, method_self):
        self.method = method
        self.mname = method.__name__
        self.tname = type(method_self).__name__


class CannotSetRevisionId(UnsupportedOperation):
    """Raised when a commit is attempting to set a revision id but cant."""


class NonAsciiRevisionId(UnsupportedOperation):
    """Raised when a commit is attempting to set a non-ascii revision id
       but cant.
    """


class BinaryFile(BzrError):
    
    _fmt = "File is binary but should be text."


class IllegalPath(BzrError):

    _fmt = "The path %(path)s is not permitted on this platform"

    def __init__(self, path):
        BzrError.__init__(self)
        self.path = path


class TestamentMismatch(BzrError):

    _fmt = """Testament did not match expected value.
       For revision_id {%(revision_id)s}, expected {%(expected)s}, measured
       {%(measured)s}"""

    def __init__(self, revision_id, expected, measured):
        self.revision_id = revision_id
        self.expected = expected
        self.measured = measured


class NotABundle(BzrError):
    
    _fmt = "Not a bzr revision-bundle: %(text)r"

    def __init__(self, text):
        BzrError.__init__(self)
        self.text = text


class BadBundle(BzrError): 
    
    _fmt = "Bad bzr revision-bundle: %(text)r"

    def __init__(self, text):
        BzrError.__init__(self)
        self.text = text


class MalformedHeader(BadBundle): 
    
    _fmt = "Malformed bzr revision-bundle header: %(text)r"


class MalformedPatches(BadBundle): 
    
    _fmt = "Malformed patches in bzr revision-bundle: %(text)r"


class MalformedFooter(BadBundle): 
    
    _fmt = "Malformed footer in bzr revision-bundle: %(text)r"


class UnsupportedEOLMarker(BadBundle):
    
    _fmt = "End of line marker was not \\n in bzr revision-bundle"    

    def __init__(self):
        # XXX: BadBundle's constructor assumes there's explanatory text, 
        # but for this there is not
        BzrError.__init__(self)


class IncompatibleBundleFormat(BzrError):
    
    _fmt = "Bundle format %(bundle_format)s is incompatible with %(other)s"

    def __init__(self, bundle_format, other):
        BzrError.__init__(self)
        self.bundle_format = bundle_format
        self.other = other


class BadInventoryFormat(BzrError):
    
    _fmt = "Root class for inventory serialization errors"


class UnexpectedInventoryFormat(BadInventoryFormat):

    _fmt = "The inventory was not in the expected format:\n %(msg)s"

    def __init__(self, msg):
        BadInventoryFormat.__init__(self, msg=msg)


class RootNotRich(BzrError):

    _fmt = """This operation requires rich root data storage"""


class NoSmartMedium(InternalBzrError):

    _fmt = "The transport '%(transport)s' cannot tunnel the smart protocol."

    def __init__(self, transport):
        self.transport = transport


class NoSmartServer(NotBranchError):

    _fmt = "No smart server available at %(url)s"

    @symbol_versioning.deprecated_method(symbol_versioning.one_four)
    def __init__(self, url):
        self.url = url


class UnknownSSH(BzrError):

    _fmt = "Unrecognised value for BZR_SSH environment variable: %(vendor)s"

    def __init__(self, vendor):
        BzrError.__init__(self)
        self.vendor = vendor


class SSHVendorNotFound(BzrError):

    _fmt = ("Don't know how to handle SSH connections."
            " Please set BZR_SSH environment variable.")


class GhostRevisionsHaveNoRevno(BzrError):
    """When searching for revnos, if we encounter a ghost, we are stuck"""

    _fmt = ("Could not determine revno for {%(revision_id)s} because"
            " its ancestry shows a ghost at {%(ghost_revision_id)s}")

    def __init__(self, revision_id, ghost_revision_id):
        self.revision_id = revision_id
        self.ghost_revision_id = ghost_revision_id

        
class GhostRevisionUnusableHere(BzrError):

    _fmt = "Ghost revision {%(revision_id)s} cannot be used here."

    def __init__(self, revision_id):
        BzrError.__init__(self)
        self.revision_id = revision_id


class IllegalUseOfScopeReplacer(InternalBzrError):

    _fmt = ("ScopeReplacer object %(name)r was used incorrectly:"
            " %(msg)s%(extra)s")

    def __init__(self, name, msg, extra=None):
        BzrError.__init__(self)
        self.name = name
        self.msg = msg
        if extra:
            self.extra = ': ' + str(extra)
        else:
            self.extra = ''


class InvalidImportLine(InternalBzrError):

    _fmt = "Not a valid import statement: %(msg)\n%(text)s"

    def __init__(self, text, msg):
        BzrError.__init__(self)
        self.text = text
        self.msg = msg


class ImportNameCollision(InternalBzrError):

    _fmt = ("Tried to import an object to the same name as"
            " an existing object. %(name)s")

    def __init__(self, name):
        BzrError.__init__(self)
        self.name = name


class NotAMergeDirective(BzrError):
    """File starting with %(firstline)r is not a merge directive"""
    def __init__(self, firstline):
        BzrError.__init__(self, firstline=firstline)


class NoMergeSource(BzrError):
    """Raise if no merge source was specified for a merge directive"""

    _fmt = "A merge directive must provide either a bundle or a public"\
        " branch location."


class IllegalMergeDirectivePayload(BzrError):
    """A merge directive contained something other than a patch or bundle"""

    _fmt = "Bad merge directive payload %(start)r"

    def __init__(self, start):
        BzrError(self)
        self.start = start


class PatchVerificationFailed(BzrError):
    """A patch from a merge directive could not be verified"""

    _fmt = "Preview patch does not match requested changes."


class PatchMissing(BzrError):
    """Raise a patch type was specified but no patch supplied"""

    _fmt = "Patch_type was %(patch_type)s, but no patch was supplied."

    def __init__(self, patch_type):
        BzrError.__init__(self)
        self.patch_type = patch_type


class TargetNotBranch(BzrError):
    """A merge directive's target branch is required, but isn't a branch"""

    _fmt = ("Your branch does not have all of the revisions required in "
            "order to merge this merge directive and the target "
            "location specified in the merge directive is not a branch: "
            "%(location)s.")

    def __init__(self, location):
        BzrError.__init__(self)
        self.location = location


class UnsupportedInventoryKind(BzrError):
    
    _fmt = """Unsupported entry kind %(kind)s"""

    def __init__(self, kind):
        self.kind = kind


class BadSubsumeSource(BzrError):

    _fmt = "Can't subsume %(other_tree)s into %(tree)s. %(reason)s"

    def __init__(self, tree, other_tree, reason):
        self.tree = tree
        self.other_tree = other_tree
        self.reason = reason


class SubsumeTargetNeedsUpgrade(BzrError):
    
    _fmt = """Subsume target %(other_tree)s needs to be upgraded."""

    def __init__(self, other_tree):
        self.other_tree = other_tree


class BadReferenceTarget(InternalBzrError):

    _fmt = "Can't add reference to %(other_tree)s into %(tree)s." \
           "%(reason)s"

    def __init__(self, tree, other_tree, reason):
        self.tree = tree
        self.other_tree = other_tree
        self.reason = reason


class NoSuchTag(BzrError):

    _fmt = "No such tag: %(tag_name)s"

    def __init__(self, tag_name):
        self.tag_name = tag_name


class TagsNotSupported(BzrError):

    _fmt = ("Tags not supported by %(branch)s;"
            " you may be able to use bzr upgrade.")

    def __init__(self, branch):
        self.branch = branch

        
class TagAlreadyExists(BzrError):

    _fmt = "Tag %(tag_name)s already exists."

    def __init__(self, tag_name):
        self.tag_name = tag_name


class MalformedBugIdentifier(BzrError):

    _fmt = "Did not understand bug identifier %(bug_id)s: %(reason)s"

    def __init__(self, bug_id, reason):
        self.bug_id = bug_id
        self.reason = reason


class InvalidBugTrackerURL(BzrError):

    _fmt = ("The URL for bug tracker \"%(abbreviation)s\" doesn't "
            "contain {id}: %(url)s")

    def __init__(self, abbreviation, url):
        self.abbreviation = abbreviation
        self.url = url


class UnknownBugTrackerAbbreviation(BzrError):

    _fmt = ("Cannot find registered bug tracker called %(abbreviation)s "
            "on %(branch)s")

    def __init__(self, abbreviation, branch):
        self.abbreviation = abbreviation
        self.branch = branch


class UnexpectedSmartServerResponse(BzrError):

    _fmt = "Could not understand response from smart server: %(response_tuple)r"

    def __init__(self, response_tuple):
        self.response_tuple = response_tuple


class ErrorFromSmartServer(BzrError):
    """An error was received from a smart server.

    :seealso: UnknownErrorFromSmartServer
    """

    _fmt = "Error received from smart server: %(error_tuple)r"

    internal_error = True

    def __init__(self, error_tuple):
        self.error_tuple = error_tuple
        try:
            self.error_verb = error_tuple[0]
        except IndexError:
            self.error_verb = None
        self.error_args = error_tuple[1:]


class UnknownErrorFromSmartServer(BzrError):
    """An ErrorFromSmartServer could not be translated into a typical bzrlib
    error.

    This is distinct from ErrorFromSmartServer so that it is possible to
    distinguish between the following two cases:
      - ErrorFromSmartServer was uncaught.  This is logic error in the client
        and so should provoke a traceback to the user.
      - ErrorFromSmartServer was caught but its error_tuple could not be
        translated.  This is probably because the server sent us garbage, and
        should not provoke a traceback.
    """

    _fmt = "Server sent an unexpected error: %(error_tuple)r"

    internal_error = False

    def __init__(self, error_from_smart_server):
        """Constructor.

        :param error_from_smart_server: An ErrorFromSmartServer instance.
        """
        self.error_from_smart_server = error_from_smart_server
        self.error_tuple = error_from_smart_server.error_tuple
        

class ContainerError(BzrError):
    """Base class of container errors."""


class UnknownContainerFormatError(ContainerError):

    _fmt = "Unrecognised container format: %(container_format)r"
    
    def __init__(self, container_format):
        self.container_format = container_format


class UnexpectedEndOfContainerError(ContainerError):

    _fmt = "Unexpected end of container stream"


class UnknownRecordTypeError(ContainerError):

    _fmt = "Unknown record type: %(record_type)r"

    def __init__(self, record_type):
        self.record_type = record_type


class InvalidRecordError(ContainerError):

    _fmt = "Invalid record: %(reason)s"

    def __init__(self, reason):
        self.reason = reason


class ContainerHasExcessDataError(ContainerError):

    _fmt = "Container has data after end marker: %(excess)r"

    def __init__(self, excess):
        self.excess = excess


class DuplicateRecordNameError(ContainerError):

    _fmt = "Container has multiple records with the same name: %(name)s"

    def __init__(self, name):
        self.name = name


class NoDestinationAddress(InternalBzrError):

    _fmt = "Message does not have a destination address."


class RepositoryDataStreamError(BzrError):

    _fmt = "Corrupt or incompatible data stream: %(reason)s"

    def __init__(self, reason):
        self.reason = reason


class SMTPError(BzrError):

    _fmt = "SMTP error: %(error)s"

    def __init__(self, error):
        self.error = error


class NoMessageSupplied(BzrError):

    _fmt = "No message supplied."


class NoMailAddressSpecified(BzrError):

    _fmt = "No mail-to address specified."


class UnknownMailClient(BzrError):

    _fmt = "Unknown mail client: %(mail_client)s"

    def __init__(self, mail_client):
        BzrError.__init__(self, mail_client=mail_client)


class MailClientNotFound(BzrError):

    _fmt = "Unable to find mail client with the following names:"\
        " %(mail_command_list_string)s"

    def __init__(self, mail_command_list):
        mail_command_list_string = ', '.join(mail_command_list)
        BzrError.__init__(self, mail_command_list=mail_command_list,
                          mail_command_list_string=mail_command_list_string)

class SMTPConnectionRefused(SMTPError):

    _fmt = "SMTP connection to %(host)s refused"

    def __init__(self, error, host):
        self.error = error
        self.host = host


class DefaultSMTPConnectionRefused(SMTPConnectionRefused):

    _fmt = "Please specify smtp_server.  No server at default %(host)s."


class BzrDirError(BzrError):

    def __init__(self, bzrdir):
        import bzrlib.urlutils as urlutils
        display_url = urlutils.unescape_for_display(bzrdir.root_transport.base,
                                                    'ascii')
        BzrError.__init__(self, bzrdir=bzrdir, display_url=display_url)


class UnsyncedBranches(BzrDirError):

    _fmt = ("'%(display_url)s' is not in sync with %(target_url)s.  See"
            " bzr help sync-for-reconfigure.")

    def __init__(self, bzrdir, target_branch):
        BzrDirError.__init__(self, bzrdir)
        import bzrlib.urlutils as urlutils
        self.target_url = urlutils.unescape_for_display(target_branch.base,
                                                        'ascii')


class AlreadyBranch(BzrDirError):

    _fmt = "'%(display_url)s' is already a branch."


class AlreadyTree(BzrDirError):

    _fmt = "'%(display_url)s' is already a tree."


class AlreadyCheckout(BzrDirError):

    _fmt = "'%(display_url)s' is already a checkout."


class AlreadyLightweightCheckout(BzrDirError):

    _fmt = "'%(display_url)s' is already a lightweight checkout."


class AlreadyUsingShared(BzrDirError):

    _fmt = "'%(display_url)s' is already using a shared repository."


class AlreadyStandalone(BzrDirError):

    _fmt = "'%(display_url)s' is already standalone."


class ReconfigurationNotSupported(BzrDirError):

    _fmt = "Requested reconfiguration of '%(display_url)s' is not supported."


class NoBindLocation(BzrDirError):

    _fmt = "No location could be found to bind to at %(display_url)s."


class UncommittedChanges(BzrError):

    _fmt = 'Working tree "%(display_url)s" has uncommitted changes.'

    def __init__(self, tree):
        import bzrlib.urlutils as urlutils
        display_url = urlutils.unescape_for_display(
            tree.bzrdir.root_transport.base, 'ascii')
        BzrError.__init__(self, tree=tree, display_url=display_url)


class MissingTemplateVariable(BzrError):

    _fmt = 'Variable {%(name)s} is not available.'

    def __init__(self, name):
        self.name = name


class NoTemplate(BzrError):

    _fmt = 'No template specified.'


class UnableCreateSymlink(BzrError):

    _fmt = 'Unable to create symlink %(path_str)son this platform'

    def __init__(self, path=None):
        path_str = ''
        if path:
            try:
                path_str = repr(str(path))
            except UnicodeEncodeError:
                path_str = repr(path)
            path_str += ' '
        self.path_str = path_str


class UnsupportedTimezoneFormat(BzrError):

    _fmt = ('Unsupported timezone format "%(timezone)s", '
            'options are "utc", "original", "local".')

    def __init__(self, timezone):
        self.timezone = timezone


class CommandAvailableInPlugin(StandardError):
    
    internal_error = False

    def __init__(self, cmd_name, plugin_metadata, provider):
        
        self.plugin_metadata = plugin_metadata
        self.cmd_name = cmd_name
        self.provider = provider

    def __str__(self):

        _fmt = ('"%s" is not a standard bzr command. \n' 
                'However, the following official plugin provides this command: %s\n'
                'You can install it by going to: %s'
                % (self.cmd_name, self.plugin_metadata['name'], 
                    self.plugin_metadata['url']))

        return _fmt


class NoPluginAvailable(BzrError):
    pass    


class NotATerminal(BzrError):

    _fmt = 'Unable to ask for a password without real terminal.'


class UnableEncodePath(BzrError):

    _fmt = ('Unable to encode %(kind)s path %(path)r in '
            'user encoding %(user_encoding)s')

    def __init__(self, path, kind):
        from bzrlib.osutils import get_user_encoding
        self.path = path
        self.kind = kind
        self.user_encoding = osutils.get_user_encoding()


class NoSuchAlias(BzrError):

    _fmt = ('The alias "%(alias_name)s" does not exist.')

    def __init__(self, alias_name):
        BzrError.__init__(self, alias_name=alias_name)


class DirectoryLookupFailure(BzrError):
    """Base type for lookup errors."""

    pass


class InvalidLocationAlias(DirectoryLookupFailure):

    _fmt = '"%(alias_name)s" is not a valid location alias.'

    def __init__(self, alias_name):
        DirectoryLookupFailure.__init__(self, alias_name=alias_name)


class UnsetLocationAlias(DirectoryLookupFailure):

    _fmt = 'No %(alias_name)s location assigned.'

    def __init__(self, alias_name):
        DirectoryLookupFailure.__init__(self, alias_name=alias_name[1:])


class CannotBindAddress(BzrError):

    _fmt = 'Cannot bind address "%(host)s:%(port)i": %(orig_error)s.'

    def __init__(self, host, port, orig_error):
        BzrError.__init__(self, host=host, port=port,
            orig_error=orig_error[1])


class UnknownRules(BzrError):

    _fmt = ('Unknown rules detected: %(unknowns_str)s.')

    def __init__(self, unknowns):
        BzrError.__init__(self, unknowns_str=", ".join(unknowns))


class HookFailed(BzrError):
    """Raised when a pre_change_branch_tip hook function fails anything other
    than TipChangeRejected.
    """

    _fmt = ("Hook '%(hook_name)s' during %(hook_stage)s failed:\n"
            "%(traceback_text)s%(exc_value)s")

    def __init__(self, hook_stage, hook_name, exc_info):
        import traceback
        self.hook_stage = hook_stage
        self.hook_name = hook_name
        self.exc_info = exc_info
        self.exc_type = exc_info[0]
        self.exc_value = exc_info[1]
        self.exc_tb = exc_info[2]
        self.traceback_text = ''.join(traceback.format_tb(self.exc_tb))


class TipChangeRejected(BzrError):
    """A pre_change_branch_tip hook function may raise this to cleanly and
    explicitly abort a change to a branch tip.
    """
    
    _fmt = u"Tip change rejected: %(msg)s"

    def __init__(self, msg):
        self.msg = msg


class ShelfCorrupt(BzrError):

    _fmt = "Shelf corrupt."


class NoSuchShelfId(BzrError):

    _fmt = 'No changes are shelved with id "%(shelf_id)d".'

    def __init__(self, shelf_id):
        BzrError.__init__(self, shelf_id=shelf_id)


class UserAbort(BzrError):

    _fmt = 'The user aborted the operation.'<|MERGE_RESOLUTION|>--- conflicted
+++ resolved
@@ -222,8 +222,6 @@
     def __init__(self, msg):
         BzrError.__init__(self)
         self.msg = msg
-<<<<<<< HEAD
-=======
 
 
 class DirstateCorrupt(BzrError):
@@ -234,7 +232,6 @@
         BzrError.__init__(self)
         self.state = state
         self.msg = msg
->>>>>>> d786adcd
 
 
 class DisabledMethod(InternalBzrError):
