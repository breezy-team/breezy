# Copyright (C) 2006, 2009, 2010 Canonical Ltd
#
# This program is free software; you can redistribute it and/or modify
# it under the terms of the GNU General Public License as published by
# the Free Software Foundation; either version 2 of the License, or
# (at your option) any later version.
#
# This program is distributed in the hope that it will be useful,
# but WITHOUT ANY WARRANTY; without even the implied warranty of
# MERCHANTABILITY or FITNESS FOR A PARTICULAR PURPOSE.  See the
# GNU General Public License for more details.
#
# You should have received a copy of the GNU General Public License
# along with this program; if not, write to the Free Software
# Foundation, Inc., 51 Franklin Street, Fifth Floor, Boston, MA 02110-1301 USA

"""A generator which creates a rio stanza of the current tree info"""

from bzrlib import hooks
from bzrlib.revision import (
    NULL_REVISION,
    )
from bzrlib.rio import RioWriter, Stanza

from bzrlib.version_info_formats import (
    create_date_str,
    VersionInfoBuilder,
    )


class RioVersionInfoBuilder(VersionInfoBuilder):
    """This writes a rio stream out."""

    def generate(self, to_file):
        info = Stanza()
        revision_id = self._get_revision_id()
        if revision_id != NULL_REVISION:
            info.add('revision-id', revision_id)
            rev = self._branch.repository.get_revision(revision_id)
            info.add('date', create_date_str(rev.timestamp, rev.timezone))
            revno = str(self._branch.revision_id_to_revno(revision_id))
            for hook in RioVersionInfoBuilder.hooks['revision']:
                hook(rev, info)
        else:
            revno = '0'

        info.add('build-date', create_date_str())
        info.add('revno', revno)

        if self._branch.nick is not None:
            info.add('branch-nick', self._branch.nick)

        if self._check or self._include_file_revs:
            self._extract_file_revisions()

        if self._check:
            if self._clean:
                info.add('clean', 'True')
            else:
                info.add('clean', 'False')

        if self._include_history:
            self._extract_revision_history()
            log = Stanza()
            for (revision_id, message,
                 timestamp, timezone) in self._revision_history_info:
                log.add('id', revision_id)
                log.add('message', message)
                log.add('date', create_date_str(timestamp, timezone))
            info.add('revisions', log.to_unicode())

        if self._include_file_revs:
            files = Stanza()
            for path in sorted(self._file_revisions.keys()):
                files.add('path', path)
                files.add('revision', self._file_revisions[path])
            info.add('file-revisions', files.to_unicode())

        writer = RioWriter(to_file=to_file)
        writer.write_stanza(info)


class RioVersionInfoBuilderHooks(hooks.Hooks):
    """Hooks for rio-formatted version-info output."""

    def __init__(self):
        super(RioVersionInfoBuilderHooks, self).__init__(
            "bzrlib.version_info_formats.format_rio", "RioVersionInfoBuilder.hooks")
        self.add_hook('revision',
            "Invoked when adding information about a revision to the"
            " RIO stanza that is printed. revision is called with a"
<<<<<<< HEAD
            " revision object and a RIO stanza.", (1, 15), None)
=======
            " revision object and a RIO stanza.", (1, 15))
>>>>>>> 7d335933


RioVersionInfoBuilder.hooks = RioVersionInfoBuilderHooks()<|MERGE_RESOLUTION|>--- conflicted
+++ resolved
@@ -89,11 +89,7 @@
         self.add_hook('revision',
             "Invoked when adding information about a revision to the"
             " RIO stanza that is printed. revision is called with a"
-<<<<<<< HEAD
-            " revision object and a RIO stanza.", (1, 15), None)
-=======
             " revision object and a RIO stanza.", (1, 15))
->>>>>>> 7d335933
 
 
 RioVersionInfoBuilder.hooks = RioVersionInfoBuilderHooks()