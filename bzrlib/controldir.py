# Copyright (C) 2010, 2011 Canonical Ltd
#
# This program is free software; you can redistribute it and/or modify
# it under the terms of the GNU General Public License as published by
# the Free Software Foundation; either version 2 of the License, or
# (at your option) any later version.
#
# This program is distributed in the hope that it will be useful,
# but WITHOUT ANY WARRANTY; without even the implied warranty of
# MERCHANTABILITY or FITNESS FOR A PARTICULAR PURPOSE.  See the
# GNU General Public License for more details.
#
# You should have received a copy of the GNU General Public License
# along with this program; if not, write to the Free Software
# Foundation, Inc., 51 Franklin Street, Fifth Floor, Boston, MA 02110-1301 USA

"""ControlDir is the basic control directory class.

The ControlDir class is the base for the control directory used
by all bzr and foreign formats. For the ".bzr" implementation,
see bzrlib.bzrdir.BzrDir.

"""

from bzrlib.lazy_import import lazy_import
lazy_import(globals(), """
import textwrap

from bzrlib import (
    cleanup,
    errors,
    fetch,
    graph,
    revision as _mod_revision,
    transport as _mod_transport,
    urlutils,
    )
from bzrlib.push import (
    PushResult,
    )
from bzrlib.trace import (
    mutter,
    )
from bzrlib.transport import (
    local,
    )

""")

from bzrlib import registry


class ControlComponent(object):
    """Abstract base class for control directory components.

    This provides interfaces that are common across controldirs,
    repositories, branches, and workingtree control directories.

    They all expose two urls and transports: the *user* URL is the
    one that stops above the control directory (eg .bzr) and that
    should normally be used in messages, and the *control* URL is
    under that in eg .bzr/checkout and is used to read the control
    files.

    This can be used as a mixin and is intended to fit with
    foreign formats.
    """

    @property
    def control_transport(self):
        raise NotImplementedError

    @property
    def control_url(self):
        return self.control_transport.base

    @property
    def user_transport(self):
        raise NotImplementedError

    @property
    def user_url(self):
        return self.user_transport.base


class ControlDir(ControlComponent):
    """A control directory.

    While this represents a generic control directory, there are a few
    features that are present in this interface that are currently only
    supported by one of its implementations, BzrDir.

    These features (bound branches, stacked branches) are currently only
    supported by Bazaar, but could be supported by other version control
    systems as well. Implementations are required to raise the appropriate
    exceptions when an operation is requested that is not supported.

    This also makes life easier for API users who can rely on the
    implementation always allowing a particular feature to be requested but
    raising an exception when it is not supported, rather than requiring the
    API users to check for magic attributes to see what features are supported.
    """

    def can_convert_format(self):
        """Return true if this controldir is one whose format we can convert
        from."""
        return True

    def list_branches(self):
        """Return a sequence of all branches local to this control directory.

        """
        try:
            return [self.open_branch()]
        except (errors.NotBranchError, errors.NoRepositoryPresent):
            return []

    def is_control_filename(self, filename):
        """True if filename is the name of a path which is reserved for
        controldirs.

        :param filename: A filename within the root transport of this
            controldir.

        This is true IF and ONLY IF the filename is part of the namespace reserved
        for bzr control dirs. Currently this is the '.bzr' directory in the root
        of the root_transport. it is expected that plugins will need to extend
        this in the future - for instance to make bzr talk with svn working
        trees.
        """
        raise NotImplementedError(self.is_control_filename)

    def needs_format_conversion(self, format=None):
        """Return true if this controldir needs convert_format run on it.

        For instance, if the repository format is out of date but the
        branch and working tree are not, this should return True.

        :param format: Optional parameter indicating a specific desired
                       format we plan to arrive at.
        """
        raise NotImplementedError(self.needs_format_conversion)

    def destroy_repository(self):
        """Destroy the repository in this ControlDir."""
        raise NotImplementedError(self.destroy_repository)

    def create_branch(self, name=None, repository=None):
        """Create a branch in this ControlDir.

        :param name: Name of the colocated branch to create, None for
            the default branch.

        The controldirs format will control what branch format is created.
        For more control see BranchFormatXX.create(a_controldir).
        """
        raise NotImplementedError(self.create_branch)

    def destroy_branch(self, name=None):
        """Destroy a branch in this ControlDir.

        :param name: Name of the branch to destroy, None for the default 
            branch.
        """
        raise NotImplementedError(self.destroy_branch)

    def create_workingtree(self, revision_id=None, from_branch=None,
        accelerator_tree=None, hardlink=False):
        """Create a working tree at this ControlDir.

        :param revision_id: create it as of this revision id.
        :param from_branch: override controldir branch 
            (for lightweight checkouts)
        :param accelerator_tree: A tree which can be used for retrieving file
            contents more quickly than the revision tree, i.e. a workingtree.
            The revision tree will be used for cases where accelerator_tree's
            content is different.
        """
        raise NotImplementedError(self.create_workingtree)

    def destroy_workingtree(self):
        """Destroy the working tree at this ControlDir.

        Formats that do not support this may raise UnsupportedOperation.
        """
        raise NotImplementedError(self.destroy_workingtree)

    def destroy_workingtree_metadata(self):
        """Destroy the control files for the working tree at this ControlDir.

        The contents of working tree files are not affected.
        Formats that do not support this may raise UnsupportedOperation.
        """
        raise NotImplementedError(self.destroy_workingtree_metadata)

    def get_branch_reference(self, name=None):
        """Return the referenced URL for the branch in this controldir.

        :param name: Optional colocated branch name
        :raises NotBranchError: If there is no Branch.
        :raises NoColocatedBranchSupport: If a branch name was specified
            but colocated branches are not supported.
        :return: The URL the branch in this controldir references if it is a
            reference branch, or None for regular branches.
        """
        if name is not None:
            raise errors.NoColocatedBranchSupport(self)
        return None

    def get_branch_transport(self, branch_format, name=None):
        """Get the transport for use by branch format in this ControlDir.

        Note that bzr dirs that do not support format strings will raise
        IncompatibleFormat if the branch format they are given has
        a format string, and vice versa.

        If branch_format is None, the transport is returned with no
        checking. If it is not None, then the returned transport is
        guaranteed to point to an existing directory ready for use.
        """
        raise NotImplementedError(self.get_branch_transport)

    def get_repository_transport(self, repository_format):
        """Get the transport for use by repository format in this ControlDir.

        Note that bzr dirs that do not support format strings will raise
        IncompatibleFormat if the repository format they are given has
        a format string, and vice versa.

        If repository_format is None, the transport is returned with no
        checking. If it is not None, then the returned transport is
        guaranteed to point to an existing directory ready for use.
        """
        raise NotImplementedError(self.get_repository_transport)

    def get_workingtree_transport(self, tree_format):
        """Get the transport for use by workingtree format in this ControlDir.

        Note that bzr dirs that do not support format strings will raise
        IncompatibleFormat if the workingtree format they are given has a
        format string, and vice versa.

        If workingtree_format is None, the transport is returned with no
        checking. If it is not None, then the returned transport is
        guaranteed to point to an existing directory ready for use.
        """
        raise NotImplementedError(self.get_workingtree_transport)

    def open_branch(self, name=None, unsupported=False,
                    ignore_fallbacks=False):
        """Open the branch object at this ControlDir if one is present.

        If unsupported is True, then no longer supported branch formats can
        still be opened.

        TODO: static convenience version of this?
        """
        raise NotImplementedError(self.open_branch)

    def open_repository(self, _unsupported=False):
        """Open the repository object at this ControlDir if one is present.

        This will not follow the Branch object pointer - it's strictly a direct
        open facility. Most client code should use open_branch().repository to
        get at a repository.

        :param _unsupported: a private parameter, not part of the api.
        TODO: static convenience version of this?
        """
        raise NotImplementedError(self.open_repository)

    def find_repository(self):
        """Find the repository that should be used.

        This does not require a branch as we use it to find the repo for
        new branches as well as to hook existing branches up to their
        repository.
        """
        raise NotImplementedError(self.find_repository)

    def open_workingtree(self, _unsupported=False,
                         recommend_upgrade=True, from_branch=None):
        """Open the workingtree object at this ControlDir if one is present.

        :param recommend_upgrade: Optional keyword parameter, when True (the
            default), emit through the ui module a recommendation that the user
            upgrade the working tree when the workingtree being opened is old
            (but still fully supported).
        :param from_branch: override controldir branch (for lightweight
            checkouts)
        """
        raise NotImplementedError(self.open_workingtree)

    def has_branch(self, name=None):
        """Tell if this controldir contains a branch.

        Note: if you're going to open the branch, you should just go ahead
        and try, and not ask permission first.  (This method just opens the
        branch and discards it, and that's somewhat expensive.)
        """
        try:
            self.open_branch(name)
            return True
        except errors.NotBranchError:
            return False

    def has_workingtree(self):
        """Tell if this controldir contains a working tree.

        This will still raise an exception if the controldir has a workingtree
        that is remote & inaccessible.

        Note: if you're going to open the working tree, you should just go ahead
        and try, and not ask permission first.  (This method just opens the
        workingtree and discards it, and that's somewhat expensive.)
        """
        try:
            self.open_workingtree(recommend_upgrade=False)
            return True
        except errors.NoWorkingTree:
            return False

    def cloning_metadir(self, require_stacking=False):
        """Produce a metadir suitable for cloning or sprouting with.

        These operations may produce workingtrees (yes, even though they're
        "cloning" something that doesn't have a tree), so a viable workingtree
        format must be selected.

        :require_stacking: If True, non-stackable formats will be upgraded
            to similar stackable formats.
        :returns: a ControlDirFormat with all component formats either set
            appropriately or set to None if that component should not be
            created.
        """
        raise NotImplementedError(self.cloning_metadir)

    def checkout_metadir(self):
        """Produce a metadir suitable for checkouts of this controldir."""
        return self.cloning_metadir()

    def sprout(self, url, revision_id=None, force_new_repo=False,
               recurse='down', possible_transports=None,
               accelerator_tree=None, hardlink=False, stacked=False,
               source_branch=None, create_tree_if_local=True):
        """Create a copy of this controldir prepared for use as a new line of
        development.

        If url's last component does not exist, it will be created.

        Attributes related to the identity of the source branch like
        branch nickname will be cleaned, a working tree is created
        whether one existed before or not; and a local branch is always
        created.

        if revision_id is not None, then the clone operation may tune
            itself to download less data.
        :param accelerator_tree: A tree which can be used for retrieving file
            contents more quickly than the revision tree, i.e. a workingtree.
            The revision tree will be used for cases where accelerator_tree's
            content is different.
        :param hardlink: If true, hard-link files from accelerator_tree,
            where possible.
        :param stacked: If true, create a stacked branch referring to the
            location of this control directory.
        :param create_tree_if_local: If true, a working-tree will be created
            when working locally.
        """
        operation = cleanup.OperationWithCleanups(self._sprout)
        return operation.run(url, revision_id=revision_id,
            force_new_repo=force_new_repo, recurse=recurse,
            possible_transports=possible_transports,
            accelerator_tree=accelerator_tree, hardlink=hardlink,
            stacked=stacked, source_branch=source_branch,
            create_tree_if_local=create_tree_if_local)

    def _sprout(self, op, url, revision_id=None, force_new_repo=False,
               recurse='down', possible_transports=None,
               accelerator_tree=None, hardlink=False, stacked=False,
               source_branch=None, create_tree_if_local=True):
        add_cleanup = op.add_cleanup
<<<<<<< HEAD
        fetch_spec_factory = fetch.FetchSpecFactory()
        if revision_id is not None:
            fetch_spec_factory.add_revision_ids([revision_id])
            fetch_spec_factory.source_branch_stop_revision_id = revision_id
        target_transport = get_transport(url, possible_transports)
=======
        target_transport = _mod_transport.get_transport(url,
            possible_transports)
>>>>>>> 020ca635
        target_transport.ensure_base()
        cloning_format = self.cloning_metadir(stacked)
        # Create/update the result branch
        result = cloning_format.initialize_on_transport(target_transport)
        source_branch, source_repository = self._find_source_repo(
            add_cleanup, source_branch)
        fetch_spec_factory.source_branch = source_branch
        # if a stacked branch wasn't requested, we don't create one
        # even if the origin was stacked
        if stacked and source_branch is not None:
            stacked_branch_url = self.root_transport.base
        else:
            stacked_branch_url = None
        repository_policy = result.determine_repository_policy(
            force_new_repo, stacked_branch_url, require_stacking=stacked)
        result_repo, is_new_repo = repository_policy.acquire_repository()
        add_cleanup(result_repo.lock_write().unlock)
        fetch_spec_factory.source_repo = source_repository
        fetch_spec_factory.target_repo = result_repo
        if stacked or (len(result_repo._fallback_repositories) != 0):
            target_repo_kind = fetch.TargetRepoKinds.STACKED
        elif is_new_repo:
            target_repo_kind = fetch.TargetRepoKinds.EMPTY
        else:
            target_repo_kind = fetch.TargetRepoKinds.PREEXISTING
        fetch_spec_factory.target_repo_kind = target_repo_kind
        if source_repository is not None:
            fetch_spec = fetch_spec_factory.make_fetch_spec()
            result_repo.fetch(source_repository, fetch_spec=fetch_spec)

        if source_branch is None:
            # this is for sprouting a controldir without a branch; is that
            # actually useful?
            # Not especially, but it's part of the contract.
            result_branch = result.create_branch()
        else:
            result_branch = source_branch.sprout(result,
                revision_id=revision_id, repository_policy=repository_policy,
                repository=result_repo)
        mutter("created new branch %r" % (result_branch,))

        # Create/update the result working tree
        if (create_tree_if_local and
            isinstance(target_transport, local.LocalTransport) and
            (result_repo is None or result_repo.make_working_trees())):
            wt = result.create_workingtree(accelerator_tree=accelerator_tree,
                hardlink=hardlink, from_branch=result_branch)
            wt.lock_write()
            try:
                if wt.path2id('') is None:
                    try:
                        wt.set_root_id(self.open_workingtree.get_root_id())
                    except errors.NoWorkingTree:
                        pass
            finally:
                wt.unlock()
        else:
            wt = None
        if recurse == 'down':
            basis = None
            if wt is not None:
                basis = wt.basis_tree()
            elif result_branch is not None:
                basis = result_branch.basis_tree()
            elif source_branch is not None:
                basis = source_branch.basis_tree()
            if basis is not None:
                add_cleanup(basis.lock_read().unlock)
                subtrees = basis.iter_references()
            else:
                subtrees = []
            for path, file_id in subtrees:
                target = urlutils.join(url, urlutils.escape(path))
                sublocation = source_branch.reference_parent(file_id, path)
                sublocation.bzrdir.sprout(target,
                    basis.get_reference_revision(file_id, path),
                    force_new_repo=force_new_repo, recurse=recurse,
                    stacked=stacked)
        return result

    def _find_source_repo(self, add_cleanup, source_branch):
        """Find the source branch and repo for a sprout operation.
        
        This is helper intended for use by _sprout.

        :returns: (source_branch, source_repository).  Either or both may be
            None.  If not None, they will be read-locked (and their unlock(s)
            scheduled via the add_cleanup param).
        """
        if source_branch is not None:
            add_cleanup(source_branch.lock_read().unlock)
            return source_branch, source_branch.repository
        try:
            source_branch = self.open_branch()
            source_repository = source_branch.repository
        except errors.NotBranchError:
            source_branch = None
            try:
                source_repository = self.open_repository()
            except errors.NoRepositoryPresent:
                source_repository = None
            else:
                add_cleanup(source_repository.lock_read().unlock)
        else:
            add_cleanup(source_branch.lock_read().unlock)
        return source_branch, source_repository

    def push_branch(self, source, revision_id=None, overwrite=False, 
        remember=False, create_prefix=False):
        """Push the source branch into this ControlDir."""
        br_to = None
        # If we can open a branch, use its direct repository, otherwise see
        # if there is a repository without a branch.
        try:
            br_to = self.open_branch()
        except errors.NotBranchError:
            # Didn't find a branch, can we find a repository?
            repository_to = self.find_repository()
        else:
            # Found a branch, so we must have found a repository
            repository_to = br_to.repository

        push_result = PushResult()
        push_result.source_branch = source
        if br_to is None:
            # We have a repository but no branch, copy the revisions, and then
            # create a branch.
            repository_to.fetch(source.repository, revision_id=revision_id)
            br_to = source.clone(self, revision_id=revision_id)
            if source.get_push_location() is None or remember:
                source.set_push_location(br_to.base)
            push_result.stacked_on = None
            push_result.branch_push_result = None
            push_result.old_revno = None
            push_result.old_revid = _mod_revision.NULL_REVISION
            push_result.target_branch = br_to
            push_result.master_branch = None
            push_result.workingtree_updated = False
        else:
            # We have successfully opened the branch, remember if necessary:
            if source.get_push_location() is None or remember:
                source.set_push_location(br_to.base)
            try:
                tree_to = self.open_workingtree()
            except errors.NotLocalUrl:
                push_result.branch_push_result = source.push(br_to, 
                    overwrite, stop_revision=revision_id)
                push_result.workingtree_updated = False
            except errors.NoWorkingTree:
                push_result.branch_push_result = source.push(br_to,
                    overwrite, stop_revision=revision_id)
                push_result.workingtree_updated = None # Not applicable
            else:
                tree_to.lock_write()
                try:
                    push_result.branch_push_result = source.push(
                        tree_to.branch, overwrite, stop_revision=revision_id)
                    tree_to.update()
                finally:
                    tree_to.unlock()
                push_result.workingtree_updated = True
            push_result.old_revno = push_result.branch_push_result.old_revno
            push_result.old_revid = push_result.branch_push_result.old_revid
            push_result.target_branch = \
                push_result.branch_push_result.target_branch
        return push_result

    def _get_tree_branch(self, name=None):
        """Return the branch and tree, if any, for this bzrdir.

        :param name: Name of colocated branch to open.

        Return None for tree if not present or inaccessible.
        Raise NotBranchError if no branch is present.
        :return: (tree, branch)
        """
        try:
            tree = self.open_workingtree()
        except (errors.NoWorkingTree, errors.NotLocalUrl):
            tree = None
            branch = self.open_branch(name=name)
        else:
            if name is not None:
                branch = self.open_branch(name=name)
            else:
                branch = tree.branch
        return tree, branch

    def get_config(self):
        """Get configuration for this ControlDir."""
        raise NotImplementedError(self.get_config)

    def check_conversion_target(self, target_format):
        """Check that a bzrdir as a whole can be converted to a new format."""
        raise NotImplementedError(self.check_conversion_target)

    def clone(self, url, revision_id=None, force_new_repo=False,
              preserve_stacking=False):
        """Clone this bzrdir and its contents to url verbatim.

        :param url: The url create the clone at.  If url's last component does
            not exist, it will be created.
        :param revision_id: The tip revision-id to use for any branch or
            working tree.  If not None, then the clone operation may tune
            itself to download less data.
        :param force_new_repo: Do not use a shared repository for the target
                               even if one is available.
        :param preserve_stacking: When cloning a stacked branch, stack the
            new branch on top of the other branch's stacked-on branch.
        """
        return self.clone_on_transport(_mod_transport.get_transport(url),
                                       revision_id=revision_id,
                                       force_new_repo=force_new_repo,
                                       preserve_stacking=preserve_stacking)

    def clone_on_transport(self, transport, revision_id=None,
        force_new_repo=False, preserve_stacking=False, stacked_on=None,
        create_prefix=False, use_existing_dir=True):
        """Clone this bzrdir and its contents to transport verbatim.

        :param transport: The transport for the location to produce the clone
            at.  If the target directory does not exist, it will be created.
        :param revision_id: The tip revision-id to use for any branch or
            working tree.  If not None, then the clone operation may tune
            itself to download less data.
        :param force_new_repo: Do not use a shared repository for the target,
                               even if one is available.
        :param preserve_stacking: When cloning a stacked branch, stack the
            new branch on top of the other branch's stacked-on branch.
        :param create_prefix: Create any missing directories leading up to
            to_transport.
        :param use_existing_dir: Use an existing directory if one exists.
        """
        raise NotImplementedError(self.clone_on_transport)


class ControlDirFormat(object):
    """An encapsulation of the initialization and open routines for a format.

    Formats provide three things:
     * An initialization routine,
     * a format string,
     * an open routine.

    Formats are placed in a dict by their format string for reference
    during controldir opening. These should be subclasses of ControlDirFormat
    for consistency.

    Once a format is deprecated, just deprecate the initialize and open
    methods on the format class. Do not deprecate the object, as the
    object will be created every system load.

    :cvar colocated_branches: Whether this formats supports colocated branches.
    :cvar supports_workingtrees: This control directory can co-exist with a
        working tree.
    """

    _default_format = None
    """The default format used for new control directories."""

    _formats = []
    """The registered control formats - .bzr, ....

    This is a list of ControlDirFormat objects.
    """

    _server_probers = []
    """The registered server format probers, e.g. RemoteBzrProber.

    This is a list of Prober-derived classes.
    """

    _probers = []
    """The registered format probers, e.g. BzrProber.

    This is a list of Prober-derived classes.
    """

    colocated_branches = False
    """Whether co-located branches are supported for this control dir format.
    """

    supports_workingtrees = True

    def get_format_description(self):
        """Return the short description for this format."""
        raise NotImplementedError(self.get_format_description)

    def get_converter(self, format=None):
        """Return the converter to use to convert controldirs needing converts.

        This returns a bzrlib.controldir.Converter object.

        This should return the best upgrader to step this format towards the
        current default format. In the case of plugins we can/should provide
        some means for them to extend the range of returnable converters.

        :param format: Optional format to override the default format of the
                       library.
        """
        raise NotImplementedError(self.get_converter)

    def is_supported(self):
        """Is this format supported?

        Supported formats must be initializable and openable.
        Unsupported formats may not support initialization or committing or
        some other features depending on the reason for not being supported.
        """
        return True

    def same_model(self, target_format):
        return (self.repository_format.rich_root_data ==
            target_format.rich_root_data)

    @classmethod
    def register_format(klass, format):
        """Register a format that does not use '.bzr' for its control dir.

        """
        klass._formats.append(format)

    @classmethod
    def register_prober(klass, prober):
        """Register a prober that can look for a control dir.

        """
        klass._probers.append(prober)

    @classmethod
    def unregister_prober(klass, prober):
        """Unregister a prober.

        """
        klass._probers.remove(prober)

    @classmethod
    def register_server_prober(klass, prober):
        """Register a control format prober for client-server environments.

        These probers will be used before ones registered with
        register_prober.  This gives implementations that decide to the
        chance to grab it before anything looks at the contents of the format
        file.
        """
        klass._server_probers.append(prober)

    def __str__(self):
        # Trim the newline
        return self.get_format_description().rstrip()

    @classmethod
    def unregister_format(klass, format):
        klass._formats.remove(format)

    @classmethod
    def known_formats(klass):
        """Return all the known formats.
        """
        return set(klass._formats)

    @classmethod
    def find_format(klass, transport, _server_formats=True):
        """Return the format present at transport."""
        if _server_formats:
            _probers = klass._server_probers + klass._probers
        else:
            _probers = klass._probers
        for prober_kls in _probers:
            prober = prober_kls()
            try:
                return prober.probe_transport(transport)
            except errors.NotBranchError:
                # this format does not find a control dir here.
                pass
        raise errors.NotBranchError(path=transport.base)

    def initialize(self, url, possible_transports=None):
        """Create a control dir at this url and return an opened copy.

        While not deprecated, this method is very specific and its use will
        lead to many round trips to setup a working environment. See
        initialize_on_transport_ex for a [nearly] all-in-one method.

        Subclasses should typically override initialize_on_transport
        instead of this method.
        """
        return self.initialize_on_transport(
            _mod_transport.get_transport(url, possible_transports))

    def initialize_on_transport(self, transport):
        """Initialize a new controldir in the base directory of a Transport."""
        raise NotImplementedError(self.initialize_on_transport)

    def initialize_on_transport_ex(self, transport, use_existing_dir=False,
        create_prefix=False, force_new_repo=False, stacked_on=None,
        stack_on_pwd=None, repo_format_name=None, make_working_trees=None,
        shared_repo=False, vfs_only=False):
        """Create this format on transport.

        The directory to initialize will be created.

        :param force_new_repo: Do not use a shared repository for the target,
                               even if one is available.
        :param create_prefix: Create any missing directories leading up to
            to_transport.
        :param use_existing_dir: Use an existing directory if one exists.
        :param stacked_on: A url to stack any created branch on, None to follow
            any target stacking policy.
        :param stack_on_pwd: If stack_on is relative, the location it is
            relative to.
        :param repo_format_name: If non-None, a repository will be
            made-or-found. Should none be found, or if force_new_repo is True
            the repo_format_name is used to select the format of repository to
            create.
        :param make_working_trees: Control the setting of make_working_trees
            for a new shared repository when one is made. None to use whatever
            default the format has.
        :param shared_repo: Control whether made repositories are shared or
            not.
        :param vfs_only: If True do not attempt to use a smart server
        :return: repo, controldir, require_stacking, repository_policy. repo is
            None if none was created or found, controldir is always valid.
            require_stacking is the result of examining the stacked_on
            parameter and any stacking policy found for the target.
        """
        raise NotImplementedError(self.initialize_on_transport_ex)

    def network_name(self):
        """A simple byte string uniquely identifying this format for RPC calls.

        Bzr control formats use this disk format string to identify the format
        over the wire. Its possible that other control formats have more
        complex detection requirements, so we permit them to use any unique and
        immutable string they desire.
        """
        raise NotImplementedError(self.network_name)

    def open(self, transport, _found=False):
        """Return an instance of this format for the dir transport points at.
        """
        raise NotImplementedError(self.open)

    @classmethod
    def _set_default_format(klass, format):
        """Set default format (for testing behavior of defaults only)"""
        klass._default_format = format

    @classmethod
    def get_default_format(klass):
        """Return the current default format."""
        return klass._default_format


class Prober(object):
    """Abstract class that can be used to detect a particular kind of 
    control directory.

    At the moment this just contains a single method to probe a particular 
    transport, but it may be extended in the future to e.g. avoid 
    multiple levels of probing for Subversion repositories.
    """

    def probe_transport(self, transport):
        """Return the controldir style format present in a directory.

        :raise UnknownFormatError: If a control dir was found but is
            in an unknown format.
        :raise NotBranchError: If no control directory was found.
        :return: A ControlDirFormat instance.
        """
        raise NotImplementedError(self.probe_transport)


class ControlDirFormatInfo(object):

    def __init__(self, native, deprecated, hidden, experimental):
        self.deprecated = deprecated
        self.native = native
        self.hidden = hidden
        self.experimental = experimental


class ControlDirFormatRegistry(registry.Registry):
    """Registry of user-selectable ControlDir subformats.

    Differs from ControlDirFormat._formats in that it provides sub-formats,
    e.g. ControlDirMeta1 with weave repository.  Also, it's more user-oriented.
    """

    def __init__(self):
        """Create a ControlDirFormatRegistry."""
        self._aliases = set()
        self._registration_order = list()
        super(ControlDirFormatRegistry, self).__init__()

    def aliases(self):
        """Return a set of the format names which are aliases."""
        return frozenset(self._aliases)

    def register(self, key, factory, help, native=True, deprecated=False,
                 hidden=False, experimental=False, alias=False):
        """Register a ControlDirFormat factory.

        The factory must be a callable that takes one parameter: the key.
        It must produce an instance of the ControlDirFormat when called.

        This function mainly exists to prevent the info object from being
        supplied directly.
        """
        registry.Registry.register(self, key, factory, help,
            ControlDirFormatInfo(native, deprecated, hidden, experimental))
        if alias:
            self._aliases.add(key)
        self._registration_order.append(key)

    def register_lazy(self, key, module_name, member_name, help, native=True,
        deprecated=False, hidden=False, experimental=False, alias=False):
        registry.Registry.register_lazy(self, key, module_name, member_name,
            help, ControlDirFormatInfo(native, deprecated, hidden, experimental))
        if alias:
            self._aliases.add(key)
        self._registration_order.append(key)

    def set_default(self, key):
        """Set the 'default' key to be a clone of the supplied key.

        This method must be called once and only once.
        """
        registry.Registry.register(self, 'default', self.get(key),
            self.get_help(key), info=self.get_info(key))
        self._aliases.add('default')

    def set_default_repository(self, key):
        """Set the FormatRegistry default and Repository default.

        This is a transitional method while Repository.set_default_format
        is deprecated.
        """
        if 'default' in self:
            self.remove('default')
        self.set_default(key)
        format = self.get('default')()

    def make_bzrdir(self, key):
        return self.get(key)()

    def help_topic(self, topic):
        output = ""
        default_realkey = None
        default_help = self.get_help('default')
        help_pairs = []
        for key in self._registration_order:
            if key == 'default':
                continue
            help = self.get_help(key)
            if help == default_help:
                default_realkey = key
            else:
                help_pairs.append((key, help))

        def wrapped(key, help, info):
            if info.native:
                help = '(native) ' + help
            return ':%s:\n%s\n\n' % (key,
                textwrap.fill(help, initial_indent='    ',
                    subsequent_indent='    ',
                    break_long_words=False))
        if default_realkey is not None:
            output += wrapped(default_realkey, '(default) %s' % default_help,
                              self.get_info('default'))
        deprecated_pairs = []
        experimental_pairs = []
        for key, help in help_pairs:
            info = self.get_info(key)
            if info.hidden:
                continue
            elif info.deprecated:
                deprecated_pairs.append((key, help))
            elif info.experimental:
                experimental_pairs.append((key, help))
            else:
                output += wrapped(key, help, info)
        output += "\nSee :doc:`formats-help` for more about storage formats."
        other_output = ""
        if len(experimental_pairs) > 0:
            other_output += "Experimental formats are shown below.\n\n"
            for key, help in experimental_pairs:
                info = self.get_info(key)
                other_output += wrapped(key, help, info)
        else:
            other_output += \
                "No experimental formats are available.\n\n"
        if len(deprecated_pairs) > 0:
            other_output += "\nDeprecated formats are shown below.\n\n"
            for key, help in deprecated_pairs:
                info = self.get_info(key)
                other_output += wrapped(key, help, info)
        else:
            other_output += \
                "\nNo deprecated formats are available.\n\n"
        other_output += \
                "\nSee :doc:`formats-help` for more about storage formats."

        if topic == 'other-formats':
            return other_output
        else:
            return output


# Please register new formats after old formats so that formats
# appear in chronological order and format descriptions can build
# on previous ones.
format_registry = ControlDirFormatRegistry()

network_format_registry = registry.FormatRegistry()
"""Registry of formats indexed by their network name.

The network name for a ControlDirFormat is an identifier that can be used when
referring to formats with smart server operations. See
ControlDirFormat.network_name() for more detail.
"""<|MERGE_RESOLUTION|>--- conflicted
+++ resolved
@@ -379,16 +379,12 @@
                accelerator_tree=None, hardlink=False, stacked=False,
                source_branch=None, create_tree_if_local=True):
         add_cleanup = op.add_cleanup
-<<<<<<< HEAD
         fetch_spec_factory = fetch.FetchSpecFactory()
         if revision_id is not None:
             fetch_spec_factory.add_revision_ids([revision_id])
             fetch_spec_factory.source_branch_stop_revision_id = revision_id
-        target_transport = get_transport(url, possible_transports)
-=======
         target_transport = _mod_transport.get_transport(url,
             possible_transports)
->>>>>>> 020ca635
         target_transport.ensure_base()
         cloning_format = self.cloning_metadir(stacked)
         # Create/update the result branch
