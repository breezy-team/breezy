--- conflicted
+++ resolved
@@ -55,25 +55,14 @@
 
     When requesting a specific type of export, load the respective path.
     """
-<<<<<<< HEAD
-    def _loader(tree, dest, root, filtered):
+    def _loader(tree, dest, root, subdir, filtered):
         mod = __import__(module, globals(), locals(), [funcname])
         func = getattr(mod, funcname)
-        return func(tree, dest, root, filtered=filtered)
+        return func(tree, dest, root, subdir, filtered=filtered)
     register_exporter(scheme, extensions, _loader)
 
 
-def export(tree, dest, format=None, root=None, filtered=False):
-=======
-    def _loader(tree, dest, root, subdir):
-        mod = __import__(module, globals(), locals(), [funcname])
-        func = getattr(mod, funcname)
-        return func(tree, dest, root, subdir)
-    register_exporter(scheme, extensions, _loader)
-
-
-def export(tree, dest, format=None, root=None, subdir=None):
->>>>>>> 44698a0f
+def export(tree, dest, format=None, root=None, subdir=None, filtered=False):
     """Export the given Tree to the specific destination.
 
     :param tree: A Tree (such as RevisionTree) to export
@@ -87,14 +76,11 @@
                  If root is None, the default root will be
                  selected as the destination without its
                  extension.
-<<<<<<< HEAD
-    :param filtered: If True, content filtering is applied to the
-                     files exported.
-=======
     :param subdir: A starting directory within the tree. None means to export
         the entire tree, and anything else should specify the relative path to
         a directory to start exporting from.
->>>>>>> 44698a0f
+    :param filtered: If True, content filtering is applied to the
+                     files exported.
     """
     global _exporters, _exporter_extensions
 
@@ -113,11 +99,7 @@
         raise errors.NoSuchExportFormat(format)
     tree.lock_read()
     try:
-<<<<<<< HEAD
-        return _exporters[format](tree, dest, root, filtered=filtered)
-=======
-        return _exporters[format](tree, dest, root, subdir)
->>>>>>> 44698a0f
+        return _exporters[format](tree, dest, root, subdir, filtered=filtered)
     finally:
         tree.unlock()
 
