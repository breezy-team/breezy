# Copyright (C) 2006, 2007 Canonical Ltd
#
# This program is free software; you can redistribute it and/or modify
# it under the terms of the GNU General Public License as published by
# the Free Software Foundation; either version 2 of the License, or
# (at your option) any later version.
#
# This program is distributed in the hope that it will be useful,
# but WITHOUT ANY WARRANTY; without even the implied warranty of
# MERCHANTABILITY or FITNESS FOR A PARTICULAR PURPOSE.  See the
# GNU General Public License for more details.
#
# You should have received a copy of the GNU General Public License
# along with this program; if not, write to the Free Software
# Foundation, Inc., 59 Temple Place, Suite 330, Boston, MA  02111-1307  USA

"""DirState objects record the state of a directory and its bzr metadata.

Pseudo EBNF grammar for the state file. Fields are separated by NULLs, and
lines by NL. The field delimiters are ommitted in the grammar, line delimiters
are not - this is done for clarity of reading. All string data is in utf8.

MINIKIND = "f" | "d" | "l" | "a" | "r" | "t";
NL = "\n";
NULL = "\0";
WHOLE_NUMBER = {digit}, digit;
BOOLEAN = "y" | "n";
REVISION_ID = a non-empty utf8 string;

dirstate format = header line, full checksum, row count, parent details,
 ghost_details, entries;
header line = "#bazaar dirstate flat format 2", NL;
full checksum = "adler32: ", ["-"], WHOLE_NUMBER, NL;
row count = "num_entries: ", digit, NL;
parent_details = WHOLE NUMBER, {REVISION_ID}* NL;
ghost_details = WHOLE NUMBER, {REVISION_ID}*, NL;
entries = {entry};
entry = entry_key, current_entry_details, {parent_entry_details};
entry_key = dirname,  basename, fileid;
current_entry_details = common_entry_details, working_entry_details;
parent_entry_details = common_entry_details, history_entry_details;
common_entry_details = MINIKIND, fingerprint, size, executable
working_entry_details = packed_stat
history_entry_details = REVISION_ID;
executable = BOOLEAN;
size = WHOLE_NUMBER;
fingerprint = a nonempty utf8 sequence with meaning defined by minikind.

Given this definition, the following is useful to know:
entry (aka row) - all the data for a given key.
entry[0]: The key (dirname, basename, fileid)
entry[0][0]: dirname
entry[0][1]: basename
entry[0][2]: fileid
entry[1]: The tree(s) data for this path and id combination.
entry[1][0]: The current tree
entry[1][1]: The second tree

For an entry for a tree, we have (using tree 0 - current tree) to demonstrate:
entry[1][0][0]: minikind
entry[1][0][1]: fingerprint
entry[1][0][2]: size
entry[1][0][3]: executable
entry[1][0][4]: packed_stat
OR (for non tree-0)
entry[1][1][4]: revision_id

There may be multiple rows at the root, one per id present in the root, so the
in memory root row is now:
self._dirblocks[0] -> ('', [entry ...]),
and the entries in there are
entries[0][0]: ''
entries[0][1]: ''
entries[0][2]: file_id
entries[1][0]: The tree data for the current tree for this fileid at /
etc.

Kinds:
'r' is a relocated entry: This path is not present in this tree with this id,
    but the id can be found at another location. The fingerprint is used to
    point to the target location.
'a' is an absent entry: In that tree the id is not present at this path.
'd' is a directory entry: This path in this tree is a directory with the
    current file id. There is no fingerprint for directories.
'f' is a file entry: As for directory, but its a file. The fingerprint is a
    sha1 value.
'l' is a symlink entry: As for directory, but a symlink. The fingerprint is the
    link target.
't' is a reference to a nested subtree; the fingerprint is the referenced
    revision.


--- Format 1 had the following different definition: ---
rows = dirname, NULL, basename, NULL, MINIKIND, NULL, fileid_utf8, NULL,
    WHOLE NUMBER (* size *), NULL, packed stat, NULL, sha1|symlink target, 
    {PARENT ROW}
PARENT ROW = NULL, revision_utf8, NULL, MINIKIND, NULL, dirname, NULL,
    basename, NULL, WHOLE NUMBER (* size *), NULL, "y" | "n", NULL,
    SHA1

PARENT ROW's are emitted for every parent that is not in the ghosts details
line. That is, if the parents are foo, bar, baz, and the ghosts are bar, then
each row will have a PARENT ROW for foo and baz, but not for bar.


In any tree, a kind of 'moved' indicates that the fingerprint field
(which we treat as opaque data specific to the 'kind' anyway) has the
details for the id of this row in that tree.

I'm strongly tempted to add a id->path index as well, but I think that
where we need id->path mapping; we also usually read the whole file, so
I'm going to skip that for the moment, as we have the ability to locate
via bisect any path in any tree, and if we lookup things by path, we can
accumulate a id->path mapping as we go, which will tend to match what we
looked for.

I plan to implement this asap, so please speak up now to alter/tweak the
design - and once we stabilise on this, I'll update the wiki page for
it.

The rationale for all this is that we want fast operations for the
common case (diff/status/commit/merge on all files) and extremely fast
operations for the less common but still occurs a lot status/diff/commit
on specific files). Operations on specific files involve a scan for all
the children of a path, *in every involved tree*, which the current
format did not accommodate. 
----

Design priorities:
 1) Fast end to end use for bzr's top 5 uses cases. (commmit/diff/status/merge/???)
 2) fall back current object model as needed.
 3) scale usably to the largest trees known today - say 50K entries. (mozilla
    is an example of this)


Locking:
 Eventually reuse dirstate objects across locks IFF the dirstate file has not
 been modified, but will require that we flush/ignore cached stat-hit data
 because we wont want to restat all files on disk just because a lock was
 acquired, yet we cannot trust the data after the previous lock was released.

Memory representation:
 vector of all directories, and vector of the childen ?
   i.e. 
     root_entrie = (direntry for root, [parent_direntries_for_root]), 
     dirblocks = [
     ('', ['data for achild', 'data for bchild', 'data for cchild'])
     ('dir', ['achild', 'cchild', 'echild'])
     ]
    - single bisect to find N subtrees from a path spec
    - in-order for serialisation - this is 'dirblock' grouping.
    - insertion of a file '/a' affects only the '/' child-vector, that is, to
      insert 10K elements from scratch does not generates O(N^2) memoves of a
      single vector, rather each individual, which tends to be limited to a 
      manageable number. Will scale badly on trees with 10K entries in a 
      single directory. compare with Inventory.InventoryDirectory which has
      a dictionary for the children. No bisect capability, can only probe for
      exact matches, or grab all elements and sorta.
    - Whats the risk of error here? Once we have the base format being processed
      we should have a net win regardless of optimality. So we are going to 
      go with what seems reasonably.
open questions:

maybe we should do a test profile of these core structure - 10K simulated searches/lookups/etc?

Objects for each row?
The lifetime of Dirstate objects is current per lock, but see above for
possible extensions. The lifetime of a row from a dirstate is expected to be
very short in the optimistic case: which we are optimising for. For instance,
subtree status will determine from analysis of the disk data what rows need to
be examined at all, and will be able to determine from a single row whether
that file has altered or not, so we are aiming to process tens of thousands of
entries each second within the dirstate context, before exposing anything to
the larger codebase. This suggests we want the time for a single file
comparison to be < 0.1 milliseconds. That would give us 10000 paths per second
processed, and to scale to 100 thousand we'll another order of magnitude to do
that. Now, as the lifetime for all unchanged entries is the time to parse, stat
the file on disk, and then immediately discard, the overhead of object creation
becomes a significant cost.

Figures: Creating a tuple from from 3 elements was profiled at 0.0625
microseconds, whereas creating a object which is subclassed from tuple was
0.500 microseconds, and creating an object with 3 elements and slots was 3
microseconds long. 0.1 milliseconds is 100 microseconds, and ideally we'll get
down to 10 microseconds for the total processing - having 33% of that be object
creation is a huge overhead. There is a potential cost in using tuples within
each row which is that the conditional code to do comparisons may be slower
than method invocation, but method invocation is known to be slow due to stack
frame creation, so avoiding methods in these tight inner loops in unfortunately
desirable. We can consider a pyrex version of this with objects in future if
desired.

"""


import base64
import bisect
import errno
import os
from stat import S_IEXEC
import struct
import sys
import time
import zlib

from bzrlib import (
    errors,
    inventory,
    lock,
    osutils,
    trace,
    )


class _Bisector(object):
    """This just keeps track of information as we are bisecting."""


class DirState(object):
    """Record directory and metadata state for fast access.

    A dirstate is a specialised data structure for managing local working
    tree state information. Its not yet well defined whether it is platform
    specific, and if it is how we detect/parameterise that.

    Dirstates use the usual lock_write, lock_read and unlock mechanisms.
    Unlike most bzr disk formats, DirStates must be locked for reading, using
    lock_read.  (This is an os file lock internally.)  This is necessary
    because the file can be rewritten in place.

    DirStates must be explicitly written with save() to commit changes; just
    unlocking them does not write the changes to disk.
    """

    _kind_to_minikind = {
<<<<<<< HEAD
            'absent':'a',
            'file':'f',
            'directory':'d',
            'relocated':'r',
            'symlink': 'l',
            'tree-reference': 't',
        }
    _minikind_to_kind = {'a':'absent', 'f':'file', 'd':'directory', 'l':'symlink',
=======
            'absent': 'a',
            'file': 'f',
            'directory': 'd',
            'relocated': 'r',
            'symlink': 'l',
            'tree-reference': 't',
        }
    _minikind_to_kind = {
            'a': 'absent',
            'f': 'file',
            'd': 'directory',
            'l':'symlink',
>>>>>>> 4a1bf378
            'r': 'relocated',
            't': 'tree-reference',
        }
    _to_yesno = {True:'y', False: 'n'} # TODO profile the performance gain
     # of using int conversion rather than a dict here. AND BLAME ANDREW IF
     # it is faster.

    # TODO: jam 20070221 Make sure we handle when there are duplicated records
    #       (like when we remove + add the same path, or we have a rename)
    # TODO: jam 20070221 Figure out what to do if we have a record that exceeds
    #       the BISECT_PAGE_SIZE. For now, we just have to make it large enough
    #       that we are sure a single record will always fit.
    BISECT_PAGE_SIZE = 4096

    NOT_IN_MEMORY = 0
    IN_MEMORY_UNMODIFIED = 1
    IN_MEMORY_MODIFIED = 2

    # A pack_stat (the x's) that is just noise and will never match the output
    # of base64 encode.
    NULLSTAT = 'x' * 32
    NULL_PARENT_DETAILS = ('a', '', 0, False, '')

    HEADER_FORMAT_2 = '#bazaar dirstate flat format 2\n'
    HEADER_FORMAT_3 = '#bazaar dirstate flat format 3\n'

    def __init__(self, path):
        """Create a  DirState object.

        Attributes of note:

        :attr _root_entrie: The root row of the directory/file information,
            - contains the path to / - '', ''
            - kind of 'directory',
            - the file id of the root in utf8
            - size of 0
            - a packed state
            - and no sha information.
        :param path: The path at which the dirstate file on disk should live.
        """
        # _header_state and _dirblock_state represent the current state
        # of the dirstate metadata and the per-row data respectiely.
        # NOT_IN_MEMORY indicates that no data is in memory
        # IN_MEMORY_UNMODIFIED indicates that what we have in memory
        #   is the same as is on disk
        # IN_MEMORY_MODIFIED indicates that we have a modified version
        #   of what is on disk. 
        # In future we will add more granularity, for instance _dirblock_state
        # will probably support partially-in-memory as a separate variable,
        # allowing for partially-in-memory unmodified and partially-in-memory
        # modified states.
        self._header_state = DirState.NOT_IN_MEMORY
        self._dirblock_state = DirState.NOT_IN_MEMORY
        self._dirblocks = []
        self._ghosts = []
        self._parents = []
        self._state_file = None
        self._filename = path
        self._lock_token = None
        self._lock_state = None
        self._id_index = None
        self._end_of_header = None
        self._cutoff_time = None
        self._split_path_cache = {}
        self._bisect_page_size = DirState.BISECT_PAGE_SIZE

    def add(self, path, file_id, kind, stat, fingerprint):
        """Add a path to be tracked.

        :param path: The path within the dirstate - '' is the root, 'foo' is the
            path foo within the root, 'foo/bar' is the path bar within foo 
            within the root.
        :param file_id: The file id of the path being added.
        :param kind: The kind of the path, as a string like 'file', 
            'directory', etc.
        :param stat: The output of os.lstat for the path.
        :param fingerprint: The sha value of the file,
            or the target of a symlink,
            or the referenced revision id for tree-references,
            or '' for directories.
        """
        # adding a file:
        # find the block its in. 
        # find the location in the block.
        # check its not there
        # add it.
        #------- copied from inventory.make_entry
        # --- normalized_filename wants a unicode basename only, so get one.
        dirname, basename = osutils.split(path)
        # we dont import normalized_filename directly because we want to be
        # able to change the implementation at runtime for tests.
        norm_name, can_access = osutils.normalized_filename(basename)
        if norm_name != basename:
            if can_access:
                basename = norm_name
            else:
                raise errors.InvalidNormalization(path)
        # now that we've normalised, we need the correct utf8 path and 
        # dirname and basename elements. This single encode and split should be
        # faster than three separate encodes.
        utf8path = (dirname + '/' + basename).strip('/').encode('utf8')
        dirname, basename = osutils.split(utf8path)
        assert file_id.__class__ == str, \
            "must be a utf8 file_id not %s" % (type(file_id))
        # Make sure the file_id does not exist in this tree
        file_id_entry = self._get_entry(0, fileid_utf8=file_id)
        if file_id_entry != (None, None):
            path = osutils.pathjoin(file_id_entry[0][0], file_id_entry[0][1])
            kind = DirState._minikind_to_kind[file_id_entry[1][0][0]]
            info = '%s:%s' % (kind, path)
            raise errors.DuplicateFileId(file_id, info)
        first_key = (dirname, basename, '')
        block_index, present = self._find_block_index_from_key(first_key)
        if present:
            # check the path is not in the tree
            block = self._dirblocks[block_index][1]
            entry_index, _ = self._find_entry_index(first_key, block)
            while (entry_index < len(block) and 
                block[entry_index][0][0:2] == first_key[0:2]):
                if block[entry_index][1][0][0] not in 'ar':
                    # this path is in the dirstate in the current tree.
                    raise Exception, "adding already added path!"
                entry_index += 1
        else:
            # The block where we want to put the file is not present. But it
            # might be because the directory was empty, or not loaded yet. Look
            # for a parent entry, if not found, raise NotVersionedError
            parent_dir, parent_base = osutils.split(dirname)
            parent_block_idx, parent_entry_idx, _, parent_present = \
                self._get_block_entry_index(parent_dir, parent_base, 0)
            if not parent_present:
                raise errors.NotVersionedError(path, str(self))
            self._ensure_block(parent_block_idx, parent_entry_idx, dirname)
        block = self._dirblocks[block_index][1]
        entry_key = (dirname, basename, file_id)
        if stat is None:
            size = 0
            packed_stat = DirState.NULLSTAT
        else:
            size = stat.st_size
            packed_stat = pack_stat(stat)
        parent_info = self._empty_parent_info()
        minikind = DirState._kind_to_minikind[kind]
        if kind == 'file':
            entry_data = entry_key, [
                (minikind, fingerprint, size, False, packed_stat),
                ] + parent_info
        elif kind == 'directory':
            entry_data = entry_key, [
                (minikind, '', 0, False, packed_stat),
                ] + parent_info
        elif kind == 'symlink':
            entry_data = entry_key, [
                (minikind, fingerprint, size, False, packed_stat),
                ] + parent_info
        elif kind == 'tree-reference':
            entry_data = entry_key, [
                (minikind, fingerprint, 0, False, packed_stat),
                ] + parent_info
        else:
            raise errors.BzrError('unknown kind %r' % kind)
        entry_index, present = self._find_entry_index(entry_key, block)
        assert not present, "basename %r already added" % basename
        block.insert(entry_index, entry_data)

        if kind == 'directory':
           # insert a new dirblock
           self._ensure_block(block_index, entry_index, utf8path)
        self._dirblock_state = DirState.IN_MEMORY_MODIFIED
        if self._id_index:
            self._id_index.setdefault(entry_key[2], set()).add(entry_key)

    def _bisect(self, dir_name_list):
        """Bisect through the disk structure for specific rows.

        :param dir_name_list: A list of (dir, name) pairs.
        :return: A dict mapping (dir, name) => entry for found entries. Missing
                 entries will not be in the map.
        """
        self._requires_lock()
        # We need the file pointer to be right after the initial header block
        self._read_header_if_needed()
        # If _dirblock_state was in memory, we should just return info from
        # there, this function is only meant to handle when we want to read
        # part of the disk.
        assert self._dirblock_state == DirState.NOT_IN_MEMORY

        # The disk representation is generally info + '\0\n\0' at the end. But
        # for bisecting, it is easier to treat this as '\0' + info + '\0\n'
        # Because it means we can sync on the '\n'
        state_file = self._state_file
        file_size = os.fstat(state_file.fileno()).st_size
        # We end up with 2 extra fields, we should have a trailing '\n' to
        # ensure that we read the whole record, and we should have a precursur
        # '' which ensures that we start after the previous '\n'
        entry_field_count = self._fields_per_entry() + 1

        low = self._end_of_header
        high = file_size - 1 # Ignore the final '\0'
        # Map from (dir, name) => entry
        found = {}

        # Avoid infinite seeking
        max_count = 30*len(dir_name_list)
        count = 0
        # pending is a list of places to look.
        # each entry is a tuple of low, high, dir_names
        #   low -> the first byte offset to read (inclusive)
        #   high -> the last byte offset (inclusive)
        #   dir_names -> The list of (dir, name) pairs that should be found in
        #                the [low, high] range
        pending = [(low, high, dir_name_list)]

        page_size = self._bisect_page_size

        fields_to_entry = self._get_fields_to_entry()

        while pending:
            low, high, cur_files = pending.pop()

            if not cur_files or low >= high:
                # Nothing to find
                continue

            count += 1
            if count > max_count:
                raise errors.BzrError('Too many seeks, most likely a bug.')

            mid = max(low, (low+high-page_size)/2)

            state_file.seek(mid)
            # limit the read size, so we don't end up reading data that we have
            # already read.
            read_size = min(page_size, (high-mid)+1)
            block = state_file.read(read_size)

            start = mid
            entries = block.split('\n')

            if len(entries) < 2:
                # We didn't find a '\n', so we cannot have found any records.
                # So put this range back and try again. But we know we have to
                # increase the page size, because a single read did not contain
                # a record break (so records must be larger than page_size)
                page_size *= 2
                pending.append((low, high, cur_files))
                continue

            # Check the first and last entries, in case they are partial, or if
            # we don't care about the rest of this page
            first_entry_num = 0
            first_fields = entries[0].split('\0')
            if len(first_fields) < entry_field_count:
                # We didn't get the complete first entry
                # so move start, and grab the next, which
                # should be a full entry
                start += len(entries[0])+1
                first_fields = entries[1].split('\0')
                first_entry_num = 1

            if len(first_fields) <= 2:
                # We didn't even get a filename here... what do we do?
                # Try a large page size and repeat this query
                page_size *= 2
                pending.append((low, high, cur_files))
                continue
            else:
                # Find what entries we are looking for, which occur before and
                # after this first record.
                after = start
                first_dir_name = (first_fields[1], first_fields[2])
                first_loc = bisect.bisect_left(cur_files, first_dir_name)

                # These exist before the current location
                pre = cur_files[:first_loc]
                # These occur after the current location, which may be in the
                # data we read, or might be after the last entry
                post = cur_files[first_loc:]

            if post and len(first_fields) >= entry_field_count:
                # We have files after the first entry

                # Parse the last entry
                last_entry_num = len(entries)-1
                last_fields = entries[last_entry_num].split('\0')
                if len(last_fields) < entry_field_count:
                    # The very last hunk was not complete,
                    # read the previous hunk
                    after = mid + len(block) - len(entries[-1])
                    last_entry_num -= 1
                    last_fields = entries[last_entry_num].split('\0')
                else:
                    after = mid + len(block)

                last_dir_name = (last_fields[1], last_fields[2])
                last_loc = bisect.bisect_right(post, last_dir_name)

                middle_files = post[:last_loc]
                post = post[last_loc:]

                if middle_files:
                    # We have files that should occur in this block
                    # (>= first, <= last)
                    # Either we will find them here, or we can mark them as
                    # missing.

                    if middle_files[0] == first_dir_name:
                        # We might need to go before this location
                        pre.append(first_dir_name)
                    if middle_files[-1] == last_dir_name:
                        post.insert(0, last_dir_name)

                    # Find out what paths we have
                    paths = {first_dir_name:[first_fields]}
                    # last_dir_name might == first_dir_name so we need to be
                    # careful if we should append rather than overwrite
                    if last_entry_num != first_entry_num:
                        paths.setdefault(last_dir_name, []).append(last_fields)
                    for num in xrange(first_entry_num+1, last_entry_num):
                        # TODO: jam 20070223 We are already splitting here, so
                        #       shouldn't we just split the whole thing rather
                        #       than doing the split again in add_one_record?
                        fields = entries[num].split('\0')
                        dir_name = (fields[1], fields[2])
                        paths.setdefault(dir_name, []).append(fields)

                    for dir_name in middle_files:
                        for fields in paths.get(dir_name, []):
                            # offset by 1 because of the opening '\0'
                            # consider changing fields_to_entry to avoid the
                            # extra list slice
                            entry = fields_to_entry(fields[1:])
                            found.setdefault(dir_name, []).append(entry)

            # Now we have split up everything into pre, middle, and post, and
            # we have handled everything that fell in 'middle'.
            # We add 'post' first, so that we prefer to seek towards the
            # beginning, so that we will tend to go as early as we need, and
            # then only seek forward after that.
            if post:
                pending.append((after, high, post))
            if pre:
                pending.append((low, start-1, pre))

        # Consider that we may want to return the directory entries in sorted
        # order. For now, we just return them in whatever order we found them,
        # and leave it up to the caller if they care if it is ordered or not.
        return found

    def _bisect_dirblocks(self, dir_list):
        """Bisect through the disk structure to find entries in given dirs.

        _bisect_dirblocks is meant to find the contents of directories, which
        differs from _bisect, which only finds individual entries.

        :param dir_list: An sorted list of directory names ['', 'dir', 'foo'].
        :return: A map from dir => entries_for_dir
        """
        # TODO: jam 20070223 A lot of the bisecting logic could be shared
        #       between this and _bisect. It would require parameterizing the
        #       inner loop with a function, though. We should evaluate the
        #       performance difference.
        self._requires_lock()
        # We need the file pointer to be right after the initial header block
        self._read_header_if_needed()
        # If _dirblock_state was in memory, we should just return info from
        # there, this function is only meant to handle when we want to read
        # part of the disk.
        assert self._dirblock_state == DirState.NOT_IN_MEMORY

        # The disk representation is generally info + '\0\n\0' at the end. But
        # for bisecting, it is easier to treat this as '\0' + info + '\0\n'
        # Because it means we can sync on the '\n'
        state_file = self._state_file
        file_size = os.fstat(state_file.fileno()).st_size
        # We end up with 2 extra fields, we should have a trailing '\n' to
        # ensure that we read the whole record, and we should have a precursur
        # '' which ensures that we start after the previous '\n'
        entry_field_count = self._fields_per_entry() + 1

        low = self._end_of_header
        high = file_size - 1 # Ignore the final '\0'
        # Map from dir => entry
        found = {}

        # Avoid infinite seeking
        max_count = 30*len(dir_list)
        count = 0
        # pending is a list of places to look.
        # each entry is a tuple of low, high, dir_names
        #   low -> the first byte offset to read (inclusive)
        #   high -> the last byte offset (inclusive)
        #   dirs -> The list of directories that should be found in
        #                the [low, high] range
        pending = [(low, high, dir_list)]

        page_size = self._bisect_page_size

        fields_to_entry = self._get_fields_to_entry()

        while pending:
            low, high, cur_dirs = pending.pop()

            if not cur_dirs or low >= high:
                # Nothing to find
                continue

            count += 1
            if count > max_count:
                raise errors.BzrError('Too many seeks, most likely a bug.')

            mid = max(low, (low+high-page_size)/2)

            state_file.seek(mid)
            # limit the read size, so we don't end up reading data that we have
            # already read.
            read_size = min(page_size, (high-mid)+1)
            block = state_file.read(read_size)

            start = mid
            entries = block.split('\n')

            if len(entries) < 2:
                # We didn't find a '\n', so we cannot have found any records.
                # So put this range back and try again. But we know we have to
                # increase the page size, because a single read did not contain
                # a record break (so records must be larger than page_size)
                page_size *= 2
                pending.append((low, high, cur_dirs))
                continue

            # Check the first and last entries, in case they are partial, or if
            # we don't care about the rest of this page
            first_entry_num = 0
            first_fields = entries[0].split('\0')
            if len(first_fields) < entry_field_count:
                # We didn't get the complete first entry
                # so move start, and grab the next, which
                # should be a full entry
                start += len(entries[0])+1
                first_fields = entries[1].split('\0')
                first_entry_num = 1

            if len(first_fields) <= 1:
                # We didn't even get a dirname here... what do we do?
                # Try a large page size and repeat this query
                page_size *= 2
                pending.append((low, high, cur_dirs))
                continue
            else:
                # Find what entries we are looking for, which occur before and
                # after this first record.
                after = start
                first_dir = first_fields[1]
                first_loc = bisect.bisect_left(cur_dirs, first_dir)

                # These exist before the current location
                pre = cur_dirs[:first_loc]
                # These occur after the current location, which may be in the
                # data we read, or might be after the last entry
                post = cur_dirs[first_loc:]

            if post and len(first_fields) >= entry_field_count:
                # We have records to look at after the first entry

                # Parse the last entry
                last_entry_num = len(entries)-1
                last_fields = entries[last_entry_num].split('\0')
                if len(last_fields) < entry_field_count:
                    # The very last hunk was not complete,
                    # read the previous hunk
                    after = mid + len(block) - len(entries[-1])
                    last_entry_num -= 1
                    last_fields = entries[last_entry_num].split('\0')
                else:
                    after = mid + len(block)

                last_dir = last_fields[1]
                last_loc = bisect.bisect_right(post, last_dir)

                middle_files = post[:last_loc]
                post = post[last_loc:]

                if middle_files:
                    # We have files that should occur in this block
                    # (>= first, <= last)
                    # Either we will find them here, or we can mark them as
                    # missing.

                    if middle_files[0] == first_dir:
                        # We might need to go before this location
                        pre.append(first_dir)
                    if middle_files[-1] == last_dir:
                        post.insert(0, last_dir)

                    # Find out what paths we have
                    paths = {first_dir:[first_fields]}
                    # last_dir might == first_dir so we need to be
                    # careful if we should append rather than overwrite
                    if last_entry_num != first_entry_num:
                        paths.setdefault(last_dir, []).append(last_fields)
                    for num in xrange(first_entry_num+1, last_entry_num):
                        # TODO: jam 20070223 We are already splitting here, so
                        #       shouldn't we just split the whole thing rather
                        #       than doing the split again in add_one_record?
                        fields = entries[num].split('\0')
                        paths.setdefault(fields[1], []).append(fields)

                    for cur_dir in middle_files:
                        for fields in paths.get(cur_dir, []):
                            # offset by 1 because of the opening '\0'
                            # consider changing fields_to_entry to avoid the
                            # extra list slice
                            entry = fields_to_entry(fields[1:])
                            found.setdefault(cur_dir, []).append(entry)

            # Now we have split up everything into pre, middle, and post, and
            # we have handled everything that fell in 'middle'.
            # We add 'post' first, so that we prefer to seek towards the
            # beginning, so that we will tend to go as early as we need, and
            # then only seek forward after that.
            if post:
                pending.append((after, high, post))
            if pre:
                pending.append((low, start-1, pre))

        return found

    def _bisect_recursive(self, dir_name_list):
        """Bisect for entries for all paths and their children.

        This will use bisect to find all records for the supplied paths. It
        will then continue to bisect for any records which are marked as
        directories. (and renames?)

        :param paths: A sorted list of (dir, name) pairs
             eg: [('', 'a'), ('', 'f'), ('a/b', 'c')]
        :return: A dictionary mapping (dir, name, file_id) => [tree_info]
        """
        # Map from (dir, name, file_id) => [tree_info]
        found = {}

        found_dir_names = set()

        # Directories that have been read
        processed_dirs = set()
        # Get the ball rolling with the first bisect for all entries.
        newly_found = self._bisect(dir_name_list)

        while newly_found:
            # Directories that need to be read
            pending_dirs = set()
            paths_to_search = set()
            for entry_list in newly_found.itervalues():
                for dir_name_id, trees_info in entry_list:
                    found[dir_name_id] = trees_info
                    found_dir_names.add(dir_name_id[:2])
                    is_dir = False
                    for tree_info in trees_info:
                        minikind = tree_info[0]
                        if minikind == 'd':
                            if is_dir:
                                # We already processed this one as a directory,
                                # we don't need to do the extra work again.
                                continue
                            subdir, name, file_id = dir_name_id
                            path = osutils.pathjoin(subdir, name)
                            is_dir = True
                            if path not in processed_dirs:
                                pending_dirs.add(path)
                        elif minikind == 'r':
                            # Rename, we need to directly search the target
                            # which is contained in the fingerprint column
                            dir_name = osutils.split(tree_info[1])
                            if dir_name[0] in pending_dirs:
                                # This entry will be found in the dir search
                                continue
                            # TODO: We need to check if this entry has
                            #       already been found. Otherwise we might be
                            #       hitting infinite recursion.
                            if dir_name not in found_dir_names:
                                paths_to_search.add(dir_name)
            # Now we have a list of paths to look for directly, and
            # directory blocks that need to be read.
            # newly_found is mixing the keys between (dir, name) and path
            # entries, but that is okay, because we only really care about the
            # targets.
            newly_found = self._bisect(sorted(paths_to_search))
            newly_found.update(self._bisect_dirblocks(sorted(pending_dirs)))
            processed_dirs.update(pending_dirs)
        return found

    def _empty_parent_info(self):
        return [DirState.NULL_PARENT_DETAILS] * (len(self._parents) -
                                                    len(self._ghosts))

    def _ensure_block(self, parent_block_index, parent_row_index, dirname):
        """Ensure a block for dirname exists.

        This function exists to let callers which know that there is a
        directory dirname ensure that the block for it exists. This block can
        fail to exist because of demand loading, or because a directory had no
        children. In either case it is not an error. It is however an error to
        call this if there is no parent entry for the directory, and thus the
        function requires the coordinates of such an entry to be provided.

        The root row is special cased and can be indicated with a parent block
        and row index of -1

        :param parent_block_index: The index of the block in which dirname's row
            exists.
        :param parent_row_index: The index in the parent block where the row
            exists.
        :param dirname: The utf8 dirname to ensure there is a block for.
        :return: The index for the block.
        """
        if dirname == '' and parent_row_index == 0 and parent_block_index == 0:
            # This is the signature of the root row, and the
            # contents-of-root row is always index 1
            return 1
        # the basename of the directory must be the end of its full name.
        if not (parent_block_index == -1 and
            parent_block_index == -1 and dirname == ''):
            assert dirname.endswith(
                self._dirblocks[parent_block_index][1][parent_row_index][0][1])
        block_index, present = self._find_block_index_from_key((dirname, '', ''))
        if not present:
            ## In future, when doing partial parsing, this should load and 
            # populate the entire block.
            self._dirblocks.insert(block_index, (dirname, []))
        return block_index

    def _entries_to_current_state(self, new_entries):
        """Load new_entries into self.dirblocks.

        Process new_entries into the current state object, making them the active
        state.

        :param new_entries: A sorted list of entries. This function does not sort
            to prevent unneeded overhead when callers have a sorted list already.
        :return: Nothing.
        """
        assert new_entries[0][0][0:2] == ('', ''), \
            "Missing root row %r" % (new_entries[0][0],)
        # The two blocks here are deliberate: the root block and the 
        # contents-of-root block.
        self._dirblocks = [('', []), ('', [])]
        current_block = self._dirblocks[0][1]
        current_dirname = ''
        root_key = ('', '')
        append_entry = current_block.append
        for entry in new_entries:
            if entry[0][0] != current_dirname:
                # new block - different dirname
                current_block = []
                current_dirname = entry[0][0]
                self._dirblocks.append((current_dirname, current_block))
                append_entry = current_block.append
            # append the entry to the current block
            append_entry(entry)
        self._split_root_dirblock_into_contents()

    def _split_root_dirblock_into_contents(self):
        """Split the root dirblocks into root and contents-of-root.

        After parsing by path, we end up with root entries and contents-of-root
        entries in the same block. This loop splits them out again.
        """
        # The above loop leaves the "root block" entries mixed with the
        # "contents-of-root block". But we don't want an if check on
        # all entries, so instead we just fix it up here.
        assert self._dirblocks[1] == ('', [])
        root_block = []
        contents_of_root_block = []
        for entry in self._dirblocks[0][1]:
            if not entry[0][1]: # This is a root entry
                root_block.append(entry)
            else:
                contents_of_root_block.append(entry)
        self._dirblocks[0] = ('', root_block)
        self._dirblocks[1] = ('', contents_of_root_block)

    def _entry_to_line(self, entry):
        """Serialize entry to a NULL delimited line ready for _get_output_lines.

        :param entry: An entry_tuple as defined in the module docstring.
        """
        entire_entry = list(entry[0])
        for tree_number, tree_data in enumerate(entry[1]):
            # (minikind, fingerprint, size, executable, tree_specific_string)
            entire_entry.extend(tree_data)
            # 3 for the key, 5 for the fields per tree.
            tree_offset = 3 + tree_number * 5
            # minikind
            entire_entry[tree_offset + 0] = tree_data[0]
            # size
            entire_entry[tree_offset + 2] = str(tree_data[2])
            # executable
            entire_entry[tree_offset + 3] = DirState._to_yesno[tree_data[3]]
        return '\0'.join(entire_entry)

    def _fields_per_entry(self):
        """How many null separated fields should be in each entry row.

        Each line now has an extra '\n' field which is not used
        so we just skip over it
        entry size:
            3 fields for the key
            + number of fields per tree_data (5) * tree count
            + newline
         """
        tree_count = 1 + self._num_present_parents()
        return 3 + 5 * tree_count + 1

    def _find_block(self, key, add_if_missing=False):
        """Return the block that key should be present in.

        :param key: A dirstate entry key.
        :return: The block tuple.
        """
        block_index, present = self._find_block_index_from_key(key)
        if not present:
            if not add_if_missing:
                # check to see if key is versioned itself - we might want to
                # add it anyway, because dirs with no entries dont get a
                # dirblock at parse time.
                # This is an uncommon branch to take: most dirs have children,
                # and most code works with versioned paths.
                parent_base, parent_name = osutils.split(key[0])
                if not self._get_block_entry_index(parent_base, parent_name, 0)[3]:
                    # some parent path has not been added - its an error to add
                    # this child
                    raise errors.NotVersionedError(key[0:2], str(self))
            self._dirblocks.insert(block_index, (key[0], []))
        return self._dirblocks[block_index]

    def _find_block_index_from_key(self, key):
        """Find the dirblock index for a key.

        :return: The block index, True if the block for the key is present.
        """
        if key[0:2] == ('', ''):
            return 0, True
        block_index = bisect_dirblock(self._dirblocks, key[0], 1,
                                      cache=self._split_path_cache)
        # _right returns one-past-where-key is so we have to subtract
        # one to use it. we use _right here because there are two
        # '' blocks - the root, and the contents of root
        # we always have a minimum of 2 in self._dirblocks: root and
        # root-contents, and for '', we get 2 back, so this is 
        # simple and correct:
        present = (block_index < len(self._dirblocks) and
            self._dirblocks[block_index][0] == key[0])
        return block_index, present

    def _find_entry_index(self, key, block):
        """Find the entry index for a key in a block.

        :return: The entry index, True if the entry for the key is present.
        """
        entry_index = bisect.bisect_left(block, (key, []))
        present = (entry_index < len(block) and
            block[entry_index][0] == key)
        return entry_index, present

    @staticmethod
    def from_tree(tree, dir_state_filename):
        """Create a dirstate from a bzr Tree.

        :param tree: The tree which should provide parent information and
            inventory ids.
        :return: a DirState object which is currently locked for writing.
            (it was locked by DirState.initialize)
        """
        result = DirState.initialize(dir_state_filename)
        try:
            tree.lock_read()
            try:
                parent_ids = tree.get_parent_ids()
                num_parents = len(parent_ids)
                parent_trees = []
                for parent_id in parent_ids:
                    parent_tree = tree.branch.repository.revision_tree(parent_id)
                    parent_trees.append((parent_id, parent_tree))
                    parent_tree.lock_read()
                result.set_parent_trees(parent_trees, [])
                result.set_state_from_inventory(tree.inventory)
            finally:
                for revid, parent_tree in parent_trees:
                    parent_tree.unlock()
                tree.unlock()
        except:
            # The caller won't have a chance to unlock this, so make sure we
            # cleanup ourselves
            result.unlock()
            raise
        return result

    def update_entry(self, entry, abspath, stat_value=None):
        """Update the entry based on what is actually on disk.

        :param entry: This is the dirblock entry for the file in question.
        :param abspath: The path on disk for this file.
        :param stat_value: (optional) if we already have done a stat on the
            file, re-use it.
        :return: The sha1 hexdigest of the file (40 bytes) or link target of a
                symlink.
        """
        # This code assumes that the entry passed in is directly held in one of
        # the internal _dirblocks. So the dirblock state must have already been
        # read.
        assert self._dirblock_state != DirState.NOT_IN_MEMORY
        if stat_value is None:
            try:
                # We could inline os.lstat but the common case is that
                # stat_value will be passed in, not read here.
                stat_value = self._lstat(abspath, entry)
            except (OSError, IOError), e:
                if e.errno in (errno.ENOENT, errno.EACCES,
                               errno.EPERM):
                    # The entry is missing, consider it gone
                    return None
                raise

        kind = osutils.file_kind_from_stat_mode(stat_value.st_mode)
        try:
            minikind = DirState._kind_to_minikind[kind]
        except KeyError: # Unknown kind
            return None
        packed_stat = pack_stat(stat_value)
        (saved_minikind, saved_link_or_sha1, saved_file_size,
         saved_executable, saved_packed_stat) = entry[1][0]

        if (minikind == saved_minikind
            and packed_stat == saved_packed_stat
            # size should also be in packed_stat
            and saved_file_size == stat_value.st_size):
            # The stat hasn't changed since we saved, so we can potentially
            # re-use the saved sha hash.
            if minikind == 'd':
                return None

            if self._cutoff_time is None:
                self._sha_cutoff_time()

            if (stat_value.st_mtime < self._cutoff_time
                and stat_value.st_ctime < self._cutoff_time):
                # Return the existing fingerprint
                return saved_link_or_sha1

        # If we have gotten this far, that means that we need to actually
        # process this entry.
        link_or_sha1 = None
        if minikind == 'f':
            link_or_sha1 = self._sha1_file(abspath, entry)
            executable = self._is_executable(stat_value.st_mode,
                                             saved_executable)
            entry[1][0] = ('f', link_or_sha1, stat_value.st_size,
                           executable, packed_stat)
        elif minikind == 'd':
            link_or_sha1 = None
            entry[1][0] = ('d', '', 0, False, packed_stat)
            if saved_minikind != 'd':
                # This changed from something into a directory. Make sure we
                # have a directory block for it. This doesn't happen very
                # often, so this doesn't have to be super fast.
                block_index, entry_index, dir_present, file_present = \
                    self._get_block_entry_index(entry[0][0], entry[0][1], 0)
                self._ensure_block(block_index, entry_index,
                                   osutils.pathjoin(entry[0][0], entry[0][1]))
        elif minikind == 'l':
            link_or_sha1 = self._read_link(abspath, saved_link_or_sha1)
            entry[1][0] = ('l', link_or_sha1, stat_value.st_size,
                           False, packed_stat)
        self._dirblock_state = DirState.IN_MEMORY_MODIFIED
        return link_or_sha1

    def _sha_cutoff_time(self):
        """Return cutoff time.

        Files modified more recently than this time are at risk of being
        undetectably modified and so can't be cached.
        """
        # Cache the cutoff time as long as we hold a lock.
        # time.time() isn't super expensive (approx 3.38us), but
        # when you call it 50,000 times it adds up.
        # For comparison, os.lstat() costs 7.2us if it is hot.
        self._cutoff_time = int(time.time()) - 3
        return self._cutoff_time

    def _lstat(self, abspath, entry):
        """Return the os.lstat value for this path."""
        return os.lstat(abspath)

    def _sha1_file(self, abspath, entry):
        """Calculate the SHA1 of a file by reading the full text"""
        f = file(abspath, 'rb', buffering=65000)
        try:
            return osutils.sha_file(f)
        finally:
            f.close()

    def _is_executable(self, mode, old_executable):
        """Is this file executable?"""
        return bool(S_IEXEC & mode)

    def _is_executable_win32(self, mode, old_executable):
        """On win32 the executable bit is stored in the dirstate."""
        return old_executable

    if sys.platform == 'win32':
        _is_executable = _is_executable_win32

    def _read_link(self, abspath, old_link):
        """Read the target of a symlink"""
        # TODO: jam 200700301 On Win32, this could just return the value
        #       already in memory. However, this really needs to be done at a
        #       higher level, because there either won't be anything on disk,
        #       or the thing on disk will be a file.
        return os.readlink(abspath)

    def get_ghosts(self):
        """Return a list of the parent tree revision ids that are ghosts."""
        self._read_header_if_needed()
        return self._ghosts

    def get_lines(self):
        """Serialise the entire dirstate to a sequence of lines."""
        if (self._header_state == DirState.IN_MEMORY_UNMODIFIED and
            self._dirblock_state == DirState.IN_MEMORY_UNMODIFIED):
            # read whats on disk.
            self._state_file.seek(0)
            return self._state_file.readlines()
        lines = []
        lines.append(self._get_parents_line(self.get_parent_ids()))
        lines.append(self._get_ghosts_line(self._ghosts))
        # append the root line which is special cased
        lines.extend(map(self._entry_to_line, self._iter_entries()))
        return self._get_output_lines(lines)

    def _get_ghosts_line(self, ghost_ids):
        """Create a line for the state file for ghost information."""
        return '\0'.join([str(len(ghost_ids))] + ghost_ids)

    def _get_parents_line(self, parent_ids):
        """Create a line for the state file for parents information."""
        return '\0'.join([str(len(parent_ids))] + parent_ids)

    def _get_fields_to_entry(self):
        """Get a function which converts entry fields into a entry record.

        This handles size and executable, as well as parent records.

        :return: A function which takes a list of fields, and returns an
            appropriate record for storing in memory.
        """
        # This is intentionally unrolled for performance
        num_present_parents = self._num_present_parents()
        if num_present_parents == 0:
            def fields_to_entry_0_parents(fields, _int=int):
                path_name_file_id_key = (fields[0], fields[1], fields[2])
                return (path_name_file_id_key, [
                    ( # Current tree
                        fields[3],                # minikind
                        fields[4],                # fingerprint
                        _int(fields[5]),          # size
                        fields[6] == 'y',         # executable
                        fields[7],                # packed_stat or revision_id
                    )])
            return fields_to_entry_0_parents
        elif num_present_parents == 1:
            def fields_to_entry_1_parent(fields, _int=int):
                path_name_file_id_key = (fields[0], fields[1], fields[2])
                return (path_name_file_id_key, [
                    ( # Current tree
                        fields[3],                # minikind
                        fields[4],                # fingerprint
                        _int(fields[5]),          # size
                        fields[6] == 'y',         # executable
                        fields[7],                # packed_stat or revision_id
                    ),
                    ( # Parent 1
                        fields[8],                # minikind
                        fields[9],                # fingerprint
                        _int(fields[10]),         # size
                        fields[11] == 'y',        # executable
                        fields[12],               # packed_stat or revision_id
                    ),
                    ])
            return fields_to_entry_1_parent
        elif num_present_parents == 2:
            def fields_to_entry_2_parents(fields, _int=int):
                path_name_file_id_key = (fields[0], fields[1], fields[2])
                return (path_name_file_id_key, [
                    ( # Current tree
                        fields[3],                # minikind
                        fields[4],                # fingerprint
                        _int(fields[5]),          # size
                        fields[6] == 'y',         # executable
                        fields[7],                # packed_stat or revision_id
                    ),
                    ( # Parent 1
                        fields[8],                # minikind
                        fields[9],                # fingerprint
                        _int(fields[10]),         # size
                        fields[11] == 'y',        # executable
                        fields[12],               # packed_stat or revision_id
                    ),
                    ( # Parent 2
                        fields[13],               # minikind
                        fields[14],               # fingerprint
                        _int(fields[15]),         # size
                        fields[16] == 'y',        # executable
                        fields[17],               # packed_stat or revision_id
                    ),
                    ])
            return fields_to_entry_2_parents
        else:
            def fields_to_entry_n_parents(fields, _int=int):
                path_name_file_id_key = (fields[0], fields[1], fields[2])
                trees = [(fields[cur],                # minikind
                          fields[cur+1],              # fingerprint
                          _int(fields[cur+2]),        # size
                          fields[cur+3] == 'y',       # executable
                          fields[cur+4],              # stat or revision_id
                         ) for cur in xrange(3, len(fields)-1, 5)]
                return path_name_file_id_key, trees
            return fields_to_entry_n_parents

    def get_parent_ids(self):
        """Return a list of the parent tree ids for the directory state."""
        self._read_header_if_needed()
        return list(self._parents)

    def _get_block_entry_index(self, dirname, basename, tree_index):
        """Get the coordinates for a path in the state structure.

        :param dirname: The utf8 dirname to lookup.
        :param basename: The utf8 basename to lookup.
        :param tree_index: The index of the tree for which this lookup should
            be attempted.
        :return: A tuple describing where the path is located, or should be
            inserted. The tuple contains four fields: the block index, the row
            index, anda two booleans are True when the directory is present, and
            when the entire path is present.  There is no guarantee that either
            coordinate is currently reachable unless the found field for it is
            True. For instance, a directory not present in the searched tree
            may be returned with a value one greater than the current highest
            block offset. The directory present field will always be True when
            the path present field is True. The directory present field does
            NOT indicate that the directory is present in the searched tree,
            rather it indicates that there are at least some files in some
            tree present there.
        """
        self._read_dirblocks_if_needed()
        key = dirname, basename, ''
        block_index, present = self._find_block_index_from_key(key)
        if not present:
            # no such directory - return the dir index and 0 for the row.
            return block_index, 0, False, False
        block = self._dirblocks[block_index][1] # access the entries only
        entry_index, present = self._find_entry_index(key, block)
        # linear search through present entries at this path to find the one
        # requested.
        while entry_index < len(block) and block[entry_index][0][1] == basename:
            if block[entry_index][1][tree_index][0] not in \
                       ('a', 'r'): # absent, relocated
                return block_index, entry_index, True, True
            entry_index += 1
        return block_index, entry_index, True, False

    def _get_entry(self, tree_index, fileid_utf8=None, path_utf8=None):
        """Get the dirstate entry for path in tree tree_index

        If either file_id or path is supplied, it is used as the key to lookup.
        If both are supplied, the fastest lookup is used, and an error is
        raised if they do not both point at the same row.

        :param tree_index: The index of the tree we wish to locate this path
            in. If the path is present in that tree, the entry containing its
            details is returned, otherwise (None, None) is returned
            0 is the working tree, higher indexes are successive parent
            trees.
        :param fileid_utf8: A utf8 file_id to look up.
        :param path_utf8: An utf8 path to be looked up.
        :return: The dirstate entry tuple for path, or (None, None)
        """
        self._read_dirblocks_if_needed()
        if path_utf8 is not None:
            assert path_utf8.__class__ == str, 'path_utf8 is not a str: %s %s' % (type(path_utf8), path_utf8)
            # path lookups are faster
            dirname, basename = osutils.split(path_utf8)
            block_index, entry_index, dir_present, file_present = \
                self._get_block_entry_index(dirname, basename, tree_index)
            if not file_present:
                return None, None
            entry = self._dirblocks[block_index][1][entry_index]
            assert entry[0][2] and entry[1][tree_index][0] not in ('a', 'r'), 'unversioned entry?!?!'
            if fileid_utf8:
                if entry[0][2] != fileid_utf8:
                    raise errors.BzrError('integrity error ? : mismatching'
                                          ' tree_index, file_id and path')
            return entry
        else:
            assert fileid_utf8 is not None
            possible_keys = self._get_id_index().get(fileid_utf8, None)
            if not possible_keys:
                return None, None
            for key in possible_keys:
                block_index, present = \
                    self._find_block_index_from_key(key)
                # strange, probably indicates an out of date
                # id index - for now, allow this.
                if not present:
                    continue
                # WARNING: DO not change this code to use _get_block_entry_index
                # as that function is not suitable: it does not use the key
                # to lookup, and thus the wront coordinates are returned.
                block = self._dirblocks[block_index][1]
                entry_index, present = self._find_entry_index(key, block)
                if present:
                    entry = self._dirblocks[block_index][1][entry_index]
                    if entry[1][tree_index][0] in 'fdlt':
                        # this is the result we are looking for: the  
                        # real home of this file_id in this tree.
                        return entry
                    if entry[1][tree_index][0] == 'a':
                        # there is no home for this entry in this tree
                        return None, None
                    assert entry[1][tree_index][0] == 'r', \
                        "entry %r has invalid minikind %r for tree %r" \
                        % (entry,
                           entry[1][tree_index][0],
                           tree_index)
                    real_path = entry[1][tree_index][1]
                    return self._get_entry(tree_index, fileid_utf8=fileid_utf8,
                        path_utf8=real_path)
            return None, None

    @classmethod
    def initialize(cls, path):
        """Create a new dirstate on path.

        The new dirstate will be an empty tree - that is it has no parents,
        and only a root node - which has id ROOT_ID.

        The object will be write locked when returned to the caller,
        unless there was an exception in the writing, in which case it
        will be unlocked.

        :param path: The name of the file for the dirstate.
        :return: A DirState object.
        """
        # This constructs a new DirState object on a path, sets the _state_file
        # to a new empty file for that path. It then calls _set_data() with our
        # stock empty dirstate information - a root with ROOT_ID, no children,
        # and no parents. Finally it calls save() to ensure that this data will
        # persist.
        result = cls(path)
        # root dir and root dir contents with no children.
        empty_tree_dirblocks = [('', []), ('', [])]
        # a new root directory, with a NULLSTAT.
        empty_tree_dirblocks[0][1].append(
            (('', '', inventory.ROOT_ID), [
                ('d', '', 0, False, DirState.NULLSTAT),
            ]))
        result.lock_write()
        try:
            result._set_data([], empty_tree_dirblocks)
            result.save()
        except:
            result.unlock()
            raise
        return result

    def _inv_entry_to_details(self, inv_entry):
        """Convert an inventory entry (from a revision tree) to state details.

        :param inv_entry: An inventory entry whose sha1 and link targets can be
            relied upon, and which has a revision set.
        :return: A details tuple - the details for a single tree at a path +
            id.
        """
        kind = inv_entry.kind
        minikind = DirState._kind_to_minikind[kind]
        tree_data = inv_entry.revision
        assert len(tree_data) > 0, 'empty revision for the inv_entry.'
        if kind == 'directory':
            fingerprint = ''
            size = 0
            executable = False
        elif kind == 'symlink':
            fingerprint = inv_entry.symlink_target or ''
            size = 0
            executable = False
        elif kind == 'file':
            fingerprint = inv_entry.text_sha1 or ''
            size = inv_entry.text_size or 0
            executable = inv_entry.executable
        elif kind == 'tree-reference':
            fingerprint = inv_entry.reference_revision or ''
            size = 0
            executable = False
        else:
            raise Exception("can't pack %s" % inv_entry)
        return (minikind, fingerprint, size, executable, tree_data)

    def _iter_entries(self):
        """Iterate over all the entries in the dirstate.

        Each yelt item is an entry in the standard format described in the
        docstring of bzrlib.dirstate.
        """
        self._read_dirblocks_if_needed()
        for directory in self._dirblocks:
            for entry in directory[1]:
                yield entry

    def _get_id_index(self):
        """Get an id index of self._dirblocks."""
        if self._id_index is None:
            id_index = {}
            for key, tree_details in self._iter_entries():
                id_index.setdefault(key[2], set()).add(key)
            self._id_index = id_index
        return self._id_index

    def _get_output_lines(self, lines):
        """format lines for final output.

        :param lines: A sequece of lines containing the parents list and the
            path lines.
        """
        output_lines = [DirState.HEADER_FORMAT_3]
        lines.append('') # a final newline
        inventory_text = '\0\n\0'.join(lines)
        output_lines.append('adler32: %s\n' % (zlib.adler32(inventory_text),))
        # -3, 1 for num parents, 1 for ghosts, 1 for final newline
        num_entries = len(lines)-3
        output_lines.append('num_entries: %s\n' % (num_entries,))
        output_lines.append(inventory_text)
        return output_lines

    def _make_deleted_row(self, fileid_utf8, parents):
        """Return a deleted for for fileid_utf8."""
        return ('/', 'RECYCLED.BIN', 'file', fileid_utf8, 0, DirState.NULLSTAT,
            ''), parents

    def _num_present_parents(self):
        """The number of parent entries in each record row."""
        return len(self._parents) - len(self._ghosts)

    @staticmethod
    def on_file(path):
        """Construct a DirState on the file at path path.

        :return: An unlocked DirState object, associated with the given path.
        """
        result = DirState(path)
        return result

    def _read_dirblocks_if_needed(self):
        """Read in all the dirblocks from the file if they are not in memory.
        
        This populates self._dirblocks, and sets self._dirblock_state to
        IN_MEMORY_UNMODIFIED. It is not currently ready for incremental block
        loading.
        """
        self._read_header_if_needed()
        if self._dirblock_state == DirState.NOT_IN_MEMORY:
            # move the _state_file pointer to after the header (in case bisect
            # has been called in the mean time)
            self._state_file.seek(self._end_of_header)
            text = self._state_file.read()
            # TODO: check the adler checksums. adler_measured = zlib.adler32(text)

            fields = text.split('\0')
            # Remove the last blank entry
            trailing = fields.pop()
            assert trailing == ''
            # consider turning fields into a tuple.

            # skip the first field which is the trailing null from the header.
            cur = 1
            # Each line now has an extra '\n' field which is not used
            # so we just skip over it
            # entry size:
            #  3 fields for the key
            #  + number of fields per tree_data (5) * tree count
            #  + newline
            num_present_parents = self._num_present_parents()
            tree_count = 1 + num_present_parents
            entry_size = self._fields_per_entry()
            expected_field_count = entry_size * self._num_entries
            if len(fields) - cur > expected_field_count:
                fields = fields[:expected_field_count + cur]
                trace.mutter('Unexpectedly long dirstate field count!')
                print "XXX: incorrectly truncated dirstate file bug triggered."
            field_count = len(fields)
            # this checks our adjustment, and also catches file too short.
            assert field_count - cur == expected_field_count, \
                'field count incorrect %s != %s, entry_size=%s, '\
                'num_entries=%s fields=%r' % (
                    field_count - cur, expected_field_count, entry_size,
                    self._num_entries, fields)

            if num_present_parents == 1:
                # Bind external functions to local names
                _int = int
                # We access all fields in order, so we can just iterate over
                # them. Grab an straight iterator over the fields. (We use an
                # iterator because we don't want to do a lot of additions, nor
                # do we want to do a lot of slicing)
                next = iter(fields).next
                # Move the iterator to the current position
                for x in xrange(cur):
                    next()
                # The two blocks here are deliberate: the root block and the
                # contents-of-root block.
                self._dirblocks = [('', []), ('', [])]
                current_block = self._dirblocks[0][1]
                current_dirname = ''
                append_entry = current_block.append
                for count in xrange(self._num_entries):
                    dirname = next()
                    name = next()
                    file_id = next()
                    if dirname != current_dirname:
                        # new block - different dirname
                        current_block = []
                        current_dirname = dirname
                        self._dirblocks.append((current_dirname, current_block))
                        append_entry = current_block.append
                    # we know current_dirname == dirname, so re-use it to avoid
                    # creating new strings
                    entry = ((current_dirname, name, file_id),
                             [(# Current Tree
                                 next(),                # minikind
                                 next(),                # fingerprint
                                 _int(next()),          # size
                                 next() == 'y',         # executable
                                 next(),                # packed_stat or revision_id
                             ),
                             ( # Parent 1
                                 next(),                # minikind
                                 next(),                # fingerprint
                                 _int(next()),          # size
                                 next() == 'y',         # executable
                                 next(),                # packed_stat or revision_id
                             ),
                             ])
                    trailing = next()
                    assert trailing == '\n'
                    # append the entry to the current block
                    append_entry(entry)
                self._split_root_dirblock_into_contents()
            else:
                fields_to_entry = self._get_fields_to_entry()
                entries = [fields_to_entry(fields[pos:pos+entry_size])
                           for pos in xrange(cur, field_count, entry_size)]
                self._entries_to_current_state(entries)
            # To convert from format 2  => format 3
            # self._dirblocks = sorted(self._dirblocks,
            #                          key=lambda blk:blk[0].split('/'))
            # To convert from format 3 => format 2
            # self._dirblocks = sorted(self._dirblocks)
            self._dirblock_state = DirState.IN_MEMORY_UNMODIFIED

    def _read_header(self):
        """This reads in the metadata header, and the parent ids.

        After reading in, the file should be positioned at the null
        just before the start of the first record in the file.

        :return: (expected adler checksum, number of entries, parent list)
        """
        self._read_prelude()
        parent_line = self._state_file.readline()
        info = parent_line.split('\0')
        num_parents = int(info[0])
        assert num_parents == len(info)-2, 'incorrect parent info line'
        self._parents = info[1:-1]

        ghost_line = self._state_file.readline()
        info = ghost_line.split('\0')
        num_ghosts = int(info[1])
        assert num_ghosts == len(info)-3, 'incorrect ghost info line'
        self._ghosts = info[2:-1]
        self._header_state = DirState.IN_MEMORY_UNMODIFIED
        self._end_of_header = self._state_file.tell()

    def _read_header_if_needed(self):
        """Read the header of the dirstate file if needed."""
        # inline this as it will be called a lot
        if not self._lock_token:
            raise errors.ObjectNotLocked(self)
        if self._header_state == DirState.NOT_IN_MEMORY:
            self._read_header()

    def _read_prelude(self):
        """Read in the prelude header of the dirstate file

        This only reads in the stuff that is not connected to the adler
        checksum. The position will be correct to read in the rest of
        the file and check the checksum after this point.
        The next entry in the file should be the number of parents,
        and their ids. Followed by a newline.
        """
        header = self._state_file.readline()
        assert header == DirState.HEADER_FORMAT_3, \
            'invalid header line: %r' % (header,)
        adler_line = self._state_file.readline()
        assert adler_line.startswith('adler32: '), 'missing adler32 checksum'
        self.adler_expected = int(adler_line[len('adler32: '):-1])
        num_entries_line = self._state_file.readline()
        assert num_entries_line.startswith('num_entries: '), 'missing num_entries line'
        self._num_entries = int(num_entries_line[len('num_entries: '):-1])

    def save(self):
        """Save any pending changes created during this session.

        We reuse the existing file, because that prevents race conditions with
        file creation, and use oslocks on it to prevent concurrent modification
        and reads - because dirstates incremental data aggretation is not
        compatible with reading a modified file, and replacing a file in use by
        another process is impossible on windows.

        A dirstate in read only mode should be smart enough though to validate
        that the file has not changed, and otherwise discard its cache and
        start over, to allow for fine grained read lock duration, so 'status'
        wont block 'commit' - for example.
        """
        if (self._header_state == DirState.IN_MEMORY_MODIFIED or
            self._dirblock_state == DirState.IN_MEMORY_MODIFIED):

            if self._lock_state == 'w':
                out_file = self._state_file
                wlock = None
            else:
                # Try to grab a write lock so that we can update the file.
                try:
                    wlock = lock.WriteLock(self._filename)
                except (errors.LockError, errors.LockContention), e:
                    # We couldn't grab the lock, so just leave things dirty in
                    # memory.
                    return
                except IOError, e:
                    # This may be a read-only tree, or someone else may have a
                    # ReadLock. so handle the case when we cannot grab a write
                    # lock
                    if e.errno in (errno.ENOENT, errno.EPERM, errno.EACCES,
                                   errno.EAGAIN):
                        # Ignore these errors and just don't save anything
                        return
                    raise
                out_file = wlock.f
            try:
                out_file.seek(0)
                out_file.writelines(self.get_lines())
                out_file.truncate()
                out_file.flush()
                self._header_state = DirState.IN_MEMORY_UNMODIFIED
                self._dirblock_state = DirState.IN_MEMORY_UNMODIFIED
            finally:
                if wlock is not None:
                    wlock.unlock()

    def _set_data(self, parent_ids, dirblocks):
        """Set the full dirstate data in memory.

        This is an internal function used to completely replace the objects
        in memory state. It puts the dirstate into state 'full-dirty'.

        :param parent_ids: A list of parent tree revision ids.
        :param dirblocks: A list containing one tuple for each directory in the
            tree. Each tuple contains the directory path and a list of entries 
            found in that directory.
        """
        # our memory copy is now authoritative.
        self._dirblocks = dirblocks
        self._header_state = DirState.IN_MEMORY_MODIFIED
        self._dirblock_state = DirState.IN_MEMORY_MODIFIED
        self._parents = list(parent_ids)
        self._id_index = None

    def set_path_id(self, path, new_id):
        """Change the id of path to new_id in the current working tree.

        :param path: The path inside the tree to set - '' is the root, 'foo'
            is the path foo in the root.
        :param new_id: The new id to assign to the path. This must be a utf8
            file id (not unicode, and not None).
        """
        # TODO: start warning here.
        assert new_id.__class__ == str
        self._read_dirblocks_if_needed()
        if len(path):
            import pdb;pdb.set_trace()
            # logic not written
            raise NotImplementedError(self.set_path_id)
        # TODO: check new id is unique
        entry = self._get_entry(0, path_utf8=path)
        if entry[0][2] == new_id:
            # Nothing to change.
            return
        # mark the old path absent, and insert a new root path
        self._make_absent(entry)
        self.update_minimal(('', '', new_id), 'd',
            path_utf8='', packed_stat=entry[1][0][4])
        self._dirblock_state = DirState.IN_MEMORY_MODIFIED
        if self._id_index is not None:
            self._id_index.setdefault(new_id, set()).add(entry[0])

    def set_parent_trees(self, trees, ghosts):
        """Set the parent trees for the dirstate.

        :param trees: A list of revision_id, tree tuples. tree must be provided
            even if the revision_id refers to a ghost: supply an empty tree in 
            this case.
        :param ghosts: A list of the revision_ids that are ghosts at the time
            of setting.
        """ 
        # TODO: generate a list of parent indexes to preserve to save 
        # processing specific parent trees. In the common case one tree will
        # be preserved - the left most parent.
        # TODO: if the parent tree is a dirstate, we might want to walk them
        # all by path in parallel for 'optimal' common-case performance.
        # generate new root row.
        self._read_dirblocks_if_needed()
        # TODO future sketch: Examine the existing parents to generate a change
        # map and then walk the new parent trees only, mapping them into the
        # dirstate. Walk the dirstate at the same time to remove unreferenced
        # entries.
        # for now: 
        # sketch: loop over all entries in the dirstate, cherry picking 
        # entries from the parent trees, if they are not ghost trees.
        # after we finish walking the dirstate, all entries not in the dirstate
        # are deletes, so we want to append them to the end as per the design
        # discussions. So do a set difference on ids with the parents to
        # get deletes, and add them to the end.
        # During the update process we need to answer the following questions:
        # - find other keys containing a fileid in order to create cross-path
        #   links. We dont't trivially use the inventory from other trees
        #   because this leads to either double touching, or to accessing
        #   missing keys,
        # - find other keys containing a path 
        # We accumulate each entry via this dictionary, including the root 
        by_path = {}
        id_index = {}
        # we could do parallel iterators, but because file id data may be
        # scattered throughout, we dont save on index overhead: we have to look
        # at everything anyway. We can probably save cycles by reusing parent
        # data and doing an incremental update when adding an additional
        # parent, but for now the common cases are adding a new parent (merge),
        # and replacing completely (commit), and commit is more common: so
        # optimise merge later.
        
        # ---- start generation of full tree mapping data
        # what trees should we use?
        parent_trees = [tree for rev_id, tree in trees if rev_id not in ghosts]
        # how many trees do we end up with 
        parent_count = len(parent_trees)

        # one: the current tree
        for entry in self._iter_entries():
            # skip entries not in the current tree
            if entry[1][0][0] in ('a', 'r'): # absent, relocated
                continue
            by_path[entry[0]] = [entry[1][0]] + \
                [DirState.NULL_PARENT_DETAILS] * parent_count
            id_index[entry[0][2]] = set([entry[0]])
        
        # now the parent trees:
        for tree_index, tree in enumerate(parent_trees):
            # the index is off by one, adjust it.
            tree_index = tree_index + 1
            # when we add new locations for a fileid we need these ranges for
            # any fileid in this tree as we set the by_path[id] to:
            # already_processed_tree_details + new_details + new_location_suffix
            # the suffix is from tree_index+1:parent_count+1.
            new_location_suffix = [DirState.NULL_PARENT_DETAILS] * (parent_count - tree_index)
            # now stitch in all the entries from this tree
            for path, entry in tree.inventory.iter_entries_by_dir():
                # here we process each trees details for each item in the tree.
                # we first update any existing entries for the id at other paths,
                # then we either create or update the entry for the id at the
                # right path, and finally we add (if needed) a mapping from
                # file_id to this path. We do it in this order to allow us to
                # avoid checking all known paths for the id when generating a
                # new entry at this path: by adding the id->path mapping last,
                # all the mappings are valid and have correct relocation
                # records where needed. 
                file_id = entry.file_id
                path_utf8 = path.encode('utf8')
                dirname, basename = osutils.split(path_utf8)
                new_entry_key = (dirname, basename, file_id)
                # tree index consistency: All other paths for this id in this tree
                # index must point to the correct path.
                for entry_key in id_index.setdefault(file_id, set()):
                    # TODO:PROFILING: It might be faster to just update
                    # rather than checking if we need to, and then overwrite
                    # the one we are located at.
                    if entry_key != new_entry_key:
                        # this file id is at a different path in one of the
                        # other trees, so put absent pointers there
                        # This is the vertical axis in the matrix, all pointing
                        # tot he real path.
                        by_path[entry_key][tree_index] = ('r', path_utf8, 0, False, '')
                # by path consistency: Insert into an existing path record (trivial), or 
                # add a new one with relocation pointers for the other tree indexes.
                if new_entry_key in id_index[file_id]:
                    # there is already an entry where this data belongs, just insert it.
                    by_path[new_entry_key][tree_index] = \
                        self._inv_entry_to_details(entry)
                else:
                    # add relocated entries to the horizontal axis - this row
                    # mapping from path,id. We need to look up the correct path
                    # for the indexes from 0 to tree_index -1
                    new_details = []
                    for lookup_index in xrange(tree_index):
                        # boundary case: this is the first occurence of file_id
                        # so there are no id_indexs, possibly take this out of
                        # the loop?
                        if not len(id_index[file_id]):
                            new_details.append(DirState.NULL_PARENT_DETAILS)
                        else:
                            # grab any one entry, use it to find the right path.
                            # TODO: optimise this to reduce memory use in highly 
                            # fragmented situations by reusing the relocation
                            # records.
                            a_key = iter(id_index[file_id]).next()
                            if by_path[a_key][lookup_index][0] in ('r', 'a'):
                                # its a pointer or missing statement, use it as is.
                                new_details.append(by_path[a_key][lookup_index])
                            else:
                                # we have the right key, make a pointer to it.
                                real_path = ('/'.join(a_key[0:2])).strip('/')
                                new_details.append(('r', real_path, 0, False, ''))
                    new_details.append(self._inv_entry_to_details(entry))
                    new_details.extend(new_location_suffix)
                    by_path[new_entry_key] = new_details
                    id_index[file_id].add(new_entry_key)
        # --- end generation of full tree mappings

        # sort and output all the entries
        new_entries = sorted(by_path.items(),
                        key=lambda entry:(entry[0][0].split('/'), entry[0][1]))
        self._entries_to_current_state(new_entries)
        self._parents = [rev_id for rev_id, tree in trees]
        self._ghosts = list(ghosts)
        self._header_state = DirState.IN_MEMORY_MODIFIED
        self._dirblock_state = DirState.IN_MEMORY_MODIFIED
        self._id_index = id_index

    def set_state_from_inventory(self, new_inv):
        """Set new_inv as the current state. 

        This API is called by tree transform, and will usually occur with
        existing parent trees.

        :param new_inv: The inventory object to set current state from.
        """
        self._read_dirblocks_if_needed()
        # sketch:
        # incremental algorithm:
        # two iterators: current data and new data, both in dirblock order. 
        new_iterator = new_inv.iter_entries_by_dir()
        # we will be modifying the dirstate, so we need a stable iterator. In
        # future we might write one, for now we just clone the state into a
        # list - which is a shallow copy, so each 
        old_iterator = iter(list(self._iter_entries()))
        # both must have roots so this is safe:
        current_new = new_iterator.next()
        current_old = old_iterator.next()
        def advance(iterator):
            try:
                return iterator.next()
            except StopIteration:
                return None
        while current_new or current_old:
            # skip entries in old that are not really there
            if current_old and current_old[1][0][0] in ('r', 'a'):
                # relocated or absent
                current_old = advance(old_iterator)
                continue
            if current_new:
                # convert new into dirblock style
                new_path_utf8 = current_new[0].encode('utf8')
                new_dirname, new_basename = osutils.split(new_path_utf8)
                new_id = current_new[1].file_id
                new_entry_key = (new_dirname, new_basename, new_id)
                current_new_minikind = \
                    DirState._kind_to_minikind[current_new[1].kind]
            else:
                # for safety disable variables
                new_path_utf8 = new_dirname = new_basename = new_id = new_entry_key = None
            # 5 cases, we dont have a value that is strictly greater than everything, so
            # we make both end conditions explicit
            if not current_old:
                # old is finished: insert current_new into the state.
                self.update_minimal(new_entry_key, current_new_minikind,
                    executable=current_new[1].executable,
                    path_utf8=new_path_utf8)
                current_new = advance(new_iterator)
            elif not current_new:
                # new is finished
                self._make_absent(current_old)
                current_old = advance(old_iterator)
            elif new_entry_key == current_old[0]:
                # same -  common case
                # TODO: update the record if anything significant has changed.
                # the minimal required trigger is if the execute bit or cached
                # kind has changed.
                if (current_old[1][0][3] != current_new[1].executable or
                    current_old[1][0][0] != current_new_minikind):
                    self.update_minimal(current_old[0], current_new_minikind,
                        executable=current_new[1].executable,
                        path_utf8=new_path_utf8)
                # both sides are dealt with, move on
                current_old = advance(old_iterator)
                current_new = advance(new_iterator)
            elif new_entry_key < current_old[0]:
                # new comes before:
                # add a entry for this and advance new
                self.update_minimal(new_entry_key, current_new_minikind,
                    executable=current_new[1].executable,
                    path_utf8=new_path_utf8)
                current_new = advance(new_iterator)
            else:
                # old comes before:
                self._make_absent(current_old)
                current_old = advance(old_iterator)
        self._dirblock_state = DirState.IN_MEMORY_MODIFIED
        self._id_index = None

    def _make_absent(self, current_old):
        """Mark current_old - an entry - as absent for tree 0.

        :return: True if this was the last details entry for they entry key:
            that is, if the underlying block has had the entry removed, thus
            shrinking in length.
        """
        # build up paths that this id will be left at after the change is made,
        # so we can update their cross references in tree 0
        all_remaining_keys = set()
        # Dont check the working tree, because its going.
        for details in current_old[1][1:]:
            if details[0] not in ('a', 'r'): # absent, relocated
                all_remaining_keys.add(current_old[0])
            elif details[0] == 'r': # relocated
                # record the key for the real path.
                all_remaining_keys.add(tuple(osutils.split(details[1])) + (current_old[0][2],))
            # absent rows are not present at any path.
        last_reference = current_old[0] not in all_remaining_keys
        if last_reference:
            # the current row consists entire of the current item (being marked
            # absent), and relocated or absent entries for the other trees:
            # Remove it, its meaningless.
            block = self._find_block(current_old[0])
            entry_index, present = self._find_entry_index(current_old[0], block[1])
            assert present, 'could not find entry for %s' % (current_old,)
            block[1].pop(entry_index)
            # if we have an id_index in use, remove this key from it for this id.
            if self._id_index is not None:
                self._id_index[current_old[0][2]].remove(current_old[0])
        # update all remaining keys for this id to record it as absent. The
        # existing details may either be the record we are making as deleted
        # (if there were other trees with the id present at this path), or may
        # be relocations.
        for update_key in all_remaining_keys:
            update_block_index, present = \
                self._find_block_index_from_key(update_key)
            assert present, 'could not find block for %s' % (update_key,)
            update_entry_index, present = \
                self._find_entry_index(update_key, self._dirblocks[update_block_index][1])
            assert present, 'could not find entry for %s' % (update_key,)
            update_tree_details = self._dirblocks[update_block_index][1][update_entry_index][1]
            # it must not be absent at the moment
            assert update_tree_details[0][0] != 'a' # absent
            update_tree_details[0] = DirState.NULL_PARENT_DETAILS
        self._dirblock_state = DirState.IN_MEMORY_MODIFIED
        return last_reference

    def update_minimal(self, key, minikind, executable=False, fingerprint='',
                       packed_stat=None, size=0, path_utf8=None):
        """Update an entry to the state in tree 0.

        This will either create a new entry at 'key' or update an existing one.
        It also makes sure that any other records which might mention this are
        updated as well.

        :param key: (dir, name, file_id) for the new entry
        :param minikind: The type for the entry ('f' == 'file', 'd' ==
                'directory'), etc.
        :param executable: Should the executable bit be set?
        :param fingerprint: Simple fingerprint for new entry.
        :param packed_stat: packed stat value for new entry.
        :param size: Size information for new entry
        :param path_utf8: key[0] + '/' + key[1], just passed in to avoid doing
                extra computation.
        """
        block = self._find_block(key)[1]
        if packed_stat is None:
            packed_stat = DirState.NULLSTAT
        entry_index, present = self._find_entry_index(key, block)
        new_details = (minikind, fingerprint, size, executable, packed_stat)
        id_index = self._get_id_index()
        if not present:
            # new entry, synthesis cross reference here,
            existing_keys = id_index.setdefault(key[2], set())
            if not existing_keys:
                # not currently in the state, simplest case
                new_entry = key, [new_details] + self._empty_parent_info()
            else:
                # present at one or more existing other paths.
                # grab one of them and use it to generate parent
                # relocation/absent entries.
                new_entry = key, [new_details]
                for other_key in existing_keys:
                    # change the record at other to be a pointer to this new
                    # record. The loop looks similar to the change to
                    # relocations when updating an existing record but its not:
                    # the test for existing kinds is different: this can be
                    # factored out to a helper though.
                    other_block_index, present = self._find_block_index_from_key(other_key)
                    if not present:
                        import pdb; pdb.set_trace()
                    assert present, 'could not find block for %s' % (other_key,)
                    other_entry_index, present = self._find_entry_index(other_key,
                                            self._dirblocks[other_block_index][1])
                    if not present:
                        import pdb; pdb.set_trace()
                    assert present, 'could not find entry for %s' % (other_key,)
                    assert path_utf8 is not None
                    self._dirblocks[other_block_index][1][other_entry_index][1][0] = \
                        ('r', path_utf8, 0, False, '')

                num_present_parents = self._num_present_parents()
                for lookup_index in xrange(1, num_present_parents + 1):
                    # grab any one entry, use it to find the right path.
                    # TODO: optimise this to reduce memory use in highly 
                    # fragmented situations by reusing the relocation
                    # records.
                    update_block_index, present = \
                        self._find_block_index_from_key(other_key)
                    assert present, 'could not find block for %s' % (other_key,)
                    update_entry_index, present = \
                        self._find_entry_index(other_key, self._dirblocks[update_block_index][1])
                    assert present, 'could not find entry for %s' % (other_key,)
                    update_details = self._dirblocks[update_block_index][1][update_entry_index][1][lookup_index]
                    if update_details[0] in ('r', 'a'): # relocated, absent
                        # its a pointer or absent in lookup_index's tree, use
                        # it as is.
                        new_entry[1].append(update_details)
                    else:
                        # we have the right key, make a pointer to it.
                        pointer_path = osutils.pathjoin(*other_key[0:2])
                        new_entry[1].append(('r', pointer_path, 0, False, ''))
            block.insert(entry_index, new_entry)
            existing_keys.add(key)
        else:
            # Does the new state matter? 
            block[entry_index][1][0] = new_details
            # parents cannot be affected by what we do.
            # other occurences of this id can be found 
            # from the id index.
            # ---
            # tree index consistency: All other paths for this id in this tree
            # index must point to the correct path. We have to loop here because
            # we may have passed entries in the state with this file id already
            # that were absent - where parent entries are - and they need to be
            # converted to relocated.
            assert path_utf8 is not None
            for entry_key in id_index.setdefault(key[2], set()):
                # TODO:PROFILING: It might be faster to just update
                # rather than checking if we need to, and then overwrite
                # the one we are located at.
                if entry_key != key:
                    # this file id is at a different path in one of the
                    # other trees, so put absent pointers there
                    # This is the vertical axis in the matrix, all pointing
                    # to the real path.
                    block_index, present = self._find_block_index_from_key(entry_key)
                    assert present
                    entry_index, present = self._find_entry_index(entry_key, self._dirblocks[block_index][1])
                    assert present
                    self._dirblocks[block_index][1][entry_index][1][0] = \
                        ('r', path_utf8, 0, False, '')
        # add a containing dirblock if needed.
        if new_details[0] == 'd':
            subdir_key = (osutils.pathjoin(*key[0:2]), '', '')
            block_index, present = self._find_block_index_from_key(subdir_key)
            if not present:
                self._dirblocks.insert(block_index, (subdir_key[0], []))

        self._dirblock_state = DirState.IN_MEMORY_MODIFIED

    def _validate(self):
        """Check that invariants on the dirblock are correct.

        This can be useful in debugging; it shouldn't be necessary in 
        normal code.
        """
        from pprint import pformat
        if len(self._dirblocks) > 0:
            assert self._dirblocks[0][0] == '', \
                    "dirblocks don't start with root block:\n" + \
                    pformat(dirblocks)
        if len(self._dirblocks) > 1:
            assert self._dirblocks[1][0] == '', \
                    "dirblocks missing root directory:\n" + \
                    pformat(dirblocks)
        assert self._dirblocks[1:] == sorted(self._dirblocks[1:]), \
                "dirblocks are not in sorted order:\n" + \
                pformat(self._dirblocks)
        for dirblock in self._dirblocks:
            assert dirblock[1] == sorted(dirblock[1]), \
                "dirblock for %r is not sorted:\n%s" % \
                (dirblock[0], pformat(dirblock))

    def _wipe_state(self):
        """Forget all state information about the dirstate."""
        self._header_state = DirState.NOT_IN_MEMORY
        self._dirblock_state = DirState.NOT_IN_MEMORY
        self._parents = []
        self._ghosts = []
        self._dirblocks = []
        self._id_index = None
        self._end_of_header = None
        self._cutoff_time = None
        self._split_path_cache = {}

    def lock_read(self):
        """Acquire a read lock on the dirstate"""
        if self._lock_token is not None:
            raise errors.LockContention(self._lock_token)
        # TODO: jam 20070301 Rather than wiping completely, if the blocks are
        #       already in memory, we could read just the header and check for
        #       any modification. If not modified, we can just leave things
        #       alone
        self._lock_token = lock.ReadLock(self._filename)
        self._lock_state = 'r'
        self._state_file = self._lock_token.f
        self._wipe_state()

    def lock_write(self):
        """Acquire a write lock on the dirstate"""
        if self._lock_token is not None:
            raise errors.LockContention(self._lock_token)
        # TODO: jam 20070301 Rather than wiping completely, if the blocks are
        #       already in memory, we could read just the header and check for
        #       any modification. If not modified, we can just leave things
        #       alone
        self._lock_token = lock.WriteLock(self._filename)
        self._lock_state = 'w'
        self._state_file = self._lock_token.f
        self._wipe_state()

    def unlock(self):
        """Drop any locks held on the dirstate"""
        if self._lock_token is None:
            raise errors.LockNotHeld(self)
        # TODO: jam 20070301 Rather than wiping completely, if the blocks are
        #       already in memory, we could read just the header and check for
        #       any modification. If not modified, we can just leave things
        #       alone
        self._state_file = None
        self._lock_state = None
        self._lock_token.unlock()
        self._lock_token = None
        self._split_path_cache = {}

    def _requires_lock(self):
        """Checks that a lock is currently held by someone on the dirstate"""
        if not self._lock_token:
            raise errors.ObjectNotLocked(self)


def bisect_dirblock(dirblocks, dirname, lo=0, hi=None, cache={}):
    """Return the index where to insert dirname into the dirblocks.

    The return value idx is such that all directories blocks in dirblock[:idx]
    have names < dirname, and all blocks in dirblock[idx:] have names >=
    dirname.

    Optional args lo (default 0) and hi (default len(dirblocks)) bound the
    slice of a to be searched.
    """
    if hi is None:
        hi = len(dirblocks)
    try:
        dirname_split = cache[dirname]
    except KeyError:
        dirname_split = dirname.split('/')
        cache[dirname] = dirname_split
    while lo < hi:
        mid = (lo+hi)//2
        # Grab the dirname for the current dirblock
        cur = dirblocks[mid][0]
        try:
            cur_split = cache[cur]
        except KeyError:
            cur_split = cur.split('/')
            cache[cur] = cur_split
        if cur_split < dirname_split: lo = mid+1
        else: hi = mid
    return lo



def pack_stat(st, _encode=base64.encodestring, _pack=struct.pack):
    """Convert stat values into a packed representation."""
    # jam 20060614 it isn't really worth removing more entries if we
    # are going to leave it in packed form.
    # With only st_mtime and st_mode filesize is 5.5M and read time is 275ms
    # With all entries filesize is 5.9M and read time is mabye 280ms
    # well within the noise margin

    # base64.encode always adds a final newline, so strip it off
    return _encode(_pack('>llllll'
        , st.st_size, int(st.st_mtime), int(st.st_ctime)
        , st.st_dev, st.st_ino, st.st_mode))[:-1]<|MERGE_RESOLUTION|>--- conflicted
+++ resolved
@@ -233,16 +233,6 @@
     """
 
     _kind_to_minikind = {
-<<<<<<< HEAD
-            'absent':'a',
-            'file':'f',
-            'directory':'d',
-            'relocated':'r',
-            'symlink': 'l',
-            'tree-reference': 't',
-        }
-    _minikind_to_kind = {'a':'absent', 'f':'file', 'd':'directory', 'l':'symlink',
-=======
             'absent': 'a',
             'file': 'f',
             'directory': 'd',
@@ -255,7 +245,6 @@
             'f': 'file',
             'd': 'directory',
             'l':'symlink',
->>>>>>> 4a1bf378
             'r': 'relocated',
             't': 'tree-reference',
         }
