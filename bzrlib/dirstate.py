# Copyright (C) 2006, 2007 Canonical Ltd
#
# This program is free software; you can redistribute it and/or modify
# it under the terms of the GNU General Public License as published by
# the Free Software Foundation; either version 2 of the License, or
# (at your option) any later version.
#
# This program is distributed in the hope that it will be useful,
# but WITHOUT ANY WARRANTY; without even the implied warranty of
# MERCHANTABILITY or FITNESS FOR A PARTICULAR PURPOSE.  See the
# GNU General Public License for more details.
#
# You should have received a copy of the GNU General Public License
# along with this program; if not, write to the Free Software
# Foundation, Inc., 59 Temple Place, Suite 330, Boston, MA  02111-1307  USA

"""DirState objects record the state of a directory and its bzr metadata.

Pseudo EBNF grammar for the state file. Fields are separated by NULLs, and
lines by NL. The field delimiters are ommitted in the grammar, line delimiters
are not - this is done for clarity of reading. All string data is in utf8.

MINIKIND = "f" | "d" | "l" | "a" | "r" | "t";
NL = "\n";
NULL = "\0";
WHOLE_NUMBER = {digit}, digit;
BOOLEAN = "y" | "n";
REVISION_ID = a non-empty utf8 string;

dirstate format = header line, full checksum, row count, parent details,
 ghost_details, entries;
header line = "#bazaar dirstate flat format 3", NL;
full checksum = "crc32: ", ["-"], WHOLE_NUMBER, NL;
row count = "num_entries: ", WHOLE_NUMBER, NL;
parent_details = WHOLE NUMBER, {REVISION_ID}* NL;
ghost_details = WHOLE NUMBER, {REVISION_ID}*, NL;
entries = {entry};
entry = entry_key, current_entry_details, {parent_entry_details};
entry_key = dirname,  basename, fileid;
current_entry_details = common_entry_details, working_entry_details;
parent_entry_details = common_entry_details, history_entry_details;
common_entry_details = MINIKIND, fingerprint, size, executable
working_entry_details = packed_stat
history_entry_details = REVISION_ID;
executable = BOOLEAN;
size = WHOLE_NUMBER;
fingerprint = a nonempty utf8 sequence with meaning defined by minikind.

Given this definition, the following is useful to know:
entry (aka row) - all the data for a given key.
entry[0]: The key (dirname, basename, fileid)
entry[0][0]: dirname
entry[0][1]: basename
entry[0][2]: fileid
entry[1]: The tree(s) data for this path and id combination.
entry[1][0]: The current tree
entry[1][1]: The second tree

For an entry for a tree, we have (using tree 0 - current tree) to demonstrate:
entry[1][0][0]: minikind
entry[1][0][1]: fingerprint
entry[1][0][2]: size
entry[1][0][3]: executable
entry[1][0][4]: packed_stat
OR (for non tree-0)
entry[1][1][4]: revision_id

There may be multiple rows at the root, one per id present in the root, so the
in memory root row is now:
self._dirblocks[0] -> ('', [entry ...]),
and the entries in there are
entries[0][0]: ''
entries[0][1]: ''
entries[0][2]: file_id
entries[1][0]: The tree data for the current tree for this fileid at /
etc.

Kinds:
'r' is a relocated entry: This path is not present in this tree with this id,
    but the id can be found at another location. The fingerprint is used to
    point to the target location.
'a' is an absent entry: In that tree the id is not present at this path.
'd' is a directory entry: This path in this tree is a directory with the
    current file id. There is no fingerprint for directories.
'f' is a file entry: As for directory, but its a file. The fingerprint is a
    sha1 value.
'l' is a symlink entry: As for directory, but a symlink. The fingerprint is the
    link target.
't' is a reference to a nested subtree; the fingerprint is the referenced
    revision.

Ordering:

The entries on disk and in memory are ordered according to the following keys:

    directory, as a list of components
    filename
    file-id

--- Format 1 had the following different definition: ---
rows = dirname, NULL, basename, NULL, MINIKIND, NULL, fileid_utf8, NULL,
    WHOLE NUMBER (* size *), NULL, packed stat, NULL, sha1|symlink target, 
    {PARENT ROW}
PARENT ROW = NULL, revision_utf8, NULL, MINIKIND, NULL, dirname, NULL,
    basename, NULL, WHOLE NUMBER (* size *), NULL, "y" | "n", NULL,
    SHA1

PARENT ROW's are emitted for every parent that is not in the ghosts details
line. That is, if the parents are foo, bar, baz, and the ghosts are bar, then
each row will have a PARENT ROW for foo and baz, but not for bar.


In any tree, a kind of 'moved' indicates that the fingerprint field
(which we treat as opaque data specific to the 'kind' anyway) has the
details for the id of this row in that tree.

I'm strongly tempted to add a id->path index as well, but I think that
where we need id->path mapping; we also usually read the whole file, so
I'm going to skip that for the moment, as we have the ability to locate
via bisect any path in any tree, and if we lookup things by path, we can
accumulate an id->path mapping as we go, which will tend to match what we
looked for.

I plan to implement this asap, so please speak up now to alter/tweak the
design - and once we stabilise on this, I'll update the wiki page for
it.

The rationale for all this is that we want fast operations for the
common case (diff/status/commit/merge on all files) and extremely fast
operations for the less common but still occurs a lot status/diff/commit
on specific files). Operations on specific files involve a scan for all
the children of a path, *in every involved tree*, which the current
format did not accommodate. 
----

Design priorities:
 1) Fast end to end use for bzr's top 5 uses cases. (commmit/diff/status/merge/???)
 2) fall back current object model as needed.
 3) scale usably to the largest trees known today - say 50K entries. (mozilla
    is an example of this)


Locking:
 Eventually reuse dirstate objects across locks IFF the dirstate file has not
 been modified, but will require that we flush/ignore cached stat-hit data
 because we won't want to restat all files on disk just because a lock was
 acquired, yet we cannot trust the data after the previous lock was released.

Memory representation:
 vector of all directories, and vector of the childen ?
   i.e. 
     root_entrie = (direntry for root, [parent_direntries_for_root]), 
     dirblocks = [
     ('', ['data for achild', 'data for bchild', 'data for cchild'])
     ('dir', ['achild', 'cchild', 'echild'])
     ]
    - single bisect to find N subtrees from a path spec
    - in-order for serialisation - this is 'dirblock' grouping.
    - insertion of a file '/a' affects only the '/' child-vector, that is, to
      insert 10K elements from scratch does not generates O(N^2) memoves of a
      single vector, rather each individual, which tends to be limited to a 
      manageable number. Will scale badly on trees with 10K entries in a 
      single directory. compare with Inventory.InventoryDirectory which has
      a dictionary for the children. No bisect capability, can only probe for
      exact matches, or grab all elements and sort.
    - What's the risk of error here? Once we have the base format being processed
      we should have a net win regardless of optimality. So we are going to 
      go with what seems reasonable.
open questions:

Maybe we should do a test profile of the core structure - 10K simulated
searches/lookups/etc?

Objects for each row?
The lifetime of Dirstate objects is current per lock, but see above for
possible extensions. The lifetime of a row from a dirstate is expected to be
very short in the optimistic case: which we are optimising for. For instance,
subtree status will determine from analysis of the disk data what rows need to
be examined at all, and will be able to determine from a single row whether
that file has altered or not, so we are aiming to process tens of thousands of
entries each second within the dirstate context, before exposing anything to
the larger codebase. This suggests we want the time for a single file
comparison to be < 0.1 milliseconds. That would give us 10000 paths per second
processed, and to scale to 100 thousand we'll another order of magnitude to do
that. Now, as the lifetime for all unchanged entries is the time to parse, stat
the file on disk, and then immediately discard, the overhead of object creation
becomes a significant cost.

Figures: Creating a tuple from from 3 elements was profiled at 0.0625
microseconds, whereas creating a object which is subclassed from tuple was
0.500 microseconds, and creating an object with 3 elements and slots was 3
microseconds long. 0.1 milliseconds is 100 microseconds, and ideally we'll get
down to 10 microseconds for the total processing - having 33% of that be object
creation is a huge overhead. There is a potential cost in using tuples within
each row which is that the conditional code to do comparisons may be slower
than method invocation, but method invocation is known to be slow due to stack
frame creation, so avoiding methods in these tight inner loops in unfortunately
desirable. We can consider a pyrex version of this with objects in future if
desired.

"""

import bisect
import binascii
import errno
import os
from stat import S_IEXEC
import stat
import struct
import sys
import time
import zlib

from bzrlib import (
    cache_utf8,
    debug,
    errors,
    inventory,
    lock,
    osutils,
    trace,
    )


def pack_stat(st, _encode=binascii.b2a_base64, _pack=struct.pack):
    """Convert stat values into a packed representation."""
    # jam 20060614 it isn't really worth removing more entries if we
    # are going to leave it in packed form.
    # With only st_mtime and st_mode filesize is 5.5M and read time is 275ms
    # With all entries, filesize is 5.9M and read time is maybe 280ms
    # well within the noise margin

    # base64 encoding always adds a final newline, so strip it off
    # The current version
    return _encode(_pack('>LLLLLL'
        , st.st_size, int(st.st_mtime), int(st.st_ctime)
        , st.st_dev, st.st_ino & 0xFFFFFFFF, st.st_mode))[:-1]
    # This is 0.060s / 1.520s faster by not encoding as much information
    # return _encode(_pack('>LL', int(st.st_mtime), st.st_mode))[:-1]
    # This is not strictly faster than _encode(_pack())[:-1]
    # return '%X.%X.%X.%X.%X.%X' % (
    #      st.st_size, int(st.st_mtime), int(st.st_ctime),
    #      st.st_dev, st.st_ino, st.st_mode)
    # Similar to the _encode(_pack('>LL'))
    # return '%X.%X' % (int(st.st_mtime), st.st_mode)


class DirState(object):
    """Record directory and metadata state for fast access.

    A dirstate is a specialised data structure for managing local working
    tree state information. Its not yet well defined whether it is platform
    specific, and if it is how we detect/parameterise that.

    Dirstates use the usual lock_write, lock_read and unlock mechanisms.
    Unlike most bzr disk formats, DirStates must be locked for reading, using
    lock_read.  (This is an os file lock internally.)  This is necessary
    because the file can be rewritten in place.

    DirStates must be explicitly written with save() to commit changes; just
    unlocking them does not write the changes to disk.
    """

    _kind_to_minikind = {
            'absent': 'a',
            'file': 'f',
            'directory': 'd',
            'relocated': 'r',
            'symlink': 'l',
            'tree-reference': 't',
        }
    _minikind_to_kind = {
            'a': 'absent',
            'f': 'file',
            'd': 'directory',
            'l':'symlink',
            'r': 'relocated',
            't': 'tree-reference',
        }
    _stat_to_minikind = {
        stat.S_IFDIR:'d',
        stat.S_IFREG:'f',
        stat.S_IFLNK:'l',
    }
    _to_yesno = {True:'y', False: 'n'} # TODO profile the performance gain
     # of using int conversion rather than a dict here. AND BLAME ANDREW IF
     # it is faster.

    # TODO: jam 20070221 Figure out what to do if we have a record that exceeds
    #       the BISECT_PAGE_SIZE. For now, we just have to make it large enough
    #       that we are sure a single record will always fit.
    BISECT_PAGE_SIZE = 4096

    NOT_IN_MEMORY = 0
    IN_MEMORY_UNMODIFIED = 1
    IN_MEMORY_MODIFIED = 2

    # A pack_stat (the x's) that is just noise and will never match the output
    # of base64 encode.
    NULLSTAT = 'x' * 32
    NULL_PARENT_DETAILS = ('a', '', 0, False, '')

    HEADER_FORMAT_2 = '#bazaar dirstate flat format 2\n'
    HEADER_FORMAT_3 = '#bazaar dirstate flat format 3\n'

    def __init__(self, path):
        """Create a  DirState object.

        :param path: The path at which the dirstate file on disk should live.
        """
        # _header_state and _dirblock_state represent the current state
        # of the dirstate metadata and the per-row data respectiely.
        # NOT_IN_MEMORY indicates that no data is in memory
        # IN_MEMORY_UNMODIFIED indicates that what we have in memory
        #   is the same as is on disk
        # IN_MEMORY_MODIFIED indicates that we have a modified version
        #   of what is on disk. 
        # In future we will add more granularity, for instance _dirblock_state
        # will probably support partially-in-memory as a separate variable,
        # allowing for partially-in-memory unmodified and partially-in-memory
        # modified states.
        self._header_state = DirState.NOT_IN_MEMORY
        self._dirblock_state = DirState.NOT_IN_MEMORY
        self._dirblocks = []
        self._ghosts = []
        self._parents = []
        self._state_file = None
        self._filename = path
        self._lock_token = None
        self._lock_state = None
        self._id_index = None
        self._end_of_header = None
        self._cutoff_time = None
        self._split_path_cache = {}
        self._bisect_page_size = DirState.BISECT_PAGE_SIZE
        if 'hashcache' in debug.debug_flags:
            self._sha1_file = self._sha1_file_and_mutter
        else:
            self._sha1_file = osutils.sha_file_by_name
<<<<<<< HEAD
=======
        # These two attributes provide a simple cache for lookups into the
        # dirstate in-memory vectors. By probing respectively for the last
        # block, and for the next entry, we save nearly 2 bisections per path
        # during commit.
>>>>>>> 2c1999cf
        self._last_block_index = None
        self._last_entry_index = None

    def __repr__(self):
        return "%s(%r)" % \
            (self.__class__.__name__, self._filename)

    def add(self, path, file_id, kind, stat, fingerprint):
        """Add a path to be tracked.

        :param path: The path within the dirstate - '' is the root, 'foo' is the
            path foo within the root, 'foo/bar' is the path bar within foo 
            within the root.
        :param file_id: The file id of the path being added.
        :param kind: The kind of the path, as a string like 'file', 
            'directory', etc.
        :param stat: The output of os.lstat for the path.
        :param fingerprint: The sha value of the file,
            or the target of a symlink,
            or the referenced revision id for tree-references,
            or '' for directories.
        """
        # adding a file:
        # find the block its in. 
        # find the location in the block.
        # check its not there
        # add it.
        #------- copied from inventory.ensure_normalized_name - keep synced.
        # --- normalized_filename wants a unicode basename only, so get one.
        dirname, basename = osutils.split(path)
        # we dont import normalized_filename directly because we want to be
        # able to change the implementation at runtime for tests.
        norm_name, can_access = osutils.normalized_filename(basename)
        if norm_name != basename:
            if can_access:
                basename = norm_name
            else:
                raise errors.InvalidNormalization(path)
        # you should never have files called . or ..; just add the directory
        # in the parent, or according to the special treatment for the root
        if basename == '.' or basename == '..':
            raise errors.InvalidEntryName(path)
        # now that we've normalised, we need the correct utf8 path and 
        # dirname and basename elements. This single encode and split should be
        # faster than three separate encodes.
        utf8path = (dirname + '/' + basename).strip('/').encode('utf8')
        dirname, basename = osutils.split(utf8path)
        assert file_id.__class__ == str, \
            "must be a utf8 file_id not %s" % (type(file_id))
        # Make sure the file_id does not exist in this tree
        file_id_entry = self._get_entry(0, fileid_utf8=file_id)
        if file_id_entry != (None, None):
            path = osutils.pathjoin(file_id_entry[0][0], file_id_entry[0][1])
            kind = DirState._minikind_to_kind[file_id_entry[1][0][0]]
            info = '%s:%s' % (kind, path)
            raise errors.DuplicateFileId(file_id, info)
        first_key = (dirname, basename, '')
        block_index, present = self._find_block_index_from_key(first_key)
        if present:
            # check the path is not in the tree
            block = self._dirblocks[block_index][1]
            entry_index, _ = self._find_entry_index(first_key, block)
            while (entry_index < len(block) and 
                block[entry_index][0][0:2] == first_key[0:2]):
                if block[entry_index][1][0][0] not in 'ar':
                    # this path is in the dirstate in the current tree.
                    raise Exception, "adding already added path!"
                entry_index += 1
        else:
            # The block where we want to put the file is not present. But it
            # might be because the directory was empty, or not loaded yet. Look
            # for a parent entry, if not found, raise NotVersionedError
            parent_dir, parent_base = osutils.split(dirname)
            parent_block_idx, parent_entry_idx, _, parent_present = \
                self._get_block_entry_index(parent_dir, parent_base, 0)
            if not parent_present:
                raise errors.NotVersionedError(path, str(self))
            self._ensure_block(parent_block_idx, parent_entry_idx, dirname)
        block = self._dirblocks[block_index][1]
        entry_key = (dirname, basename, file_id)
        if stat is None:
            size = 0
            packed_stat = DirState.NULLSTAT
        else:
            size = stat.st_size
            packed_stat = pack_stat(stat)
        parent_info = self._empty_parent_info()
        minikind = DirState._kind_to_minikind[kind]
        if kind == 'file':
            entry_data = entry_key, [
                (minikind, fingerprint, size, False, packed_stat),
                ] + parent_info
        elif kind == 'directory':
            entry_data = entry_key, [
                (minikind, '', 0, False, packed_stat),
                ] + parent_info
        elif kind == 'symlink':
            entry_data = entry_key, [
                (minikind, fingerprint, size, False, packed_stat),
                ] + parent_info
        elif kind == 'tree-reference':
            entry_data = entry_key, [
                (minikind, fingerprint, 0, False, packed_stat),
                ] + parent_info
        else:
            raise errors.BzrError('unknown kind %r' % kind)
        entry_index, present = self._find_entry_index(entry_key, block)
        if not present:
            block.insert(entry_index, entry_data)
        else:
            assert block[entry_index][1][0][0] == 'a', " %r(%r) already added" % (basename, file_id)
            block[entry_index][1][0] = entry_data[1][0]

        if kind == 'directory':
           # insert a new dirblock
           self._ensure_block(block_index, entry_index, utf8path)
        self._dirblock_state = DirState.IN_MEMORY_MODIFIED
        if self._id_index:
            self._id_index.setdefault(entry_key[2], set()).add(entry_key)

    def _bisect(self, paths):
        """Bisect through the disk structure for specific rows.

        :param paths: A list of paths to find
        :return: A dict mapping path => entries for found entries. Missing
                 entries will not be in the map.
                 The list is not sorted, and entries will be populated
                 based on when they were read.
        """
        self._requires_lock()
        # We need the file pointer to be right after the initial header block
        self._read_header_if_needed()
        # If _dirblock_state was in memory, we should just return info from
        # there, this function is only meant to handle when we want to read
        # part of the disk.
        assert self._dirblock_state == DirState.NOT_IN_MEMORY

        # The disk representation is generally info + '\0\n\0' at the end. But
        # for bisecting, it is easier to treat this as '\0' + info + '\0\n'
        # Because it means we can sync on the '\n'
        state_file = self._state_file
        file_size = os.fstat(state_file.fileno()).st_size
        # We end up with 2 extra fields, we should have a trailing '\n' to
        # ensure that we read the whole record, and we should have a precursur
        # '' which ensures that we start after the previous '\n'
        entry_field_count = self._fields_per_entry() + 1

        low = self._end_of_header
        high = file_size - 1 # Ignore the final '\0'
        # Map from (dir, name) => entry
        found = {}

        # Avoid infinite seeking
        max_count = 30*len(paths)
        count = 0
        # pending is a list of places to look.
        # each entry is a tuple of low, high, dir_names
        #   low -> the first byte offset to read (inclusive)
        #   high -> the last byte offset (inclusive)
        #   dir_names -> The list of (dir, name) pairs that should be found in
        #                the [low, high] range
        pending = [(low, high, paths)]

        page_size = self._bisect_page_size

        fields_to_entry = self._get_fields_to_entry()

        while pending:
            low, high, cur_files = pending.pop()

            if not cur_files or low >= high:
                # Nothing to find
                continue

            count += 1
            if count > max_count:
                raise errors.BzrError('Too many seeks, most likely a bug.')

            mid = max(low, (low+high-page_size)/2)

            state_file.seek(mid)
            # limit the read size, so we don't end up reading data that we have
            # already read.
            read_size = min(page_size, (high-mid)+1)
            block = state_file.read(read_size)

            start = mid
            entries = block.split('\n')

            if len(entries) < 2:
                # We didn't find a '\n', so we cannot have found any records.
                # So put this range back and try again. But we know we have to
                # increase the page size, because a single read did not contain
                # a record break (so records must be larger than page_size)
                page_size *= 2
                pending.append((low, high, cur_files))
                continue

            # Check the first and last entries, in case they are partial, or if
            # we don't care about the rest of this page
            first_entry_num = 0
            first_fields = entries[0].split('\0')
            if len(first_fields) < entry_field_count:
                # We didn't get the complete first entry
                # so move start, and grab the next, which
                # should be a full entry
                start += len(entries[0])+1
                first_fields = entries[1].split('\0')
                first_entry_num = 1

            if len(first_fields) <= 2:
                # We didn't even get a filename here... what do we do?
                # Try a large page size and repeat this query
                page_size *= 2
                pending.append((low, high, cur_files))
                continue
            else:
                # Find what entries we are looking for, which occur before and
                # after this first record.
                after = start
                if first_fields[1]:
                    first_path = first_fields[1] + '/' + first_fields[2]
                else:
                    first_path = first_fields[2]
                first_loc = _bisect_path_left(cur_files, first_path)

                # These exist before the current location
                pre = cur_files[:first_loc]
                # These occur after the current location, which may be in the
                # data we read, or might be after the last entry
                post = cur_files[first_loc:]

            if post and len(first_fields) >= entry_field_count:
                # We have files after the first entry

                # Parse the last entry
                last_entry_num = len(entries)-1
                last_fields = entries[last_entry_num].split('\0')
                if len(last_fields) < entry_field_count:
                    # The very last hunk was not complete,
                    # read the previous hunk
                    after = mid + len(block) - len(entries[-1])
                    last_entry_num -= 1
                    last_fields = entries[last_entry_num].split('\0')
                else:
                    after = mid + len(block)

                if last_fields[1]:
                    last_path = last_fields[1] + '/' + last_fields[2]
                else:
                    last_path = last_fields[2]
                last_loc = _bisect_path_right(post, last_path)

                middle_files = post[:last_loc]
                post = post[last_loc:]

                if middle_files:
                    # We have files that should occur in this block
                    # (>= first, <= last)
                    # Either we will find them here, or we can mark them as
                    # missing.

                    if middle_files[0] == first_path:
                        # We might need to go before this location
                        pre.append(first_path)
                    if middle_files[-1] == last_path:
                        post.insert(0, last_path)

                    # Find out what paths we have
                    paths = {first_path:[first_fields]}
                    # last_path might == first_path so we need to be
                    # careful if we should append rather than overwrite
                    if last_entry_num != first_entry_num:
                        paths.setdefault(last_path, []).append(last_fields)
                    for num in xrange(first_entry_num+1, last_entry_num):
                        # TODO: jam 20070223 We are already splitting here, so
                        #       shouldn't we just split the whole thing rather
                        #       than doing the split again in add_one_record?
                        fields = entries[num].split('\0')
                        if fields[1]:
                            path = fields[1] + '/' + fields[2]
                        else:
                            path = fields[2]
                        paths.setdefault(path, []).append(fields)

                    for path in middle_files:
                        for fields in paths.get(path, []):
                            # offset by 1 because of the opening '\0'
                            # consider changing fields_to_entry to avoid the
                            # extra list slice
                            entry = fields_to_entry(fields[1:])
                            found.setdefault(path, []).append(entry)

            # Now we have split up everything into pre, middle, and post, and
            # we have handled everything that fell in 'middle'.
            # We add 'post' first, so that we prefer to seek towards the
            # beginning, so that we will tend to go as early as we need, and
            # then only seek forward after that.
            if post:
                pending.append((after, high, post))
            if pre:
                pending.append((low, start-1, pre))

        # Consider that we may want to return the directory entries in sorted
        # order. For now, we just return them in whatever order we found them,
        # and leave it up to the caller if they care if it is ordered or not.
        return found

    def _bisect_dirblocks(self, dir_list):
        """Bisect through the disk structure to find entries in given dirs.

        _bisect_dirblocks is meant to find the contents of directories, which
        differs from _bisect, which only finds individual entries.

        :param dir_list: A sorted list of directory names ['', 'dir', 'foo'].
        :return: A map from dir => entries_for_dir
        """
        # TODO: jam 20070223 A lot of the bisecting logic could be shared
        #       between this and _bisect. It would require parameterizing the
        #       inner loop with a function, though. We should evaluate the
        #       performance difference.
        self._requires_lock()
        # We need the file pointer to be right after the initial header block
        self._read_header_if_needed()
        # If _dirblock_state was in memory, we should just return info from
        # there, this function is only meant to handle when we want to read
        # part of the disk.
        assert self._dirblock_state == DirState.NOT_IN_MEMORY

        # The disk representation is generally info + '\0\n\0' at the end. But
        # for bisecting, it is easier to treat this as '\0' + info + '\0\n'
        # Because it means we can sync on the '\n'
        state_file = self._state_file
        file_size = os.fstat(state_file.fileno()).st_size
        # We end up with 2 extra fields, we should have a trailing '\n' to
        # ensure that we read the whole record, and we should have a precursur
        # '' which ensures that we start after the previous '\n'
        entry_field_count = self._fields_per_entry() + 1

        low = self._end_of_header
        high = file_size - 1 # Ignore the final '\0'
        # Map from dir => entry
        found = {}

        # Avoid infinite seeking
        max_count = 30*len(dir_list)
        count = 0
        # pending is a list of places to look.
        # each entry is a tuple of low, high, dir_names
        #   low -> the first byte offset to read (inclusive)
        #   high -> the last byte offset (inclusive)
        #   dirs -> The list of directories that should be found in
        #                the [low, high] range
        pending = [(low, high, dir_list)]

        page_size = self._bisect_page_size

        fields_to_entry = self._get_fields_to_entry()

        while pending:
            low, high, cur_dirs = pending.pop()

            if not cur_dirs or low >= high:
                # Nothing to find
                continue

            count += 1
            if count > max_count:
                raise errors.BzrError('Too many seeks, most likely a bug.')

            mid = max(low, (low+high-page_size)/2)

            state_file.seek(mid)
            # limit the read size, so we don't end up reading data that we have
            # already read.
            read_size = min(page_size, (high-mid)+1)
            block = state_file.read(read_size)

            start = mid
            entries = block.split('\n')

            if len(entries) < 2:
                # We didn't find a '\n', so we cannot have found any records.
                # So put this range back and try again. But we know we have to
                # increase the page size, because a single read did not contain
                # a record break (so records must be larger than page_size)
                page_size *= 2
                pending.append((low, high, cur_dirs))
                continue

            # Check the first and last entries, in case they are partial, or if
            # we don't care about the rest of this page
            first_entry_num = 0
            first_fields = entries[0].split('\0')
            if len(first_fields) < entry_field_count:
                # We didn't get the complete first entry
                # so move start, and grab the next, which
                # should be a full entry
                start += len(entries[0])+1
                first_fields = entries[1].split('\0')
                first_entry_num = 1

            if len(first_fields) <= 1:
                # We didn't even get a dirname here... what do we do?
                # Try a large page size and repeat this query
                page_size *= 2
                pending.append((low, high, cur_dirs))
                continue
            else:
                # Find what entries we are looking for, which occur before and
                # after this first record.
                after = start
                first_dir = first_fields[1]
                first_loc = bisect.bisect_left(cur_dirs, first_dir)

                # These exist before the current location
                pre = cur_dirs[:first_loc]
                # These occur after the current location, which may be in the
                # data we read, or might be after the last entry
                post = cur_dirs[first_loc:]

            if post and len(first_fields) >= entry_field_count:
                # We have records to look at after the first entry

                # Parse the last entry
                last_entry_num = len(entries)-1
                last_fields = entries[last_entry_num].split('\0')
                if len(last_fields) < entry_field_count:
                    # The very last hunk was not complete,
                    # read the previous hunk
                    after = mid + len(block) - len(entries[-1])
                    last_entry_num -= 1
                    last_fields = entries[last_entry_num].split('\0')
                else:
                    after = mid + len(block)

                last_dir = last_fields[1]
                last_loc = bisect.bisect_right(post, last_dir)

                middle_files = post[:last_loc]
                post = post[last_loc:]

                if middle_files:
                    # We have files that should occur in this block
                    # (>= first, <= last)
                    # Either we will find them here, or we can mark them as
                    # missing.

                    if middle_files[0] == first_dir:
                        # We might need to go before this location
                        pre.append(first_dir)
                    if middle_files[-1] == last_dir:
                        post.insert(0, last_dir)

                    # Find out what paths we have
                    paths = {first_dir:[first_fields]}
                    # last_dir might == first_dir so we need to be
                    # careful if we should append rather than overwrite
                    if last_entry_num != first_entry_num:
                        paths.setdefault(last_dir, []).append(last_fields)
                    for num in xrange(first_entry_num+1, last_entry_num):
                        # TODO: jam 20070223 We are already splitting here, so
                        #       shouldn't we just split the whole thing rather
                        #       than doing the split again in add_one_record?
                        fields = entries[num].split('\0')
                        paths.setdefault(fields[1], []).append(fields)

                    for cur_dir in middle_files:
                        for fields in paths.get(cur_dir, []):
                            # offset by 1 because of the opening '\0'
                            # consider changing fields_to_entry to avoid the
                            # extra list slice
                            entry = fields_to_entry(fields[1:])
                            found.setdefault(cur_dir, []).append(entry)

            # Now we have split up everything into pre, middle, and post, and
            # we have handled everything that fell in 'middle'.
            # We add 'post' first, so that we prefer to seek towards the
            # beginning, so that we will tend to go as early as we need, and
            # then only seek forward after that.
            if post:
                pending.append((after, high, post))
            if pre:
                pending.append((low, start-1, pre))

        return found

    def _bisect_recursive(self, paths):
        """Bisect for entries for all paths and their children.

        This will use bisect to find all records for the supplied paths. It
        will then continue to bisect for any records which are marked as
        directories. (and renames?)

        :param paths: A sorted list of (dir, name) pairs
             eg: [('', 'a'), ('', 'f'), ('a/b', 'c')]
        :return: A dictionary mapping (dir, name, file_id) => [tree_info]
        """
        # Map from (dir, name, file_id) => [tree_info]
        found = {}

        found_dir_names = set()

        # Directories that have been read
        processed_dirs = set()
        # Get the ball rolling with the first bisect for all entries.
        newly_found = self._bisect(paths)

        while newly_found:
            # Directories that need to be read
            pending_dirs = set()
            paths_to_search = set()
            for entry_list in newly_found.itervalues():
                for dir_name_id, trees_info in entry_list:
                    found[dir_name_id] = trees_info
                    found_dir_names.add(dir_name_id[:2])
                    is_dir = False
                    for tree_info in trees_info:
                        minikind = tree_info[0]
                        if minikind == 'd':
                            if is_dir:
                                # We already processed this one as a directory,
                                # we don't need to do the extra work again.
                                continue
                            subdir, name, file_id = dir_name_id
                            path = osutils.pathjoin(subdir, name)
                            is_dir = True
                            if path not in processed_dirs:
                                pending_dirs.add(path)
                        elif minikind == 'r':
                            # Rename, we need to directly search the target
                            # which is contained in the fingerprint column
                            dir_name = osutils.split(tree_info[1])
                            if dir_name[0] in pending_dirs:
                                # This entry will be found in the dir search
                                continue
                            if dir_name not in found_dir_names:
                                paths_to_search.add(tree_info[1])
            # Now we have a list of paths to look for directly, and
            # directory blocks that need to be read.
            # newly_found is mixing the keys between (dir, name) and path
            # entries, but that is okay, because we only really care about the
            # targets.
            newly_found = self._bisect(sorted(paths_to_search))
            newly_found.update(self._bisect_dirblocks(sorted(pending_dirs)))
            processed_dirs.update(pending_dirs)
        return found

    def _discard_merge_parents(self):
        """Discard any parents trees beyond the first.
        
        Note that if this fails the dirstate is corrupted.

        After this function returns the dirstate contains 2 trees, neither of
        which are ghosted.
        """
        self._read_header_if_needed()
        parents = self.get_parent_ids()
        if len(parents) < 1:
            return
        # only require all dirblocks if we are doing a full-pass removal.
        self._read_dirblocks_if_needed()
        dead_patterns = set([('a', 'r'), ('a', 'a'), ('r', 'r'), ('r', 'a')])
        def iter_entries_removable():
            for block in self._dirblocks:
                deleted_positions = []
                for pos, entry in enumerate(block[1]):
                    yield entry
                    if (entry[1][0][0], entry[1][1][0]) in dead_patterns:
                        deleted_positions.append(pos)
                if deleted_positions:
                    if len(deleted_positions) == len(block):
                        del block[1][:]
                    else:
                        for pos in reversed(deleted_positions):
                            del block[1][pos]
        # if the first parent is a ghost:
        if parents[0] in self.get_ghosts():
            empty_parent = [DirState.NULL_PARENT_DETAILS]
            for entry in iter_entries_removable():
                entry[1][1:] = empty_parent
        else:
            for entry in iter_entries_removable():
                del entry[1][2:]

        self._ghosts = []
        self._parents = [parents[0]]
        self._dirblock_state = DirState.IN_MEMORY_MODIFIED
        self._header_state = DirState.IN_MEMORY_MODIFIED

    def _empty_parent_info(self):
        return [DirState.NULL_PARENT_DETAILS] * (len(self._parents) -
                                                    len(self._ghosts))

    def _ensure_block(self, parent_block_index, parent_row_index, dirname):
        """Ensure a block for dirname exists.

        This function exists to let callers which know that there is a
        directory dirname ensure that the block for it exists. This block can
        fail to exist because of demand loading, or because a directory had no
        children. In either case it is not an error. It is however an error to
        call this if there is no parent entry for the directory, and thus the
        function requires the coordinates of such an entry to be provided.

        The root row is special cased and can be indicated with a parent block
        and row index of -1

        :param parent_block_index: The index of the block in which dirname's row
            exists.
        :param parent_row_index: The index in the parent block where the row
            exists.
        :param dirname: The utf8 dirname to ensure there is a block for.
        :return: The index for the block.
        """
        if dirname == '' and parent_row_index == 0 and parent_block_index == 0:
            # This is the signature of the root row, and the
            # contents-of-root row is always index 1
            return 1
        # the basename of the directory must be the end of its full name.
        if not (parent_block_index == -1 and
            parent_block_index == -1 and dirname == ''):
            assert dirname.endswith(
                self._dirblocks[parent_block_index][1][parent_row_index][0][1])
        block_index, present = self._find_block_index_from_key((dirname, '', ''))
        if not present:
            ## In future, when doing partial parsing, this should load and 
            # populate the entire block.
            self._dirblocks.insert(block_index, (dirname, []))
        return block_index

    def _entries_to_current_state(self, new_entries):
        """Load new_entries into self.dirblocks.

        Process new_entries into the current state object, making them the active
        state.  The entries are grouped together by directory to form dirblocks.

        :param new_entries: A sorted list of entries. This function does not sort
            to prevent unneeded overhead when callers have a sorted list already.
        :return: Nothing.
        """
        assert new_entries[0][0][0:2] == ('', ''), \
            "Missing root row %r" % (new_entries[0][0],)
        # The two blocks here are deliberate: the root block and the 
        # contents-of-root block.
        self._dirblocks = [('', []), ('', [])]
        current_block = self._dirblocks[0][1]
        current_dirname = ''
        root_key = ('', '')
        append_entry = current_block.append
        for entry in new_entries:
            if entry[0][0] != current_dirname:
                # new block - different dirname
                current_block = []
                current_dirname = entry[0][0]
                self._dirblocks.append((current_dirname, current_block))
                append_entry = current_block.append
            # append the entry to the current block
            append_entry(entry)
        self._split_root_dirblock_into_contents()

    def _split_root_dirblock_into_contents(self):
        """Split the root dirblocks into root and contents-of-root.

        After parsing by path, we end up with root entries and contents-of-root
        entries in the same block. This loop splits them out again.
        """
        # The above loop leaves the "root block" entries mixed with the
        # "contents-of-root block". But we don't want an if check on
        # all entries, so instead we just fix it up here.
        assert self._dirblocks[1] == ('', [])
        root_block = []
        contents_of_root_block = []
        for entry in self._dirblocks[0][1]:
            if not entry[0][1]: # This is a root entry
                root_block.append(entry)
            else:
                contents_of_root_block.append(entry)
        self._dirblocks[0] = ('', root_block)
        self._dirblocks[1] = ('', contents_of_root_block)

    def _entry_to_line(self, entry):
        """Serialize entry to a NULL delimited line ready for _get_output_lines.

        :param entry: An entry_tuple as defined in the module docstring.
        """
        entire_entry = list(entry[0])
        for tree_number, tree_data in enumerate(entry[1]):
            # (minikind, fingerprint, size, executable, tree_specific_string)
            entire_entry.extend(tree_data)
            # 3 for the key, 5 for the fields per tree.
            tree_offset = 3 + tree_number * 5
            # minikind
            entire_entry[tree_offset + 0] = tree_data[0]
            # size
            entire_entry[tree_offset + 2] = str(tree_data[2])
            # executable
            entire_entry[tree_offset + 3] = DirState._to_yesno[tree_data[3]]
        return '\0'.join(entire_entry)

    def _fields_per_entry(self):
        """How many null separated fields should be in each entry row.

        Each line now has an extra '\n' field which is not used
        so we just skip over it
        entry size:
            3 fields for the key
            + number of fields per tree_data (5) * tree count
            + newline
         """
        tree_count = 1 + self._num_present_parents()
        return 3 + 5 * tree_count + 1

    def _find_block(self, key, add_if_missing=False):
        """Return the block that key should be present in.

        :param key: A dirstate entry key.
        :return: The block tuple.
        """
        block_index, present = self._find_block_index_from_key(key)
        if not present:
            if not add_if_missing:
                # check to see if key is versioned itself - we might want to
                # add it anyway, because dirs with no entries dont get a
                # dirblock at parse time.
                # This is an uncommon branch to take: most dirs have children,
                # and most code works with versioned paths.
                parent_base, parent_name = osutils.split(key[0])
                if not self._get_block_entry_index(parent_base, parent_name, 0)[3]:
                    # some parent path has not been added - its an error to add
                    # this child
                    raise errors.NotVersionedError(key[0:2], str(self))
            self._dirblocks.insert(block_index, (key[0], []))
        return self._dirblocks[block_index]

    def _find_block_index_from_key(self, key):
        """Find the dirblock index for a key.

        :return: The block index, True if the block for the key is present.
        """
        if key[0:2] == ('', ''):
            return 0, True
        try:
            if (self._last_block_index is not None and
                self._dirblocks[self._last_block_index][0] == key[0]):
                return self._last_block_index, True
        except IndexError:
            pass
        block_index = bisect_dirblock(self._dirblocks, key[0], 1,
                                      cache=self._split_path_cache)
        # _right returns one-past-where-key is so we have to subtract
        # one to use it. we use _right here because there are two
        # '' blocks - the root, and the contents of root
        # we always have a minimum of 2 in self._dirblocks: root and
        # root-contents, and for '', we get 2 back, so this is 
        # simple and correct:
        present = (block_index < len(self._dirblocks) and
            self._dirblocks[block_index][0] == key[0])
        self._last_block_index = block_index
<<<<<<< HEAD
=======
        # Reset the entry index cache to the beginning of the block.
        self._last_entry_index = -1
>>>>>>> 2c1999cf
        return block_index, present

    def _find_entry_index(self, key, block):
        """Find the entry index for a key in a block.

        :return: The entry index, True if the entry for the key is present.
        """
        len_block = len(block)
        try:
            if self._last_entry_index is not None:
                # mini-bisect here.
                entry_index = self._last_entry_index + 1
                # A hit is when the key is after the last slot, and before or
                # equal to the next slot.
<<<<<<< HEAD
                if (block[entry_index - 1][0] < key and
                    key <= block[entry_index][0]):
                    self._last_entry_index = entry_index
                    present = block[entry_index][0] == key
=======
                if ((entry_index > 0 and block[entry_index - 1][0] < key) and
                    key <= block[entry_index][0]):
                    self._last_entry_index = entry_index
                    present = (block[entry_index][0] == key)
>>>>>>> 2c1999cf
                    return entry_index, present
        except IndexError:
            pass
        entry_index = bisect.bisect_left(block, (key, []))
        present = (entry_index < len_block and
            block[entry_index][0] == key)
        self._last_entry_index = entry_index
        return entry_index, present

    @staticmethod
    def from_tree(tree, dir_state_filename):
        """Create a dirstate from a bzr Tree.

        :param tree: The tree which should provide parent information and
            inventory ids.
        :return: a DirState object which is currently locked for writing.
            (it was locked by DirState.initialize)
        """
        result = DirState.initialize(dir_state_filename)
        try:
            tree.lock_read()
            try:
                parent_ids = tree.get_parent_ids()
                num_parents = len(parent_ids)
                parent_trees = []
                for parent_id in parent_ids:
                    parent_tree = tree.branch.repository.revision_tree(parent_id)
                    parent_trees.append((parent_id, parent_tree))
                    parent_tree.lock_read()
                result.set_parent_trees(parent_trees, [])
                result.set_state_from_inventory(tree.inventory)
            finally:
                for revid, parent_tree in parent_trees:
                    parent_tree.unlock()
                tree.unlock()
        except:
            # The caller won't have a chance to unlock this, so make sure we
            # cleanup ourselves
            result.unlock()
            raise
        return result

    def update_basis_by_delta(self, delta, new_revid):
        """Update the parents of this tree after a commit.

        This gives the tree one parent, with revision id new_revid. The
        inventory delta is applied to the current basis tree to generate the
        inventory for the parent new_revid, and all other parent trees are
        discarded.

        Note that an exception during the operation of this method will leave
        the dirstate in a corrupt state where it should not be saved.

        Finally, we expect all changes to be synchronising the basis tree with
        the working tree.

        :param new_revid: The new revision id for the trees parent.
        :param delta: An inventory delta (see apply_inventory_delta) describing
            the changes from the current left most parent revision to new_revid.
        """
        self._read_dirblocks_if_needed()
        self._discard_merge_parents()
        if self._ghosts != []:
            raise NotImplementedError(self.update_basis_by_delta)
        if len(self._parents) == 0:
            # setup a blank tree, the most simple way.
            empty_parent = DirState.NULL_PARENT_DETAILS
            for entry in self._iter_entries():
                entry[1].append(empty_parent)
            self._parents.append(new_revid)

        self._parents[0] = new_revid

        delta = sorted(delta, reverse=True)
        adds = []
        changes = []
        deletes = []
        # The paths this function accepts are unicode and must be encoded as we
        # go.
        encode = cache_utf8.encode
        inv_to_entry = self._inv_entry_to_details
        # delta is now (deletes, changes), (adds) in reverse lexographical
        # order.
        # deletes in reverse lexographic order are safe to process in situ.
        # renames are not, as a rename from any path could go to a path
        # lexographically lower, so we transform renames into delete, add pairs,
        # expanding them recursively as needed.
        # At the same time, to reduce interface friction we convert the input
        # inventory entries to dirstate.
        
        for old_path, new_path, file_id, inv_entry in delta:
            if old_path is None:
                adds.append((None, encode(new_path), file_id,
                    inv_to_entry(inv_entry)))
            elif new_path is None:
                deletes.append((encode(old_path), None, file_id, None))
            elif old_path != new_path:
                # Renames:
                # Because renames must preserve their children we must have
                # processed all reloations and removes before hand. The sort
                # order ensures we've examined the child paths, but we also
                # have to execute the removals, or the split to an add/delete
                # pair will result in the deleted item being reinserted, or
                # renamed items being reinserted twice - and possibly at the
                # wrong place. Splitting into a delete/add pair also simplifies
                # the handling of entries with ('f', ...), ('r' ...) because
                # the target of the 'r' is old_path here, and we add that to
                # deletes, meaning that the add handler does not need to check
                # for 'r' items on every pass.
                self._update_basis_apply_deletes(deletes)
                deletes = []
                new_path_utf8 = encode(new_path)
                # Split into an add/delete pair recursively.
                adds.append((None, new_path_utf8, file_id,
                    inv_to_entry(inv_entry)))
                # Remove the current contents of the tree at orig_path, and
                # reinsert at the correct new path.
                new_deletes = list(reversed(list(self._iter_child_entries(1,
                    encode(old_path)))))
                for entry in new_deletes:
                    source_path = '/'.join(entry[0][0:2])
                    target_path = new_path_utf8 + source_path[len(old_path):]
                    adds.append((None, target_path, entry[0][2], entry[1][1]))
                    deletes.append((source_path,  None, entry[0][2], None))
                deletes.append((encode(old_path), None, file_id, None))
            else:
                changes.append((encode(old_path), encode(new_path), file_id,
                    inv_to_entry(inv_entry)))

        self._update_basis_apply_deletes(deletes)
        self._update_basis_apply_changes(changes)
        self._update_basis_apply_adds(adds)

        # remove all deletes
        self._dirblock_state = DirState.IN_MEMORY_MODIFIED
        self._header_state = DirState.IN_MEMORY_MODIFIED
        return

    def _update_basis_apply_adds(self, adds):
        """Apply a sequence of adds to tree 1 during update_basis_by_delta.

        They may be adds, or renames that have been split into add/delete
        pairs.

        :param adds: A sequence of adds. Each add is a tuple:
            (None, new_path_utf8, file_id, (entry_details))
        """
        # Adds are accumulated partly from renames, so can be in any input
        # order - sort it.
        adds.sort()
        # adds is now in lexographic order, which places all parents before
        # their children, so we can process it linearly.
        absent = ('r', 'a')
        for old_path, new_path, file_id, new_details in adds:
            assert old_path is None
            # the entry for this file_id must be in tree 0.
            entry = self._get_entry(0, file_id, new_path)
            if entry[0][2] != file_id:
                raise errors.BzrError('dirstate: cannot apply delta, working'
                    ' tree does not contain new entry %r %r' %
                    (new_path, file_id))
            if entry[1][1][0] not in absent:
                raise errors.BzrError('dirstate: inconsistent delta, with '
                    'tree 0. %r %r' % (new_path, file_id))
            # We don't need to update the target of an 'r' because the handling
            # of renames turns all 'r' situations into a delete at the original
            # location.
            entry[1][1] = new_details

    def _update_basis_apply_changes(self, changes):
        """Apply a sequence of changes to tree 1 during update_basis_by_delta.

        :param adds: A sequence of changes. Each change is a tuple:
            (path_utf8, path_utf8, file_id, (entry_details))
        """
        absent = ('a', 'r')
        for old_path, new_path, file_id, new_details in changes:
            assert old_path == new_path
            # the entry for this file_id must be in tree 0.
            entry = self._get_entry(0, file_id, new_path)
            if entry[0][2] != file_id:
                raise errors.BzrError('dirstate: cannot apply delta, working'
                    ' tree does not contain new entry %r %r' %
                    (new_path, file_id))
            if (entry[1][0][0] in absent or
                entry[1][1][0] in absent):
                raise errors.BzrError('dirstate: inconsistent delta, with '
                    'tree 0. %r %r' % (new_path, file_id))
            entry[1][1] = new_details

    def _update_basis_apply_deletes(self, deletes):
        """Apply a sequence of deletes to tree 1 during update_basis_by_delta.

        They may be deletes, or renames that have been split into add/delete
        pairs.

        :param adds: A sequence of deletes. Each delete is a tuple:
            (old_path_utf8, None, file_id, None)
        """
        absent = ('r', 'a')
        # Deletes are accumulated in lexographical order.
        for old_path, new_path, file_id, _ in deletes:
            assert new_path is None
            # the entry for this file_id must be in tree 1.
            dirname, basename = osutils.split(old_path)
            block_index, entry_index, dir_present, file_present = \
                self._get_block_entry_index(dirname, basename, 1)
            if not file_present:
                raise errors.BzrError('dirstate: cannot apply delta, basis'
                    ' tree does not contain new entry %r %r' %
                    (old_path, file_id))
            entry = self._dirblocks[block_index][1][entry_index]
            if entry[0][2] != file_id:
                raise errors.BzrError('mismatched file_id in tree 1 %r %r' %
                    (old_path, file_id))
            if entry[1][0][0] not in absent:
                raise errors.BzrError('dirstate: inconsistent delta, with '
                    'tree 0. %r %r' % (old_path, file_id))
            del self._dirblocks[block_index][1][entry_index]

    def update_entry(self, entry, abspath, stat_value,
                     _stat_to_minikind=_stat_to_minikind,
                     _pack_stat=pack_stat):
        """Update the entry based on what is actually on disk.

        :param entry: This is the dirblock entry for the file in question.
        :param abspath: The path on disk for this file.
        :param stat_value: (optional) if we already have done a stat on the
            file, re-use it.
        :return: The sha1 hexdigest of the file (40 bytes) or link target of a
                symlink.
        """
        try:
            minikind = _stat_to_minikind[stat_value.st_mode & 0170000]
        except KeyError:
            # Unhandled kind
            return None
        packed_stat = _pack_stat(stat_value)
        (saved_minikind, saved_link_or_sha1, saved_file_size,
         saved_executable, saved_packed_stat) = entry[1][0]

        if (minikind == saved_minikind
            and packed_stat == saved_packed_stat):
            # The stat hasn't changed since we saved, so we can re-use the
            # saved sha hash.
            if minikind == 'd':
                return None

            # size should also be in packed_stat
            if saved_file_size == stat_value.st_size:
                return saved_link_or_sha1

        # If we have gotten this far, that means that we need to actually
        # process this entry.
        link_or_sha1 = None
        if minikind == 'f':
            link_or_sha1 = self._sha1_file(abspath)
            executable = self._is_executable(stat_value.st_mode,
                                             saved_executable)
            if self._cutoff_time is None:
                self._sha_cutoff_time()
            if (stat_value.st_mtime < self._cutoff_time
                and stat_value.st_ctime < self._cutoff_time):
                entry[1][0] = ('f', link_or_sha1, stat_value.st_size,
                               executable, packed_stat)
            else:
                entry[1][0] = ('f', '', stat_value.st_size,
                               executable, DirState.NULLSTAT)
        elif minikind == 'd':
            link_or_sha1 = None
            entry[1][0] = ('d', '', 0, False, packed_stat)
            if saved_minikind != 'd':
                # This changed from something into a directory. Make sure we
                # have a directory block for it. This doesn't happen very
                # often, so this doesn't have to be super fast.
                block_index, entry_index, dir_present, file_present = \
                    self._get_block_entry_index(entry[0][0], entry[0][1], 0)
                self._ensure_block(block_index, entry_index,
                                   osutils.pathjoin(entry[0][0], entry[0][1]))
        elif minikind == 'l':
            link_or_sha1 = self._read_link(abspath, saved_link_or_sha1)
            if self._cutoff_time is None:
                self._sha_cutoff_time()
            if (stat_value.st_mtime < self._cutoff_time
                and stat_value.st_ctime < self._cutoff_time):
                entry[1][0] = ('l', link_or_sha1, stat_value.st_size,
                               False, packed_stat)
            else:
                entry[1][0] = ('l', '', stat_value.st_size,
                               False, DirState.NULLSTAT)
        self._dirblock_state = DirState.IN_MEMORY_MODIFIED
        return link_or_sha1

    def _sha_cutoff_time(self):
        """Return cutoff time.

        Files modified more recently than this time are at risk of being
        undetectably modified and so can't be cached.
        """
        # Cache the cutoff time as long as we hold a lock.
        # time.time() isn't super expensive (approx 3.38us), but
        # when you call it 50,000 times it adds up.
        # For comparison, os.lstat() costs 7.2us if it is hot.
        self._cutoff_time = int(time.time()) - 3
        return self._cutoff_time

    def _lstat(self, abspath, entry):
        """Return the os.lstat value for this path."""
        return os.lstat(abspath)

    def _sha1_file_and_mutter(self, abspath):
        # when -Dhashcache is turned on, this is monkey-patched in to log
        # file reads
        trace.mutter("dirstate sha1 " + abspath)
        return osutils.sha_file_by_name(abspath)

    def _is_executable(self, mode, old_executable):
        """Is this file executable?"""
        return bool(S_IEXEC & mode)

    def _is_executable_win32(self, mode, old_executable):
        """On win32 the executable bit is stored in the dirstate."""
        return old_executable

    if sys.platform == 'win32':
        _is_executable = _is_executable_win32

    def _read_link(self, abspath, old_link):
        """Read the target of a symlink"""
        # TODO: jam 200700301 On Win32, this could just return the value
        #       already in memory. However, this really needs to be done at a
        #       higher level, because there either won't be anything on disk,
        #       or the thing on disk will be a file.
        return os.readlink(abspath)

    def get_ghosts(self):
        """Return a list of the parent tree revision ids that are ghosts."""
        self._read_header_if_needed()
        return self._ghosts

    def get_lines(self):
        """Serialise the entire dirstate to a sequence of lines."""
        if (self._header_state == DirState.IN_MEMORY_UNMODIFIED and
            self._dirblock_state == DirState.IN_MEMORY_UNMODIFIED):
            # read whats on disk.
            self._state_file.seek(0)
            return self._state_file.readlines()
        lines = []
        lines.append(self._get_parents_line(self.get_parent_ids()))
        lines.append(self._get_ghosts_line(self._ghosts))
        # append the root line which is special cased
        lines.extend(map(self._entry_to_line, self._iter_entries()))
        return self._get_output_lines(lines)

    def _get_ghosts_line(self, ghost_ids):
        """Create a line for the state file for ghost information."""
        return '\0'.join([str(len(ghost_ids))] + ghost_ids)

    def _get_parents_line(self, parent_ids):
        """Create a line for the state file for parents information."""
        return '\0'.join([str(len(parent_ids))] + parent_ids)

    def _get_fields_to_entry(self):
        """Get a function which converts entry fields into a entry record.

        This handles size and executable, as well as parent records.

        :return: A function which takes a list of fields, and returns an
            appropriate record for storing in memory.
        """
        # This is intentionally unrolled for performance
        num_present_parents = self._num_present_parents()
        if num_present_parents == 0:
            def fields_to_entry_0_parents(fields, _int=int):
                path_name_file_id_key = (fields[0], fields[1], fields[2])
                return (path_name_file_id_key, [
                    ( # Current tree
                        fields[3],                # minikind
                        fields[4],                # fingerprint
                        _int(fields[5]),          # size
                        fields[6] == 'y',         # executable
                        fields[7],                # packed_stat or revision_id
                    )])
            return fields_to_entry_0_parents
        elif num_present_parents == 1:
            def fields_to_entry_1_parent(fields, _int=int):
                path_name_file_id_key = (fields[0], fields[1], fields[2])
                return (path_name_file_id_key, [
                    ( # Current tree
                        fields[3],                # minikind
                        fields[4],                # fingerprint
                        _int(fields[5]),          # size
                        fields[6] == 'y',         # executable
                        fields[7],                # packed_stat or revision_id
                    ),
                    ( # Parent 1
                        fields[8],                # minikind
                        fields[9],                # fingerprint
                        _int(fields[10]),         # size
                        fields[11] == 'y',        # executable
                        fields[12],               # packed_stat or revision_id
                    ),
                    ])
            return fields_to_entry_1_parent
        elif num_present_parents == 2:
            def fields_to_entry_2_parents(fields, _int=int):
                path_name_file_id_key = (fields[0], fields[1], fields[2])
                return (path_name_file_id_key, [
                    ( # Current tree
                        fields[3],                # minikind
                        fields[4],                # fingerprint
                        _int(fields[5]),          # size
                        fields[6] == 'y',         # executable
                        fields[7],                # packed_stat or revision_id
                    ),
                    ( # Parent 1
                        fields[8],                # minikind
                        fields[9],                # fingerprint
                        _int(fields[10]),         # size
                        fields[11] == 'y',        # executable
                        fields[12],               # packed_stat or revision_id
                    ),
                    ( # Parent 2
                        fields[13],               # minikind
                        fields[14],               # fingerprint
                        _int(fields[15]),         # size
                        fields[16] == 'y',        # executable
                        fields[17],               # packed_stat or revision_id
                    ),
                    ])
            return fields_to_entry_2_parents
        else:
            def fields_to_entry_n_parents(fields, _int=int):
                path_name_file_id_key = (fields[0], fields[1], fields[2])
                trees = [(fields[cur],                # minikind
                          fields[cur+1],              # fingerprint
                          _int(fields[cur+2]),        # size
                          fields[cur+3] == 'y',       # executable
                          fields[cur+4],              # stat or revision_id
                         ) for cur in xrange(3, len(fields)-1, 5)]
                return path_name_file_id_key, trees
            return fields_to_entry_n_parents

    def get_parent_ids(self):
        """Return a list of the parent tree ids for the directory state."""
        self._read_header_if_needed()
        return list(self._parents)

    def _get_block_entry_index(self, dirname, basename, tree_index):
        """Get the coordinates for a path in the state structure.

        :param dirname: The utf8 dirname to lookup.
        :param basename: The utf8 basename to lookup.
        :param tree_index: The index of the tree for which this lookup should
            be attempted.
        :return: A tuple describing where the path is located, or should be
            inserted. The tuple contains four fields: the block index, the row
            index, the directory is present (boolean), the entire path is
            present (boolean).  There is no guarantee that either
            coordinate is currently reachable unless the found field for it is
            True. For instance, a directory not present in the searched tree
            may be returned with a value one greater than the current highest
            block offset. The directory present field will always be True when
            the path present field is True. The directory present field does
            NOT indicate that the directory is present in the searched tree,
            rather it indicates that there are at least some files in some
            tree present there.
        """
        self._read_dirblocks_if_needed()
        key = dirname, basename, ''
        block_index, present = self._find_block_index_from_key(key)
        if not present:
            # no such directory - return the dir index and 0 for the row.
            return block_index, 0, False, False
        block = self._dirblocks[block_index][1] # access the entries only
        entry_index, present = self._find_entry_index(key, block)
        # linear search through entries at this path to find the one
        # requested.
        while entry_index < len(block) and block[entry_index][0][1] == basename:
            if block[entry_index][1][tree_index][0] not in \
                       ('a', 'r'): # absent, relocated
                return block_index, entry_index, True, True
            entry_index += 1
        return block_index, entry_index, True, False

    def _get_entry(self, tree_index, fileid_utf8=None, path_utf8=None):
        """Get the dirstate entry for path in tree tree_index.

        If either file_id or path is supplied, it is used as the key to lookup.
        If both are supplied, the fastest lookup is used, and an error is
        raised if they do not both point at the same row.

        :param tree_index: The index of the tree we wish to locate this path
            in. If the path is present in that tree, the entry containing its
            details is returned, otherwise (None, None) is returned
            0 is the working tree, higher indexes are successive parent
            trees.
        :param fileid_utf8: A utf8 file_id to look up.
        :param path_utf8: An utf8 path to be looked up.
        :return: The dirstate entry tuple for path, or (None, None)
        """
        self._read_dirblocks_if_needed()
        if path_utf8 is not None:
            assert path_utf8.__class__ == str, ('path_utf8 is not a str: %s %s'
                % (type(path_utf8), path_utf8))
            # path lookups are faster
            dirname, basename = osutils.split(path_utf8)
            block_index, entry_index, dir_present, file_present = \
                self._get_block_entry_index(dirname, basename, tree_index)
            if not file_present:
                return None, None
            entry = self._dirblocks[block_index][1][entry_index]
            assert entry[0][2] and entry[1][tree_index][0] not in ('a', 'r'), 'unversioned entry?!?!'
            if fileid_utf8:
                if entry[0][2] != fileid_utf8:
                    raise errors.BzrError('integrity error ? : mismatching'
                                          ' tree_index, file_id and path')
            return entry
        else:
            assert fileid_utf8 is not None
            possible_keys = self._get_id_index().get(fileid_utf8, None)
            if not possible_keys:
                return None, None
            for key in possible_keys:
                block_index, present = \
                    self._find_block_index_from_key(key)
                # strange, probably indicates an out of date
                # id index - for now, allow this.
                if not present:
                    continue
                # WARNING: DO not change this code to use _get_block_entry_index
                # as that function is not suitable: it does not use the key
                # to lookup, and thus the wrong coordinates are returned.
                block = self._dirblocks[block_index][1]
                entry_index, present = self._find_entry_index(key, block)
                if present:
                    entry = self._dirblocks[block_index][1][entry_index]
                    if entry[1][tree_index][0] in 'fdlt':
                        # this is the result we are looking for: the  
                        # real home of this file_id in this tree.
                        return entry
                    if entry[1][tree_index][0] == 'a':
                        # there is no home for this entry in this tree
                        return None, None
                    assert entry[1][tree_index][0] == 'r', \
                        "entry %r has invalid minikind %r for tree %r" \
                        % (entry,
                           entry[1][tree_index][0],
                           tree_index)
                    real_path = entry[1][tree_index][1]
                    return self._get_entry(tree_index, fileid_utf8=fileid_utf8,
                        path_utf8=real_path)
            return None, None

    @classmethod
    def initialize(cls, path):
        """Create a new dirstate on path.

        The new dirstate will be an empty tree - that is it has no parents,
        and only a root node - which has id ROOT_ID.

        :param path: The name of the file for the dirstate.
        :return: A write-locked DirState object.
        """
        # This constructs a new DirState object on a path, sets the _state_file
        # to a new empty file for that path. It then calls _set_data() with our
        # stock empty dirstate information - a root with ROOT_ID, no children,
        # and no parents. Finally it calls save() to ensure that this data will
        # persist.
        result = cls(path)
        # root dir and root dir contents with no children.
        empty_tree_dirblocks = [('', []), ('', [])]
        # a new root directory, with a NULLSTAT.
        empty_tree_dirblocks[0][1].append(
            (('', '', inventory.ROOT_ID), [
                ('d', '', 0, False, DirState.NULLSTAT),
            ]))
        result.lock_write()
        try:
            result._set_data([], empty_tree_dirblocks)
            result.save()
        except:
            result.unlock()
            raise
        return result

    def _inv_entry_to_details(self, inv_entry):
        """Convert an inventory entry (from a revision tree) to state details.

        :param inv_entry: An inventory entry whose sha1 and link targets can be
            relied upon, and which has a revision set.
        :return: A details tuple - the details for a single tree at a path +
            id.
        """
        kind = inv_entry.kind
        minikind = DirState._kind_to_minikind[kind]
        tree_data = inv_entry.revision
        assert tree_data, 'empty revision for the inv_entry %s.' % \
            inv_entry.file_id
        if kind == 'directory':
            fingerprint = ''
            size = 0
            executable = False
        elif kind == 'symlink':
            fingerprint = inv_entry.symlink_target or ''
            size = 0
            executable = False
        elif kind == 'file':
            fingerprint = inv_entry.text_sha1 or ''
            size = inv_entry.text_size or 0
            executable = inv_entry.executable
        elif kind == 'tree-reference':
            fingerprint = inv_entry.reference_revision or ''
            size = 0
            executable = False
        else:
            raise Exception("can't pack %s" % inv_entry)
        return (minikind, fingerprint, size, executable, tree_data)

    def _iter_child_entries(self, tree_index, path_utf8):
        """Iterate over all the entries that are children of path_utf.

        This only returns entries that are present (not in 'a', 'r') in 
        tree_index. tree_index data is not refreshed, so if tree 0 is used,
        results may differ from that obtained if paths were statted to
        determine what ones were directories.

        Asking for the children of a non-directory will return an empty
        iterator.
        """
        pending_dirs = []
        next_pending_dirs = [path_utf8]
        absent = ('r', 'a')
        while next_pending_dirs:
            pending_dirs = next_pending_dirs
            next_pending_dirs = []
            for path in pending_dirs:
                block_index, present = self._find_block_index_from_key(
                    (path, '', ''))
                if not present:
                    # children of a non-directory asked for.
                    continue
                block = self._dirblocks[block_index]
                for entry in block[1]:
                    kind = entry[1][tree_index][0]
                    if kind not in absent:
                        yield entry
                    if kind == 'd':
                        next_pending_dirs.append('/'.join(entry[0][0:2]))
    
    def _iter_entries(self):
        """Iterate over all the entries in the dirstate.

        Each yelt item is an entry in the standard format described in the
        docstring of bzrlib.dirstate.
        """
        self._read_dirblocks_if_needed()
        for directory in self._dirblocks:
            for entry in directory[1]:
                yield entry

    def _get_id_index(self):
        """Get an id index of self._dirblocks."""
        if self._id_index is None:
            id_index = {}
            for key, tree_details in self._iter_entries():
                id_index.setdefault(key[2], set()).add(key)
            self._id_index = id_index
        return self._id_index

    def _get_output_lines(self, lines):
        """Format lines for final output.

        :param lines: A sequence of lines containing the parents list and the
            path lines.
        """
        output_lines = [DirState.HEADER_FORMAT_3]
        lines.append('') # a final newline
        inventory_text = '\0\n\0'.join(lines)
        output_lines.append('crc32: %s\n' % (zlib.crc32(inventory_text),))
        # -3, 1 for num parents, 1 for ghosts, 1 for final newline
        num_entries = len(lines)-3
        output_lines.append('num_entries: %s\n' % (num_entries,))
        output_lines.append(inventory_text)
        return output_lines

    def _make_deleted_row(self, fileid_utf8, parents):
        """Return a deleted row for fileid_utf8."""
        return ('/', 'RECYCLED.BIN', 'file', fileid_utf8, 0, DirState.NULLSTAT,
            ''), parents

    def _num_present_parents(self):
        """The number of parent entries in each record row."""
        return len(self._parents) - len(self._ghosts)

    @staticmethod
    def on_file(path):
        """Construct a DirState on the file at path path.

        :return: An unlocked DirState object, associated with the given path.
        """
        result = DirState(path)
        return result

    def _read_dirblocks_if_needed(self):
        """Read in all the dirblocks from the file if they are not in memory.
        
        This populates self._dirblocks, and sets self._dirblock_state to
        IN_MEMORY_UNMODIFIED. It is not currently ready for incremental block
        loading.
        """
        self._read_header_if_needed()
        if self._dirblock_state == DirState.NOT_IN_MEMORY:
            _read_dirblocks(self)

    def _read_header(self):
        """This reads in the metadata header, and the parent ids.

        After reading in, the file should be positioned at the null
        just before the start of the first record in the file.

        :return: (expected crc checksum, number of entries, parent list)
        """
        self._read_prelude()
        parent_line = self._state_file.readline()
        info = parent_line.split('\0')
        num_parents = int(info[0])
        assert num_parents == len(info)-2, 'incorrect parent info line'
        self._parents = info[1:-1]

        ghost_line = self._state_file.readline()
        info = ghost_line.split('\0')
        num_ghosts = int(info[1])
        assert num_ghosts == len(info)-3, 'incorrect ghost info line'
        self._ghosts = info[2:-1]
        self._header_state = DirState.IN_MEMORY_UNMODIFIED
        self._end_of_header = self._state_file.tell()

    def _read_header_if_needed(self):
        """Read the header of the dirstate file if needed."""
        # inline this as it will be called a lot
        if not self._lock_token:
            raise errors.ObjectNotLocked(self)
        if self._header_state == DirState.NOT_IN_MEMORY:
            self._read_header()

    def _read_prelude(self):
        """Read in the prelude header of the dirstate file.

        This only reads in the stuff that is not connected to the crc
        checksum. The position will be correct to read in the rest of
        the file and check the checksum after this point.
        The next entry in the file should be the number of parents,
        and their ids. Followed by a newline.
        """
        header = self._state_file.readline()
        assert header == DirState.HEADER_FORMAT_3, \
            'invalid header line: %r' % (header,)
        crc_line = self._state_file.readline()
        assert crc_line.startswith('crc32: '), 'missing crc32 checksum'
        self.crc_expected = int(crc_line[len('crc32: '):-1])
        num_entries_line = self._state_file.readline()
        assert num_entries_line.startswith('num_entries: '), 'missing num_entries line'
        self._num_entries = int(num_entries_line[len('num_entries: '):-1])

    def save(self):
        """Save any pending changes created during this session.

        We reuse the existing file, because that prevents race conditions with
        file creation, and use oslocks on it to prevent concurrent modification
        and reads - because dirstate's incremental data aggregation is not
        compatible with reading a modified file, and replacing a file in use by
        another process is impossible on Windows.

        A dirstate in read only mode should be smart enough though to validate
        that the file has not changed, and otherwise discard its cache and
        start over, to allow for fine grained read lock duration, so 'status'
        wont block 'commit' - for example.
        """
        if (self._header_state == DirState.IN_MEMORY_MODIFIED or
            self._dirblock_state == DirState.IN_MEMORY_MODIFIED):

            grabbed_write_lock = False
            if self._lock_state != 'w':
                grabbed_write_lock, new_lock = self._lock_token.temporary_write_lock()
                # Switch over to the new lock, as the old one may be closed.
                # TODO: jam 20070315 We should validate the disk file has
                #       not changed contents. Since temporary_write_lock may
                #       not be an atomic operation.
                self._lock_token = new_lock
                self._state_file = new_lock.f
                if not grabbed_write_lock:
                    # We couldn't grab a write lock, so we switch back to a read one
                    return
            try:
                self._state_file.seek(0)
                self._state_file.writelines(self.get_lines())
                self._state_file.truncate()
                self._state_file.flush()
                self._header_state = DirState.IN_MEMORY_UNMODIFIED
                self._dirblock_state = DirState.IN_MEMORY_UNMODIFIED
            finally:
                if grabbed_write_lock:
                    self._lock_token = self._lock_token.restore_read_lock()
                    self._state_file = self._lock_token.f
                    # TODO: jam 20070315 We should validate the disk file has
                    #       not changed contents. Since restore_read_lock may
                    #       not be an atomic operation.

    def _set_data(self, parent_ids, dirblocks):
        """Set the full dirstate data in memory.

        This is an internal function used to completely replace the objects
        in memory state. It puts the dirstate into state 'full-dirty'.

        :param parent_ids: A list of parent tree revision ids.
        :param dirblocks: A list containing one tuple for each directory in the
            tree. Each tuple contains the directory path and a list of entries 
            found in that directory.
        """
        # our memory copy is now authoritative.
        self._dirblocks = dirblocks
        self._header_state = DirState.IN_MEMORY_MODIFIED
        self._dirblock_state = DirState.IN_MEMORY_MODIFIED
        self._parents = list(parent_ids)
        self._id_index = None

    def set_path_id(self, path, new_id):
        """Change the id of path to new_id in the current working tree.

        :param path: The path inside the tree to set - '' is the root, 'foo'
            is the path foo in the root.
        :param new_id: The new id to assign to the path. This must be a utf8
            file id (not unicode, and not None).
        """
        assert new_id.__class__ == str, \
            "path_id %r is not a plain string" % (new_id,)
        self._read_dirblocks_if_needed()
        if len(path):
            # TODO: logic not written
            raise NotImplementedError(self.set_path_id)
        # TODO: check new id is unique
        entry = self._get_entry(0, path_utf8=path)
        if entry[0][2] == new_id:
            # Nothing to change.
            return
        # mark the old path absent, and insert a new root path
        self._make_absent(entry)
        self.update_minimal(('', '', new_id), 'd',
            path_utf8='', packed_stat=entry[1][0][4])
        self._dirblock_state = DirState.IN_MEMORY_MODIFIED
        if self._id_index is not None:
            self._id_index.setdefault(new_id, set()).add(entry[0])

    def set_parent_trees(self, trees, ghosts):
        """Set the parent trees for the dirstate.

        :param trees: A list of revision_id, tree tuples. tree must be provided
            even if the revision_id refers to a ghost: supply an empty tree in 
            this case.
        :param ghosts: A list of the revision_ids that are ghosts at the time
            of setting.
        """ 
        # TODO: generate a list of parent indexes to preserve to save 
        # processing specific parent trees. In the common case one tree will
        # be preserved - the left most parent.
        # TODO: if the parent tree is a dirstate, we might want to walk them
        # all by path in parallel for 'optimal' common-case performance.
        # generate new root row.
        self._read_dirblocks_if_needed()
        # TODO future sketch: Examine the existing parents to generate a change
        # map and then walk the new parent trees only, mapping them into the
        # dirstate. Walk the dirstate at the same time to remove unreferenced
        # entries.
        # for now: 
        # sketch: loop over all entries in the dirstate, cherry picking 
        # entries from the parent trees, if they are not ghost trees.
        # after we finish walking the dirstate, all entries not in the dirstate
        # are deletes, so we want to append them to the end as per the design
        # discussions. So do a set difference on ids with the parents to
        # get deletes, and add them to the end.
        # During the update process we need to answer the following questions:
        # - find other keys containing a fileid in order to create cross-path
        #   links. We dont't trivially use the inventory from other trees
        #   because this leads to either double touching, or to accessing
        #   missing keys,
        # - find other keys containing a path 
        # We accumulate each entry via this dictionary, including the root 
        by_path = {}
        id_index = {}
        # we could do parallel iterators, but because file id data may be
        # scattered throughout, we dont save on index overhead: we have to look
        # at everything anyway. We can probably save cycles by reusing parent
        # data and doing an incremental update when adding an additional
        # parent, but for now the common cases are adding a new parent (merge),
        # and replacing completely (commit), and commit is more common: so
        # optimise merge later.
        
        # ---- start generation of full tree mapping data
        # what trees should we use?
        parent_trees = [tree for rev_id, tree in trees if rev_id not in ghosts]
        # how many trees do we end up with 
        parent_count = len(parent_trees)

        # one: the current tree
        for entry in self._iter_entries():
            # skip entries not in the current tree
            if entry[1][0][0] in ('a', 'r'): # absent, relocated
                continue
            by_path[entry[0]] = [entry[1][0]] + \
                [DirState.NULL_PARENT_DETAILS] * parent_count
            id_index[entry[0][2]] = set([entry[0]])
        
        # now the parent trees:
        for tree_index, tree in enumerate(parent_trees):
            # the index is off by one, adjust it.
            tree_index = tree_index + 1
            # when we add new locations for a fileid we need these ranges for
            # any fileid in this tree as we set the by_path[id] to:
            # already_processed_tree_details + new_details + new_location_suffix
            # the suffix is from tree_index+1:parent_count+1.
            new_location_suffix = [DirState.NULL_PARENT_DETAILS] * (parent_count - tree_index)
            # now stitch in all the entries from this tree
            for path, entry in tree.inventory.iter_entries_by_dir():
                # here we process each trees details for each item in the tree.
                # we first update any existing entries for the id at other paths,
                # then we either create or update the entry for the id at the
                # right path, and finally we add (if needed) a mapping from
                # file_id to this path. We do it in this order to allow us to
                # avoid checking all known paths for the id when generating a
                # new entry at this path: by adding the id->path mapping last,
                # all the mappings are valid and have correct relocation
                # records where needed. 
                file_id = entry.file_id
                path_utf8 = path.encode('utf8')
                dirname, basename = osutils.split(path_utf8)
                new_entry_key = (dirname, basename, file_id)
                # tree index consistency: All other paths for this id in this tree
                # index must point to the correct path.
                for entry_key in id_index.setdefault(file_id, set()):
                    # TODO:PROFILING: It might be faster to just update
                    # rather than checking if we need to, and then overwrite
                    # the one we are located at.
                    if entry_key != new_entry_key:
                        # this file id is at a different path in one of the
                        # other trees, so put absent pointers there
                        # This is the vertical axis in the matrix, all pointing
                        # to the real path.
                        by_path[entry_key][tree_index] = ('r', path_utf8, 0, False, '')
                # by path consistency: Insert into an existing path record (trivial), or 
                # add a new one with relocation pointers for the other tree indexes.
                if new_entry_key in id_index[file_id]:
                    # there is already an entry where this data belongs, just insert it.
                    by_path[new_entry_key][tree_index] = \
                        self._inv_entry_to_details(entry)
                else:
                    # add relocated entries to the horizontal axis - this row
                    # mapping from path,id. We need to look up the correct path
                    # for the indexes from 0 to tree_index -1
                    new_details = []
                    for lookup_index in xrange(tree_index):
                        # boundary case: this is the first occurence of file_id
                        # so there are no id_indexs, possibly take this out of
                        # the loop?
                        if not len(id_index[file_id]):
                            new_details.append(DirState.NULL_PARENT_DETAILS)
                        else:
                            # grab any one entry, use it to find the right path.
                            # TODO: optimise this to reduce memory use in highly 
                            # fragmented situations by reusing the relocation
                            # records.
                            a_key = iter(id_index[file_id]).next()
                            if by_path[a_key][lookup_index][0] in ('r', 'a'):
                                # its a pointer or missing statement, use it as is.
                                new_details.append(by_path[a_key][lookup_index])
                            else:
                                # we have the right key, make a pointer to it.
                                real_path = ('/'.join(a_key[0:2])).strip('/')
                                new_details.append(('r', real_path, 0, False, ''))
                    new_details.append(self._inv_entry_to_details(entry))
                    new_details.extend(new_location_suffix)
                    by_path[new_entry_key] = new_details
                    id_index[file_id].add(new_entry_key)
        # --- end generation of full tree mappings

        # sort and output all the entries
        new_entries = self._sort_entries(by_path.items())
        self._entries_to_current_state(new_entries)
        self._parents = [rev_id for rev_id, tree in trees]
        self._ghosts = list(ghosts)
        self._header_state = DirState.IN_MEMORY_MODIFIED
        self._dirblock_state = DirState.IN_MEMORY_MODIFIED
        self._id_index = id_index

    def _sort_entries(self, entry_list):
        """Given a list of entries, sort them into the right order.

        This is done when constructing a new dirstate from trees - normally we
        try to keep everything in sorted blocks all the time, but sometimes
        it's easier to sort after the fact.
        """
        def _key(entry):
            # sort by: directory parts, file name, file id
            return entry[0][0].split('/'), entry[0][1], entry[0][2]
        return sorted(entry_list, key=_key)

    def set_state_from_inventory(self, new_inv):
        """Set new_inv as the current state. 

        This API is called by tree transform, and will usually occur with
        existing parent trees.

        :param new_inv: The inventory object to set current state from.
        """
        if 'evil' in debug.debug_flags:
            trace.mutter_callsite(1,
                "set_state_from_inventory called; please mutate the tree instead")
        self._read_dirblocks_if_needed()
        # sketch:
        # Two iterators: current data and new data, both in dirblock order. 
        # We zip them together, which tells about entries that are new in the
        # inventory, or removed in the inventory, or present in both and
        # possibly changed.  
        #
        # You might think we could just synthesize a new dirstate directly
        # since we're processing it in the right order.  However, we need to
        # also consider there may be any number of parent trees and relocation
        # pointers, and we don't want to duplicate that here.
        new_iterator = new_inv.iter_entries_by_dir()
        # we will be modifying the dirstate, so we need a stable iterator. In
        # future we might write one, for now we just clone the state into a
        # list - which is a shallow copy.
        old_iterator = iter(list(self._iter_entries()))
        # both must have roots so this is safe:
        current_new = new_iterator.next()
        current_old = old_iterator.next()
        def advance(iterator):
            try:
                return iterator.next()
            except StopIteration:
                return None
        while current_new or current_old:
            # skip entries in old that are not really there
            if current_old and current_old[1][0][0] in ('r', 'a'):
                # relocated or absent
                current_old = advance(old_iterator)
                continue
            if current_new:
                # convert new into dirblock style
                new_path_utf8 = current_new[0].encode('utf8')
                new_dirname, new_basename = osutils.split(new_path_utf8)
                new_id = current_new[1].file_id
                new_entry_key = (new_dirname, new_basename, new_id)
                current_new_minikind = \
                    DirState._kind_to_minikind[current_new[1].kind]
                if current_new_minikind == 't':
                    fingerprint = current_new[1].reference_revision or ''
                else:
                    # We normally only insert or remove records, or update
                    # them when it has significantly changed.  Then we want to
                    # erase its fingerprint.  Unaffected records should
                    # normally not be updated at all.
                    fingerprint = ''
            else:
                # for safety disable variables
                new_path_utf8 = new_dirname = new_basename = new_id = \
                    new_entry_key = None
            # 5 cases, we dont have a value that is strictly greater than everything, so
            # we make both end conditions explicit
            if not current_old:
                # old is finished: insert current_new into the state.
                self.update_minimal(new_entry_key, current_new_minikind,
                    executable=current_new[1].executable,
                    path_utf8=new_path_utf8, fingerprint=fingerprint)
                current_new = advance(new_iterator)
            elif not current_new:
                # new is finished
                self._make_absent(current_old)
                current_old = advance(old_iterator)
            elif new_entry_key == current_old[0]:
                # same -  common case
                # We're looking at the same path and id in both the dirstate
                # and inventory, so just need to update the fields in the
                # dirstate from the one in the inventory.
                # TODO: update the record if anything significant has changed.
                # the minimal required trigger is if the execute bit or cached
                # kind has changed.
                if (current_old[1][0][3] != current_new[1].executable or
                    current_old[1][0][0] != current_new_minikind):
                    self.update_minimal(current_old[0], current_new_minikind,
                        executable=current_new[1].executable,
                        path_utf8=new_path_utf8, fingerprint=fingerprint)
                # both sides are dealt with, move on
                current_old = advance(old_iterator)
                current_new = advance(new_iterator)
            elif (cmp_by_dirs(new_dirname, current_old[0][0]) < 0
                  or (new_dirname == current_old[0][0]
                      and new_entry_key[1:] < current_old[0][1:])):
                # new comes before:
                # add a entry for this and advance new
                self.update_minimal(new_entry_key, current_new_minikind,
                    executable=current_new[1].executable,
                    path_utf8=new_path_utf8, fingerprint=fingerprint)
                current_new = advance(new_iterator)
            else:
                # we've advanced past the place where the old key would be,
                # without seeing it in the new list.  so it must be gone.
                self._make_absent(current_old)
                current_old = advance(old_iterator)
        self._dirblock_state = DirState.IN_MEMORY_MODIFIED
        self._id_index = None

    def _make_absent(self, current_old):
        """Mark current_old - an entry - as absent for tree 0.

        :return: True if this was the last details entry for the entry key:
            that is, if the underlying block has had the entry removed, thus
            shrinking in length.
        """
        # build up paths that this id will be left at after the change is made,
        # so we can update their cross references in tree 0
        all_remaining_keys = set()
        # Dont check the working tree, because it's going.
        for details in current_old[1][1:]:
            if details[0] not in ('a', 'r'): # absent, relocated
                all_remaining_keys.add(current_old[0])
            elif details[0] == 'r': # relocated
                # record the key for the real path.
                all_remaining_keys.add(tuple(osutils.split(details[1])) + (current_old[0][2],))
            # absent rows are not present at any path.
        last_reference = current_old[0] not in all_remaining_keys
        if last_reference:
            # the current row consists entire of the current item (being marked
            # absent), and relocated or absent entries for the other trees:
            # Remove it, its meaningless.
            block = self._find_block(current_old[0])
            entry_index, present = self._find_entry_index(current_old[0], block[1])
            assert present, 'could not find entry for %s' % (current_old,)
            block[1].pop(entry_index)
            # if we have an id_index in use, remove this key from it for this id.
            if self._id_index is not None:
                self._id_index[current_old[0][2]].remove(current_old[0])
        # update all remaining keys for this id to record it as absent. The
        # existing details may either be the record we are making as deleted
        # (if there were other trees with the id present at this path), or may
        # be relocations.
        for update_key in all_remaining_keys:
            update_block_index, present = \
                self._find_block_index_from_key(update_key)
            assert present, 'could not find block for %s' % (update_key,)
            update_entry_index, present = \
                self._find_entry_index(update_key, self._dirblocks[update_block_index][1])
            assert present, 'could not find entry for %s' % (update_key,)
            update_tree_details = self._dirblocks[update_block_index][1][update_entry_index][1]
            # it must not be absent at the moment
            assert update_tree_details[0][0] != 'a' # absent
            update_tree_details[0] = DirState.NULL_PARENT_DETAILS
        self._dirblock_state = DirState.IN_MEMORY_MODIFIED
        return last_reference

    def update_minimal(self, key, minikind, executable=False, fingerprint='',
                       packed_stat=None, size=0, path_utf8=None):
        """Update an entry to the state in tree 0.

        This will either create a new entry at 'key' or update an existing one.
        It also makes sure that any other records which might mention this are
        updated as well.

        :param key: (dir, name, file_id) for the new entry
        :param minikind: The type for the entry ('f' == 'file', 'd' ==
                'directory'), etc.
        :param executable: Should the executable bit be set?
        :param fingerprint: Simple fingerprint for new entry: sha1 for files, 
            referenced revision id for subtrees, etc.
        :param packed_stat: Packed stat value for new entry.
        :param size: Size information for new entry
        :param path_utf8: key[0] + '/' + key[1], just passed in to avoid doing
                extra computation.

        If packed_stat and fingerprint are not given, they're invalidated in
        the entry.
        """
        block = self._find_block(key)[1]
        if packed_stat is None:
            packed_stat = DirState.NULLSTAT
        # XXX: Some callers pass '' as the packed_stat, and it seems to be
        # sometimes present in the dirstate - this seems oddly inconsistent.
        # mbp 20071008
        entry_index, present = self._find_entry_index(key, block)
        new_details = (minikind, fingerprint, size, executable, packed_stat)
        id_index = self._get_id_index()
        if not present:
            # new entry, synthesis cross reference here,
            existing_keys = id_index.setdefault(key[2], set())
            if not existing_keys:
                # not currently in the state, simplest case
                new_entry = key, [new_details] + self._empty_parent_info()
            else:
                # present at one or more existing other paths.
                # grab one of them and use it to generate parent
                # relocation/absent entries.
                new_entry = key, [new_details]
                for other_key in existing_keys:
                    # change the record at other to be a pointer to this new
                    # record. The loop looks similar to the change to
                    # relocations when updating an existing record but its not:
                    # the test for existing kinds is different: this can be
                    # factored out to a helper though.
                    other_block_index, present = self._find_block_index_from_key(other_key)
                    assert present, 'could not find block for %s' % (other_key,)
                    other_entry_index, present = self._find_entry_index(other_key,
                                            self._dirblocks[other_block_index][1])
                    assert present, 'could not find entry for %s' % (other_key,)
                    assert path_utf8 is not None
                    self._dirblocks[other_block_index][1][other_entry_index][1][0] = \
                        ('r', path_utf8, 0, False, '')

                num_present_parents = self._num_present_parents()
                for lookup_index in xrange(1, num_present_parents + 1):
                    # grab any one entry, use it to find the right path.
                    # TODO: optimise this to reduce memory use in highly 
                    # fragmented situations by reusing the relocation
                    # records.
                    update_block_index, present = \
                        self._find_block_index_from_key(other_key)
                    assert present, 'could not find block for %s' % (other_key,)
                    update_entry_index, present = \
                        self._find_entry_index(other_key, self._dirblocks[update_block_index][1])
                    assert present, 'could not find entry for %s' % (other_key,)
                    update_details = self._dirblocks[update_block_index][1][update_entry_index][1][lookup_index]
                    if update_details[0] in ('r', 'a'): # relocated, absent
                        # its a pointer or absent in lookup_index's tree, use
                        # it as is.
                        new_entry[1].append(update_details)
                    else:
                        # we have the right key, make a pointer to it.
                        pointer_path = osutils.pathjoin(*other_key[0:2])
                        new_entry[1].append(('r', pointer_path, 0, False, ''))
            block.insert(entry_index, new_entry)
            existing_keys.add(key)
        else:
            # Does the new state matter? 
            block[entry_index][1][0] = new_details
            # parents cannot be affected by what we do.
            # other occurences of this id can be found 
            # from the id index.
            # ---
            # tree index consistency: All other paths for this id in this tree
            # index must point to the correct path. We have to loop here because
            # we may have passed entries in the state with this file id already
            # that were absent - where parent entries are - and they need to be
            # converted to relocated.
            assert path_utf8 is not None
            for entry_key in id_index.setdefault(key[2], set()):
                # TODO:PROFILING: It might be faster to just update
                # rather than checking if we need to, and then overwrite
                # the one we are located at.
                if entry_key != key:
                    # this file id is at a different path in one of the
                    # other trees, so put absent pointers there
                    # This is the vertical axis in the matrix, all pointing
                    # to the real path.
                    block_index, present = self._find_block_index_from_key(entry_key)
                    assert present
                    entry_index, present = self._find_entry_index(entry_key, self._dirblocks[block_index][1])
                    assert present
                    self._dirblocks[block_index][1][entry_index][1][0] = \
                        ('r', path_utf8, 0, False, '')
        # add a containing dirblock if needed.
        if new_details[0] == 'd':
            subdir_key = (osutils.pathjoin(*key[0:2]), '', '')
            block_index, present = self._find_block_index_from_key(subdir_key)
            if not present:
                self._dirblocks.insert(block_index, (subdir_key[0], []))

        self._dirblock_state = DirState.IN_MEMORY_MODIFIED

    def _validate(self):
        """Check that invariants on the dirblock are correct.

        This can be useful in debugging; it shouldn't be necessary in 
        normal code.

        This must be called with a lock held.
        """
        # NOTE: This must always raise AssertionError not just assert,
        # otherwise it may not behave properly under python -O
        #
        # TODO: All entries must have some content that's not 'a' or 'r',
        # otherwise it could just be removed.
        #
        # TODO: All relocations must point directly to a real entry.
        #
        # TODO: No repeated keys.
        #
        # -- mbp 20070325
        from pprint import pformat
        self._read_dirblocks_if_needed()
        if len(self._dirblocks) > 0:
            if not self._dirblocks[0][0] == '':
                raise AssertionError(
                    "dirblocks don't start with root block:\n" + \
                    pformat(dirblocks))
        if len(self._dirblocks) > 1:
            if not self._dirblocks[1][0] == '':
                raise AssertionError(
                    "dirblocks missing root directory:\n" + \
                    pformat(dirblocks))
        # the dirblocks are sorted by their path components, name, and dir id
        dir_names = [d[0].split('/')
                for d in self._dirblocks[1:]]
        if dir_names != sorted(dir_names):
            raise AssertionError(
                "dir names are not in sorted order:\n" + \
                pformat(self._dirblocks) + \
                "\nkeys:\n" +
                pformat(dir_names))
        for dirblock in self._dirblocks:
            # within each dirblock, the entries are sorted by filename and
            # then by id.
            for entry in dirblock[1]:
                if dirblock[0] != entry[0][0]:
                    raise AssertionError(
                        "entry key for %r"
                        "doesn't match directory name in\n%r" %
                        (entry, pformat(dirblock)))
            if dirblock[1] != sorted(dirblock[1]):
                raise AssertionError(
                    "dirblock for %r is not sorted:\n%s" % \
                    (dirblock[0], pformat(dirblock)))


        def check_valid_parent():
            """Check that the current entry has a valid parent.

            This makes sure that the parent has a record,
            and that the parent isn't marked as "absent" in the
            current tree. (It is invalid to have a non-absent file in an absent
            directory.)
            """
            if entry[0][0:2] == ('', ''):
                # There should be no parent for the root row
                return
            parent_entry = self._get_entry(tree_index, path_utf8=entry[0][0])
            if parent_entry == (None, None):
                raise AssertionError(
                    "no parent entry for: %s in tree %s"
                    % (this_path, tree_index))
            if parent_entry[1][tree_index][0] != 'd':
                raise AssertionError(
                    "Parent entry for %s is not marked as a valid"
                    " directory. %s" % (this_path, parent_entry,))

        # For each file id, for each tree: either
        # the file id is not present at all; all rows with that id in the
        # key have it marked as 'absent'
        # OR the file id is present under exactly one name; any other entries 
        # that mention that id point to the correct name.
        #
        # We check this with a dict per tree pointing either to the present
        # name, or None if absent.
        tree_count = self._num_present_parents() + 1
        id_path_maps = [dict() for i in range(tree_count)]
        # Make sure that all renamed entries point to the correct location.
        for entry in self._iter_entries():
            file_id = entry[0][2]
            this_path = osutils.pathjoin(entry[0][0], entry[0][1])
            if len(entry[1]) != tree_count:
                raise AssertionError(
                "wrong number of entry details for row\n%s" \
                ",\nexpected %d" % \
                (pformat(entry), tree_count))
            for tree_index, tree_state in enumerate(entry[1]):
                this_tree_map = id_path_maps[tree_index]
                minikind = tree_state[0]
                # have we seen this id before in this column?
                if file_id in this_tree_map:
                    previous_path = this_tree_map[file_id]
                    # any later mention of this file must be consistent with
                    # what was said before
                    if minikind == 'a':
                        if previous_path is not None:
                            raise AssertionError(
                            "file %s is absent in row %r but also present " \
                            "at %r"% \
                            (file_id, entry, previous_path))
                    elif minikind == 'r':
                        target_location = tree_state[1]
                        if previous_path != target_location:
                            raise AssertionError(
                            "file %s relocation in row %r but also at %r" \
                            % (file_id, entry, previous_path))
                    else:
                        # a file, directory, etc - may have been previously
                        # pointed to by a relocation, which must point here
                        if previous_path != this_path:
                            raise AssertionError(
                            "entry %r inconsistent with previous path %r" % \
                            (entry, previous_path))
                        check_valid_parent()
                else:
                    if minikind == 'a':
                        # absent; should not occur anywhere else
                        this_tree_map[file_id] = None
                    elif minikind == 'r':
                        # relocation, must occur at expected location 
                        this_tree_map[file_id] = tree_state[1]
                    else:
                        this_tree_map[file_id] = this_path
                        check_valid_parent()

    def _wipe_state(self):
        """Forget all state information about the dirstate."""
        self._header_state = DirState.NOT_IN_MEMORY
        self._dirblock_state = DirState.NOT_IN_MEMORY
        self._parents = []
        self._ghosts = []
        self._dirblocks = []
        self._id_index = None
        self._end_of_header = None
        self._cutoff_time = None
        self._split_path_cache = {}

    def lock_read(self):
        """Acquire a read lock on the dirstate."""
        if self._lock_token is not None:
            raise errors.LockContention(self._lock_token)
        # TODO: jam 20070301 Rather than wiping completely, if the blocks are
        #       already in memory, we could read just the header and check for
        #       any modification. If not modified, we can just leave things
        #       alone
        self._lock_token = lock.ReadLock(self._filename)
        self._lock_state = 'r'
        self._state_file = self._lock_token.f
        self._wipe_state()

    def lock_write(self):
        """Acquire a write lock on the dirstate."""
        if self._lock_token is not None:
            raise errors.LockContention(self._lock_token)
        # TODO: jam 20070301 Rather than wiping completely, if the blocks are
        #       already in memory, we could read just the header and check for
        #       any modification. If not modified, we can just leave things
        #       alone
        self._lock_token = lock.WriteLock(self._filename)
        self._lock_state = 'w'
        self._state_file = self._lock_token.f
        self._wipe_state()

    def unlock(self):
        """Drop any locks held on the dirstate."""
        if self._lock_token is None:
            raise errors.LockNotHeld(self)
        # TODO: jam 20070301 Rather than wiping completely, if the blocks are
        #       already in memory, we could read just the header and check for
        #       any modification. If not modified, we can just leave things
        #       alone
        self._state_file = None
        self._lock_state = None
        self._lock_token.unlock()
        self._lock_token = None
        self._split_path_cache = {}

    def _requires_lock(self):
        """Check that a lock is currently held by someone on the dirstate."""
        if not self._lock_token:
            raise errors.ObjectNotLocked(self)


# Try to load the compiled form if possible
try:
    from bzrlib._dirstate_helpers_c import (
        _read_dirblocks_c as _read_dirblocks,
        bisect_dirblock_c as bisect_dirblock,
        _bisect_path_left_c as _bisect_path_left,
        _bisect_path_right_c as _bisect_path_right,
        cmp_by_dirs_c as cmp_by_dirs,
        )
except ImportError:
    from bzrlib._dirstate_helpers_py import (
        _read_dirblocks_py as _read_dirblocks,
        bisect_dirblock_py as bisect_dirblock,
        _bisect_path_left_py as _bisect_path_left,
        _bisect_path_right_py as _bisect_path_right,
        cmp_by_dirs_py as cmp_by_dirs,
        )<|MERGE_RESOLUTION|>--- conflicted
+++ resolved
@@ -337,13 +337,10 @@
             self._sha1_file = self._sha1_file_and_mutter
         else:
             self._sha1_file = osutils.sha_file_by_name
-<<<<<<< HEAD
-=======
         # These two attributes provide a simple cache for lookups into the
         # dirstate in-memory vectors. By probing respectively for the last
         # block, and for the next entry, we save nearly 2 bisections per path
         # during commit.
->>>>>>> 2c1999cf
         self._last_block_index = None
         self._last_entry_index = None
 
@@ -1102,11 +1099,8 @@
         present = (block_index < len(self._dirblocks) and
             self._dirblocks[block_index][0] == key[0])
         self._last_block_index = block_index
-<<<<<<< HEAD
-=======
         # Reset the entry index cache to the beginning of the block.
         self._last_entry_index = -1
->>>>>>> 2c1999cf
         return block_index, present
 
     def _find_entry_index(self, key, block):
@@ -1121,17 +1115,10 @@
                 entry_index = self._last_entry_index + 1
                 # A hit is when the key is after the last slot, and before or
                 # equal to the next slot.
-<<<<<<< HEAD
-                if (block[entry_index - 1][0] < key and
-                    key <= block[entry_index][0]):
-                    self._last_entry_index = entry_index
-                    present = block[entry_index][0] == key
-=======
                 if ((entry_index > 0 and block[entry_index - 1][0] < key) and
                     key <= block[entry_index][0]):
                     self._last_entry_index = entry_index
                     present = (block[entry_index][0] == key)
->>>>>>> 2c1999cf
                     return entry_index, present
         except IndexError:
             pass
