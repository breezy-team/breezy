--- conflicted
+++ resolved
@@ -352,18 +352,6 @@
         """Print `file` to stdout."""
         raise NotImplementedError(self.print_file)
 
-<<<<<<< HEAD
-    @deprecated_method(zero_ninetyone)
-    def append_revision(self, *revision_ids):
-        """Append the specified revisions to the branch's revision history.
-
-        Rather than calling this, please use set_last_revision_info(), which
-        takes just the new tip revision.
-        """
-        raise NotImplementedError(self.append_revision)
-
-=======
->>>>>>> 7bf452d6
     def set_revision_history(self, rev_history):
         raise NotImplementedError(self.set_revision_history)
 
