--- conflicted
+++ resolved
@@ -1459,8 +1459,6 @@
         format = self._get_checkout_format(lightweight=lightweight)
         try:
             checkout = format.initialize_on_transport(t)
-<<<<<<< HEAD
-=======
         except errors.AlreadyControlDirError:
             # It's fine if the control directory already exists,
             # as long as there is no existing branch and working tree.
@@ -1473,7 +1471,6 @@
                 raise errors.AlreadyControlDirError(t.base)
 
         if lightweight:
->>>>>>> 05ccdb69
             from_branch = checkout.set_branch_reference(target_branch=self)
         else:
             policy = checkout.determine_repository_policy()
