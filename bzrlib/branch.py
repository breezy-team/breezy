# Copyright (C) 2005-2010 Canonical Ltd
#
# This program is free software; you can redistribute it and/or modify
# it under the terms of the GNU General Public License as published by
# the Free Software Foundation; either version 2 of the License, or
# (at your option) any later version.
#
# This program is distributed in the hope that it will be useful,
# but WITHOUT ANY WARRANTY; without even the implied warranty of
# MERCHANTABILITY or FITNESS FOR A PARTICULAR PURPOSE.  See the
# GNU General Public License for more details.
#
# You should have received a copy of the GNU General Public License
# along with this program; if not, write to the Free Software
# Foundation, Inc., 51 Franklin Street, Fifth Floor, Boston, MA 02110-1301 USA


from cStringIO import StringIO
import sys

from bzrlib.lazy_import import lazy_import
lazy_import(globals(), """
from itertools import chain
from bzrlib import (
        bzrdir,
        cache_utf8,
        config as _mod_config,
        controldir,
        debug,
        errors,
        lockdir,
        lockable_files,
        remote,
        repository,
        revision as _mod_revision,
        rio,
        symbol_versioning,
        transport,
        tsort,
        ui,
        urlutils,
        )
from bzrlib.config import BranchConfig, TransportConfig
from bzrlib.repofmt.pack_repo import RepositoryFormatKnitPack5RichRoot
from bzrlib.tag import (
    BasicTags,
    DisabledTags,
    )
""")

from bzrlib.decorators import needs_read_lock, needs_write_lock, only_raises
from bzrlib.hooks import HookPoint, Hooks
from bzrlib.inter import InterObject
from bzrlib.lock import _RelockDebugMixin, LogicalLockResult
from bzrlib import registry
from bzrlib.symbol_versioning import (
    deprecated_in,
    deprecated_method,
    )
from bzrlib.trace import mutter, mutter_callsite, note, is_quiet


BZR_BRANCH_FORMAT_4 = "Bazaar-NG branch, format 0.0.4\n"
BZR_BRANCH_FORMAT_5 = "Bazaar-NG branch, format 5\n"
BZR_BRANCH_FORMAT_6 = "Bazaar Branch Format 6 (bzr 0.15)\n"


class Branch(controldir.ControlComponent):
    """Branch holding a history of revisions.

    :ivar base:
        Base directory/url of the branch; using control_url and
        control_transport is more standardized.

    hooks: An instance of BranchHooks.
    """
    # this is really an instance variable - FIXME move it there
    # - RBC 20060112
    base = None

    @property
    def control_transport(self):
        return self._transport

    @property
    def user_transport(self):
        return self.bzrdir.user_transport

    def __init__(self, *ignored, **ignored_too):
        self.tags = self._format.make_tags(self)
        self._revision_history_cache = None
        self._revision_id_to_revno_cache = None
        self._partial_revision_id_to_revno_cache = {}
        self._partial_revision_history_cache = []
        self._tags_bytes = None
        self._last_revision_info_cache = None
        self._merge_sorted_revisions_cache = None
        self._open_hook()
        hooks = Branch.hooks['open']
        for hook in hooks:
            hook(self)

    def _open_hook(self):
        """Called by init to allow simpler extension of the base class."""

    def _activate_fallback_location(self, url):
        """Activate the branch/repository from url as a fallback repository."""
        for existing_fallback_repo in self.repository._fallback_repositories:
            if existing_fallback_repo.user_url == url:
                # This fallback is already configured.  This probably only
                # happens because BzrDir.sprout is a horrible mess.  To avoid
                # confusing _unstack we don't add this a second time.
<<<<<<< HEAD
                # XXX: log a warning, maybe?
=======
                mutter('duplicate activation of fallback %r on %r', url, self)
>>>>>>> e5f3aaa9
                return
        repo = self._get_fallback_repository(url)
        if repo.has_same_location(self.repository):
            raise errors.UnstackableLocationError(self.user_url, url)
        self.repository.add_fallback_repository(repo)

    def break_lock(self):
        """Break a lock if one is present from another instance.

        Uses the ui factory to ask for confirmation if the lock may be from
        an active process.

        This will probe the repository for its lock as well.
        """
        self.control_files.break_lock()
        self.repository.break_lock()
        master = self.get_master_branch()
        if master is not None:
            master.break_lock()

    def _check_stackable_repo(self):
        if not self.repository._format.supports_external_lookups:
            raise errors.UnstackableRepositoryFormat(self.repository._format,
                self.repository.base)

    def _extend_partial_history(self, stop_index=None, stop_revision=None):
        """Extend the partial history to include a given index

        If a stop_index is supplied, stop when that index has been reached.
        If a stop_revision is supplied, stop when that revision is
        encountered.  Otherwise, stop when the beginning of history is
        reached.

        :param stop_index: The index which should be present.  When it is
            present, history extension will stop.
        :param stop_revision: The revision id which should be present.  When
            it is encountered, history extension will stop.
        """
        if len(self._partial_revision_history_cache) == 0:
            self._partial_revision_history_cache = [self.last_revision()]
        repository._iter_for_revno(
            self.repository, self._partial_revision_history_cache,
            stop_index=stop_index, stop_revision=stop_revision)
        if self._partial_revision_history_cache[-1] == _mod_revision.NULL_REVISION:
            self._partial_revision_history_cache.pop()

    def _get_check_refs(self):
        """Get the references needed for check().

        See bzrlib.check.
        """
        revid = self.last_revision()
        return [('revision-existence', revid), ('lefthand-distance', revid)]

    @staticmethod
    def open(base, _unsupported=False, possible_transports=None):
        """Open the branch rooted at base.

        For instance, if the branch is at URL/.bzr/branch,
        Branch.open(URL) -> a Branch instance.
        """
        control = bzrdir.BzrDir.open(base, _unsupported,
                                     possible_transports=possible_transports)
        return control.open_branch(unsupported=_unsupported)

    @staticmethod
    def open_from_transport(transport, name=None, _unsupported=False):
        """Open the branch rooted at transport"""
        control = bzrdir.BzrDir.open_from_transport(transport, _unsupported)
        return control.open_branch(name=name, unsupported=_unsupported)

    @staticmethod
    def open_containing(url, possible_transports=None):
        """Open an existing branch which contains url.

        This probes for a branch at url, and searches upwards from there.

        Basically we keep looking up until we find the control directory or
        run into the root.  If there isn't one, raises NotBranchError.
        If there is one and it is either an unrecognised format or an unsupported
        format, UnknownFormatError or UnsupportedFormatError are raised.
        If there is one, it is returned, along with the unused portion of url.
        """
        control, relpath = bzrdir.BzrDir.open_containing(url,
                                                         possible_transports)
        return control.open_branch(), relpath

    def _push_should_merge_tags(self):
        """Should _basic_push merge this branch's tags into the target?

        The default implementation returns False if this branch has no tags,
        and True the rest of the time.  Subclasses may override this.
        """
        return self.supports_tags() and self.tags.get_tag_dict()

    def get_config(self):
        """Get a bzrlib.config.BranchConfig for this Branch.

        This can then be used to get and set configuration options for the
        branch.

        :return: A bzrlib.config.BranchConfig.
        """
        return BranchConfig(self)

    def _get_config(self):
        """Get the concrete config for just the config in this branch.

        This is not intended for client use; see Branch.get_config for the
        public API.

        Added in 1.14.

        :return: An object supporting get_option and set_option.
        """
        raise NotImplementedError(self._get_config)

    def _get_fallback_repository(self, url):
        """Get the repository we fallback to at url."""
        url = urlutils.join(self.base, url)
        a_branch = Branch.open(url,
            possible_transports=[self.bzrdir.root_transport])
        return a_branch.repository

    @needs_read_lock
    def _get_tags_bytes(self):
        """Get the bytes of a serialised tags dict.

        Note that not all branches support tags, nor do all use the same tags
        logic: this method is specific to BasicTags. Other tag implementations
        may use the same method name and behave differently, safely, because
        of the double-dispatch via
        format.make_tags->tags_instance->get_tags_dict.

        :return: The bytes of the tags file.
        :seealso: Branch._set_tags_bytes.
        """
        if self._tags_bytes is None:
            self._tags_bytes = self._transport.get_bytes('tags')
        return self._tags_bytes

    def _get_nick(self, local=False, possible_transports=None):
        config = self.get_config()
        # explicit overrides master, but don't look for master if local is True
        if not local and not config.has_explicit_nickname():
            try:
                master = self.get_master_branch(possible_transports)
                if master and self.user_url == master.user_url:
                    raise errors.RecursiveBind(self.user_url)
                if master is not None:
                    # return the master branch value
                    return master.nick
            except errors.RecursiveBind, e:
                raise e
            except errors.BzrError, e:
                # Silently fall back to local implicit nick if the master is
                # unavailable
                mutter("Could not connect to bound branch, "
                    "falling back to local nick.\n " + str(e))
        return config.get_nickname()

    def _set_nick(self, nick):
        self.get_config().set_user_option('nickname', nick, warn_masked=True)

    nick = property(_get_nick, _set_nick)

    def is_locked(self):
        raise NotImplementedError(self.is_locked)

    def _lefthand_history(self, revision_id, last_rev=None,
                          other_branch=None):
        if 'evil' in debug.debug_flags:
            mutter_callsite(4, "_lefthand_history scales with history.")
        # stop_revision must be a descendant of last_revision
        graph = self.repository.get_graph()
        if last_rev is not None:
            if not graph.is_ancestor(last_rev, revision_id):
                # our previous tip is not merged into stop_revision
                raise errors.DivergedBranches(self, other_branch)
        # make a new revision history from the graph
        parents_map = graph.get_parent_map([revision_id])
        if revision_id not in parents_map:
            raise errors.NoSuchRevision(self, revision_id)
        current_rev_id = revision_id
        new_history = []
        check_not_reserved_id = _mod_revision.check_not_reserved_id
        # Do not include ghosts or graph origin in revision_history
        while (current_rev_id in parents_map and
               len(parents_map[current_rev_id]) > 0):
            check_not_reserved_id(current_rev_id)
            new_history.append(current_rev_id)
            current_rev_id = parents_map[current_rev_id][0]
            parents_map = graph.get_parent_map([current_rev_id])
        new_history.reverse()
        return new_history

    def lock_write(self, token=None):
        """Lock the branch for write operations.

        :param token: A token to permit reacquiring a previously held and
            preserved lock.
        :return: A BranchWriteLockResult.
        """
        raise NotImplementedError(self.lock_write)

    def lock_read(self):
        """Lock the branch for read operations.

        :return: A bzrlib.lock.LogicalLockResult.
        """
        raise NotImplementedError(self.lock_read)

    def unlock(self):
        raise NotImplementedError(self.unlock)

    def peek_lock_mode(self):
        """Return lock mode for the Branch: 'r', 'w' or None"""
        raise NotImplementedError(self.peek_lock_mode)

    def get_physical_lock_status(self):
        raise NotImplementedError(self.get_physical_lock_status)

    @needs_read_lock
    def dotted_revno_to_revision_id(self, revno, _cache_reverse=False):
        """Return the revision_id for a dotted revno.

        :param revno: a tuple like (1,) or (1,1,2)
        :param _cache_reverse: a private parameter enabling storage
           of the reverse mapping in a top level cache. (This should
           only be done in selective circumstances as we want to
           avoid having the mapping cached multiple times.)
        :return: the revision_id
        :raises errors.NoSuchRevision: if the revno doesn't exist
        """
        rev_id = self._do_dotted_revno_to_revision_id(revno)
        if _cache_reverse:
            self._partial_revision_id_to_revno_cache[rev_id] = revno
        return rev_id

    def _do_dotted_revno_to_revision_id(self, revno):
        """Worker function for dotted_revno_to_revision_id.

        Subclasses should override this if they wish to
        provide a more efficient implementation.
        """
        if len(revno) == 1:
            return self.get_rev_id(revno[0])
        revision_id_to_revno = self.get_revision_id_to_revno_map()
        revision_ids = [revision_id for revision_id, this_revno
                        in revision_id_to_revno.iteritems()
                        if revno == this_revno]
        if len(revision_ids) == 1:
            return revision_ids[0]
        else:
            revno_str = '.'.join(map(str, revno))
            raise errors.NoSuchRevision(self, revno_str)

    @needs_read_lock
    def revision_id_to_dotted_revno(self, revision_id):
        """Given a revision id, return its dotted revno.

        :return: a tuple like (1,) or (400,1,3).
        """
        return self._do_revision_id_to_dotted_revno(revision_id)

    def _do_revision_id_to_dotted_revno(self, revision_id):
        """Worker function for revision_id_to_revno."""
        # Try the caches if they are loaded
        result = self._partial_revision_id_to_revno_cache.get(revision_id)
        if result is not None:
            return result
        if self._revision_id_to_revno_cache:
            result = self._revision_id_to_revno_cache.get(revision_id)
            if result is None:
                raise errors.NoSuchRevision(self, revision_id)
        # Try the mainline as it's optimised
        try:
            revno = self.revision_id_to_revno(revision_id)
            return (revno,)
        except errors.NoSuchRevision:
            # We need to load and use the full revno map after all
            result = self.get_revision_id_to_revno_map().get(revision_id)
            if result is None:
                raise errors.NoSuchRevision(self, revision_id)
        return result

    @needs_read_lock
    def get_revision_id_to_revno_map(self):
        """Return the revision_id => dotted revno map.

        This will be regenerated on demand, but will be cached.

        :return: A dictionary mapping revision_id => dotted revno.
            This dictionary should not be modified by the caller.
        """
        if self._revision_id_to_revno_cache is not None:
            mapping = self._revision_id_to_revno_cache
        else:
            mapping = self._gen_revno_map()
            self._cache_revision_id_to_revno(mapping)
        # TODO: jam 20070417 Since this is being cached, should we be returning
        #       a copy?
        # I would rather not, and instead just declare that users should not
        # modify the return value.
        return mapping

    def _gen_revno_map(self):
        """Create a new mapping from revision ids to dotted revnos.

        Dotted revnos are generated based on the current tip in the revision
        history.
        This is the worker function for get_revision_id_to_revno_map, which
        just caches the return value.

        :return: A dictionary mapping revision_id => dotted revno.
        """
        revision_id_to_revno = dict((rev_id, revno)
            for rev_id, depth, revno, end_of_merge
             in self.iter_merge_sorted_revisions())
        return revision_id_to_revno

    @needs_read_lock
    def iter_merge_sorted_revisions(self, start_revision_id=None,
            stop_revision_id=None, stop_rule='exclude', direction='reverse'):
        """Walk the revisions for a branch in merge sorted order.

        Merge sorted order is the output from a merge-aware,
        topological sort, i.e. all parents come before their
        children going forward; the opposite for reverse.

        :param start_revision_id: the revision_id to begin walking from.
            If None, the branch tip is used.
        :param stop_revision_id: the revision_id to terminate the walk
            after. If None, the rest of history is included.
        :param stop_rule: if stop_revision_id is not None, the precise rule
            to use for termination:
            * 'exclude' - leave the stop revision out of the result (default)
            * 'include' - the stop revision is the last item in the result
            * 'with-merges' - include the stop revision and all of its
              merged revisions in the result
            * 'with-merges-without-common-ancestry' - filter out revisions 
              that are in both ancestries
        :param direction: either 'reverse' or 'forward':
            * reverse means return the start_revision_id first, i.e.
              start at the most recent revision and go backwards in history
            * forward returns tuples in the opposite order to reverse.
              Note in particular that forward does *not* do any intelligent
              ordering w.r.t. depth as some clients of this API may like.
              (If required, that ought to be done at higher layers.)

        :return: an iterator over (revision_id, depth, revno, end_of_merge)
            tuples where:

            * revision_id: the unique id of the revision
            * depth: How many levels of merging deep this node has been
              found.
            * revno_sequence: This field provides a sequence of
              revision numbers for all revisions. The format is:
              (REVNO, BRANCHNUM, BRANCHREVNO). BRANCHNUM is the number of the
              branch that the revno is on. From left to right the REVNO numbers
              are the sequence numbers within that branch of the revision.
            * end_of_merge: When True the next node (earlier in history) is
              part of a different merge.
        """
        # Note: depth and revno values are in the context of the branch so
        # we need the full graph to get stable numbers, regardless of the
        # start_revision_id.
        if self._merge_sorted_revisions_cache is None:
            last_revision = self.last_revision()
            known_graph = self.repository.get_known_graph_ancestry(
                [last_revision])
            self._merge_sorted_revisions_cache = known_graph.merge_sort(
                last_revision)
        filtered = self._filter_merge_sorted_revisions(
            self._merge_sorted_revisions_cache, start_revision_id,
            stop_revision_id, stop_rule)
        # Make sure we don't return revisions that are not part of the
        # start_revision_id ancestry.
        filtered = self._filter_start_non_ancestors(filtered)
        if direction == 'reverse':
            return filtered
        if direction == 'forward':
            return reversed(list(filtered))
        else:
            raise ValueError('invalid direction %r' % direction)

    def _filter_merge_sorted_revisions(self, merge_sorted_revisions,
        start_revision_id, stop_revision_id, stop_rule):
        """Iterate over an inclusive range of sorted revisions."""
        rev_iter = iter(merge_sorted_revisions)
        if start_revision_id is not None:
            for node in rev_iter:
                rev_id = node.key[-1]
                if rev_id != start_revision_id:
                    continue
                else:
                    # The decision to include the start or not
                    # depends on the stop_rule if a stop is provided
                    # so pop this node back into the iterator
                    rev_iter = chain(iter([node]), rev_iter)
                    break
        if stop_revision_id is None:
            # Yield everything
            for node in rev_iter:
                rev_id = node.key[-1]
                yield (rev_id, node.merge_depth, node.revno,
                       node.end_of_merge)
        elif stop_rule == 'exclude':
            for node in rev_iter:
                rev_id = node.key[-1]
                if rev_id == stop_revision_id:
                    return
                yield (rev_id, node.merge_depth, node.revno,
                       node.end_of_merge)
        elif stop_rule == 'include':
            for node in rev_iter:
                rev_id = node.key[-1]
                yield (rev_id, node.merge_depth, node.revno,
                       node.end_of_merge)
                if rev_id == stop_revision_id:
                    return
        elif stop_rule == 'with-merges-without-common-ancestry':
            # We want to exclude all revisions that are already part of the
            # stop_revision_id ancestry.
            graph = self.repository.get_graph()
            ancestors = graph.find_unique_ancestors(start_revision_id,
                                                    [stop_revision_id])
            for node in rev_iter:
                rev_id = node.key[-1]
                if rev_id not in ancestors:
                    continue
                yield (rev_id, node.merge_depth, node.revno,
                       node.end_of_merge)
        elif stop_rule == 'with-merges':
            stop_rev = self.repository.get_revision(stop_revision_id)
            if stop_rev.parent_ids:
                left_parent = stop_rev.parent_ids[0]
            else:
                left_parent = _mod_revision.NULL_REVISION
            # left_parent is the actual revision we want to stop logging at,
            # since we want to show the merged revisions after the stop_rev too
            reached_stop_revision_id = False
            revision_id_whitelist = []
            for node in rev_iter:
                rev_id = node.key[-1]
                if rev_id == left_parent:
                    # reached the left parent after the stop_revision
                    return
                if (not reached_stop_revision_id or
                        rev_id in revision_id_whitelist):
                    yield (rev_id, node.merge_depth, node.revno,
                       node.end_of_merge)
                    if reached_stop_revision_id or rev_id == stop_revision_id:
                        # only do the merged revs of rev_id from now on
                        rev = self.repository.get_revision(rev_id)
                        if rev.parent_ids:
                            reached_stop_revision_id = True
                            revision_id_whitelist.extend(rev.parent_ids)
        else:
            raise ValueError('invalid stop_rule %r' % stop_rule)

    def _filter_start_non_ancestors(self, rev_iter):
        # If we started from a dotted revno, we want to consider it as a tip
        # and don't want to yield revisions that are not part of its
        # ancestry. Given the order guaranteed by the merge sort, we will see
        # uninteresting descendants of the first parent of our tip before the
        # tip itself.
        first = rev_iter.next()
        (rev_id, merge_depth, revno, end_of_merge) = first
        yield first
        if not merge_depth:
            # We start at a mainline revision so by definition, all others
            # revisions in rev_iter are ancestors
            for node in rev_iter:
                yield node

        clean = False
        whitelist = set()
        pmap = self.repository.get_parent_map([rev_id])
        parents = pmap.get(rev_id, [])
        if parents:
            whitelist.update(parents)
        else:
            # If there is no parents, there is nothing of interest left

            # FIXME: It's hard to test this scenario here as this code is never
            # called in that case. -- vila 20100322
            return

        for (rev_id, merge_depth, revno, end_of_merge) in rev_iter:
            if not clean:
                if rev_id in whitelist:
                    pmap = self.repository.get_parent_map([rev_id])
                    parents = pmap.get(rev_id, [])
                    whitelist.remove(rev_id)
                    whitelist.update(parents)
                    if merge_depth == 0:
                        # We've reached the mainline, there is nothing left to
                        # filter
                        clean = True
                else:
                    # A revision that is not part of the ancestry of our
                    # starting revision.
                    continue
            yield (rev_id, merge_depth, revno, end_of_merge)

    def leave_lock_in_place(self):
        """Tell this branch object not to release the physical lock when this
        object is unlocked.

        If lock_write doesn't return a token, then this method is not supported.
        """
        self.control_files.leave_in_place()

    def dont_leave_lock_in_place(self):
        """Tell this branch object to release the physical lock when this
        object is unlocked, even if it didn't originally acquire it.

        If lock_write doesn't return a token, then this method is not supported.
        """
        self.control_files.dont_leave_in_place()

    def bind(self, other):
        """Bind the local branch the other branch.

        :param other: The branch to bind to
        :type other: Branch
        """
        raise errors.UpgradeRequired(self.user_url)

    def set_append_revisions_only(self, enabled):
        if not self._format.supports_set_append_revisions_only():
            raise errors.UpgradeRequired(self.user_url)
        if enabled:
            value = 'True'
        else:
            value = 'False'
        self.get_config().set_user_option('append_revisions_only', value,
            warn_masked=True)

    def set_reference_info(self, file_id, tree_path, branch_location):
        """Set the branch location to use for a tree reference."""
        raise errors.UnsupportedOperation(self.set_reference_info, self)

    def get_reference_info(self, file_id):
        """Get the tree_path and branch_location for a tree reference."""
        raise errors.UnsupportedOperation(self.get_reference_info, self)

    @needs_write_lock
    def fetch(self, from_branch, last_revision=None, pb=None):
        """Copy revisions from from_branch into this branch.

        :param from_branch: Where to copy from.
        :param last_revision: What revision to stop at (None for at the end
                              of the branch.
        :param pb: An optional progress bar to use.
        :return: None
        """
        if self.base == from_branch.base:
            return (0, [])
        if pb is not None:
            symbol_versioning.warn(
                symbol_versioning.deprecated_in((1, 14, 0))
                % "pb parameter to fetch()")
        from_branch.lock_read()
        try:
            if last_revision is None:
                last_revision = from_branch.last_revision()
                last_revision = _mod_revision.ensure_null(last_revision)
            return self.repository.fetch(from_branch.repository,
                                         revision_id=last_revision,
                                         pb=pb)
        finally:
            from_branch.unlock()

    def get_bound_location(self):
        """Return the URL of the branch we are bound to.

        Older format branches cannot bind, please be sure to use a metadir
        branch.
        """
        return None

    def get_old_bound_location(self):
        """Return the URL of the branch we used to be bound to
        """
        raise errors.UpgradeRequired(self.user_url)

    def get_commit_builder(self, parents, config=None, timestamp=None,
                           timezone=None, committer=None, revprops=None,
                           revision_id=None):
        """Obtain a CommitBuilder for this branch.

        :param parents: Revision ids of the parents of the new revision.
        :param config: Optional configuration to use.
        :param timestamp: Optional timestamp recorded for commit.
        :param timezone: Optional timezone for timestamp.
        :param committer: Optional committer to set for commit.
        :param revprops: Optional dictionary of revision properties.
        :param revision_id: Optional revision id.
        """

        if config is None:
            config = self.get_config()

        return self.repository.get_commit_builder(self, parents, config,
            timestamp, timezone, committer, revprops, revision_id)

    def get_master_branch(self, possible_transports=None):
        """Return the branch we are bound to.

        :return: Either a Branch, or None
        """
        return None

    def get_revision_delta(self, revno):
        """Return the delta for one revision.

        The delta is relative to its mainline predecessor, or the
        empty tree for revision 1.
        """
        rh = self.revision_history()
        if not (1 <= revno <= len(rh)):
            raise errors.InvalidRevisionNumber(revno)
        return self.repository.get_revision_delta(rh[revno-1])

    def get_stacked_on_url(self):
        """Get the URL this branch is stacked against.

        :raises NotStacked: If the branch is not stacked.
        :raises UnstackableBranchFormat: If the branch does not support
            stacking.
        """
        raise NotImplementedError(self.get_stacked_on_url)

    def print_file(self, file, revision_id):
        """Print `file` to stdout."""
        raise NotImplementedError(self.print_file)

    def set_revision_history(self, rev_history):
        raise NotImplementedError(self.set_revision_history)

    @needs_write_lock
    def set_parent(self, url):
        """See Branch.set_parent."""
        # TODO: Maybe delete old location files?
        # URLs should never be unicode, even on the local fs,
        # FIXUP this and get_parent in a future branch format bump:
        # read and rewrite the file. RBC 20060125
        if url is not None:
            if isinstance(url, unicode):
                try:
                    url = url.encode('ascii')
                except UnicodeEncodeError:
                    raise errors.InvalidURL(url,
                        "Urls must be 7-bit ascii, "
                        "use bzrlib.urlutils.escape")
            url = urlutils.relative_url(self.base, url)
        self._set_parent_location(url)

    @needs_write_lock
    def set_stacked_on_url(self, url):
        """Set the URL this branch is stacked against.

        :raises UnstackableBranchFormat: If the branch does not support
            stacking.
        :raises UnstackableRepositoryFormat: If the repository does not support
            stacking.
        """
        if not self._format.supports_stacking():
            raise errors.UnstackableBranchFormat(self._format, self.user_url)
        # XXX: Changing from one fallback repository to another does not check
        # that all the data you need is present in the new fallback.
        # Possibly it should.
        self._check_stackable_repo()
        if not url:
            try:
                old_url = self.get_stacked_on_url()
            except (errors.NotStacked, errors.UnstackableBranchFormat,
                errors.UnstackableRepositoryFormat):
                return
            self._unstack()
        else:
            self._activate_fallback_location(url)
        # write this out after the repository is stacked to avoid setting a
        # stacked config that doesn't work.
        self._set_config_location('stacked_on_location', url)

    def _unstack(self):
        """Change a branch to be unstacked, copying data as needed.
        
        Don't call this directly, use set_stacked_on_url(None).
        """
        pb = ui.ui_factory.nested_progress_bar()
        try:
            pb.update("Unstacking")
            # The basic approach here is to fetch the tip of the branch,
            # including all available ghosts, from the existing stacked
            # repository into a new repository object without the fallbacks. 
            #
            # XXX: See <https://launchpad.net/bugs/397286> - this may not be
            # correct for CHKMap repostiories
            old_repository = self.repository
            if len(old_repository._fallback_repositories) != 1:
                raise AssertionError("can't cope with fallback repositories "
                    "of %r (fallbacks: %r)" % (old_repository,
                        old_repository._fallback_repositories))
            # Open the new repository object.
            # Repositories don't offer an interface to remove fallback
            # repositories today; take the conceptually simpler option and just
            # reopen it.  We reopen it starting from the URL so that we
            # get a separate connection for RemoteRepositories and can
            # stream from one of them to the other.  This does mean doing
            # separate SSH connection setup, but unstacking is not a
            # common operation so it's tolerable.
            new_bzrdir = bzrdir.BzrDir.open(self.bzrdir.root_transport.base)
            new_repository = new_bzrdir.find_repository()
            if new_repository._fallback_repositories:
                raise AssertionError("didn't expect %r to have "
                    "fallback_repositories"
                    % (self.repository,))
            # Replace self.repository with the new repository.
            # Do our best to transfer the lock state (i.e. lock-tokens and
            # lock count) of self.repository to the new repository.
            lock_token = old_repository.lock_write().repository_token
            self.repository = new_repository
            if isinstance(self, remote.RemoteBranch):
                # Remote branches can have a second reference to the old
                # repository that need to be replaced.
                if self._real_branch is not None:
                    self._real_branch.repository = new_repository
            self.repository.lock_write(token=lock_token)
            if lock_token is not None:
                old_repository.leave_lock_in_place()
            old_repository.unlock()
            if lock_token is not None:
                # XXX: self.repository.leave_lock_in_place() before this
                # function will not be preserved.  Fortunately that doesn't
                # affect the current default format (2a), and would be a
                # corner-case anyway.
                #  - Andrew Bennetts, 2010/06/30
                self.repository.dont_leave_lock_in_place()
            old_lock_count = 0
            while True:
                try:
                    old_repository.unlock()
                except errors.LockNotHeld:
                    break
                old_lock_count += 1
            if old_lock_count == 0:
                raise AssertionError(
                    'old_repository should have been locked at least once.')
            for i in range(old_lock_count-1):
                self.repository.lock_write()
            # Fetch from the old repository into the new.
            old_repository.lock_read()
            try:
                # XXX: If you unstack a branch while it has a working tree
                # with a pending merge, the pending-merged revisions will no
                # longer be present.  You can (probably) revert and remerge.
                #
                # XXX: This only fetches up to the tip of the repository; it
                # doesn't bring across any tags.  That's fairly consistent
                # with how branch works, but perhaps not ideal.
                self.repository.fetch(old_repository,
                    revision_id=self.last_revision(),
                    find_ghosts=True)
            finally:
                old_repository.unlock()
        finally:
            pb.finished()

    def _set_tags_bytes(self, bytes):
        """Mirror method for _get_tags_bytes.

        :seealso: Branch._get_tags_bytes.
        """
        return _run_with_write_locked_target(self, self._set_tags_bytes_locked,
                bytes)

    def _set_tags_bytes_locked(self, bytes):
        self._tags_bytes = bytes
        return self._transport.put_bytes('tags', bytes)

    def _cache_revision_history(self, rev_history):
        """Set the cached revision history to rev_history.

        The revision_history method will use this cache to avoid regenerating
        the revision history.

        This API is semi-public; it only for use by subclasses, all other code
        should consider it to be private.
        """
        self._revision_history_cache = rev_history

    def _cache_revision_id_to_revno(self, revision_id_to_revno):
        """Set the cached revision_id => revno map to revision_id_to_revno.

        This API is semi-public; it only for use by subclasses, all other code
        should consider it to be private.
        """
        self._revision_id_to_revno_cache = revision_id_to_revno

    def _clear_cached_state(self):
        """Clear any cached data on this branch, e.g. cached revision history.

        This means the next call to revision_history will need to call
        _gen_revision_history.

        This API is semi-public; it only for use by subclasses, all other code
        should consider it to be private.
        """
        self._revision_history_cache = None
        self._revision_id_to_revno_cache = None
        self._last_revision_info_cache = None
        self._merge_sorted_revisions_cache = None
        self._partial_revision_history_cache = []
        self._partial_revision_id_to_revno_cache = {}
        self._tags_bytes = None

    def _gen_revision_history(self):
        """Return sequence of revision hashes on to this branch.

        Unlike revision_history, this method always regenerates or rereads the
        revision history, i.e. it does not cache the result, so repeated calls
        may be expensive.

        Concrete subclasses should override this instead of revision_history so
        that subclasses do not need to deal with caching logic.

        This API is semi-public; it only for use by subclasses, all other code
        should consider it to be private.
        """
        raise NotImplementedError(self._gen_revision_history)

    @needs_read_lock
    def revision_history(self):
        """Return sequence of revision ids on this branch.

        This method will cache the revision history for as long as it is safe to
        do so.
        """
        if 'evil' in debug.debug_flags:
            mutter_callsite(3, "revision_history scales with history.")
        if self._revision_history_cache is not None:
            history = self._revision_history_cache
        else:
            history = self._gen_revision_history()
            self._cache_revision_history(history)
        return list(history)

    def revno(self):
        """Return current revision number for this branch.

        That is equivalent to the number of revisions committed to
        this branch.
        """
        return self.last_revision_info()[0]

    def unbind(self):
        """Older format branches cannot bind or unbind."""
        raise errors.UpgradeRequired(self.user_url)

    def last_revision(self):
        """Return last revision id, or NULL_REVISION."""
        return self.last_revision_info()[1]

    @needs_read_lock
    def last_revision_info(self):
        """Return information about the last revision.

        :return: A tuple (revno, revision_id).
        """
        if self._last_revision_info_cache is None:
            self._last_revision_info_cache = self._last_revision_info()
        return self._last_revision_info_cache

    def _last_revision_info(self):
        rh = self.revision_history()
        revno = len(rh)
        if revno:
            return (revno, rh[-1])
        else:
            return (0, _mod_revision.NULL_REVISION)

    @deprecated_method(deprecated_in((1, 6, 0)))
    def missing_revisions(self, other, stop_revision=None):
        """Return a list of new revisions that would perfectly fit.

        If self and other have not diverged, return a list of the revisions
        present in other, but missing from self.
        """
        self_history = self.revision_history()
        self_len = len(self_history)
        other_history = other.revision_history()
        other_len = len(other_history)
        common_index = min(self_len, other_len) -1
        if common_index >= 0 and \
            self_history[common_index] != other_history[common_index]:
            raise errors.DivergedBranches(self, other)

        if stop_revision is None:
            stop_revision = other_len
        else:
            if stop_revision > other_len:
                raise errors.NoSuchRevision(self, stop_revision)
        return other_history[self_len:stop_revision]

    def update_revisions(self, other, stop_revision=None, overwrite=False,
                         graph=None):
        """Pull in new perfect-fit revisions.

        :param other: Another Branch to pull from
        :param stop_revision: Updated until the given revision
        :param overwrite: Always set the branch pointer, rather than checking
            to see if it is a proper descendant.
        :param graph: A Graph object that can be used to query history
            information. This can be None.
        :return: None
        """
        return InterBranch.get(other, self).update_revisions(stop_revision,
            overwrite, graph)

    def import_last_revision_info(self, source_repo, revno, revid):
        """Set the last revision info, importing from another repo if necessary.

        This is used by the bound branch code to upload a revision to
        the master branch first before updating the tip of the local branch.

        :param source_repo: Source repository to optionally fetch from
        :param revno: Revision number of the new tip
        :param revid: Revision id of the new tip
        """
        if not self.repository.has_same_location(source_repo):
            self.repository.fetch(source_repo, revision_id=revid)
        self.set_last_revision_info(revno, revid)

    def revision_id_to_revno(self, revision_id):
        """Given a revision id, return its revno"""
        if _mod_revision.is_null(revision_id):
            return 0
        history = self.revision_history()
        try:
            return history.index(revision_id) + 1
        except ValueError:
            raise errors.NoSuchRevision(self, revision_id)

    @needs_read_lock
    def get_rev_id(self, revno, history=None):
        """Find the revision id of the specified revno."""
        if revno == 0:
            return _mod_revision.NULL_REVISION
        last_revno, last_revid = self.last_revision_info()
        if revno == last_revno:
            return last_revid
        if revno <= 0 or revno > last_revno:
            raise errors.NoSuchRevision(self, revno)
        distance_from_last = last_revno - revno
        if len(self._partial_revision_history_cache) <= distance_from_last:
            self._extend_partial_history(distance_from_last)
        return self._partial_revision_history_cache[distance_from_last]

    def pull(self, source, overwrite=False, stop_revision=None,
             possible_transports=None, *args, **kwargs):
        """Mirror source into this branch.

        This branch is considered to be 'local', having low latency.

        :returns: PullResult instance
        """
        return InterBranch.get(source, self).pull(overwrite=overwrite,
            stop_revision=stop_revision,
            possible_transports=possible_transports, *args, **kwargs)

    def push(self, target, overwrite=False, stop_revision=None, *args,
        **kwargs):
        """Mirror this branch into target.

        This branch is considered to be 'local', having low latency.
        """
        return InterBranch.get(self, target).push(overwrite, stop_revision,
            *args, **kwargs)

    def lossy_push(self, target, stop_revision=None):
        """Push deltas into another branch.

        :note: This does not, like push, retain the revision ids from 
            the source branch and will, rather than adding bzr-specific 
            metadata, push only those semantics of the revision that can be 
            natively represented by this branch' VCS.

        :param target: Target branch
        :param stop_revision: Revision to push, defaults to last revision.
        :return: BranchPushResult with an extra member revidmap: 
            A dictionary mapping revision ids from the target branch 
            to new revision ids in the target branch, for each 
            revision that was pushed.
        """
        inter = InterBranch.get(self, target)
        lossy_push = getattr(inter, "lossy_push", None)
        if lossy_push is None:
            raise errors.LossyPushToSameVCS(self, target)
        return lossy_push(stop_revision)

    def basis_tree(self):
        """Return `Tree` object for last revision."""
        return self.repository.revision_tree(self.last_revision())

    def get_parent(self):
        """Return the parent location of the branch.

        This is the default location for pull/missing.  The usual
        pattern is that the user can override it by specifying a
        location.
        """
        parent = self._get_parent_location()
        if parent is None:
            return parent
        # This is an old-format absolute path to a local branch
        # turn it into a url
        if parent.startswith('/'):
            parent = urlutils.local_path_to_url(parent.decode('utf8'))
        try:
            return urlutils.join(self.base[:-1], parent)
        except errors.InvalidURLJoin, e:
            raise errors.InaccessibleParent(parent, self.user_url)

    def _get_parent_location(self):
        raise NotImplementedError(self._get_parent_location)

    def _set_config_location(self, name, url, config=None,
                             make_relative=False):
        if config is None:
            config = self.get_config()
        if url is None:
            url = ''
        elif make_relative:
            url = urlutils.relative_url(self.base, url)
        config.set_user_option(name, url, warn_masked=True)

    def _get_config_location(self, name, config=None):
        if config is None:
            config = self.get_config()
        location = config.get_user_option(name)
        if location == '':
            location = None
        return location

    def get_child_submit_format(self):
        """Return the preferred format of submissions to this branch."""
        return self.get_config().get_user_option("child_submit_format")

    def get_submit_branch(self):
        """Return the submit location of the branch.

        This is the default location for bundle.  The usual
        pattern is that the user can override it by specifying a
        location.
        """
        return self.get_config().get_user_option('submit_branch')

    def set_submit_branch(self, location):
        """Return the submit location of the branch.

        This is the default location for bundle.  The usual
        pattern is that the user can override it by specifying a
        location.
        """
        self.get_config().set_user_option('submit_branch', location,
            warn_masked=True)

    def get_public_branch(self):
        """Return the public location of the branch.

        This is used by merge directives.
        """
        return self._get_config_location('public_branch')

    def set_public_branch(self, location):
        """Return the submit location of the branch.

        This is the default location for bundle.  The usual
        pattern is that the user can override it by specifying a
        location.
        """
        self._set_config_location('public_branch', location)

    def get_push_location(self):
        """Return the None or the location to push this branch to."""
        push_loc = self.get_config().get_user_option('push_location')
        return push_loc

    def set_push_location(self, location):
        """Set a new push location for this branch."""
        raise NotImplementedError(self.set_push_location)

    def _run_post_change_branch_tip_hooks(self, old_revno, old_revid):
        """Run the post_change_branch_tip hooks."""
        hooks = Branch.hooks['post_change_branch_tip']
        if not hooks:
            return
        new_revno, new_revid = self.last_revision_info()
        params = ChangeBranchTipParams(
            self, old_revno, new_revno, old_revid, new_revid)
        for hook in hooks:
            hook(params)

    def _run_pre_change_branch_tip_hooks(self, new_revno, new_revid):
        """Run the pre_change_branch_tip hooks."""
        hooks = Branch.hooks['pre_change_branch_tip']
        if not hooks:
            return
        old_revno, old_revid = self.last_revision_info()
        params = ChangeBranchTipParams(
            self, old_revno, new_revno, old_revid, new_revid)
        for hook in hooks:
            hook(params)

    @needs_write_lock
    def update(self):
        """Synchronise this branch with the master branch if any.

        :return: None or the last_revision pivoted out during the update.
        """
        return None

    def check_revno(self, revno):
        """\
        Check whether a revno corresponds to any revision.
        Zero (the NULL revision) is considered valid.
        """
        if revno != 0:
            self.check_real_revno(revno)

    def check_real_revno(self, revno):
        """\
        Check whether a revno corresponds to a real revision.
        Zero (the NULL revision) is considered invalid
        """
        if revno < 1 or revno > self.revno():
            raise errors.InvalidRevisionNumber(revno)

    @needs_read_lock
    def clone(self, to_bzrdir, revision_id=None, repository_policy=None):
        """Clone this branch into to_bzrdir preserving all semantic values.

        Most API users will want 'create_clone_on_transport', which creates a
        new bzrdir and branch on the fly.

        revision_id: if not None, the revision history in the new branch will
                     be truncated to end with revision_id.
        """
        result = to_bzrdir.create_branch()
        result.lock_write()
        try:
            if repository_policy is not None:
                repository_policy.configure_branch(result)
            self.copy_content_into(result, revision_id=revision_id)
        finally:
            result.unlock()
        return result

    @needs_read_lock
    def sprout(self, to_bzrdir, revision_id=None, repository_policy=None,
            repository=None):
        """Create a new line of development from the branch, into to_bzrdir.

        to_bzrdir controls the branch format.

        revision_id: if not None, the revision history in the new branch will
                     be truncated to end with revision_id.
        """
        if (repository_policy is not None and
            repository_policy.requires_stacking()):
            to_bzrdir._format.require_stacking(_skip_repo=True)
        result = to_bzrdir.create_branch(repository=repository)
        result.lock_write()
        try:
            if repository_policy is not None:
                repository_policy.configure_branch(result)
            self.copy_content_into(result, revision_id=revision_id)
            result.set_parent(self.bzrdir.root_transport.base)
        finally:
            result.unlock()
        return result

    def _synchronize_history(self, destination, revision_id):
        """Synchronize last revision and revision history between branches.

        This version is most efficient when the destination is also a
        BzrBranch6, but works for BzrBranch5, as long as the destination's
        repository contains all the lefthand ancestors of the intended
        last_revision.  If not, set_last_revision_info will fail.

        :param destination: The branch to copy the history into
        :param revision_id: The revision-id to truncate history at.  May
          be None to copy complete history.
        """
        source_revno, source_revision_id = self.last_revision_info()
        if revision_id is None:
            revno, revision_id = source_revno, source_revision_id
        else:
            graph = self.repository.get_graph()
            try:
                revno = graph.find_distance_to_null(revision_id, 
                    [(source_revision_id, source_revno)])
            except errors.GhostRevisionsHaveNoRevno:
                # Default to 1, if we can't find anything else
                revno = 1
        destination.set_last_revision_info(revno, revision_id)

    def copy_content_into(self, destination, revision_id=None):
        """Copy the content of self into destination.

        revision_id: if not None, the revision history in the new branch will
                     be truncated to end with revision_id.
        """
        return InterBranch.get(self, destination).copy_content_into(
            revision_id=revision_id)

    def update_references(self, target):
        if not getattr(self._format, 'supports_reference_locations', False):
            return
        reference_dict = self._get_all_reference_info()
        if len(reference_dict) == 0:
            return
        old_base = self.base
        new_base = target.base
        target_reference_dict = target._get_all_reference_info()
        for file_id, (tree_path, branch_location) in (
            reference_dict.items()):
            branch_location = urlutils.rebase_url(branch_location,
                                                  old_base, new_base)
            target_reference_dict.setdefault(
                file_id, (tree_path, branch_location))
        target._set_all_reference_info(target_reference_dict)

    @needs_read_lock
    def check(self, refs):
        """Check consistency of the branch.

        In particular this checks that revisions given in the revision-history
        do actually match up in the revision graph, and that they're all
        present in the repository.

        Callers will typically also want to check the repository.

        :param refs: Calculated refs for this branch as specified by
            branch._get_check_refs()
        :return: A BranchCheckResult.
        """
        result = BranchCheckResult(self)
        last_revno, last_revision_id = self.last_revision_info()
        actual_revno = refs[('lefthand-distance', last_revision_id)]
        if actual_revno != last_revno:
            result.errors.append(errors.BzrCheckError(
                'revno does not match len(mainline) %s != %s' % (
                last_revno, actual_revno)))
        # TODO: We should probably also check that self.revision_history
        # matches the repository for older branch formats.
        # If looking for the code that cross-checks repository parents against
        # the iter_reverse_revision_history output, that is now a repository
        # specific check.
        return result

    def _get_checkout_format(self):
        """Return the most suitable metadir for a checkout of this branch.
        Weaves are used if this branch's repository uses weaves.
        """
        if isinstance(self.bzrdir, bzrdir.BzrDirPreSplitOut):
            from bzrlib.repofmt import weaverepo
            format = bzrdir.BzrDirMetaFormat1()
            format.repository_format = weaverepo.RepositoryFormat7()
        else:
            format = self.repository.bzrdir.checkout_metadir()
            format.set_branch_format(self._format)
        return format

    def create_clone_on_transport(self, to_transport, revision_id=None,
        stacked_on=None, create_prefix=False, use_existing_dir=False,
        no_tree=None):
        """Create a clone of this branch and its bzrdir.

        :param to_transport: The transport to clone onto.
        :param revision_id: The revision id to use as tip in the new branch.
            If None the tip is obtained from this branch.
        :param stacked_on: An optional URL to stack the clone on.
        :param create_prefix: Create any missing directories leading up to
            to_transport.
        :param use_existing_dir: Use an existing directory if one exists.
        """
        # XXX: Fix the bzrdir API to allow getting the branch back from the
        # clone call. Or something. 20090224 RBC/spiv.
        # XXX: Should this perhaps clone colocated branches as well, 
        # rather than just the default branch? 20100319 JRV
        if revision_id is None:
            revision_id = self.last_revision()
        dir_to = self.bzrdir.clone_on_transport(to_transport,
            revision_id=revision_id, stacked_on=stacked_on,
            create_prefix=create_prefix, use_existing_dir=use_existing_dir,
            no_tree=no_tree)
        return dir_to.open_branch()

    def create_checkout(self, to_location, revision_id=None,
                        lightweight=False, accelerator_tree=None,
                        hardlink=False):
        """Create a checkout of a branch.

        :param to_location: The url to produce the checkout at
        :param revision_id: The revision to check out
        :param lightweight: If True, produce a lightweight checkout, otherwise,
        produce a bound branch (heavyweight checkout)
        :param accelerator_tree: A tree which can be used for retrieving file
            contents more quickly than the revision tree, i.e. a workingtree.
            The revision tree will be used for cases where accelerator_tree's
            content is different.
        :param hardlink: If true, hard-link files from accelerator_tree,
            where possible.
        :return: The tree of the created checkout
        """
        t = transport.get_transport(to_location)
        t.ensure_base()
        if lightweight:
            format = self._get_checkout_format()
            checkout = format.initialize_on_transport(t)
            from_branch = BranchReferenceFormat().initialize(checkout, 
                target_branch=self)
        else:
            format = self._get_checkout_format()
            checkout_branch = bzrdir.BzrDir.create_branch_convenience(
                to_location, force_new_tree=False, format=format)
            checkout = checkout_branch.bzrdir
            checkout_branch.bind(self)
            # pull up to the specified revision_id to set the initial
            # branch tip correctly, and seed it with history.
            checkout_branch.pull(self, stop_revision=revision_id)
            from_branch=None
        tree = checkout.create_workingtree(revision_id,
                                           from_branch=from_branch,
                                           accelerator_tree=accelerator_tree,
                                           hardlink=hardlink)
        basis_tree = tree.basis_tree()
        basis_tree.lock_read()
        try:
            for path, file_id in basis_tree.iter_references():
                reference_parent = self.reference_parent(file_id, path)
                reference_parent.create_checkout(tree.abspath(path),
                    basis_tree.get_reference_revision(file_id, path),
                    lightweight)
        finally:
            basis_tree.unlock()
        return tree

    @needs_write_lock
    def reconcile(self, thorough=True):
        """Make sure the data stored in this branch is consistent."""
        from bzrlib.reconcile import BranchReconciler
        reconciler = BranchReconciler(self, thorough=thorough)
        reconciler.reconcile()
        return reconciler

    def reference_parent(self, file_id, path, possible_transports=None):
        """Return the parent branch for a tree-reference file_id
        :param file_id: The file_id of the tree reference
        :param path: The path of the file_id in the tree
        :return: A branch associated with the file_id
        """
        # FIXME should provide multiple branches, based on config
        return Branch.open(self.bzrdir.root_transport.clone(path).base,
                           possible_transports=possible_transports)

    def supports_tags(self):
        return self._format.supports_tags()

    def automatic_tag_name(self, revision_id):
        """Try to automatically find the tag name for a revision.

        :param revision_id: Revision id of the revision.
        :return: A tag name or None if no tag name could be determined.
        """
        for hook in Branch.hooks['automatic_tag_name']:
            ret = hook(self, revision_id)
            if ret is not None:
                return ret
        return None

    def _check_if_descendant_or_diverged(self, revision_a, revision_b, graph,
                                         other_branch):
        """Ensure that revision_b is a descendant of revision_a.

        This is a helper function for update_revisions.

        :raises: DivergedBranches if revision_b has diverged from revision_a.
        :returns: True if revision_b is a descendant of revision_a.
        """
        relation = self._revision_relations(revision_a, revision_b, graph)
        if relation == 'b_descends_from_a':
            return True
        elif relation == 'diverged':
            raise errors.DivergedBranches(self, other_branch)
        elif relation == 'a_descends_from_b':
            return False
        else:
            raise AssertionError("invalid relation: %r" % (relation,))

    def _revision_relations(self, revision_a, revision_b, graph):
        """Determine the relationship between two revisions.

        :returns: One of: 'a_descends_from_b', 'b_descends_from_a', 'diverged'
        """
        heads = graph.heads([revision_a, revision_b])
        if heads == set([revision_b]):
            return 'b_descends_from_a'
        elif heads == set([revision_a, revision_b]):
            # These branches have diverged
            return 'diverged'
        elif heads == set([revision_a]):
            return 'a_descends_from_b'
        else:
            raise AssertionError("invalid heads: %r" % (heads,))


class BranchFormat(object):
    """An encapsulation of the initialization and open routines for a format.

    Formats provide three things:
     * An initialization routine,
     * a format string,
     * an open routine.

    Formats are placed in an dict by their format string for reference
    during branch opening. It's not required that these be instances, they
    can be classes themselves with class methods - it simply depends on
    whether state is needed for a given format or not.

    Once a format is deprecated, just deprecate the initialize and open
    methods on the format class. Do not deprecate the object, as the
    object will be created every time regardless.
    """

    _default_format = None
    """The default format used for new branches."""

    _formats = {}
    """The known formats."""

    can_set_append_revisions_only = True

    def __eq__(self, other):
        return self.__class__ is other.__class__

    def __ne__(self, other):
        return not (self == other)

    @classmethod
    def find_format(klass, a_bzrdir, name=None):
        """Return the format for the branch object in a_bzrdir."""
        try:
            transport = a_bzrdir.get_branch_transport(None, name=name)
            format_string = transport.get_bytes("format")
            format = klass._formats[format_string]
            if isinstance(format, MetaDirBranchFormatFactory):
                return format()
            return format
        except errors.NoSuchFile:
            raise errors.NotBranchError(path=transport.base, bzrdir=a_bzrdir)
        except KeyError:
            raise errors.UnknownFormatError(format=format_string, kind='branch')

    @classmethod
    def get_default_format(klass):
        """Return the current default format."""
        return klass._default_format

    @classmethod
    def get_formats(klass):
        """Get all the known formats.

        Warning: This triggers a load of all lazy registered formats: do not
        use except when that is desireed.
        """
        result = []
        for fmt in klass._formats.values():
            if isinstance(fmt, MetaDirBranchFormatFactory):
                fmt = fmt()
            result.append(fmt)
        return result

    def get_reference(self, a_bzrdir, name=None):
        """Get the target reference of the branch in a_bzrdir.

        format probing must have been completed before calling
        this method - it is assumed that the format of the branch
        in a_bzrdir is correct.

        :param a_bzrdir: The bzrdir to get the branch data from.
        :param name: Name of the colocated branch to fetch
        :return: None if the branch is not a reference branch.
        """
        return None

    @classmethod
    def set_reference(self, a_bzrdir, name, to_branch):
        """Set the target reference of the branch in a_bzrdir.

        format probing must have been completed before calling
        this method - it is assumed that the format of the branch
        in a_bzrdir is correct.

        :param a_bzrdir: The bzrdir to set the branch reference for.
        :param name: Name of colocated branch to set, None for default
        :param to_branch: branch that the checkout is to reference
        """
        raise NotImplementedError(self.set_reference)

    def get_format_string(self):
        """Return the ASCII format string that identifies this format."""
        raise NotImplementedError(self.get_format_string)

    def get_format_description(self):
        """Return the short format description for this format."""
        raise NotImplementedError(self.get_format_description)

    def _run_post_branch_init_hooks(self, a_bzrdir, name, branch):
        hooks = Branch.hooks['post_branch_init']
        if not hooks:
            return
        params = BranchInitHookParams(self, a_bzrdir, name, branch)
        for hook in hooks:
            hook(params)

    def _initialize_helper(self, a_bzrdir, utf8_files, name=None,
                           repository=None, lock_type='metadir',
                           set_format=True):
        """Initialize a branch in a bzrdir, with specified files

        :param a_bzrdir: The bzrdir to initialize the branch in
        :param utf8_files: The files to create as a list of
            (filename, content) tuples
        :param name: Name of colocated branch to create, if any
        :param set_format: If True, set the format with
            self.get_format_string.  (BzrBranch4 has its format set
            elsewhere)
        :return: a branch in this format
        """
        mutter('creating branch %r in %s', self, a_bzrdir.user_url)
        branch_transport = a_bzrdir.get_branch_transport(self, name=name)
        lock_map = {
            'metadir': ('lock', lockdir.LockDir),
            'branch4': ('branch-lock', lockable_files.TransportLock),
        }
        lock_name, lock_class = lock_map[lock_type]
        control_files = lockable_files.LockableFiles(branch_transport,
            lock_name, lock_class)
        control_files.create_lock()
        try:
            control_files.lock_write()
        except errors.LockContention:
            if lock_type != 'branch4':
                raise
            lock_taken = False
        else:
            lock_taken = True
        if set_format:
            utf8_files += [('format', self.get_format_string())]
        try:
            for (filename, content) in utf8_files:
                branch_transport.put_bytes(
                    filename, content,
                    mode=a_bzrdir._get_file_mode())
        finally:
            if lock_taken:
                control_files.unlock()
        branch = self.open(a_bzrdir, name, _found=True,
                found_repository=repository)
        self._run_post_branch_init_hooks(a_bzrdir, name, branch)
        return branch

    def initialize(self, a_bzrdir, name=None, repository=None):
        """Create a branch of this format in a_bzrdir.
        
        :param name: Name of the colocated branch to create.
        """
        raise NotImplementedError(self.initialize)

    def is_supported(self):
        """Is this format supported?

        Supported formats can be initialized and opened.
        Unsupported formats may not support initialization or committing or
        some other features depending on the reason for not being supported.
        """
        return True

    def make_tags(self, branch):
        """Create a tags object for branch.

        This method is on BranchFormat, because BranchFormats are reflected
        over the wire via network_name(), whereas full Branch instances require
        multiple VFS method calls to operate at all.

        The default implementation returns a disabled-tags instance.

        Note that it is normal for branch to be a RemoteBranch when using tags
        on a RemoteBranch.
        """
        return DisabledTags(branch)

    def network_name(self):
        """A simple byte string uniquely identifying this format for RPC calls.

        MetaDir branch formats use their disk format string to identify the
        repository over the wire. All in one formats such as bzr < 0.8, and
        foreign formats like svn/git and hg should use some marker which is
        unique and immutable.
        """
        raise NotImplementedError(self.network_name)

    def open(self, a_bzrdir, name=None, _found=False, ignore_fallbacks=False,
            found_repository=None):
        """Return the branch object for a_bzrdir

        :param a_bzrdir: A BzrDir that contains a branch.
        :param name: Name of colocated branch to open
        :param _found: a private parameter, do not use it. It is used to
            indicate if format probing has already be done.
        :param ignore_fallbacks: when set, no fallback branches will be opened
            (if there are any).  Default is to open fallbacks.
        """
        raise NotImplementedError(self.open)

    @classmethod
    def register_format(klass, format):
        """Register a metadir format.
        
        See MetaDirBranchFormatFactory for the ability to register a format
        without loading the code the format needs until it is actually used.
        """
        klass._formats[format.get_format_string()] = format
        # Metadir formats have a network name of their format string, and get
        # registered as factories.
        if isinstance(format, MetaDirBranchFormatFactory):
            network_format_registry.register(format.get_format_string(), format)
        else:
            network_format_registry.register(format.get_format_string(),
                format.__class__)

    @classmethod
    def set_default_format(klass, format):
        klass._default_format = format

    def supports_set_append_revisions_only(self):
        """True if this format supports set_append_revisions_only."""
        return False

    def supports_stacking(self):
        """True if this format records a stacked-on branch."""
        return False

    @classmethod
    def unregister_format(klass, format):
        del klass._formats[format.get_format_string()]

    def __str__(self):
        return self.get_format_description().rstrip()

    def supports_tags(self):
        """True if this format supports tags stored in the branch"""
        return False  # by default


class MetaDirBranchFormatFactory(registry._LazyObjectGetter):
    """A factory for a BranchFormat object, permitting simple lazy registration.
    
    While none of the built in BranchFormats are lazy registered yet,
    bzrlib.tests.test_branch.TestMetaDirBranchFormatFactory demonstrates how to
    use it, and the bzr-loom plugin uses it as well (see
    bzrlib.plugins.loom.formats).
    """

    def __init__(self, format_string, module_name, member_name):
        """Create a MetaDirBranchFormatFactory.

        :param format_string: The format string the format has.
        :param module_name: Module to load the format class from.
        :param member_name: Attribute name within the module for the format class.
        """
        registry._LazyObjectGetter.__init__(self, module_name, member_name)
        self._format_string = format_string
        
    def get_format_string(self):
        """See BranchFormat.get_format_string."""
        return self._format_string

    def __call__(self):
        """Used for network_format_registry support."""
        return self.get_obj()()


class BranchHooks(Hooks):
    """A dictionary mapping hook name to a list of callables for branch hooks.

    e.g. ['set_rh'] Is the list of items to be called when the
    set_revision_history function is invoked.
    """

    def __init__(self):
        """Create the default hooks.

        These are all empty initially, because by default nothing should get
        notified.
        """
        Hooks.__init__(self)
        self.create_hook(HookPoint('set_rh',
            "Invoked whenever the revision history has been set via "
            "set_revision_history. The api signature is (branch, "
            "revision_history), and the branch will be write-locked. "
            "The set_rh hook can be expensive for bzr to trigger, a better "
            "hook to use is Branch.post_change_branch_tip.", (0, 15), None))
        self.create_hook(HookPoint('open',
            "Called with the Branch object that has been opened after a "
            "branch is opened.", (1, 8), None))
        self.create_hook(HookPoint('post_push',
            "Called after a push operation completes. post_push is called "
            "with a bzrlib.branch.BranchPushResult object and only runs in the "
            "bzr client.", (0, 15), None))
        self.create_hook(HookPoint('post_pull',
            "Called after a pull operation completes. post_pull is called "
            "with a bzrlib.branch.PullResult object and only runs in the "
            "bzr client.", (0, 15), None))
        self.create_hook(HookPoint('pre_commit',
            "Called after a commit is calculated but before it is "
            "completed. pre_commit is called with (local, master, old_revno, "
            "old_revid, future_revno, future_revid, tree_delta, future_tree"
            "). old_revid is NULL_REVISION for the first commit to a branch, "
            "tree_delta is a TreeDelta object describing changes from the "
            "basis revision. hooks MUST NOT modify this delta. "
            " future_tree is an in-memory tree obtained from "
            "CommitBuilder.revision_tree() and hooks MUST NOT modify this "
            "tree.", (0,91), None))
        self.create_hook(HookPoint('post_commit',
            "Called in the bzr client after a commit has completed. "
            "post_commit is called with (local, master, old_revno, old_revid, "
            "new_revno, new_revid). old_revid is NULL_REVISION for the first "
            "commit to a branch.", (0, 15), None))
        self.create_hook(HookPoint('post_uncommit',
            "Called in the bzr client after an uncommit completes. "
            "post_uncommit is called with (local, master, old_revno, "
            "old_revid, new_revno, new_revid) where local is the local branch "
            "or None, master is the target branch, and an empty branch "
            "receives new_revno of 0, new_revid of None.", (0, 15), None))
        self.create_hook(HookPoint('pre_change_branch_tip',
            "Called in bzr client and server before a change to the tip of a "
            "branch is made. pre_change_branch_tip is called with a "
            "bzrlib.branch.ChangeBranchTipParams. Note that push, pull, "
            "commit, uncommit will all trigger this hook.", (1, 6), None))
        self.create_hook(HookPoint('post_change_branch_tip',
            "Called in bzr client and server after a change to the tip of a "
            "branch is made. post_change_branch_tip is called with a "
            "bzrlib.branch.ChangeBranchTipParams. Note that push, pull, "
            "commit, uncommit will all trigger this hook.", (1, 4), None))
        self.create_hook(HookPoint('transform_fallback_location',
            "Called when a stacked branch is activating its fallback "
            "locations. transform_fallback_location is called with (branch, "
            "url), and should return a new url. Returning the same url "
            "allows it to be used as-is, returning a different one can be "
            "used to cause the branch to stack on a closer copy of that "
            "fallback_location. Note that the branch cannot have history "
            "accessing methods called on it during this hook because the "
            "fallback locations have not been activated. When there are "
            "multiple hooks installed for transform_fallback_location, "
            "all are called with the url returned from the previous hook."
            "The order is however undefined.", (1, 9), None))
        self.create_hook(HookPoint('automatic_tag_name',
            "Called to determine an automatic tag name for a revision. "
            "automatic_tag_name is called with (branch, revision_id) and "
            "should return a tag name or None if no tag name could be "
            "determined. The first non-None tag name returned will be used.",
            (2, 2), None))
        self.create_hook(HookPoint('post_branch_init',
            "Called after new branch initialization completes. "
            "post_branch_init is called with a "
            "bzrlib.branch.BranchInitHookParams. "
            "Note that init, branch and checkout (both heavyweight and "
            "lightweight) will all trigger this hook.", (2, 2), None))
        self.create_hook(HookPoint('post_switch',
            "Called after a checkout switches branch. "
            "post_switch is called with a "
            "bzrlib.branch.SwitchHookParams.", (2, 2), None))



# install the default hooks into the Branch class.
Branch.hooks = BranchHooks()


class ChangeBranchTipParams(object):
    """Object holding parameters passed to *_change_branch_tip hooks.

    There are 5 fields that hooks may wish to access:

    :ivar branch: the branch being changed
    :ivar old_revno: revision number before the change
    :ivar new_revno: revision number after the change
    :ivar old_revid: revision id before the change
    :ivar new_revid: revision id after the change

    The revid fields are strings. The revno fields are integers.
    """

    def __init__(self, branch, old_revno, new_revno, old_revid, new_revid):
        """Create a group of ChangeBranchTip parameters.

        :param branch: The branch being changed.
        :param old_revno: Revision number before the change.
        :param new_revno: Revision number after the change.
        :param old_revid: Tip revision id before the change.
        :param new_revid: Tip revision id after the change.
        """
        self.branch = branch
        self.old_revno = old_revno
        self.new_revno = new_revno
        self.old_revid = old_revid
        self.new_revid = new_revid

    def __eq__(self, other):
        return self.__dict__ == other.__dict__

    def __repr__(self):
        return "<%s of %s from (%s, %s) to (%s, %s)>" % (
            self.__class__.__name__, self.branch,
            self.old_revno, self.old_revid, self.new_revno, self.new_revid)


class BranchInitHookParams(object):
    """Object holding parameters passed to *_branch_init hooks.

    There are 4 fields that hooks may wish to access:

    :ivar format: the branch format
    :ivar bzrdir: the BzrDir where the branch will be/has been initialized
    :ivar name: name of colocated branch, if any (or None)
    :ivar branch: the branch created

    Note that for lightweight checkouts, the bzrdir and format fields refer to
    the checkout, hence they are different from the corresponding fields in
    branch, which refer to the original branch.
    """

    def __init__(self, format, a_bzrdir, name, branch):
        """Create a group of BranchInitHook parameters.

        :param format: the branch format
        :param a_bzrdir: the BzrDir where the branch will be/has been
            initialized
        :param name: name of colocated branch, if any (or None)
        :param branch: the branch created

        Note that for lightweight checkouts, the bzrdir and format fields refer
        to the checkout, hence they are different from the corresponding fields
        in branch, which refer to the original branch.
        """
        self.format = format
        self.bzrdir = a_bzrdir
        self.name = name
        self.branch = branch

    def __eq__(self, other):
        return self.__dict__ == other.__dict__

    def __repr__(self):
        return "<%s of %s>" % (self.__class__.__name__, self.branch)


class SwitchHookParams(object):
    """Object holding parameters passed to *_switch hooks.

    There are 4 fields that hooks may wish to access:

    :ivar control_dir: BzrDir of the checkout to change
    :ivar to_branch: branch that the checkout is to reference
    :ivar force: skip the check for local commits in a heavy checkout
    :ivar revision_id: revision ID to switch to (or None)
    """

    def __init__(self, control_dir, to_branch, force, revision_id):
        """Create a group of SwitchHook parameters.

        :param control_dir: BzrDir of the checkout to change
        :param to_branch: branch that the checkout is to reference
        :param force: skip the check for local commits in a heavy checkout
        :param revision_id: revision ID to switch to (or None)
        """
        self.control_dir = control_dir
        self.to_branch = to_branch
        self.force = force
        self.revision_id = revision_id

    def __eq__(self, other):
        return self.__dict__ == other.__dict__

    def __repr__(self):
        return "<%s for %s to (%s, %s)>" % (self.__class__.__name__,
            self.control_dir, self.to_branch,
            self.revision_id)


class BzrBranchFormat4(BranchFormat):
    """Bzr branch format 4.

    This format has:
     - a revision-history file.
     - a branch-lock lock file [ to be shared with the bzrdir ]
    """

    def get_format_description(self):
        """See BranchFormat.get_format_description()."""
        return "Branch format 4"

    def initialize(self, a_bzrdir, name=None, repository=None):
        """Create a branch of this format in a_bzrdir."""
        if repository is not None:
            raise NotImplementedError(
                "initialize(repository=<not None>) on %r" % (self,))
        utf8_files = [('revision-history', ''),
                      ('branch-name', ''),
                      ]
        return self._initialize_helper(a_bzrdir, utf8_files, name=name,
                                       lock_type='branch4', set_format=False)

    def __init__(self):
        super(BzrBranchFormat4, self).__init__()
        self._matchingbzrdir = bzrdir.BzrDirFormat6()

    def network_name(self):
        """The network name for this format is the control dirs disk label."""
        return self._matchingbzrdir.get_format_string()

    def open(self, a_bzrdir, name=None, _found=False, ignore_fallbacks=False,
            found_repository=None):
        """See BranchFormat.open()."""
        if not _found:
            # we are being called directly and must probe.
            raise NotImplementedError
        if found_repository is None:
            found_repository = a_bzrdir.open_repository()
        return BzrBranch(_format=self,
                         _control_files=a_bzrdir._control_files,
                         a_bzrdir=a_bzrdir,
                         name=name,
                         _repository=found_repository)

    def __str__(self):
        return "Bazaar-NG branch format 4"


class BranchFormatMetadir(BranchFormat):
    """Common logic for meta-dir based branch formats."""

    def _branch_class(self):
        """What class to instantiate on open calls."""
        raise NotImplementedError(self._branch_class)

    def network_name(self):
        """A simple byte string uniquely identifying this format for RPC calls.

        Metadir branch formats use their format string.
        """
        return self.get_format_string()

    def open(self, a_bzrdir, name=None, _found=False, ignore_fallbacks=False,
            found_repository=None):
        """See BranchFormat.open()."""
        if not _found:
            format = BranchFormat.find_format(a_bzrdir, name=name)
            if format.__class__ != self.__class__:
                raise AssertionError("wrong format %r found for %r" %
                    (format, self))
        transport = a_bzrdir.get_branch_transport(None, name=name)
        try:
            control_files = lockable_files.LockableFiles(transport, 'lock',
                                                         lockdir.LockDir)
            if found_repository is None:
                found_repository = a_bzrdir.find_repository()
            return self._branch_class()(_format=self,
                              _control_files=control_files,
                              name=name,
                              a_bzrdir=a_bzrdir,
                              _repository=found_repository,
                              ignore_fallbacks=ignore_fallbacks)
        except errors.NoSuchFile:
            raise errors.NotBranchError(path=transport.base, bzrdir=a_bzrdir)

    def __init__(self):
        super(BranchFormatMetadir, self).__init__()
        self._matchingbzrdir = bzrdir.BzrDirMetaFormat1()
        self._matchingbzrdir.set_branch_format(self)

    def supports_tags(self):
        return True


class BzrBranchFormat5(BranchFormatMetadir):
    """Bzr branch format 5.

    This format has:
     - a revision-history file.
     - a format string
     - a lock dir guarding the branch itself
     - all of this stored in a branch/ subdirectory
     - works with shared repositories.

    This format is new in bzr 0.8.
    """

    def _branch_class(self):
        return BzrBranch5

    def get_format_string(self):
        """See BranchFormat.get_format_string()."""
        return "Bazaar-NG branch format 5\n"

    def get_format_description(self):
        """See BranchFormat.get_format_description()."""
        return "Branch format 5"

    def initialize(self, a_bzrdir, name=None, repository=None):
        """Create a branch of this format in a_bzrdir."""
        utf8_files = [('revision-history', ''),
                      ('branch-name', ''),
                      ]
        return self._initialize_helper(a_bzrdir, utf8_files, name, repository)

    def supports_tags(self):
        return False


class BzrBranchFormat6(BranchFormatMetadir):
    """Branch format with last-revision and tags.

    Unlike previous formats, this has no explicit revision history. Instead,
    this just stores the last-revision, and the left-hand history leading
    up to there is the history.

    This format was introduced in bzr 0.15
    and became the default in 0.91.
    """

    def _branch_class(self):
        return BzrBranch6

    def get_format_string(self):
        """See BranchFormat.get_format_string()."""
        return "Bazaar Branch Format 6 (bzr 0.15)\n"

    def get_format_description(self):
        """See BranchFormat.get_format_description()."""
        return "Branch format 6"

    def initialize(self, a_bzrdir, name=None, repository=None):
        """Create a branch of this format in a_bzrdir."""
        utf8_files = [('last-revision', '0 null:\n'),
                      ('branch.conf', ''),
                      ('tags', ''),
                      ]
        return self._initialize_helper(a_bzrdir, utf8_files, name, repository)

    def make_tags(self, branch):
        """See bzrlib.branch.BranchFormat.make_tags()."""
        return BasicTags(branch)

    def supports_set_append_revisions_only(self):
        return True


class BzrBranchFormat8(BranchFormatMetadir):
    """Metadir format supporting storing locations of subtree branches."""

    def _branch_class(self):
        return BzrBranch8

    def get_format_string(self):
        """See BranchFormat.get_format_string()."""
        return "Bazaar Branch Format 8 (needs bzr 1.15)\n"

    def get_format_description(self):
        """See BranchFormat.get_format_description()."""
        return "Branch format 8"

    def initialize(self, a_bzrdir, name=None, repository=None):
        """Create a branch of this format in a_bzrdir."""
        utf8_files = [('last-revision', '0 null:\n'),
                      ('branch.conf', ''),
                      ('tags', ''),
                      ('references', '')
                      ]
        return self._initialize_helper(a_bzrdir, utf8_files, name, repository)

    def __init__(self):
        super(BzrBranchFormat8, self).__init__()
        self._matchingbzrdir.repository_format = \
            RepositoryFormatKnitPack5RichRoot()

    def make_tags(self, branch):
        """See bzrlib.branch.BranchFormat.make_tags()."""
        return BasicTags(branch)

    def supports_set_append_revisions_only(self):
        return True

    def supports_stacking(self):
        return True

    supports_reference_locations = True


class BzrBranchFormat7(BzrBranchFormat8):
    """Branch format with last-revision, tags, and a stacked location pointer.

    The stacked location pointer is passed down to the repository and requires
    a repository format with supports_external_lookups = True.

    This format was introduced in bzr 1.6.
    """

    def initialize(self, a_bzrdir, name=None, repository=None):
        """Create a branch of this format in a_bzrdir."""
        utf8_files = [('last-revision', '0 null:\n'),
                      ('branch.conf', ''),
                      ('tags', ''),
                      ]
        return self._initialize_helper(a_bzrdir, utf8_files, name, repository)

    def _branch_class(self):
        return BzrBranch7

    def get_format_string(self):
        """See BranchFormat.get_format_string()."""
        return "Bazaar Branch Format 7 (needs bzr 1.6)\n"

    def get_format_description(self):
        """See BranchFormat.get_format_description()."""
        return "Branch format 7"

    def supports_set_append_revisions_only(self):
        return True

    supports_reference_locations = False


class BranchReferenceFormat(BranchFormat):
    """Bzr branch reference format.

    Branch references are used in implementing checkouts, they
    act as an alias to the real branch which is at some other url.

    This format has:
     - A location file
     - a format string
    """

    def get_format_string(self):
        """See BranchFormat.get_format_string()."""
        return "Bazaar-NG Branch Reference Format 1\n"

    def get_format_description(self):
        """See BranchFormat.get_format_description()."""
        return "Checkout reference format 1"

    def get_reference(self, a_bzrdir, name=None):
        """See BranchFormat.get_reference()."""
        transport = a_bzrdir.get_branch_transport(None, name=name)
        return transport.get_bytes('location')

    def set_reference(self, a_bzrdir, name, to_branch):
        """See BranchFormat.set_reference()."""
        transport = a_bzrdir.get_branch_transport(None, name=name)
        location = transport.put_bytes('location', to_branch.base)

    def initialize(self, a_bzrdir, name=None, target_branch=None,
            repository=None):
        """Create a branch of this format in a_bzrdir."""
        if target_branch is None:
            # this format does not implement branch itself, thus the implicit
            # creation contract must see it as uninitializable
            raise errors.UninitializableFormat(self)
        mutter('creating branch reference in %s', a_bzrdir.user_url)
        branch_transport = a_bzrdir.get_branch_transport(self, name=name)
        branch_transport.put_bytes('location',
            target_branch.bzrdir.user_url)
        branch_transport.put_bytes('format', self.get_format_string())
        branch = self.open(
            a_bzrdir, name, _found=True,
            possible_transports=[target_branch.bzrdir.root_transport])
        self._run_post_branch_init_hooks(a_bzrdir, name, branch)
        return branch

    def __init__(self):
        super(BranchReferenceFormat, self).__init__()
        self._matchingbzrdir = bzrdir.BzrDirMetaFormat1()
        self._matchingbzrdir.set_branch_format(self)

    def _make_reference_clone_function(format, a_branch):
        """Create a clone() routine for a branch dynamically."""
        def clone(to_bzrdir, revision_id=None,
            repository_policy=None):
            """See Branch.clone()."""
            return format.initialize(to_bzrdir, target_branch=a_branch)
            # cannot obey revision_id limits when cloning a reference ...
            # FIXME RBC 20060210 either nuke revision_id for clone, or
            # emit some sort of warning/error to the caller ?!
        return clone

    def open(self, a_bzrdir, name=None, _found=False, location=None,
             possible_transports=None, ignore_fallbacks=False,
             found_repository=None):
        """Return the branch that the branch reference in a_bzrdir points at.

        :param a_bzrdir: A BzrDir that contains a branch.
        :param name: Name of colocated branch to open, if any
        :param _found: a private parameter, do not use it. It is used to
            indicate if format probing has already be done.
        :param ignore_fallbacks: when set, no fallback branches will be opened
            (if there are any).  Default is to open fallbacks.
        :param location: The location of the referenced branch.  If
            unspecified, this will be determined from the branch reference in
            a_bzrdir.
        :param possible_transports: An optional reusable transports list.
        """
        if not _found:
            format = BranchFormat.find_format(a_bzrdir, name=name)
            if format.__class__ != self.__class__:
                raise AssertionError("wrong format %r found for %r" %
                    (format, self))
        if location is None:
            location = self.get_reference(a_bzrdir, name)
        real_bzrdir = bzrdir.BzrDir.open(
            location, possible_transports=possible_transports)
        result = real_bzrdir.open_branch(name=name, 
            ignore_fallbacks=ignore_fallbacks)
        # this changes the behaviour of result.clone to create a new reference
        # rather than a copy of the content of the branch.
        # I did not use a proxy object because that needs much more extensive
        # testing, and we are only changing one behaviour at the moment.
        # If we decide to alter more behaviours - i.e. the implicit nickname
        # then this should be refactored to introduce a tested proxy branch
        # and a subclass of that for use in overriding clone() and ....
        # - RBC 20060210
        result.clone = self._make_reference_clone_function(result)
        return result


network_format_registry = registry.FormatRegistry()
"""Registry of formats indexed by their network name.

The network name for a branch format is an identifier that can be used when
referring to formats with smart server operations. See
BranchFormat.network_name() for more detail.
"""


# formats which have no format string are not discoverable
# and not independently creatable, so are not registered.
__format5 = BzrBranchFormat5()
__format6 = BzrBranchFormat6()
__format7 = BzrBranchFormat7()
__format8 = BzrBranchFormat8()
BranchFormat.register_format(__format5)
BranchFormat.register_format(BranchReferenceFormat())
BranchFormat.register_format(__format6)
BranchFormat.register_format(__format7)
BranchFormat.register_format(__format8)
BranchFormat.set_default_format(__format7)
_legacy_formats = [BzrBranchFormat4(),
    ]
network_format_registry.register(
    _legacy_formats[0].network_name(), _legacy_formats[0].__class__)


class BranchWriteLockResult(LogicalLockResult):
    """The result of write locking a branch.

    :ivar branch_token: The token obtained from the underlying branch lock, or
        None.
    :ivar unlock: A callable which will unlock the lock.
    """

    def __init__(self, unlock, branch_token):
        LogicalLockResult.__init__(self, unlock)
        self.branch_token = branch_token

    def __repr__(self):
        return "BranchWriteLockResult(%s, %s)" % (self.branch_token,
            self.unlock)


class BzrBranch(Branch, _RelockDebugMixin):
    """A branch stored in the actual filesystem.

    Note that it's "local" in the context of the filesystem; it doesn't
    really matter if it's on an nfs/smb/afs/coda/... share, as long as
    it's writable, and can be accessed via the normal filesystem API.

    :ivar _transport: Transport for file operations on this branch's
        control files, typically pointing to the .bzr/branch directory.
    :ivar repository: Repository for this branch.
    :ivar base: The url of the base directory for this branch; the one
        containing the .bzr directory.
    :ivar name: Optional colocated branch name as it exists in the control
        directory.
    """

    def __init__(self, _format=None,
                 _control_files=None, a_bzrdir=None, name=None,
                 _repository=None, ignore_fallbacks=False):
        """Create new branch object at a particular location."""
        if a_bzrdir is None:
            raise ValueError('a_bzrdir must be supplied')
        else:
            self.bzrdir = a_bzrdir
        self._base = self.bzrdir.transport.clone('..').base
        self.name = name
        # XXX: We should be able to just do
        #   self.base = self.bzrdir.root_transport.base
        # but this does not quite work yet -- mbp 20080522
        self._format = _format
        if _control_files is None:
            raise ValueError('BzrBranch _control_files is None')
        self.control_files = _control_files
        self._transport = _control_files._transport
        self.repository = _repository
        Branch.__init__(self)

    def __str__(self):
        if self.name is None:
            return '%s(%s)' % (self.__class__.__name__, self.user_url)
        else:
            return '%s(%s,%s)' % (self.__class__.__name__, self.user_url,
                self.name)

    __repr__ = __str__

    def _get_base(self):
        """Returns the directory containing the control directory."""
        return self._base

    base = property(_get_base, doc="The URL for the root of this branch.")

    def _get_config(self):
        return TransportConfig(self._transport, 'branch.conf')

    def is_locked(self):
        return self.control_files.is_locked()

    def lock_write(self, token=None):
        """Lock the branch for write operations.

        :param token: A token to permit reacquiring a previously held and
            preserved lock.
        :return: A BranchWriteLockResult.
        """
        if not self.is_locked():
            self._note_lock('w')
        # All-in-one needs to always unlock/lock.
        repo_control = getattr(self.repository, 'control_files', None)
        if self.control_files == repo_control or not self.is_locked():
            self.repository._warn_if_deprecated(self)
            self.repository.lock_write()
            took_lock = True
        else:
            took_lock = False
        try:
            return BranchWriteLockResult(self.unlock,
                self.control_files.lock_write(token=token))
        except:
            if took_lock:
                self.repository.unlock()
            raise

    def lock_read(self):
        """Lock the branch for read operations.

        :return: A bzrlib.lock.LogicalLockResult.
        """
        if not self.is_locked():
            self._note_lock('r')
        # All-in-one needs to always unlock/lock.
        repo_control = getattr(self.repository, 'control_files', None)
        if self.control_files == repo_control or not self.is_locked():
            self.repository._warn_if_deprecated(self)
            self.repository.lock_read()
            took_lock = True
        else:
            took_lock = False
        try:
            self.control_files.lock_read()
            return LogicalLockResult(self.unlock)
        except:
            if took_lock:
                self.repository.unlock()
            raise

    @only_raises(errors.LockNotHeld, errors.LockBroken)
    def unlock(self):
        try:
            self.control_files.unlock()
        finally:
            # All-in-one needs to always unlock/lock.
            repo_control = getattr(self.repository, 'control_files', None)
            if (self.control_files == repo_control or
                not self.control_files.is_locked()):
                self.repository.unlock()
            if not self.control_files.is_locked():
                # we just released the lock
                self._clear_cached_state()

    def peek_lock_mode(self):
        if self.control_files._lock_count == 0:
            return None
        else:
            return self.control_files._lock_mode

    def get_physical_lock_status(self):
        return self.control_files.get_physical_lock_status()

    @needs_read_lock
    def print_file(self, file, revision_id):
        """See Branch.print_file."""
        return self.repository.print_file(file, revision_id)

    def _write_revision_history(self, history):
        """Factored out of set_revision_history.

        This performs the actual writing to disk.
        It is intended to be called by BzrBranch5.set_revision_history."""
        self._transport.put_bytes(
            'revision-history', '\n'.join(history),
            mode=self.bzrdir._get_file_mode())

    @needs_write_lock
    def set_revision_history(self, rev_history):
        """See Branch.set_revision_history."""
        if 'evil' in debug.debug_flags:
            mutter_callsite(3, "set_revision_history scales with history.")
        check_not_reserved_id = _mod_revision.check_not_reserved_id
        for rev_id in rev_history:
            check_not_reserved_id(rev_id)
        if Branch.hooks['post_change_branch_tip']:
            # Don't calculate the last_revision_info() if there are no hooks
            # that will use it.
            old_revno, old_revid = self.last_revision_info()
        if len(rev_history) == 0:
            revid = _mod_revision.NULL_REVISION
        else:
            revid = rev_history[-1]
        self._run_pre_change_branch_tip_hooks(len(rev_history), revid)
        self._write_revision_history(rev_history)
        self._clear_cached_state()
        self._cache_revision_history(rev_history)
        for hook in Branch.hooks['set_rh']:
            hook(self, rev_history)
        if Branch.hooks['post_change_branch_tip']:
            self._run_post_change_branch_tip_hooks(old_revno, old_revid)

    def _synchronize_history(self, destination, revision_id):
        """Synchronize last revision and revision history between branches.

        This version is most efficient when the destination is also a
        BzrBranch5, but works for BzrBranch6 as long as the revision
        history is the true lefthand parent history, and all of the revisions
        are in the destination's repository.  If not, set_revision_history
        will fail.

        :param destination: The branch to copy the history into
        :param revision_id: The revision-id to truncate history at.  May
          be None to copy complete history.
        """
        if not isinstance(destination._format, BzrBranchFormat5):
            super(BzrBranch, self)._synchronize_history(
                destination, revision_id)
            return
        if revision_id == _mod_revision.NULL_REVISION:
            new_history = []
        else:
            new_history = self.revision_history()
        if revision_id is not None and new_history != []:
            try:
                new_history = new_history[:new_history.index(revision_id) + 1]
            except ValueError:
                rev = self.repository.get_revision(revision_id)
                new_history = rev.get_history(self.repository)[1:]
        destination.set_revision_history(new_history)

    @needs_write_lock
    def set_last_revision_info(self, revno, revision_id):
        """Set the last revision of this branch.

        The caller is responsible for checking that the revno is correct
        for this revision id.

        It may be possible to set the branch last revision to an id not
        present in the repository.  However, branches can also be
        configured to check constraints on history, in which case this may not
        be permitted.
        """
        revision_id = _mod_revision.ensure_null(revision_id)
        # this old format stores the full history, but this api doesn't
        # provide it, so we must generate, and might as well check it's
        # correct
        history = self._lefthand_history(revision_id)
        if len(history) != revno:
            raise AssertionError('%d != %d' % (len(history), revno))
        self.set_revision_history(history)

    def _gen_revision_history(self):
        history = self._transport.get_bytes('revision-history').split('\n')
        if history[-1:] == ['']:
            # There shouldn't be a trailing newline, but just in case.
            history.pop()
        return history

    @needs_write_lock
    def generate_revision_history(self, revision_id, last_rev=None,
        other_branch=None):
        """Create a new revision history that will finish with revision_id.

        :param revision_id: the new tip to use.
        :param last_rev: The previous last_revision. If not None, then this
            must be a ancestory of revision_id, or DivergedBranches is raised.
        :param other_branch: The other branch that DivergedBranches should
            raise with respect to.
        """
        self.set_revision_history(self._lefthand_history(revision_id,
            last_rev, other_branch))

    def basis_tree(self):
        """See Branch.basis_tree."""
        return self.repository.revision_tree(self.last_revision())

    def _get_parent_location(self):
        _locs = ['parent', 'pull', 'x-pull']
        for l in _locs:
            try:
                return self._transport.get_bytes(l).strip('\n')
            except errors.NoSuchFile:
                pass
        return None

    def _basic_push(self, target, overwrite, stop_revision):
        """Basic implementation of push without bound branches or hooks.

        Must be called with source read locked and target write locked.
        """
        result = BranchPushResult()
        result.source_branch = self
        result.target_branch = target
        result.old_revno, result.old_revid = target.last_revision_info()
        self.update_references(target)
        if result.old_revid != self.last_revision():
            # We assume that during 'push' this repository is closer than
            # the target.
            graph = self.repository.get_graph(target.repository)
            target.update_revisions(self, stop_revision,
                overwrite=overwrite, graph=graph)
        if self._push_should_merge_tags():
            result.tag_conflicts = self.tags.merge_to(target.tags,
                overwrite)
        result.new_revno, result.new_revid = target.last_revision_info()
        return result

    def get_stacked_on_url(self):
        raise errors.UnstackableBranchFormat(self._format, self.user_url)

    def set_push_location(self, location):
        """See Branch.set_push_location."""
        self.get_config().set_user_option(
            'push_location', location,
            store=_mod_config.STORE_LOCATION_NORECURSE)

    def _set_parent_location(self, url):
        if url is None:
            self._transport.delete('parent')
        else:
            self._transport.put_bytes('parent', url + '\n',
                mode=self.bzrdir._get_file_mode())


class BzrBranch5(BzrBranch):
    """A format 5 branch. This supports new features over plain branches.

    It has support for a master_branch which is the data for bound branches.
    """

    def get_bound_location(self):
        try:
            return self._transport.get_bytes('bound')[:-1]
        except errors.NoSuchFile:
            return None

    @needs_read_lock
    def get_master_branch(self, possible_transports=None):
        """Return the branch we are bound to.

        :return: Either a Branch, or None

        This could memoise the branch, but if thats done
        it must be revalidated on each new lock.
        So for now we just don't memoise it.
        # RBC 20060304 review this decision.
        """
        bound_loc = self.get_bound_location()
        if not bound_loc:
            return None
        try:
            return Branch.open(bound_loc,
                               possible_transports=possible_transports)
        except (errors.NotBranchError, errors.ConnectionError), e:
            raise errors.BoundBranchConnectionFailure(
                    self, bound_loc, e)

    @needs_write_lock
    def set_bound_location(self, location):
        """Set the target where this branch is bound to.

        :param location: URL to the target branch
        """
        if location:
            self._transport.put_bytes('bound', location+'\n',
                mode=self.bzrdir._get_file_mode())
        else:
            try:
                self._transport.delete('bound')
            except errors.NoSuchFile:
                return False
            return True

    @needs_write_lock
    def bind(self, other):
        """Bind this branch to the branch other.

        This does not push or pull data between the branches, though it does
        check for divergence to raise an error when the branches are not
        either the same, or one a prefix of the other. That behaviour may not
        be useful, so that check may be removed in future.

        :param other: The branch to bind to
        :type other: Branch
        """
        # TODO: jam 20051230 Consider checking if the target is bound
        #       It is debatable whether you should be able to bind to
        #       a branch which is itself bound.
        #       Committing is obviously forbidden,
        #       but binding itself may not be.
        #       Since we *have* to check at commit time, we don't
        #       *need* to check here

        # we want to raise diverged if:
        # last_rev is not in the other_last_rev history, AND
        # other_last_rev is not in our history, and do it without pulling
        # history around
        self.set_bound_location(other.base)

    @needs_write_lock
    def unbind(self):
        """If bound, unbind"""
        return self.set_bound_location(None)

    @needs_write_lock
    def update(self, possible_transports=None):
        """Synchronise this branch with the master branch if any.

        :return: None or the last_revision that was pivoted out during the
                 update.
        """
        master = self.get_master_branch(possible_transports)
        if master is not None:
            old_tip = _mod_revision.ensure_null(self.last_revision())
            self.pull(master, overwrite=True)
            if self.repository.get_graph().is_ancestor(old_tip,
                _mod_revision.ensure_null(self.last_revision())):
                return None
            return old_tip
        return None


class BzrBranch8(BzrBranch5):
    """A branch that stores tree-reference locations."""

    def _open_hook(self):
        if self._ignore_fallbacks:
            return
        try:
            url = self.get_stacked_on_url()
        except (errors.UnstackableRepositoryFormat, errors.NotStacked,
            errors.UnstackableBranchFormat):
            pass
        else:
            for hook in Branch.hooks['transform_fallback_location']:
                url = hook(self, url)
                if url is None:
                    hook_name = Branch.hooks.get_hook_name(hook)
                    raise AssertionError(
                        "'transform_fallback_location' hook %s returned "
                        "None, not a URL." % hook_name)
            self._activate_fallback_location(url)

    def __init__(self, *args, **kwargs):
        self._ignore_fallbacks = kwargs.get('ignore_fallbacks', False)
        super(BzrBranch8, self).__init__(*args, **kwargs)
        self._last_revision_info_cache = None
        self._reference_info = None

    def _clear_cached_state(self):
        super(BzrBranch8, self)._clear_cached_state()
        self._last_revision_info_cache = None
        self._reference_info = None

    def _last_revision_info(self):
        revision_string = self._transport.get_bytes('last-revision')
        revno, revision_id = revision_string.rstrip('\n').split(' ', 1)
        revision_id = cache_utf8.get_cached_utf8(revision_id)
        revno = int(revno)
        return revno, revision_id

    def _write_last_revision_info(self, revno, revision_id):
        """Simply write out the revision id, with no checks.

        Use set_last_revision_info to perform this safely.

        Does not update the revision_history cache.
        Intended to be called by set_last_revision_info and
        _write_revision_history.
        """
        revision_id = _mod_revision.ensure_null(revision_id)
        out_string = '%d %s\n' % (revno, revision_id)
        self._transport.put_bytes('last-revision', out_string,
            mode=self.bzrdir._get_file_mode())

    @needs_write_lock
    def set_last_revision_info(self, revno, revision_id):
        revision_id = _mod_revision.ensure_null(revision_id)
        old_revno, old_revid = self.last_revision_info()
        if self._get_append_revisions_only():
            self._check_history_violation(revision_id)
        self._run_pre_change_branch_tip_hooks(revno, revision_id)
        self._write_last_revision_info(revno, revision_id)
        self._clear_cached_state()
        self._last_revision_info_cache = revno, revision_id
        self._run_post_change_branch_tip_hooks(old_revno, old_revid)

    def _synchronize_history(self, destination, revision_id):
        """Synchronize last revision and revision history between branches.

        :see: Branch._synchronize_history
        """
        # XXX: The base Branch has a fast implementation of this method based
        # on set_last_revision_info, but BzrBranch/BzrBranch5 have a slower one
        # that uses set_revision_history.  This class inherits from BzrBranch5,
        # but wants the fast implementation, so it calls
        # Branch._synchronize_history directly.
        Branch._synchronize_history(self, destination, revision_id)

    def _check_history_violation(self, revision_id):
        last_revision = _mod_revision.ensure_null(self.last_revision())
        if _mod_revision.is_null(last_revision):
            return
        if last_revision not in self._lefthand_history(revision_id):
            raise errors.AppendRevisionsOnlyViolation(self.user_url)

    def _gen_revision_history(self):
        """Generate the revision history from last revision
        """
        last_revno, last_revision = self.last_revision_info()
        self._extend_partial_history(stop_index=last_revno-1)
        return list(reversed(self._partial_revision_history_cache))

    def _write_revision_history(self, history):
        """Factored out of set_revision_history.

        This performs the actual writing to disk, with format-specific checks.
        It is intended to be called by BzrBranch5.set_revision_history.
        """
        if len(history) == 0:
            last_revision = 'null:'
        else:
            if history != self._lefthand_history(history[-1]):
                raise errors.NotLefthandHistory(history)
            last_revision = history[-1]
        if self._get_append_revisions_only():
            self._check_history_violation(last_revision)
        self._write_last_revision_info(len(history), last_revision)

    @needs_write_lock
    def _set_parent_location(self, url):
        """Set the parent branch"""
        self._set_config_location('parent_location', url, make_relative=True)

    @needs_read_lock
    def _get_parent_location(self):
        """Set the parent branch"""
        return self._get_config_location('parent_location')

    @needs_write_lock
    def _set_all_reference_info(self, info_dict):
        """Replace all reference info stored in a branch.

        :param info_dict: A dict of {file_id: (tree_path, branch_location)}
        """
        s = StringIO()
        writer = rio.RioWriter(s)
        for key, (tree_path, branch_location) in info_dict.iteritems():
            stanza = rio.Stanza(file_id=key, tree_path=tree_path,
                                branch_location=branch_location)
            writer.write_stanza(stanza)
        self._transport.put_bytes('references', s.getvalue())
        self._reference_info = info_dict

    @needs_read_lock
    def _get_all_reference_info(self):
        """Return all the reference info stored in a branch.

        :return: A dict of {file_id: (tree_path, branch_location)}
        """
        if self._reference_info is not None:
            return self._reference_info
        rio_file = self._transport.get('references')
        try:
            stanzas = rio.read_stanzas(rio_file)
            info_dict = dict((s['file_id'], (s['tree_path'],
                             s['branch_location'])) for s in stanzas)
        finally:
            rio_file.close()
        self._reference_info = info_dict
        return info_dict

    def set_reference_info(self, file_id, tree_path, branch_location):
        """Set the branch location to use for a tree reference.

        :param file_id: The file-id of the tree reference.
        :param tree_path: The path of the tree reference in the tree.
        :param branch_location: The location of the branch to retrieve tree
            references from.
        """
        info_dict = self._get_all_reference_info()
        info_dict[file_id] = (tree_path, branch_location)
        if None in (tree_path, branch_location):
            if tree_path is not None:
                raise ValueError('tree_path must be None when branch_location'
                                 ' is None.')
            if branch_location is not None:
                raise ValueError('branch_location must be None when tree_path'
                                 ' is None.')
            del info_dict[file_id]
        self._set_all_reference_info(info_dict)

    def get_reference_info(self, file_id):
        """Get the tree_path and branch_location for a tree reference.

        :return: a tuple of (tree_path, branch_location)
        """
        return self._get_all_reference_info().get(file_id, (None, None))

    def reference_parent(self, file_id, path, possible_transports=None):
        """Return the parent branch for a tree-reference file_id.

        :param file_id: The file_id of the tree reference
        :param path: The path of the file_id in the tree
        :return: A branch associated with the file_id
        """
        branch_location = self.get_reference_info(file_id)[1]
        if branch_location is None:
            return Branch.reference_parent(self, file_id, path,
                                           possible_transports)
        branch_location = urlutils.join(self.user_url, branch_location)
        return Branch.open(branch_location,
                           possible_transports=possible_transports)

    def set_push_location(self, location):
        """See Branch.set_push_location."""
        self._set_config_location('push_location', location)

    def set_bound_location(self, location):
        """See Branch.set_push_location."""
        result = None
        config = self.get_config()
        if location is None:
            if config.get_user_option('bound') != 'True':
                return False
            else:
                config.set_user_option('bound', 'False', warn_masked=True)
                return True
        else:
            self._set_config_location('bound_location', location,
                                      config=config)
            config.set_user_option('bound', 'True', warn_masked=True)
        return True

    def _get_bound_location(self, bound):
        """Return the bound location in the config file.

        Return None if the bound parameter does not match"""
        config = self.get_config()
        config_bound = (config.get_user_option('bound') == 'True')
        if config_bound != bound:
            return None
        return self._get_config_location('bound_location', config=config)

    def get_bound_location(self):
        """See Branch.set_push_location."""
        return self._get_bound_location(True)

    def get_old_bound_location(self):
        """See Branch.get_old_bound_location"""
        return self._get_bound_location(False)

    def get_stacked_on_url(self):
        # you can always ask for the URL; but you might not be able to use it
        # if the repo can't support stacking.
        ## self._check_stackable_repo()
        stacked_url = self._get_config_location('stacked_on_location')
        if stacked_url is None:
            raise errors.NotStacked(self)
        return stacked_url

    def _get_append_revisions_only(self):
        return self.get_config(
            ).get_user_option_as_bool('append_revisions_only')

    @needs_write_lock
    def generate_revision_history(self, revision_id, last_rev=None,
                                  other_branch=None):
        """See BzrBranch5.generate_revision_history"""
        history = self._lefthand_history(revision_id, last_rev, other_branch)
        revno = len(history)
        self.set_last_revision_info(revno, revision_id)

    @needs_read_lock
    def get_rev_id(self, revno, history=None):
        """Find the revision id of the specified revno."""
        if revno == 0:
            return _mod_revision.NULL_REVISION

        last_revno, last_revision_id = self.last_revision_info()
        if revno <= 0 or revno > last_revno:
            raise errors.NoSuchRevision(self, revno)

        if history is not None:
            return history[revno - 1]

        index = last_revno - revno
        if len(self._partial_revision_history_cache) <= index:
            self._extend_partial_history(stop_index=index)
        if len(self._partial_revision_history_cache) > index:
            return self._partial_revision_history_cache[index]
        else:
            raise errors.NoSuchRevision(self, revno)

    @needs_read_lock
    def revision_id_to_revno(self, revision_id):
        """Given a revision id, return its revno"""
        if _mod_revision.is_null(revision_id):
            return 0
        try:
            index = self._partial_revision_history_cache.index(revision_id)
        except ValueError:
            self._extend_partial_history(stop_revision=revision_id)
            index = len(self._partial_revision_history_cache) - 1
            if self._partial_revision_history_cache[index] != revision_id:
                raise errors.NoSuchRevision(self, revision_id)
        return self.revno() - index


class BzrBranch7(BzrBranch8):
    """A branch with support for a fallback repository."""

    def set_reference_info(self, file_id, tree_path, branch_location):
        Branch.set_reference_info(self, file_id, tree_path, branch_location)

    def get_reference_info(self, file_id):
        Branch.get_reference_info(self, file_id)

    def reference_parent(self, file_id, path, possible_transports=None):
        return Branch.reference_parent(self, file_id, path,
                                       possible_transports)


class BzrBranch6(BzrBranch7):
    """See BzrBranchFormat6 for the capabilities of this branch.

    This subclass of BzrBranch7 disables the new features BzrBranch7 added,
    i.e. stacking.
    """

    def get_stacked_on_url(self):
        raise errors.UnstackableBranchFormat(self._format, self.user_url)


######################################################################
# results of operations


class _Result(object):

    def _show_tag_conficts(self, to_file):
        if not getattr(self, 'tag_conflicts', None):
            return
        to_file.write('Conflicting tags:\n')
        for name, value1, value2 in self.tag_conflicts:
            to_file.write('    %s\n' % (name, ))


class PullResult(_Result):
    """Result of a Branch.pull operation.

    :ivar old_revno: Revision number before pull.
    :ivar new_revno: Revision number after pull.
    :ivar old_revid: Tip revision id before pull.
    :ivar new_revid: Tip revision id after pull.
    :ivar source_branch: Source (local) branch object. (read locked)
    :ivar master_branch: Master branch of the target, or the target if no
        Master
    :ivar local_branch: target branch if there is a Master, else None
    :ivar target_branch: Target/destination branch object. (write locked)
    :ivar tag_conflicts: A list of tag conflicts, see BasicTags.merge_to
    """

    @deprecated_method(deprecated_in((2, 3, 0)))
    def __int__(self):
        """Return the relative change in revno.

        :deprecated: Use `new_revno` and `old_revno` instead.
        """
        return self.new_revno - self.old_revno

    def report(self, to_file):
        if not is_quiet():
            if self.old_revid == self.new_revid:
                to_file.write('No revisions to pull.\n')
            else:
                to_file.write('Now on revision %d.\n' % self.new_revno)
        self._show_tag_conficts(to_file)


class BranchPushResult(_Result):
    """Result of a Branch.push operation.

    :ivar old_revno: Revision number (eg 10) of the target before push.
    :ivar new_revno: Revision number (eg 12) of the target after push.
    :ivar old_revid: Tip revision id (eg joe@foo.com-1234234-aoeua34) of target
        before the push.
    :ivar new_revid: Tip revision id (eg joe@foo.com-5676566-boa234a) of target
        after the push.
    :ivar source_branch: Source branch object that the push was from. This is
        read locked, and generally is a local (and thus low latency) branch.
    :ivar master_branch: If target is a bound branch, the master branch of
        target, or target itself. Always write locked.
    :ivar target_branch: The direct Branch where data is being sent (write
        locked).
    :ivar local_branch: If the target is a bound branch this will be the
        target, otherwise it will be None.
    """

    @deprecated_method(deprecated_in((2, 3, 0)))
    def __int__(self):
        """Return the relative change in revno.

        :deprecated: Use `new_revno` and `old_revno` instead.
        """
        return self.new_revno - self.old_revno

    def report(self, to_file):
        """Write a human-readable description of the result."""
        if self.old_revid == self.new_revid:
            note('No new revisions to push.')
        else:
            note('Pushed up to revision %d.' % self.new_revno)
        self._show_tag_conficts(to_file)


class BranchCheckResult(object):
    """Results of checking branch consistency.

    :see: Branch.check
    """

    def __init__(self, branch):
        self.branch = branch
        self.errors = []

    def report_results(self, verbose):
        """Report the check results via trace.note.

        :param verbose: Requests more detailed display of what was checked,
            if any.
        """
        note('checked branch %s format %s', self.branch.user_url,
            self.branch._format)
        for error in self.errors:
            note('found error:%s', error)


class Converter5to6(object):
    """Perform an in-place upgrade of format 5 to format 6"""

    def convert(self, branch):
        # Data for 5 and 6 can peacefully coexist.
        format = BzrBranchFormat6()
        new_branch = format.open(branch.bzrdir, _found=True)

        # Copy source data into target
        new_branch._write_last_revision_info(*branch.last_revision_info())
        new_branch.set_parent(branch.get_parent())
        new_branch.set_bound_location(branch.get_bound_location())
        new_branch.set_push_location(branch.get_push_location())

        # New branch has no tags by default
        new_branch.tags._set_tag_dict({})

        # Copying done; now update target format
        new_branch._transport.put_bytes('format',
            format.get_format_string(),
            mode=new_branch.bzrdir._get_file_mode())

        # Clean up old files
        new_branch._transport.delete('revision-history')
        try:
            branch.set_parent(None)
        except errors.NoSuchFile:
            pass
        branch.set_bound_location(None)


class Converter6to7(object):
    """Perform an in-place upgrade of format 6 to format 7"""

    def convert(self, branch):
        format = BzrBranchFormat7()
        branch._set_config_location('stacked_on_location', '')
        # update target format
        branch._transport.put_bytes('format', format.get_format_string())


class Converter7to8(object):
    """Perform an in-place upgrade of format 6 to format 7"""

    def convert(self, branch):
        format = BzrBranchFormat8()
        branch._transport.put_bytes('references', '')
        # update target format
        branch._transport.put_bytes('format', format.get_format_string())


def _run_with_write_locked_target(target, callable, *args, **kwargs):
    """Run ``callable(*args, **kwargs)``, write-locking target for the
    duration.

    _run_with_write_locked_target will attempt to release the lock it acquires.

    If an exception is raised by callable, then that exception *will* be
    propagated, even if the unlock attempt raises its own error.  Thus
    _run_with_write_locked_target should be preferred to simply doing::

        target.lock_write()
        try:
            return callable(*args, **kwargs)
        finally:
            target.unlock()

    """
    # This is very similar to bzrlib.decorators.needs_write_lock.  Perhaps they
    # should share code?
    target.lock_write()
    try:
        result = callable(*args, **kwargs)
    except:
        exc_info = sys.exc_info()
        try:
            target.unlock()
        finally:
            raise exc_info[0], exc_info[1], exc_info[2]
    else:
        target.unlock()
        return result


class InterBranch(InterObject):
    """This class represents operations taking place between two branches.

    Its instances have methods like pull() and push() and contain
    references to the source and target repositories these operations
    can be carried out on.
    """

    _optimisers = []
    """The available optimised InterBranch types."""

    @classmethod
    def _get_branch_formats_to_test(klass):
        """Return an iterable of format tuples for testing.
        
        :return: An iterable of (from_format, to_format) to use when testing
            this InterBranch class. Each InterBranch class should define this
            method itself.
        """
        raise NotImplementedError(klass._get_branch_formats_to_test)

    @needs_write_lock
    def pull(self, overwrite=False, stop_revision=None,
             possible_transports=None, local=False):
        """Mirror source into target branch.

        The target branch is considered to be 'local', having low latency.

        :returns: PullResult instance
        """
        raise NotImplementedError(self.pull)

    @needs_write_lock
    def update_revisions(self, stop_revision=None, overwrite=False,
                         graph=None):
        """Pull in new perfect-fit revisions.

        :param stop_revision: Updated until the given revision
        :param overwrite: Always set the branch pointer, rather than checking
            to see if it is a proper descendant.
        :param graph: A Graph object that can be used to query history
            information. This can be None.
        :return: None
        """
        raise NotImplementedError(self.update_revisions)

    @needs_write_lock
    def push(self, overwrite=False, stop_revision=None,
             _override_hook_source_branch=None):
        """Mirror the source branch into the target branch.

        The source branch is considered to be 'local', having low latency.
        """
        raise NotImplementedError(self.push)

    @needs_write_lock
    def copy_content_into(self, revision_id=None):
        """Copy the content of source into target

        revision_id: if not None, the revision history in the new branch will
                     be truncated to end with revision_id.
        """
        raise NotImplementedError(self.copy_content_into)


class GenericInterBranch(InterBranch):
    """InterBranch implementation that uses public Branch functions."""

    @classmethod
    def is_compatible(klass, source, target):
        # GenericBranch uses the public API, so always compatible
        return True

    @classmethod
    def _get_branch_formats_to_test(klass):
        return [(BranchFormat._default_format, BranchFormat._default_format)]

    @classmethod
    def unwrap_format(klass, format):
        if isinstance(format, remote.RemoteBranchFormat):
            format._ensure_real()
            return format._custom_format
        return format

    @needs_write_lock
    def copy_content_into(self, revision_id=None):
        """Copy the content of source into target

        revision_id: if not None, the revision history in the new branch will
                     be truncated to end with revision_id.
        """
        self.source.update_references(self.target)
        self.source._synchronize_history(self.target, revision_id)
        try:
            parent = self.source.get_parent()
        except errors.InaccessibleParent, e:
            mutter('parent was not accessible to copy: %s', e)
        else:
            if parent:
                self.target.set_parent(parent)
        if self.source._push_should_merge_tags():
            self.source.tags.merge_to(self.target.tags)

    @needs_write_lock
    def update_revisions(self, stop_revision=None, overwrite=False,
        graph=None):
        """See InterBranch.update_revisions()."""
        other_revno, other_last_revision = self.source.last_revision_info()
        stop_revno = None # unknown
        if stop_revision is None:
            stop_revision = other_last_revision
            if _mod_revision.is_null(stop_revision):
                # if there are no commits, we're done.
                return
            stop_revno = other_revno

        # what's the current last revision, before we fetch [and change it
        # possibly]
        last_rev = _mod_revision.ensure_null(self.target.last_revision())
        # we fetch here so that we don't process data twice in the common
        # case of having something to pull, and so that the check for
        # already merged can operate on the just fetched graph, which will
        # be cached in memory.
        self.target.fetch(self.source, stop_revision)
        # Check to see if one is an ancestor of the other
        if not overwrite:
            if graph is None:
                graph = self.target.repository.get_graph()
            if self.target._check_if_descendant_or_diverged(
                    stop_revision, last_rev, graph, self.source):
                # stop_revision is a descendant of last_rev, but we aren't
                # overwriting, so we're done.
                return
        if stop_revno is None:
            if graph is None:
                graph = self.target.repository.get_graph()
            this_revno, this_last_revision = \
                    self.target.last_revision_info()
            stop_revno = graph.find_distance_to_null(stop_revision,
                            [(other_last_revision, other_revno),
                             (this_last_revision, this_revno)])
        self.target.set_last_revision_info(stop_revno, stop_revision)

    @needs_write_lock
    def pull(self, overwrite=False, stop_revision=None,
             possible_transports=None, run_hooks=True,
             _override_hook_target=None, local=False):
        """Pull from source into self, updating my master if any.

        :param run_hooks: Private parameter - if false, this branch
            is being called because it's the master of the primary branch,
            so it should not run its hooks.
        """
        bound_location = self.target.get_bound_location()
        if local and not bound_location:
            raise errors.LocalRequiresBoundBranch()
        master_branch = None
        if not local and bound_location and self.source.user_url != bound_location:
            # not pulling from master, so we need to update master.
            master_branch = self.target.get_master_branch(possible_transports)
            master_branch.lock_write()
        try:
            if master_branch:
                # pull from source into master.
                master_branch.pull(self.source, overwrite, stop_revision,
                    run_hooks=False)
            return self._pull(overwrite,
                stop_revision, _hook_master=master_branch,
                run_hooks=run_hooks,
                _override_hook_target=_override_hook_target)
        finally:
            if master_branch:
                master_branch.unlock()

    def push(self, overwrite=False, stop_revision=None,
             _override_hook_source_branch=None):
        """See InterBranch.push.

        This is the basic concrete implementation of push()

        :param _override_hook_source_branch: If specified, run
        the hooks passing this Branch as the source, rather than self.
        This is for use of RemoteBranch, where push is delegated to the
        underlying vfs-based Branch.
        """
        # TODO: Public option to disable running hooks - should be trivial but
        # needs tests.
        self.source.lock_read()
        try:
            return _run_with_write_locked_target(
                self.target, self._push_with_bound_branches, overwrite,
                stop_revision,
                _override_hook_source_branch=_override_hook_source_branch)
        finally:
            self.source.unlock()

    def _push_with_bound_branches(self, overwrite, stop_revision,
            _override_hook_source_branch=None):
        """Push from source into target, and into target's master if any.
        """
        def _run_hooks():
            if _override_hook_source_branch:
                result.source_branch = _override_hook_source_branch
            for hook in Branch.hooks['post_push']:
                hook(result)

        bound_location = self.target.get_bound_location()
        if bound_location and self.target.base != bound_location:
            # there is a master branch.
            #
            # XXX: Why the second check?  Is it even supported for a branch to
            # be bound to itself? -- mbp 20070507
            master_branch = self.target.get_master_branch()
            master_branch.lock_write()
            try:
                # push into the master from the source branch.
                self.source._basic_push(master_branch, overwrite, stop_revision)
                # and push into the target branch from the source. Note that we
                # push from the source branch again, because it's considered the
                # highest bandwidth repository.
                result = self.source._basic_push(self.target, overwrite,
                    stop_revision)
                result.master_branch = master_branch
                result.local_branch = self.target
                _run_hooks()
                return result
            finally:
                master_branch.unlock()
        else:
            # no master branch
            result = self.source._basic_push(self.target, overwrite,
                stop_revision)
            # TODO: Why set master_branch and local_branch if there's no
            # binding?  Maybe cleaner to just leave them unset? -- mbp
            # 20070504
            result.master_branch = self.target
            result.local_branch = None
            _run_hooks()
            return result

    def _pull(self, overwrite=False, stop_revision=None,
             possible_transports=None, _hook_master=None, run_hooks=True,
             _override_hook_target=None, local=False):
        """See Branch.pull.

        This function is the core worker, used by GenericInterBranch.pull to
        avoid duplication when pulling source->master and source->local.

        :param _hook_master: Private parameter - set the branch to
            be supplied as the master to pull hooks.
        :param run_hooks: Private parameter - if false, this branch
            is being called because it's the master of the primary branch,
            so it should not run its hooks.
        :param _override_hook_target: Private parameter - set the branch to be
            supplied as the target_branch to pull hooks.
        :param local: Only update the local branch, and not the bound branch.
        """
        # This type of branch can't be bound.
        if local:
            raise errors.LocalRequiresBoundBranch()
        result = PullResult()
        result.source_branch = self.source
        if _override_hook_target is None:
            result.target_branch = self.target
        else:
            result.target_branch = _override_hook_target
        self.source.lock_read()
        try:
            # We assume that during 'pull' the target repository is closer than
            # the source one.
            self.source.update_references(self.target)
            graph = self.target.repository.get_graph(self.source.repository)
            # TODO: Branch formats should have a flag that indicates 
            # that revno's are expensive, and pull() should honor that flag.
            # -- JRV20090506
            result.old_revno, result.old_revid = \
                self.target.last_revision_info()
            self.target.update_revisions(self.source, stop_revision,
                overwrite=overwrite, graph=graph)
            # TODO: The old revid should be specified when merging tags, 
            # so a tags implementation that versions tags can only 
            # pull in the most recent changes. -- JRV20090506
            result.tag_conflicts = self.source.tags.merge_to(self.target.tags,
                overwrite)
            result.new_revno, result.new_revid = self.target.last_revision_info()
            if _hook_master:
                result.master_branch = _hook_master
                result.local_branch = result.target_branch
            else:
                result.master_branch = result.target_branch
                result.local_branch = None
            if run_hooks:
                for hook in Branch.hooks['post_pull']:
                    hook(result)
        finally:
            self.source.unlock()
        return result


InterBranch.register_optimiser(GenericInterBranch)<|MERGE_RESOLUTION|>--- conflicted
+++ resolved
@@ -110,11 +110,7 @@
                 # This fallback is already configured.  This probably only
                 # happens because BzrDir.sprout is a horrible mess.  To avoid
                 # confusing _unstack we don't add this a second time.
-<<<<<<< HEAD
-                # XXX: log a warning, maybe?
-=======
                 mutter('duplicate activation of fallback %r on %r', url, self)
->>>>>>> e5f3aaa9
                 return
         repo = self._get_fallback_repository(url)
         if repo.has_same_location(self.repository):
