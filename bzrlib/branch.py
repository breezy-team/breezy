# Copyright (C) 2005, 2006, 2007, 2008 Canonical Ltd
#
# This program is free software; you can redistribute it and/or modify
# it under the terms of the GNU General Public License as published by
# the Free Software Foundation; either version 2 of the License, or
# (at your option) any later version.
#
# This program is distributed in the hope that it will be useful,
# but WITHOUT ANY WARRANTY; without even the implied warranty of
# MERCHANTABILITY or FITNESS FOR A PARTICULAR PURPOSE.  See the
# GNU General Public License for more details.
#
# You should have received a copy of the GNU General Public License
# along with this program; if not, write to the Free Software
# Foundation, Inc., 59 Temple Place, Suite 330, Boston, MA  02111-1307  USA


from bzrlib.lazy_import import lazy_import
lazy_import(globals(), """
from itertools import chain
<<<<<<< HEAD
from warnings import warn

import bzrlib
=======
>>>>>>> 5c5181c2
from bzrlib import (
        bzrdir,
        cache_utf8,
        config as _mod_config,
        debug,
        errors,
        lockdir,
        lockable_files,
        repository,
        revision as _mod_revision,
        transport,
        tsort,
        ui,
        urlutils,
        )
<<<<<<< HEAD
from bzrlib.config import BranchConfig, TreeConfig
from bzrlib.lockable_files import LockableFiles, TransportLock
=======
from bzrlib.config import BranchConfig
>>>>>>> 5c5181c2
from bzrlib.repofmt.pack_repo import RepositoryFormatPackDevelopment1Subtree
from bzrlib.tag import (
    BasicTags,
    DisabledTags,
    )
""")

from bzrlib.decorators import needs_read_lock, needs_write_lock
from bzrlib.hooks import Hooks
from bzrlib.symbol_versioning import (
    deprecated_in,
    deprecated_method,
    )
from bzrlib.trace import mutter, mutter_callsite, note, is_quiet


BZR_BRANCH_FORMAT_4 = "Bazaar-NG branch, format 0.0.4\n"
BZR_BRANCH_FORMAT_5 = "Bazaar-NG branch, format 5\n"
BZR_BRANCH_FORMAT_6 = "Bazaar Branch Format 6 (bzr 0.15)\n"


# TODO: Maybe include checks for common corruption of newlines, etc?

# TODO: Some operations like log might retrieve the same revisions
# repeatedly to calculate deltas.  We could perhaps have a weakref
# cache in memory to make this faster.  In general anything can be
# cached in memory between lock and unlock operations. .. nb thats
# what the transaction identity map provides


######################################################################
# branch objects

class Branch(object):
    """Branch holding a history of revisions.

    base
        Base directory/url of the branch.

    hooks: An instance of BranchHooks.
    """
    # this is really an instance variable - FIXME move it there
    # - RBC 20060112
    base = None

    # override this to set the strategy for storing tags
    def _make_tags(self):
        return DisabledTags(self)

    def __init__(self, *ignored, **ignored_too):
        self.tags = self._make_tags()
        self._revision_history_cache = None
        self._revision_id_to_revno_cache = None
        self._open_hook()

    def _open_hook(self):
        """Called by init to allow simpler extension of the base class."""

    def break_lock(self):
        """Break a lock if one is present from another instance.

        Uses the ui factory to ask for confirmation if the lock may be from
        an active process.

        This will probe the repository for its lock as well.
        """
        self.control_files.break_lock()
        self.repository.break_lock()
        master = self.get_master_branch()
        if master is not None:
            master.break_lock()

    @staticmethod
    def open(base, _unsupported=False, possible_transports=None):
        """Open the branch rooted at base.

        For instance, if the branch is at URL/.bzr/branch,
        Branch.open(URL) -> a Branch instance.
        """
        control = bzrdir.BzrDir.open(base, _unsupported,
                                     possible_transports=possible_transports)
        return control.open_branch(_unsupported)

    @staticmethod
    def open_from_transport(transport, _unsupported=False):
        """Open the branch rooted at transport"""
        control = bzrdir.BzrDir.open_from_transport(transport, _unsupported)
        return control.open_branch(_unsupported)

    @staticmethod
    def open_containing(url, possible_transports=None):
        """Open an existing branch which contains url.
        
        This probes for a branch at url, and searches upwards from there.

        Basically we keep looking up until we find the control directory or
        run into the root.  If there isn't one, raises NotBranchError.
        If there is one and it is either an unrecognised format or an unsupported 
        format, UnknownFormatError or UnsupportedFormatError are raised.
        If there is one, it is returned, along with the unused portion of url.
        """
        control, relpath = bzrdir.BzrDir.open_containing(url,
                                                         possible_transports)
        return control.open_branch(), relpath

    def get_config(self):
        return BranchConfig(self)

    def _get_nick(self):
        return self.get_config().get_nickname()

    def _set_nick(self, nick):
        self.get_config().set_user_option('nickname', nick, warn_masked=True)

    nick = property(_get_nick, _set_nick)

    def is_locked(self):
        raise NotImplementedError(self.is_locked)

    def lock_write(self):
        raise NotImplementedError(self.lock_write)

    def lock_read(self):
        raise NotImplementedError(self.lock_read)

    def unlock(self):
        raise NotImplementedError(self.unlock)

    def peek_lock_mode(self):
        """Return lock mode for the Branch: 'r', 'w' or None"""
        raise NotImplementedError(self.peek_lock_mode)

    def get_physical_lock_status(self):
        raise NotImplementedError(self.get_physical_lock_status)

    @needs_read_lock
    def get_revision_id_to_revno_map(self):
        """Return the revision_id => dotted revno map.

        This will be regenerated on demand, but will be cached.

        :return: A dictionary mapping revision_id => dotted revno.
            This dictionary should not be modified by the caller.
        """
        if self._revision_id_to_revno_cache is not None:
            mapping = self._revision_id_to_revno_cache
        else:
            mapping = self._gen_revno_map()
            self._cache_revision_id_to_revno(mapping)
        # TODO: jam 20070417 Since this is being cached, should we be returning
        #       a copy?
        # I would rather not, and instead just declare that users should not
        # modify the return value.
        return mapping

    def _gen_revno_map(self):
        """Create a new mapping from revision ids to dotted revnos.

        Dotted revnos are generated based on the current tip in the revision
        history.
        This is the worker function for get_revision_id_to_revno_map, which
        just caches the return value.

        :return: A dictionary mapping revision_id => dotted revno.
        """
        last_revision = self.last_revision()
        revision_graph = repository._old_get_graph(self.repository,
            last_revision)
        merge_sorted_revisions = tsort.merge_sort(
            revision_graph,
            last_revision,
            None,
            generate_revno=True)
        revision_id_to_revno = dict((rev_id, revno)
                                    for seq_num, rev_id, depth, revno, end_of_merge
                                     in merge_sorted_revisions)
        return revision_id_to_revno

    def leave_lock_in_place(self):
        """Tell this branch object not to release the physical lock when this
        object is unlocked.
        
        If lock_write doesn't return a token, then this method is not supported.
        """
        self.control_files.leave_in_place()

    def dont_leave_lock_in_place(self):
        """Tell this branch object to release the physical lock when this
        object is unlocked, even if it didn't originally acquire it.

        If lock_write doesn't return a token, then this method is not supported.
        """
        self.control_files.dont_leave_in_place()

    @deprecated_method(deprecated_in((0, 16, 0)))
    def abspath(self, name):
        """Return absolute filename for something in the branch
        
        XXX: Robert Collins 20051017 what is this used for? why is it a branch
        method and not a tree method.
        """
        raise NotImplementedError(self.abspath)

    def bind(self, other):
        """Bind the local branch the other branch.

        :param other: The branch to bind to
        :type other: Branch
        """
        raise errors.UpgradeRequired(self.base)

    @needs_write_lock
    def fetch(self, from_branch, last_revision=None, pb=None):
        """Copy revisions from from_branch into this branch.

        :param from_branch: Where to copy from.
        :param last_revision: What revision to stop at (None for at the end
                              of the branch.
        :param pb: An optional progress bar to use.

        Returns the copied revision count and the failed revisions in a tuple:
        (copied, failures).
        """
        if self.base == from_branch.base:
            return (0, [])
        if pb is None:
            nested_pb = ui.ui_factory.nested_progress_bar()
            pb = nested_pb
        else:
            nested_pb = None

        from_branch.lock_read()
        try:
            if last_revision is None:
                pb.update('get source history')
                last_revision = from_branch.last_revision()
                last_revision = _mod_revision.ensure_null(last_revision)
            return self.repository.fetch(from_branch.repository,
                                         revision_id=last_revision,
                                         pb=nested_pb)
        finally:
            if nested_pb is not None:
                nested_pb.finished()
            from_branch.unlock()

    def get_bound_location(self):
        """Return the URL of the branch we are bound to.

        Older format branches cannot bind, please be sure to use a metadir
        branch.
        """
        return None
    
    def get_old_bound_location(self):
        """Return the URL of the branch we used to be bound to
        """
        raise errors.UpgradeRequired(self.base)

    def get_commit_builder(self, parents, config=None, timestamp=None, 
                           timezone=None, committer=None, revprops=None, 
                           revision_id=None):
        """Obtain a CommitBuilder for this branch.
        
        :param parents: Revision ids of the parents of the new revision.
        :param config: Optional configuration to use.
        :param timestamp: Optional timestamp recorded for commit.
        :param timezone: Optional timezone for timestamp.
        :param committer: Optional committer to set for commit.
        :param revprops: Optional dictionary of revision properties.
        :param revision_id: Optional revision id.
        """

        if config is None:
            config = self.get_config()
        
        return self.repository.get_commit_builder(self, parents, config,
            timestamp, timezone, committer, revprops, revision_id)

    def get_master_branch(self, possible_transports=None):
        """Return the branch we are bound to.
        
        :return: Either a Branch, or None
        """
        return None

    def get_revision_delta(self, revno):
        """Return the delta for one revision.

        The delta is relative to its mainline predecessor, or the
        empty tree for revision 1.
        """
        rh = self.revision_history()
        if not (1 <= revno <= len(rh)):
            raise errors.InvalidRevisionNumber(revno)
        return self.repository.get_revision_delta(rh[revno-1])

    def get_stacked_on(self):
        """Get the URL this branch is stacked against.

        :raises NotStacked: If the branch is not stacked.
        :raises UnstackableBranchFormat: If the branch does not support
            stacking.
        """
        raise NotImplementedError(self.get_stacked_on)

    def get_stacked_on(self):
        """Get the URL this branch is stacked against.

        :raises NotStacked: If the branch is not stacked.
        :raises UnstackableBranchFormat: If the branch does not support
            stacking.
        """
        raise NotImplementedError(self.get_stacked_on)

    def print_file(self, file, revision_id):
        """Print `file` to stdout."""
        raise NotImplementedError(self.print_file)

    def set_revision_history(self, rev_history):
        raise NotImplementedError(self.set_revision_history)

    def set_stacked_on(self, url):
<<<<<<< HEAD
        """set the URL this branch is stacked against.
=======
        """Set the URL this branch is stacked against.
>>>>>>> 5c5181c2

        :raises UnstackableBranchFormat: If the branch does not support
            stacking.
        :raises UnstackableRepositoryFormat: If the repository does not support
            stacking.
        """
        raise NotImplementedError(self.set_stacked_on)

    def _cache_revision_history(self, rev_history):
        """Set the cached revision history to rev_history.

        The revision_history method will use this cache to avoid regenerating
        the revision history.

        This API is semi-public; it only for use by subclasses, all other code
        should consider it to be private.
        """
        self._revision_history_cache = rev_history

    def _cache_revision_id_to_revno(self, revision_id_to_revno):
        """Set the cached revision_id => revno map to revision_id_to_revno.

        This API is semi-public; it only for use by subclasses, all other code
        should consider it to be private.
        """
        self._revision_id_to_revno_cache = revision_id_to_revno

    def _clear_cached_state(self):
        """Clear any cached data on this branch, e.g. cached revision history.

        This means the next call to revision_history will need to call
        _gen_revision_history.

        This API is semi-public; it only for use by subclasses, all other code
        should consider it to be private.
        """
        self._revision_history_cache = None
        self._revision_id_to_revno_cache = None

    def _gen_revision_history(self):
        """Return sequence of revision hashes on to this branch.
        
        Unlike revision_history, this method always regenerates or rereads the
        revision history, i.e. it does not cache the result, so repeated calls
        may be expensive.

        Concrete subclasses should override this instead of revision_history so
        that subclasses do not need to deal with caching logic.
        
        This API is semi-public; it only for use by subclasses, all other code
        should consider it to be private.
        """
        raise NotImplementedError(self._gen_revision_history)

    @needs_read_lock
    def revision_history(self):
        """Return sequence of revision ids on this branch.
        
        This method will cache the revision history for as long as it is safe to
        do so.
        """
        if 'evil' in debug.debug_flags:
            mutter_callsite(3, "revision_history scales with history.")
        if self._revision_history_cache is not None:
            history = self._revision_history_cache
        else:
            history = self._gen_revision_history()
            self._cache_revision_history(history)
        return list(history)

    def revno(self):
        """Return current revision number for this branch.

        That is equivalent to the number of revisions committed to
        this branch.
        """
        return self.last_revision_info()[0]

    def unbind(self):
        """Older format branches cannot bind or unbind."""
        raise errors.UpgradeRequired(self.base)

    def set_append_revisions_only(self, enabled):
        """Older format branches are never restricted to append-only"""
        raise errors.UpgradeRequired(self.base)

    def last_revision(self):
        """Return last revision id, or NULL_REVISION."""
        return self.last_revision_info()[1]

    def last_revision_info(self):
        """Return information about the last revision.

        :return: A tuple (revno, last_revision_id).
        """
        rh = self.revision_history()
        revno = len(rh)
        if revno:
            return (revno, rh[-1])
        else:
            return (0, _mod_revision.NULL_REVISION)

    @deprecated_method(deprecated_in((1, 6, 0)))
    def missing_revisions(self, other, stop_revision=None):
        """Return a list of new revisions that would perfectly fit.
        
        If self and other have not diverged, return a list of the revisions
        present in other, but missing from self.
        """
        self_history = self.revision_history()
        self_len = len(self_history)
        other_history = other.revision_history()
        other_len = len(other_history)
        common_index = min(self_len, other_len) -1
        if common_index >= 0 and \
            self_history[common_index] != other_history[common_index]:
            raise errors.DivergedBranches(self, other)

        if stop_revision is None:
            stop_revision = other_len
        else:
            if stop_revision > other_len:
                raise errors.NoSuchRevision(self, stop_revision)
        return other_history[self_len:stop_revision]

    @needs_write_lock
    def update_revisions(self, other, stop_revision=None, overwrite=False,
                         graph=None):
        """Pull in new perfect-fit revisions.

        :param other: Another Branch to pull from
        :param stop_revision: Updated until the given revision
        :param overwrite: Always set the branch pointer, rather than checking
            to see if it is a proper descendant.
        :param graph: A Graph object that can be used to query history
            information. This can be None.
        :return: None
        """
        other.lock_read()
        try:
            other_revno, other_last_revision = other.last_revision_info()
            stop_revno = None # unknown
            if stop_revision is None:
                stop_revision = other_last_revision
                if _mod_revision.is_null(stop_revision):
                    # if there are no commits, we're done.
                    return
                stop_revno = other_revno

            # what's the current last revision, before we fetch [and change it
            # possibly]
            last_rev = _mod_revision.ensure_null(self.last_revision())
            # we fetch here so that we don't process data twice in the common
            # case of having something to pull, and so that the check for 
            # already merged can operate on the just fetched graph, which will
            # be cached in memory.
            self.fetch(other, stop_revision)
            # Check to see if one is an ancestor of the other
            if not overwrite:
                if graph is None:
                    graph = self.repository.get_graph()
                heads = graph.heads([stop_revision, last_rev])
                if heads == set([last_rev]):
                    # The current revision is a decendent of the target,
                    # nothing to do
                    return
                elif heads == set([stop_revision, last_rev]):
                    # These branches have diverged
                    raise errors.DivergedBranches(self, other)
                elif heads != set([stop_revision]):
                    raise AssertionError("invalid heads: %r" % heads)
            if stop_revno is None:
                if graph is None:
                    graph = self.repository.get_graph()
                this_revno, this_last_revision = self.last_revision_info()
                stop_revno = graph.find_distance_to_null(stop_revision,
                                [(other_last_revision, other_revno),
                                 (this_last_revision, this_revno)])
            self.set_last_revision_info(stop_revno, stop_revision)
        finally:
            other.unlock()



    def revision_id_to_revno(self, revision_id):
        """Given a revision id, return its revno"""
        if _mod_revision.is_null(revision_id):
            return 0
        history = self.revision_history()
        try:
            return history.index(revision_id) + 1
        except ValueError:
            raise errors.NoSuchRevision(self, revision_id)

    def get_rev_id(self, revno, history=None):
        """Find the revision id of the specified revno."""
        if revno == 0:
            return _mod_revision.NULL_REVISION
        if history is None:
            history = self.revision_history()
        if revno <= 0 or revno > len(history):
            raise errors.NoSuchRevision(self, revno)
        return history[revno - 1]

    def pull(self, source, overwrite=False, stop_revision=None,
             possible_transports=None):
        """Mirror source into this branch.

        This branch is considered to be 'local', having low latency.

        :returns: PullResult instance
        """
        raise NotImplementedError(self.pull)

    def push(self, target, overwrite=False, stop_revision=None):
        """Mirror this branch into target.

        This branch is considered to be 'local', having low latency.
        """
        raise NotImplementedError(self.push)

    def basis_tree(self):
        """Return `Tree` object for last revision."""
        return self.repository.revision_tree(self.last_revision())

    def rename_one(self, from_rel, to_rel):
        """Rename one file.

        This can change the directory or the filename or both.
        """
        raise NotImplementedError(self.rename_one)

    def move(self, from_paths, to_name):
        """Rename files.

        to_name must exist as a versioned directory.

        If to_name exists and is a directory, the files are moved into
        it, keeping their old names.  If it is a directory, 

        Note that to_name is only the last component of the new name;
        this doesn't change the directory.

        This returns a list of (from_path, to_path) pairs for each
        entry that is moved.
        """
        raise NotImplementedError(self.move)

    def get_parent(self):
        """Return the parent location of the branch.

        This is the default location for push/pull/missing.  The usual
        pattern is that the user can override it by specifying a
        location.
        """
        raise NotImplementedError(self.get_parent)

    def _set_config_location(self, name, url, config=None,
                             make_relative=False):
        if config is None:
            config = self.get_config()
        if url is None:
            url = ''
        elif make_relative:
            url = urlutils.relative_url(self.base, url)
        config.set_user_option(name, url, warn_masked=True)

    def _get_config_location(self, name, config=None):
        if config is None:
            config = self.get_config()
        location = config.get_user_option(name)
        if location == '':
            location = None
        return location

    def get_submit_branch(self):
        """Return the submit location of the branch.

        This is the default location for bundle.  The usual
        pattern is that the user can override it by specifying a
        location.
        """
        return self.get_config().get_user_option('submit_branch')

    def set_submit_branch(self, location):
        """Return the submit location of the branch.

        This is the default location for bundle.  The usual
        pattern is that the user can override it by specifying a
        location.
        """
        self.get_config().set_user_option('submit_branch', location,
            warn_masked=True)

    def get_public_branch(self):
        """Return the public location of the branch.

        This is is used by merge directives.
        """
        return self._get_config_location('public_branch')

    def set_public_branch(self, location):
        """Return the submit location of the branch.

        This is the default location for bundle.  The usual
        pattern is that the user can override it by specifying a
        location.
        """
        self._set_config_location('public_branch', location)

    def get_push_location(self):
        """Return the None or the location to push this branch to."""
        push_loc = self.get_config().get_user_option('push_location')
        return push_loc

    def set_push_location(self, location):
        """Set a new push location for this branch."""
        raise NotImplementedError(self.set_push_location)

    def set_parent(self, url):
        raise NotImplementedError(self.set_parent)

    @needs_write_lock
    def update(self):
        """Synchronise this branch with the master branch if any. 

        :return: None or the last_revision pivoted out during the update.
        """
        return None

    def check_revno(self, revno):
        """\
        Check whether a revno corresponds to any revision.
        Zero (the NULL revision) is considered valid.
        """
        if revno != 0:
            self.check_real_revno(revno)
            
    def check_real_revno(self, revno):
        """\
        Check whether a revno corresponds to a real revision.
        Zero (the NULL revision) is considered invalid
        """
        if revno < 1 or revno > self.revno():
            raise errors.InvalidRevisionNumber(revno)

    @needs_read_lock
    def clone(self, to_bzrdir, revision_id=None):
        """Clone this branch into to_bzrdir preserving all semantic values.
        
        revision_id: if not None, the revision history in the new branch will
                     be truncated to end with revision_id.
        """
        result = self._format.initialize(to_bzrdir)
        self.copy_content_into(result, revision_id=revision_id)
        return  result

    @needs_read_lock
    def sprout(self, to_bzrdir, revision_id=None):
        """Create a new line of development from the branch, into to_bzrdir.
        
        revision_id: if not None, the revision history in the new branch will
                     be truncated to end with revision_id.
        """
        result = self._format.initialize(to_bzrdir)
        self.copy_content_into(result, revision_id=revision_id)
        result.set_parent(self.bzrdir.root_transport.base)
        return result

    def _synchronize_history(self, destination, revision_id):
        """Synchronize last revision and revision history between branches.

        This version is most efficient when the destination is also a
        BzrBranch5, but works for BzrBranch6 as long as the revision
        history is the true lefthand parent history, and all of the revisions
        are in the destination's repository.  If not, set_revision_history
        will fail.

        :param destination: The branch to copy the history into
        :param revision_id: The revision-id to truncate history at.  May
          be None to copy complete history.
        """
        if revision_id == _mod_revision.NULL_REVISION:
            new_history = []
        new_history = self.revision_history()
        if revision_id is not None and new_history != []:
            try:
                new_history = new_history[:new_history.index(revision_id) + 1]
            except ValueError:
                rev = self.repository.get_revision(revision_id)
                new_history = rev.get_history(self.repository)[1:]
        destination.set_revision_history(new_history)

    @needs_read_lock
    def copy_content_into(self, destination, revision_id=None):
        """Copy the content of self into destination.

        revision_id: if not None, the revision history in the new branch will
                     be truncated to end with revision_id.
        """
        self._synchronize_history(destination, revision_id)
        try:
            parent = self.get_parent()
        except errors.InaccessibleParent, e:
            mutter('parent was not accessible to copy: %s', e)
        else:
            if parent:
                destination.set_parent(parent)
        self.tags.merge_to(destination.tags)

    @needs_read_lock
    def check(self):
        """Check consistency of the branch.

        In particular this checks that revisions given in the revision-history
        do actually match up in the revision graph, and that they're all 
        present in the repository.
        
        Callers will typically also want to check the repository.

        :return: A BranchCheckResult.
        """
        mainline_parent_id = None
        last_revno, last_revision_id = self.last_revision_info()
        real_rev_history = list(self.repository.iter_reverse_revision_history(
                                last_revision_id))
        real_rev_history.reverse()
        if len(real_rev_history) != last_revno:
            raise errors.BzrCheckError('revno does not match len(mainline)'
                ' %s != %s' % (last_revno, len(real_rev_history)))
        # TODO: We should probably also check that real_rev_history actually
        #       matches self.revision_history()
        for revision_id in real_rev_history:
            try:
                revision = self.repository.get_revision(revision_id)
            except errors.NoSuchRevision, e:
                raise errors.BzrCheckError("mainline revision {%s} not in repository"
                            % revision_id)
            # In general the first entry on the revision history has no parents.
            # But it's not illegal for it to have parents listed; this can happen
            # in imports from Arch when the parents weren't reachable.
            if mainline_parent_id is not None:
                if mainline_parent_id not in revision.parent_ids:
                    raise errors.BzrCheckError("previous revision {%s} not listed among "
                                        "parents of {%s}"
                                        % (mainline_parent_id, revision_id))
            mainline_parent_id = revision_id
        return BranchCheckResult(self)

    def _get_checkout_format(self):
        """Return the most suitable metadir for a checkout of this branch.
        Weaves are used if this branch's repository uses weaves.
        """
        if isinstance(self.bzrdir, bzrdir.BzrDirPreSplitOut):
            from bzrlib.repofmt import weaverepo
            format = bzrdir.BzrDirMetaFormat1()
            format.repository_format = weaverepo.RepositoryFormat7()
        else:
            format = self.repository.bzrdir.checkout_metadir()
            format.set_branch_format(self._format)
        return format

    def create_checkout(self, to_location, revision_id=None,
                        lightweight=False, accelerator_tree=None,
                        hardlink=False):
        """Create a checkout of a branch.
        
        :param to_location: The url to produce the checkout at
        :param revision_id: The revision to check out
        :param lightweight: If True, produce a lightweight checkout, otherwise,
        produce a bound branch (heavyweight checkout)
        :param accelerator_tree: A tree which can be used for retrieving file
            contents more quickly than the revision tree, i.e. a workingtree.
            The revision tree will be used for cases where accelerator_tree's
            content is different.
        :param hardlink: If true, hard-link files from accelerator_tree,
            where possible.
        :return: The tree of the created checkout
        """
        t = transport.get_transport(to_location)
        t.ensure_base()
        if lightweight:
            format = self._get_checkout_format()
            checkout = format.initialize_on_transport(t)
            from_branch = BranchReferenceFormat().initialize(checkout, self)
        else:
            format = self._get_checkout_format()
            checkout_branch = bzrdir.BzrDir.create_branch_convenience(
                to_location, force_new_tree=False, format=format)
            checkout = checkout_branch.bzrdir
            checkout_branch.bind(self)
            # pull up to the specified revision_id to set the initial 
            # branch tip correctly, and seed it with history.
            checkout_branch.pull(self, stop_revision=revision_id)
            from_branch=None
        tree = checkout.create_workingtree(revision_id,
                                           from_branch=from_branch,
                                           accelerator_tree=accelerator_tree,
                                           hardlink=hardlink)
        basis_tree = tree.basis_tree()
        basis_tree.lock_read()
        try:
            for path, file_id in basis_tree.iter_references():
                reference_parent = self.reference_parent(file_id, path)
                reference_parent.create_checkout(tree.abspath(path),
                    basis_tree.get_reference_revision(file_id, path),
                    lightweight)
        finally:
            basis_tree.unlock()
        return tree

    @needs_write_lock
    def reconcile(self, thorough=True):
        """Make sure the data stored in this branch is consistent."""
        from bzrlib.reconcile import BranchReconciler
        reconciler = BranchReconciler(self, thorough=thorough)
        reconciler.reconcile()
        return reconciler

    def reference_parent(self, file_id, path):
        """Return the parent branch for a tree-reference file_id
        :param file_id: The file_id of the tree reference
        :param path: The path of the file_id in the tree
        :return: A branch associated with the file_id
        """
        # FIXME should provide multiple branches, based on config
        return Branch.open(self.bzrdir.root_transport.clone(path).base)

    def supports_tags(self):
        return self._format.supports_tags()


class BranchFormat(object):
    """An encapsulation of the initialization and open routines for a format.

    Formats provide three things:
     * An initialization routine,
     * a format string,
     * an open routine.

    Formats are placed in an dict by their format string for reference 
    during branch opening. Its not required that these be instances, they
    can be classes themselves with class methods - it simply depends on 
    whether state is needed for a given format or not.

    Once a format is deprecated, just deprecate the initialize and open
    methods on the format class. Do not deprecate the object, as the 
    object will be created every time regardless.
    """

    _default_format = None
    """The default format used for new branches."""

    _formats = {}
    """The known formats."""

    def __eq__(self, other):
        return self.__class__ is other.__class__

    def __ne__(self, other):
        return not (self == other)

    @classmethod
    def find_format(klass, a_bzrdir):
        """Return the format for the branch object in a_bzrdir."""
        try:
            transport = a_bzrdir.get_branch_transport(None)
            format_string = transport.get("format").read()
            return klass._formats[format_string]
        except errors.NoSuchFile:
            raise errors.NotBranchError(path=transport.base)
        except KeyError:
            raise errors.UnknownFormatError(format=format_string, kind='branch')

    @classmethod
    def get_default_format(klass):
        """Return the current default format."""
        return klass._default_format

    def get_reference(self, a_bzrdir):
        """Get the target reference of the branch in a_bzrdir.

        format probing must have been completed before calling
        this method - it is assumed that the format of the branch
        in a_bzrdir is correct.

        :param a_bzrdir: The bzrdir to get the branch data from.
        :return: None if the branch is not a reference branch.
        """
        return None

    @classmethod
    def set_reference(self, a_bzrdir, to_branch):
        """Set the target reference of the branch in a_bzrdir.

        format probing must have been completed before calling
        this method - it is assumed that the format of the branch
        in a_bzrdir is correct.

        :param a_bzrdir: The bzrdir to set the branch reference for.
        :param to_branch: branch that the checkout is to reference
        """
        raise NotImplementedError(self.set_reference)

    def get_format_string(self):
        """Return the ASCII format string that identifies this format."""
        raise NotImplementedError(self.get_format_string)

    def get_format_description(self):
        """Return the short format description for this format."""
        raise NotImplementedError(self.get_format_description)

    def _initialize_helper(self, a_bzrdir, utf8_files, lock_type='metadir',
                           set_format=True):
        """Initialize a branch in a bzrdir, with specified files

        :param a_bzrdir: The bzrdir to initialize the branch in
        :param utf8_files: The files to create as a list of
            (filename, content) tuples
        :param set_format: If True, set the format with
            self.get_format_string.  (BzrBranch4 has its format set
            elsewhere)
        :return: a branch in this format
        """
        mutter('creating branch %r in %s', self, a_bzrdir.transport.base)
        branch_transport = a_bzrdir.get_branch_transport(self)
        lock_map = {
            'metadir': ('lock', lockdir.LockDir),
            'branch4': ('branch-lock', lockable_files.TransportLock),
        }
        lock_name, lock_class = lock_map[lock_type]
        control_files = lockable_files.LockableFiles(branch_transport,
            lock_name, lock_class)
        control_files.create_lock()
        control_files.lock_write()
        if set_format:
            utf8_files += [('format', self.get_format_string())]
        try:
            for (filename, content) in utf8_files:
                branch_transport.put_bytes(
                    filename, content,
                    mode=a_bzrdir._get_file_mode())
        finally:
            control_files.unlock()
        return self.open(a_bzrdir, _found=True)

    def initialize(self, a_bzrdir):
        """Create a branch of this format in a_bzrdir."""
        raise NotImplementedError(self.initialize)

    def is_supported(self):
        """Is this format supported?

        Supported formats can be initialized and opened.
        Unsupported formats may not support initialization or committing or 
        some other features depending on the reason for not being supported.
        """
        return True

    def open(self, a_bzrdir, _found=False):
        """Return the branch object for a_bzrdir

        _found is a private parameter, do not use it. It is used to indicate
               if format probing has already be done.
        """
        raise NotImplementedError(self.open)

    @classmethod
    def register_format(klass, format):
        klass._formats[format.get_format_string()] = format

    @classmethod
    def set_default_format(klass, format):
        klass._default_format = format

    @classmethod
    def unregister_format(klass, format):
        del klass._formats[format.get_format_string()]

    def __str__(self):
        return self.get_format_string().rstrip()

    def supports_tags(self):
        """True if this format supports tags stored in the branch"""
        return False  # by default


class BranchHooks(Hooks):
    """A dictionary mapping hook name to a list of callables for branch hooks.
    
    e.g. ['set_rh'] Is the list of items to be called when the
    set_revision_history function is invoked.
    """

    def __init__(self):
        """Create the default hooks.

        These are all empty initially, because by default nothing should get
        notified.
        """
        Hooks.__init__(self)
        # Introduced in 0.15:
        # invoked whenever the revision history has been set
        # with set_revision_history. The api signature is
        # (branch, revision_history), and the branch will
        # be write-locked.
        self['set_rh'] = []
        # invoked after a push operation completes.
        # the api signature is
        # (push_result)
        # containing the members
        # (source, local, master, old_revno, old_revid, new_revno, new_revid)
        # where local is the local target branch or None, master is the target 
        # master branch, and the rest should be self explanatory. The source
        # is read locked and the target branches write locked. Source will
        # be the local low-latency branch.
        self['post_push'] = []
        # invoked after a pull operation completes.
        # the api signature is
        # (pull_result)
        # containing the members
        # (source, local, master, old_revno, old_revid, new_revno, new_revid)
        # where local is the local branch or None, master is the target 
        # master branch, and the rest should be self explanatory. The source
        # is read locked and the target branches write locked. The local
        # branch is the low-latency branch.
        self['post_pull'] = []
        # invoked before a commit operation takes place.
        # the api signature is
        # (local, master, old_revno, old_revid, future_revno, future_revid,
        #  tree_delta, future_tree).
        # old_revid is NULL_REVISION for the first commit to a branch
        # tree_delta is a TreeDelta object describing changes from the basis
        # revision, hooks MUST NOT modify this delta
        # future_tree is an in-memory tree obtained from
        # CommitBuilder.revision_tree() and hooks MUST NOT modify this tree
        self['pre_commit'] = []
        # invoked after a commit operation completes.
        # the api signature is 
        # (local, master, old_revno, old_revid, new_revno, new_revid)
        # old_revid is NULL_REVISION for the first commit to a branch.
        self['post_commit'] = []
        # invoked after a uncommit operation completes.
        # the api signature is
        # (local, master, old_revno, old_revid, new_revno, new_revid) where
        # local is the local branch or None, master is the target branch,
        # and an empty branch recieves new_revno of 0, new_revid of None.
        self['post_uncommit'] = []
        # Introduced in 1.4
        # Invoked after the tip of a branch changes.
        # the api signature is
        # (params) where params is a ChangeBranchTipParams with the members
        # (branch, old_revno, new_revno, old_revid, new_revid)
        self['post_change_branch_tip'] = []


# install the default hooks into the Branch class.
Branch.hooks = BranchHooks()


class ChangeBranchTipParams(object):
    """Object holding parameters passed to *_change_branch_tip hooks.

    There are 5 fields that hooks may wish to access:

    :ivar branch: the branch being changed
    :ivar old_revno: revision number before the change
    :ivar new_revno: revision number after the change
    :ivar old_revid: revision id before the change
    :ivar new_revid: revision id after the change

    The revid fields are strings. The revno fields are integers.
    """

    def __init__(self, branch, old_revno, new_revno, old_revid, new_revid):
        """Create a group of ChangeBranchTip parameters.

        :param branch: The branch being changed.
        :param old_revno: Revision number before the change.
        :param new_revno: Revision number after the change.
        :param old_revid: Tip revision id before the change.
        :param new_revid: Tip revision id after the change.
        """
        self.branch = branch
        self.old_revno = old_revno
        self.new_revno = new_revno
        self.old_revid = old_revid
        self.new_revid = new_revid


class BzrBranchFormat4(BranchFormat):
    """Bzr branch format 4.

    This format has:
     - a revision-history file.
     - a branch-lock lock file [ to be shared with the bzrdir ]
    """

    def get_format_description(self):
        """See BranchFormat.get_format_description()."""
        return "Branch format 4"

    def initialize(self, a_bzrdir):
        """Create a branch of this format in a_bzrdir."""
        utf8_files = [('revision-history', ''),
                      ('branch-name', ''),
                      ]
        return self._initialize_helper(a_bzrdir, utf8_files,
                                       lock_type='branch4', set_format=False)

    def __init__(self):
        super(BzrBranchFormat4, self).__init__()
        self._matchingbzrdir = bzrdir.BzrDirFormat6()

    def open(self, a_bzrdir, _found=False):
        """Return the branch object for a_bzrdir

        _found is a private parameter, do not use it. It is used to indicate
               if format probing has already be done.
        """
        if not _found:
            # we are being called directly and must probe.
            raise NotImplementedError
        return BzrBranch(_format=self,
                         _control_files=a_bzrdir._control_files,
                         a_bzrdir=a_bzrdir,
                         _repository=a_bzrdir.open_repository())

    def __str__(self):
        return "Bazaar-NG branch format 4"


class BranchFormatMetadir(BranchFormat):
    """Common logic for meta-dir based branch formats."""

    def _branch_class(self):
        """What class to instantiate on open calls."""
        raise NotImplementedError(self._branch_class)

    def open(self, a_bzrdir, _found=False):
<<<<<<< HEAD
        """Return the branch object for a_bzrdir
=======
        """Return the branch object for a_bzrdir.
>>>>>>> 5c5181c2

        _found is a private parameter, do not use it. It is used to indicate
               if format probing has already be done.
        """
        if not _found:
            format = BranchFormat.find_format(a_bzrdir)
<<<<<<< HEAD
            assert format.__class__ == self.__class__
=======
            if format.__class__ != self.__class__:
                raise AssertionError("wrong format %r found for %r" %
                    (format, self))
>>>>>>> 5c5181c2
        try:
            transport = a_bzrdir.get_branch_transport(None)
            control_files = lockable_files.LockableFiles(transport, 'lock',
                                                         lockdir.LockDir)
            return self._branch_class()(_format=self,
                              _control_files=control_files,
                              a_bzrdir=a_bzrdir,
                              _repository=a_bzrdir.find_repository())
<<<<<<< HEAD
        except NoSuchFile:
            raise NotBranchError(path=transport.base)
=======
        except errors.NoSuchFile:
            raise errors.NotBranchError(path=transport.base)
>>>>>>> 5c5181c2

    def __init__(self):
        super(BranchFormatMetadir, self).__init__()
        self._matchingbzrdir = bzrdir.BzrDirMetaFormat1()

    def supports_tags(self):
        return True


class BzrBranchFormat5(BranchFormatMetadir):
    """Bzr branch format 5.

    This format has:
     - a revision-history file.
     - a format string
     - a lock dir guarding the branch itself
     - all of this stored in a branch/ subdirectory
     - works with shared repositories.

    This format is new in bzr 0.8.
    """

    def _branch_class(self):
        return BzrBranch5

    def get_format_string(self):
        """See BranchFormat.get_format_string()."""
        return "Bazaar-NG branch format 5\n"

    def get_format_description(self):
        """See BranchFormat.get_format_description()."""
        return "Branch format 5"
        
    def initialize(self, a_bzrdir):
        """Create a branch of this format in a_bzrdir."""
        utf8_files = [('revision-history', ''),
                      ('branch-name', ''),
                      ]
        return self._initialize_helper(a_bzrdir, utf8_files)

    def supports_tags(self):
        return False


class BzrBranchFormat6(BranchFormatMetadir):
    """Branch format with last-revision and tags.

    Unlike previous formats, this has no explicit revision history. Instead,
    this just stores the last-revision, and the left-hand history leading
    up to there is the history.

    This format was introduced in bzr 0.15
    and became the default in 0.91.
    """

    def _branch_class(self):
        return BzrBranch6

    def get_format_string(self):
        """See BranchFormat.get_format_string()."""
        return "Bazaar Branch Format 6 (bzr 0.15)\n"

    def get_format_description(self):
        """See BranchFormat.get_format_description()."""
        return "Branch format 6"

    def initialize(self, a_bzrdir):
        """Create a branch of this format in a_bzrdir."""
        utf8_files = [('last-revision', '0 null:\n'),
                      ('branch.conf', ''),
                      ('tags', ''),
                      ]
        return self._initialize_helper(a_bzrdir, utf8_files)


class BzrBranchFormat7(BranchFormatMetadir):
    """Branch format with last-revision, tags, and a stacked location pointer.

    The stacked location pointer is passed down to the repository and requires
    a repository format with supports_external_lookups = True.

<<<<<<< HEAD
    This format was introduced in bzr 1.3.
=======
    This format was introduced in bzr 1.6.
>>>>>>> 5c5181c2
    """

    def _branch_class(self):
        return BzrBranch7

    def get_format_string(self):
        """See BranchFormat.get_format_string()."""
<<<<<<< HEAD
        return "Bazaar Branch Format 7 (needs bzr 1.3)\n"
=======
        return "Bazaar Branch Format 7 (needs bzr 1.6)\n"
>>>>>>> 5c5181c2

    def get_format_description(self):
        """See BranchFormat.get_format_description()."""
        return "Branch format 7"

    def initialize(self, a_bzrdir):
        """Create a branch of this format in a_bzrdir."""
        utf8_files = [('last-revision', '0 null:\n'),
                      ('branch.conf', ''),
                      ('tags', ''),
<<<<<<< HEAD
                      ('stacked-on', '\n'),
=======
>>>>>>> 5c5181c2
                      ]
        return self._initialize_helper(a_bzrdir, utf8_files)

    def __init__(self):
        super(BzrBranchFormat7, self).__init__()
        self._matchingbzrdir.repository_format = \
            RepositoryFormatPackDevelopment1Subtree()


class BranchReferenceFormat(BranchFormat):
    """Bzr branch reference format.

    Branch references are used in implementing checkouts, they
    act as an alias to the real branch which is at some other url.

    This format has:
     - A location file
     - a format string
    """

    def get_format_string(self):
        """See BranchFormat.get_format_string()."""
        return "Bazaar-NG Branch Reference Format 1\n"

    def get_format_description(self):
        """See BranchFormat.get_format_description()."""
        return "Checkout reference format 1"

    def get_reference(self, a_bzrdir):
        """See BranchFormat.get_reference()."""
        transport = a_bzrdir.get_branch_transport(None)
        return transport.get('location').read()

    def set_reference(self, a_bzrdir, to_branch):
        """See BranchFormat.set_reference()."""
        transport = a_bzrdir.get_branch_transport(None)
        location = transport.put_bytes('location', to_branch.base)

    def initialize(self, a_bzrdir, target_branch=None):
        """Create a branch of this format in a_bzrdir."""
        if target_branch is None:
            # this format does not implement branch itself, thus the implicit
            # creation contract must see it as uninitializable
            raise errors.UninitializableFormat(self)
        mutter('creating branch reference in %s', a_bzrdir.transport.base)
        branch_transport = a_bzrdir.get_branch_transport(self)
        branch_transport.put_bytes('location',
            target_branch.bzrdir.root_transport.base)
        branch_transport.put_bytes('format', self.get_format_string())
        return self.open(
            a_bzrdir, _found=True,
            possible_transports=[target_branch.bzrdir.root_transport])

    def __init__(self):
        super(BranchReferenceFormat, self).__init__()
        self._matchingbzrdir = bzrdir.BzrDirMetaFormat1()

    def _make_reference_clone_function(format, a_branch):
        """Create a clone() routine for a branch dynamically."""
        def clone(to_bzrdir, revision_id=None):
            """See Branch.clone()."""
            return format.initialize(to_bzrdir, a_branch)
            # cannot obey revision_id limits when cloning a reference ...
            # FIXME RBC 20060210 either nuke revision_id for clone, or
            # emit some sort of warning/error to the caller ?!
        return clone

    def open(self, a_bzrdir, _found=False, location=None,
             possible_transports=None):
        """Return the branch that the branch reference in a_bzrdir points at.

        _found is a private parameter, do not use it. It is used to indicate
               if format probing has already be done.
        """
        if not _found:
            format = BranchFormat.find_format(a_bzrdir)
            if format.__class__ != self.__class__:
                raise AssertionError("wrong format %r found for %r" %
                    (format, self))
        if location is None:
            location = self.get_reference(a_bzrdir)
        real_bzrdir = bzrdir.BzrDir.open(
            location, possible_transports=possible_transports)
        result = real_bzrdir.open_branch()
        # this changes the behaviour of result.clone to create a new reference
        # rather than a copy of the content of the branch.
        # I did not use a proxy object because that needs much more extensive
        # testing, and we are only changing one behaviour at the moment.
        # If we decide to alter more behaviours - i.e. the implicit nickname
        # then this should be refactored to introduce a tested proxy branch
        # and a subclass of that for use in overriding clone() and ....
        # - RBC 20060210
        result.clone = self._make_reference_clone_function(result)
        return result


# formats which have no format string are not discoverable
# and not independently creatable, so are not registered.
__format5 = BzrBranchFormat5()
__format6 = BzrBranchFormat6()
__format7 = BzrBranchFormat7()
BranchFormat.register_format(__format5)
BranchFormat.register_format(BranchReferenceFormat())
BranchFormat.register_format(__format6)
BranchFormat.register_format(__format7)
BranchFormat.set_default_format(__format6)
_legacy_formats = [BzrBranchFormat4(),
                   ]

class BzrBranch(Branch):
    """A branch stored in the actual filesystem.

    Note that it's "local" in the context of the filesystem; it doesn't
    really matter if it's on an nfs/smb/afs/coda/... share, as long as
    it's writable, and can be accessed via the normal filesystem API.

    :ivar _transport: Transport for file operations on this branch's 
        control files, typically pointing to the .bzr/branch directory.
    :ivar repository: Repository for this branch.
    :ivar base: The url of the base directory for this branch; the one 
        containing the .bzr directory.
    """
    
    def __init__(self, _format=None,
                 _control_files=None, a_bzrdir=None, _repository=None):
        """Create new branch object at a particular location."""
        if a_bzrdir is None:
            raise ValueError('a_bzrdir must be supplied')
        else:
            self.bzrdir = a_bzrdir
        self._base = self.bzrdir.transport.clone('..').base
        # XXX: We should be able to just do
        #   self.base = self.bzrdir.root_transport.base
        # but this does not quite work yet -- mbp 20080522
        self._format = _format
        if _control_files is None:
            raise ValueError('BzrBranch _control_files is None')
        self.control_files = _control_files
        self._transport = _control_files._transport
        self.repository = _repository
        Branch.__init__(self)

    def __str__(self):
        return '%s(%r)' % (self.__class__.__name__, self.base)

    __repr__ = __str__

    def _get_base(self):
        """Returns the directory containing the control directory."""
        return self._base

    base = property(_get_base, doc="The URL for the root of this branch.")

    @deprecated_method(deprecated_in((0, 16, 0)))
    def abspath(self, name):
        """See Branch.abspath."""
        return self._transport.abspath(name)

    def is_locked(self):
        return self.control_files.is_locked()

    def lock_write(self, token=None):
        repo_token = self.repository.lock_write()
        try:
            token = self.control_files.lock_write(token=token)
        except:
            self.repository.unlock()
            raise
        return token

    def lock_read(self):
        self.repository.lock_read()
        try:
            self.control_files.lock_read()
        except:
            self.repository.unlock()
            raise

    def unlock(self):
        # TODO: test for failed two phase locks. This is known broken.
        try:
            self.control_files.unlock()
        finally:
            self.repository.unlock()
        if not self.control_files.is_locked():
            # we just released the lock
            self._clear_cached_state()
        
    def peek_lock_mode(self):
        if self.control_files._lock_count == 0:
            return None
        else:
            return self.control_files._lock_mode

    def get_physical_lock_status(self):
        return self.control_files.get_physical_lock_status()

    @needs_read_lock
    def print_file(self, file, revision_id):
        """See Branch.print_file."""
        return self.repository.print_file(file, revision_id)

    def _write_revision_history(self, history):
        """Factored out of set_revision_history.

        This performs the actual writing to disk.
        It is intended to be called by BzrBranch5.set_revision_history."""
        self._transport.put_bytes(
            'revision-history', '\n'.join(history),
            mode=self.bzrdir._get_file_mode())

    @needs_write_lock
    def set_revision_history(self, rev_history):
        """See Branch.set_revision_history."""
        if 'evil' in debug.debug_flags:
            mutter_callsite(3, "set_revision_history scales with history.")
        self._write_revision_history(rev_history)
        self._clear_cached_state()
        self._cache_revision_history(rev_history)
        for hook in Branch.hooks['set_rh']:
            hook(self, rev_history)

    def _run_post_change_branch_tip_hooks(self, old_revno, old_revid):
        """Run the post_change_branch_tip hooks."""
        hooks = Branch.hooks['post_change_branch_tip']
        if not hooks:
            return
        new_revno, new_revid = self.last_revision_info()
        params = ChangeBranchTipParams(
            self, old_revno, new_revno, old_revid, new_revid)
        for hook in hooks:
            hook(params)
 
    @needs_write_lock
    def set_last_revision_info(self, revno, revision_id):
        """Set the last revision of this branch.

        The caller is responsible for checking that the revno is correct
        for this revision id.

        It may be possible to set the branch last revision to an id not
        present in the repository.  However, branches can also be 
        configured to check constraints on history, in which case this may not
        be permitted.
        """
        revision_id = _mod_revision.ensure_null(revision_id)
        old_revno, old_revid = self.last_revision_info()
        # this old format stores the full history, but this api doesn't
        # provide it, so we must generate, and might as well check it's
        # correct
        history = self._lefthand_history(revision_id)
        if len(history) != revno:
            raise AssertionError('%d != %d' % (len(history), revno))
        self.set_revision_history(history)
        self._run_post_change_branch_tip_hooks(old_revno, old_revid)

    def _gen_revision_history(self):
        history = self._transport.get_bytes('revision-history').split('\n')
        if history[-1:] == ['']:
            # There shouldn't be a trailing newline, but just in case.
            history.pop()
        return history

    def _lefthand_history(self, revision_id, last_rev=None,
                          other_branch=None):
        if 'evil' in debug.debug_flags:
            mutter_callsite(4, "_lefthand_history scales with history.")
        # stop_revision must be a descendant of last_revision
        graph = self.repository.get_graph()
        if last_rev is not None:
            if not graph.is_ancestor(last_rev, revision_id):
                # our previous tip is not merged into stop_revision
                raise errors.DivergedBranches(self, other_branch)
        # make a new revision history from the graph
        parents_map = graph.get_parent_map([revision_id])
        if revision_id not in parents_map:
            raise errors.NoSuchRevision(self, revision_id)
        current_rev_id = revision_id
        new_history = []
        # Do not include ghosts or graph origin in revision_history
        while (current_rev_id in parents_map and
               len(parents_map[current_rev_id]) > 0):
            new_history.append(current_rev_id)
            current_rev_id = parents_map[current_rev_id][0]
            parents_map = graph.get_parent_map([current_rev_id])
        new_history.reverse()
        return new_history

    @needs_write_lock
    def generate_revision_history(self, revision_id, last_rev=None,
        other_branch=None):
        """Create a new revision history that will finish with revision_id.

        :param revision_id: the new tip to use.
        :param last_rev: The previous last_revision. If not None, then this
            must be a ancestory of revision_id, or DivergedBranches is raised.
        :param other_branch: The other branch that DivergedBranches should
            raise with respect to.
        """
        self.set_revision_history(self._lefthand_history(revision_id,
            last_rev, other_branch))

    def basis_tree(self):
        """See Branch.basis_tree."""
        return self.repository.revision_tree(self.last_revision())

    @needs_write_lock
    def pull(self, source, overwrite=False, stop_revision=None,
             _hook_master=None, run_hooks=True, possible_transports=None):
        """See Branch.pull.

        :param _hook_master: Private parameter - set the branch to 
            be supplied as the master to push hooks.
        :param run_hooks: Private parameter - if false, this branch
            is being called because it's the master of the primary branch,
            so it should not run its hooks.
        """
        result = PullResult()
        result.source_branch = source
        result.target_branch = self
        source.lock_read()
        try:
            # We assume that during 'pull' the local repository is closer than
            # the remote one.
            graph = self.repository.get_graph(source.repository)
            result.old_revno, result.old_revid = self.last_revision_info()
            self.update_revisions(source, stop_revision, overwrite=overwrite,
                                  graph=graph)
            result.tag_conflicts = source.tags.merge_to(self.tags, overwrite)
            result.new_revno, result.new_revid = self.last_revision_info()
            if _hook_master:
                result.master_branch = _hook_master
                result.local_branch = self
            else:
                result.master_branch = self
                result.local_branch = None
            if run_hooks:
                for hook in Branch.hooks['post_pull']:
                    hook(result)
        finally:
            source.unlock()
        return result

    def _get_parent_location(self):
        _locs = ['parent', 'pull', 'x-pull']
        for l in _locs:
            try:
                return self._transport.get_bytes(l).strip('\n')
            except errors.NoSuchFile:
                pass
        return None

    @needs_read_lock
    def push(self, target, overwrite=False, stop_revision=None,
             _override_hook_source_branch=None):
        """See Branch.push.

        This is the basic concrete implementation of push()

        :param _override_hook_source_branch: If specified, run
        the hooks passing this Branch as the source, rather than self.  
        This is for use of RemoteBranch, where push is delegated to the
        underlying vfs-based Branch. 
        """
        # TODO: Public option to disable running hooks - should be trivial but
        # needs tests.
        target.lock_write()
        try:
            result = self._push_with_bound_branches(target, overwrite,
                    stop_revision,
                    _override_hook_source_branch=_override_hook_source_branch)
            return result
        finally:
            target.unlock()

    def _push_with_bound_branches(self, target, overwrite,
            stop_revision,
            _override_hook_source_branch=None):
        """Push from self into target, and into target's master if any.
        
        This is on the base BzrBranch class even though it doesn't support 
        bound branches because the *target* might be bound.
        """
        def _run_hooks():
            if _override_hook_source_branch:
                result.source_branch = _override_hook_source_branch
            for hook in Branch.hooks['post_push']:
                hook(result)

        bound_location = target.get_bound_location()
        if bound_location and target.base != bound_location:
            # there is a master branch.
            #
            # XXX: Why the second check?  Is it even supported for a branch to
            # be bound to itself? -- mbp 20070507
            master_branch = target.get_master_branch()
            master_branch.lock_write()
            try:
                # push into the master from this branch.
                self._basic_push(master_branch, overwrite, stop_revision)
                # and push into the target branch from this. Note that we push from
                # this branch again, because its considered the highest bandwidth
                # repository.
                result = self._basic_push(target, overwrite, stop_revision)
                result.master_branch = master_branch
                result.local_branch = target
                _run_hooks()
                return result
            finally:
                master_branch.unlock()
        else:
            # no master branch
            result = self._basic_push(target, overwrite, stop_revision)
            # TODO: Why set master_branch and local_branch if there's no
            # binding?  Maybe cleaner to just leave them unset? -- mbp
            # 20070504
            result.master_branch = target
            result.local_branch = None
            _run_hooks()
            return result

    def _basic_push(self, target, overwrite, stop_revision):
        """Basic implementation of push without bound branches or hooks.

        Must be called with self read locked and target write locked.
        """
        result = PushResult()
        result.source_branch = self
        result.target_branch = target
        result.old_revno, result.old_revid = target.last_revision_info()

        # We assume that during 'push' this repository is closer than
        # the target.
        graph = self.repository.get_graph(target.repository)
        target.update_revisions(self, stop_revision, overwrite=overwrite,
                                graph=graph)
        result.tag_conflicts = self.tags.merge_to(target.tags, overwrite)
        result.new_revno, result.new_revid = target.last_revision_info()
        return result

    def get_parent(self):
        """See Branch.get_parent."""
        parent = self._get_parent_location()
        if parent is None:
            return parent
        # This is an old-format absolute path to a local branch
        # turn it into a url
        if parent.startswith('/'):
            parent = urlutils.local_path_to_url(parent.decode('utf8'))
        try:
            return urlutils.join(self.base[:-1], parent)
        except errors.InvalidURLJoin, e:
            raise errors.InaccessibleParent(parent, self.base)

    def get_stacked_on(self):
        raise errors.UnstackableBranchFormat(self._format, self.base)

    def set_push_location(self, location):
        """See Branch.set_push_location."""
        self.get_config().set_user_option(
            'push_location', location,
            store=_mod_config.STORE_LOCATION_NORECURSE)

    @needs_write_lock
    def set_parent(self, url):
        """See Branch.set_parent."""
        # TODO: Maybe delete old location files?
        # URLs should never be unicode, even on the local fs,
        # FIXUP this and get_parent in a future branch format bump:
        # read and rewrite the file. RBC 20060125
        if url is not None:
            if isinstance(url, unicode):
                try:
                    url = url.encode('ascii')
                except UnicodeEncodeError:
                    raise errors.InvalidURL(url,
                        "Urls must be 7-bit ascii, "
                        "use bzrlib.urlutils.escape")
            url = urlutils.relative_url(self.base, url)
        self._set_parent_location(url)

    def _set_parent_location(self, url):
        if url is None:
            self._transport.delete('parent')
        else:
            self._transport.put_bytes('parent', url + '\n',
                mode=self.bzrdir._get_file_mode())

    def set_stacked_on(self, url):
        raise errors.UnstackableBranchFormat(self._format, self.base)

    def set_stacked_on(self, url):
        raise errors.UnstackableBranchFormat(self._format, self.base)


class BzrBranch5(BzrBranch):
    """A format 5 branch. This supports new features over plain branches.

    It has support for a master_branch which is the data for bound branches.
    """

    @needs_write_lock
    def pull(self, source, overwrite=False, stop_revision=None,
             run_hooks=True, possible_transports=None):
        """Pull from source into self, updating my master if any.
        
        :param run_hooks: Private parameter - if false, this branch
            is being called because it's the master of the primary branch,
            so it should not run its hooks.
        """
        bound_location = self.get_bound_location()
        master_branch = None
        if bound_location and source.base != bound_location:
            # not pulling from master, so we need to update master.
            master_branch = self.get_master_branch(possible_transports)
            master_branch.lock_write()
        try:
            if master_branch:
                # pull from source into master.
                master_branch.pull(source, overwrite, stop_revision,
                    run_hooks=False)
            return super(BzrBranch5, self).pull(source, overwrite,
                stop_revision, _hook_master=master_branch,
                run_hooks=run_hooks)
        finally:
            if master_branch:
                master_branch.unlock()

    def get_bound_location(self):
        try:
            return self._transport.get_bytes('bound')[:-1]
        except errors.NoSuchFile:
            return None

    @needs_read_lock
    def get_master_branch(self, possible_transports=None):
        """Return the branch we are bound to.
        
        :return: Either a Branch, or None

        This could memoise the branch, but if thats done
        it must be revalidated on each new lock.
        So for now we just don't memoise it.
        # RBC 20060304 review this decision.
        """
        bound_loc = self.get_bound_location()
        if not bound_loc:
            return None
        try:
            return Branch.open(bound_loc,
                               possible_transports=possible_transports)
        except (errors.NotBranchError, errors.ConnectionError), e:
            raise errors.BoundBranchConnectionFailure(
                    self, bound_loc, e)

    @needs_write_lock
    def set_bound_location(self, location):
        """Set the target where this branch is bound to.

        :param location: URL to the target branch
        """
        if location:
            self._transport.put_bytes('bound', location+'\n',
                mode=self.bzrdir._get_file_mode())
        else:
            try:
                self._transport.delete('bound')
            except errors.NoSuchFile:
                return False
            return True

    @needs_write_lock
    def bind(self, other):
        """Bind this branch to the branch other.

        This does not push or pull data between the branches, though it does
        check for divergence to raise an error when the branches are not
        either the same, or one a prefix of the other. That behaviour may not
        be useful, so that check may be removed in future.
        
        :param other: The branch to bind to
        :type other: Branch
        """
        # TODO: jam 20051230 Consider checking if the target is bound
        #       It is debatable whether you should be able to bind to
        #       a branch which is itself bound.
        #       Committing is obviously forbidden,
        #       but binding itself may not be.
        #       Since we *have* to check at commit time, we don't
        #       *need* to check here

        # we want to raise diverged if:
        # last_rev is not in the other_last_rev history, AND
        # other_last_rev is not in our history, and do it without pulling
        # history around
        self.set_bound_location(other.base)

    @needs_write_lock
    def unbind(self):
        """If bound, unbind"""
        return self.set_bound_location(None)

    @needs_write_lock
    def update(self, possible_transports=None):
        """Synchronise this branch with the master branch if any. 

        :return: None or the last_revision that was pivoted out during the
                 update.
        """
        master = self.get_master_branch(possible_transports)
        if master is not None:
            old_tip = _mod_revision.ensure_null(self.last_revision())
            self.pull(master, overwrite=True)
            if self.repository.get_graph().is_ancestor(old_tip,
                _mod_revision.ensure_null(self.last_revision())):
                return None
            return old_tip
        return None


class BzrBranch7(BzrBranch5):

    def _get_fallback_repository(self, url):
        """Get the repository we fallback to at url."""
        return bzrdir.BzrDir.open(url).open_branch().repository

    def _activate_fallback_location(self, url):
        """Activate the branch/repository from url as a fallback repository."""
        self.repository.add_fallback_repository(
            self._get_fallback_repository(url))

    def _open_hook(self):
        try:
            url = self.get_stacked_on()
        except (errors.UnstackableRepositoryFormat, errors.NotStacked,
            errors.UnstackableBranchFormat):
            pass
        else:
            self._activate_fallback_location(url)

    def _check_stackable_repo(self):
        if not self.repository._format.supports_external_lookups:
            raise errors.UnstackableRepositoryFormat(self.repository._format,
                self.repository.base)
<<<<<<< HEAD
=======

    def __init__(self, *args, **kwargs):
        super(BzrBranch7, self).__init__(*args, **kwargs)
        self._last_revision_info_cache = None
        self._partial_revision_history_cache = []

    def _clear_cached_state(self):
        super(BzrBranch7, self)._clear_cached_state()
        self._last_revision_info_cache = None
        self._partial_revision_history_cache = []
>>>>>>> 5c5181c2

    @needs_read_lock
    def last_revision_info(self):
        """Return information about the last revision.

        :return: A tuple (revno, revision_id).
        """
        if self._last_revision_info_cache is None:
            self._last_revision_info_cache = self._last_revision_info()
        return self._last_revision_info_cache

    def _last_revision_info(self):
        revision_string = self._transport.get_bytes('last-revision')
        revno, revision_id = revision_string.rstrip('\n').split(' ', 1)
        revision_id = cache_utf8.get_cached_utf8(revision_id)
        revno = int(revno)
        return revno, revision_id

    def _write_last_revision_info(self, revno, revision_id):
        """Simply write out the revision id, with no checks.

        Use set_last_revision_info to perform this safely.

        Does not update the revision_history cache.
        Intended to be called by set_last_revision_info and
        _write_revision_history.
        """
        revision_id = _mod_revision.ensure_null(revision_id)
        out_string = '%d %s\n' % (revno, revision_id)
        self._transport.put_bytes('last-revision', out_string,
            mode=self.bzrdir._get_file_mode())

    @needs_write_lock
    def set_last_revision_info(self, revno, revision_id):
        revision_id = _mod_revision.ensure_null(revision_id)
        old_revno, old_revid = self.last_revision_info()
        if self._get_append_revisions_only():
            self._check_history_violation(revision_id)
        self._write_last_revision_info(revno, revision_id)
        self._clear_cached_state()
        self._last_revision_info_cache = revno, revision_id
        self._run_post_change_branch_tip_hooks(old_revno, old_revid)

    def _check_history_violation(self, revision_id):
        last_revision = _mod_revision.ensure_null(self.last_revision())
        if _mod_revision.is_null(last_revision):
            return
        if last_revision not in self._lefthand_history(revision_id):
            raise errors.AppendRevisionsOnlyViolation(self.base)

    def _gen_revision_history(self):
        """Generate the revision history from last revision
        """
        self._extend_partial_history()
        return list(reversed(self._partial_revision_history_cache))

    def _extend_partial_history(self, stop_index=None, stop_revision=None):
        """Extend the partial history to include a given index

        If a stop_index is supplied, stop when that index has been reached.
        If a stop_revision is supplied, stop when that revision is
        encountered.  Otherwise, stop when the beginning of history is
        reached.

        :param stop_index: The index which should be present.  When it is
            present, history extension will stop.
        :param revision_id: The revision id which should be present.  When
            it is encountered, history extension will stop.
        """
        repo = self.repository
        if len(self._partial_revision_history_cache) == 0:
            iterator = repo.iter_reverse_revision_history(self.last_revision())
        else:
            start_revision = self._partial_revision_history_cache[-1]
            iterator = repo.iter_reverse_revision_history(start_revision)
            #skip the last revision in the list
            next_revision = iterator.next()
        for revision_id in iterator:
            self._partial_revision_history_cache.append(revision_id)
            if (stop_index is not None and
                len(self._partial_revision_history_cache) > stop_index):
                break
            if revision_id == stop_revision:
                break

    def _write_revision_history(self, history):
        """Factored out of set_revision_history.

        This performs the actual writing to disk, with format-specific checks.
        It is intended to be called by BzrBranch5.set_revision_history.
        """
        if len(history) == 0:
            last_revision = 'null:'
        else:
            if history != self._lefthand_history(history[-1]):
                raise errors.NotLefthandHistory(history)
            last_revision = history[-1]
        if self._get_append_revisions_only():
            self._check_history_violation(last_revision)
        self._write_last_revision_info(len(history), last_revision)

    @needs_write_lock
    def _set_parent_location(self, url):
        """Set the parent branch"""
        self._set_config_location('parent_location', url, make_relative=True)

    @needs_read_lock
    def _get_parent_location(self):
        """Set the parent branch"""
        return self._get_config_location('parent_location')

    def set_push_location(self, location):
        """See Branch.set_push_location."""
        self._set_config_location('push_location', location)

    def set_bound_location(self, location):
        """See Branch.set_push_location."""
        result = None
        config = self.get_config()
        if location is None:
            if config.get_user_option('bound') != 'True':
                return False
            else:
                config.set_user_option('bound', 'False', warn_masked=True)
                return True
        else:
            self._set_config_location('bound_location', location,
                                      config=config)
            config.set_user_option('bound', 'True', warn_masked=True)
        return True

    def _get_bound_location(self, bound):
        """Return the bound location in the config file.

        Return None if the bound parameter does not match"""
        config = self.get_config()
        config_bound = (config.get_user_option('bound') == 'True')
        if config_bound != bound:
            return None
        return self._get_config_location('bound_location', config=config)

    def get_bound_location(self):
        """See Branch.set_push_location."""
        return self._get_bound_location(True)

    def get_old_bound_location(self):
        """See Branch.get_old_bound_location"""
        return self._get_bound_location(False)

    def get_stacked_on(self):
        self._check_stackable_repo()
<<<<<<< HEAD
        stacked_url = self.control_files.get_utf8('stacked-on').read()[:-1]
        if not stacked_url:
=======
        stacked_url = self._get_config_location('stacked_on_location')
        if stacked_url is None:
>>>>>>> 5c5181c2
            raise errors.NotStacked(self)
        return stacked_url

    def set_append_revisions_only(self, enabled):
        if enabled:
            value = 'True'
        else:
            value = 'False'
        self.get_config().set_user_option('append_revisions_only', value,
            warn_masked=True)

    def set_stacked_on(self, url):
        self._check_stackable_repo()
        if not url:
            try:
                old_url = self.get_stacked_on()
            except (errors.NotStacked, errors.UnstackableBranchFormat,
                errors.UnstackableRepositoryFormat):
                return
            url = ''
            # repositories don't offer an interface to remove fallback
            # repositories today; take the conceptually simpler option and just
            # reopen it.
            self.repository = self.bzrdir.find_repository()
            # for every revision reference the branch has, ensure it is pulled
            # in.
            source_repository = self._get_fallback_repository(old_url)
            for revision_id in chain([self.last_revision()],
                self.tags.get_reverse_tag_dict()):
<<<<<<< HEAD
                self.repository.fetch(source_repository, revision_id, find_ghosts=True)
=======
                self.repository.fetch(source_repository, revision_id,
                    find_ghosts=True)
>>>>>>> 5c5181c2
        else:
            self._activate_fallback_location(url)
        # write this out after the repository is stacked to avoid setting a
        # stacked config that doesn't work.
<<<<<<< HEAD
        self.control_files.put_utf8('stacked-on', url + '\n')
=======
        self._set_config_location('stacked_on_location', url)
>>>>>>> 5c5181c2

    def _get_append_revisions_only(self):
        value = self.get_config().get_user_option('append_revisions_only')
        return value == 'True'

    def _synchronize_history(self, destination, revision_id):
        """Synchronize last revision and revision history between branches.

        This version is most efficient when the destination is also a
        BzrBranch6, but works for BzrBranch5, as long as the destination's
        repository contains all the lefthand ancestors of the intended
        last_revision.  If not, set_last_revision_info will fail.

        :param destination: The branch to copy the history into
        :param revision_id: The revision-id to truncate history at.  May
          be None to copy complete history.
        """
        source_revno, source_revision_id = self.last_revision_info()
        if revision_id is None:
            revno, revision_id = source_revno, source_revision_id
        elif source_revision_id == revision_id:
            # we know the revno without needing to walk all of history
            revno = source_revno
        else:
            # To figure out the revno for a random revision, we need to build
            # the revision history, and count its length.
            # We don't care about the order, just how long it is.
            # Alternatively, we could start at the current location, and count
            # backwards. But there is no guarantee that we will find it since
            # it may be a merged revision.
            revno = len(list(self.repository.iter_reverse_revision_history(
                                                                revision_id)))
        destination.set_last_revision_info(revno, revision_id)

    def _make_tags(self):
        return BasicTags(self)

    @needs_write_lock
    def generate_revision_history(self, revision_id, last_rev=None,
                                  other_branch=None):
        """See BzrBranch5.generate_revision_history"""
        history = self._lefthand_history(revision_id, last_rev, other_branch)
        revno = len(history)
        self.set_last_revision_info(revno, revision_id)

    @needs_read_lock
    def get_rev_id(self, revno, history=None):
        """Find the revision id of the specified revno."""
        if revno == 0:
            return _mod_revision.NULL_REVISION

        last_revno, last_revision_id = self.last_revision_info()
        if revno <= 0 or revno > last_revno:
            raise errors.NoSuchRevision(self, revno)

        if history is not None:
            return history[revno - 1]

        index = last_revno - revno
        if len(self._partial_revision_history_cache) <= index:
            self._extend_partial_history(stop_index=index)
        if len(self._partial_revision_history_cache) > index:
            return self._partial_revision_history_cache[index]
        else:
            raise errors.NoSuchRevision(self, revno)

    @needs_read_lock
    def revision_id_to_revno(self, revision_id):
        """Given a revision id, return its revno"""
        if _mod_revision.is_null(revision_id):
            return 0
        try:
            index = self._partial_revision_history_cache.index(revision_id)
        except ValueError:
            self._extend_partial_history(stop_revision=revision_id)
            index = len(self._partial_revision_history_cache) - 1
            if self._partial_revision_history_cache[index] != revision_id:
                raise errors.NoSuchRevision(self, revision_id)
        return self.revno() - index


class BzrBranch6(BzrBranch7):
    """See BzrBranchFormat6 for the capabilities of this branch.

    This subclass of BzrBranch7 disables the new features BzrBranch7 added,
    i.e. stacking.
    """

    def get_stacked_on(self):
        raise errors.UnstackableBranchFormat(self._format, self.base)

    def set_stacked_on(self, url):
        raise errors.UnstackableBranchFormat(self._format, self.base)


class BzrBranch6(BzrBranch7):
    """See BzrBranchFormat6 for the capabilities of this branch.

    This subclass of BzrBranch7 disables the new features BzrBranch7 added.
    """

    def get_stacked_on(self):
        raise errors.UnstackableBranchFormat(self._format, self.base)

    def set_stacked_on(self, url):
        raise errors.UnstackableBranchFormat(self._format, self.base)


######################################################################
# results of operations


class _Result(object):

    def _show_tag_conficts(self, to_file):
        if not getattr(self, 'tag_conflicts', None):
            return
        to_file.write('Conflicting tags:\n')
        for name, value1, value2 in self.tag_conflicts:
            to_file.write('    %s\n' % (name, ))


class PullResult(_Result):
    """Result of a Branch.pull operation.

    :ivar old_revno: Revision number before pull.
    :ivar new_revno: Revision number after pull.
    :ivar old_revid: Tip revision id before pull.
    :ivar new_revid: Tip revision id after pull.
    :ivar source_branch: Source (local) branch object.
    :ivar master_branch: Master branch of the target, or the target if no
        Master
    :ivar local_branch: target branch if there is a Master, else None
    :ivar target_branch: Target/destination branch object.
    :ivar tag_conflicts: A list of tag conflicts, see BasicTags.merge_to
    """

    def __int__(self):
        # DEPRECATED: pull used to return the change in revno
        return self.new_revno - self.old_revno

    def report(self, to_file):
        if not is_quiet():
            if self.old_revid == self.new_revid:
                to_file.write('No revisions to pull.\n')
            else:
                to_file.write('Now on revision %d.\n' % self.new_revno)
        self._show_tag_conficts(to_file)


class PushResult(_Result):
    """Result of a Branch.push operation.

    :ivar old_revno: Revision number before push.
    :ivar new_revno: Revision number after push.
    :ivar old_revid: Tip revision id before push.
    :ivar new_revid: Tip revision id after push.
    :ivar source_branch: Source branch object.
    :ivar master_branch: Master branch of the target, or None.
    :ivar target_branch: Target/destination branch object.
    """

    def __int__(self):
        # DEPRECATED: push used to return the change in revno
        return self.new_revno - self.old_revno

    def report(self, to_file):
        """Write a human-readable description of the result."""
        if self.old_revid == self.new_revid:
            to_file.write('No new revisions to push.\n')
        else:
            to_file.write('Pushed up to revision %d.\n' % self.new_revno)
        self._show_tag_conficts(to_file)


class BranchCheckResult(object):
    """Results of checking branch consistency.

    :see: Branch.check
    """

    def __init__(self, branch):
        self.branch = branch

    def report_results(self, verbose):
        """Report the check results via trace.note.
        
        :param verbose: Requests more detailed display of what was checked,
            if any.
        """
        note('checked branch %s format %s',
             self.branch.base,
             self.branch._format)


class Converter5to6(object):
    """Perform an in-place upgrade of format 5 to format 6"""

    def convert(self, branch):
        # Data for 5 and 6 can peacefully coexist.
        format = BzrBranchFormat6()
        new_branch = format.open(branch.bzrdir, _found=True)

        # Copy source data into target
        new_branch._write_last_revision_info(*branch.last_revision_info())
        new_branch.set_parent(branch.get_parent())
        new_branch.set_bound_location(branch.get_bound_location())
        new_branch.set_push_location(branch.get_push_location())

        # New branch has no tags by default
        new_branch.tags._set_tag_dict({})

        # Copying done; now update target format
        new_branch._transport.put_bytes('format',
            format.get_format_string(),
            mode=new_branch.bzrdir._get_file_mode())

        # Clean up old files
        new_branch._transport.delete('revision-history')
        try:
            branch.set_parent(None)
        except errors.NoSuchFile:
            pass
        branch.set_bound_location(None)


class Converter6to7(object):
    """Perform an in-place upgrade of format 6 to format 7"""

    def convert(self, branch):
        format = BzrBranchFormat7()
<<<<<<< HEAD
        branch.control_files.put_utf8('stacked-on', '\n')
        # update target format
        branch.control_files.put_utf8('format', format.get_format_string())
=======
        branch._set_config_location('stacked_on_location', '')
        # update target format
        branch._transport.put_bytes('format', format.get_format_string())
>>>>>>> 5c5181c2
<|MERGE_RESOLUTION|>--- conflicted
+++ resolved
@@ -18,12 +18,6 @@
 from bzrlib.lazy_import import lazy_import
 lazy_import(globals(), """
 from itertools import chain
-<<<<<<< HEAD
-from warnings import warn
-
-import bzrlib
-=======
->>>>>>> 5c5181c2
 from bzrlib import (
         bzrdir,
         cache_utf8,
@@ -39,12 +33,7 @@
         ui,
         urlutils,
         )
-<<<<<<< HEAD
-from bzrlib.config import BranchConfig, TreeConfig
-from bzrlib.lockable_files import LockableFiles, TransportLock
-=======
 from bzrlib.config import BranchConfig
->>>>>>> 5c5181c2
 from bzrlib.repofmt.pack_repo import RepositoryFormatPackDevelopment1Subtree
 from bzrlib.tag import (
     BasicTags,
@@ -350,15 +339,6 @@
         """
         raise NotImplementedError(self.get_stacked_on)
 
-    def get_stacked_on(self):
-        """Get the URL this branch is stacked against.
-
-        :raises NotStacked: If the branch is not stacked.
-        :raises UnstackableBranchFormat: If the branch does not support
-            stacking.
-        """
-        raise NotImplementedError(self.get_stacked_on)
-
     def print_file(self, file, revision_id):
         """Print `file` to stdout."""
         raise NotImplementedError(self.print_file)
@@ -367,11 +347,7 @@
         raise NotImplementedError(self.set_revision_history)
 
     def set_stacked_on(self, url):
-<<<<<<< HEAD
-        """set the URL this branch is stacked against.
-=======
         """Set the URL this branch is stacked against.
->>>>>>> 5c5181c2
 
         :raises UnstackableBranchFormat: If the branch does not support
             stacking.
@@ -1212,24 +1188,16 @@
         raise NotImplementedError(self._branch_class)
 
     def open(self, a_bzrdir, _found=False):
-<<<<<<< HEAD
-        """Return the branch object for a_bzrdir
-=======
         """Return the branch object for a_bzrdir.
->>>>>>> 5c5181c2
 
         _found is a private parameter, do not use it. It is used to indicate
                if format probing has already be done.
         """
         if not _found:
             format = BranchFormat.find_format(a_bzrdir)
-<<<<<<< HEAD
-            assert format.__class__ == self.__class__
-=======
             if format.__class__ != self.__class__:
                 raise AssertionError("wrong format %r found for %r" %
                     (format, self))
->>>>>>> 5c5181c2
         try:
             transport = a_bzrdir.get_branch_transport(None)
             control_files = lockable_files.LockableFiles(transport, 'lock',
@@ -1238,13 +1206,8 @@
                               _control_files=control_files,
                               a_bzrdir=a_bzrdir,
                               _repository=a_bzrdir.find_repository())
-<<<<<<< HEAD
-        except NoSuchFile:
-            raise NotBranchError(path=transport.base)
-=======
         except errors.NoSuchFile:
             raise errors.NotBranchError(path=transport.base)
->>>>>>> 5c5181c2
 
     def __init__(self):
         super(BranchFormatMetadir, self).__init__()
@@ -1326,11 +1289,7 @@
     The stacked location pointer is passed down to the repository and requires
     a repository format with supports_external_lookups = True.
 
-<<<<<<< HEAD
-    This format was introduced in bzr 1.3.
-=======
     This format was introduced in bzr 1.6.
->>>>>>> 5c5181c2
     """
 
     def _branch_class(self):
@@ -1338,11 +1297,7 @@
 
     def get_format_string(self):
         """See BranchFormat.get_format_string()."""
-<<<<<<< HEAD
-        return "Bazaar Branch Format 7 (needs bzr 1.3)\n"
-=======
         return "Bazaar Branch Format 7 (needs bzr 1.6)\n"
->>>>>>> 5c5181c2
 
     def get_format_description(self):
         """See BranchFormat.get_format_description()."""
@@ -1353,10 +1308,6 @@
         utf8_files = [('last-revision', '0 null:\n'),
                       ('branch.conf', ''),
                       ('tags', ''),
-<<<<<<< HEAD
-                      ('stacked-on', '\n'),
-=======
->>>>>>> 5c5181c2
                       ]
         return self._initialize_helper(a_bzrdir, utf8_files)
 
@@ -1848,9 +1799,6 @@
     def set_stacked_on(self, url):
         raise errors.UnstackableBranchFormat(self._format, self.base)
 
-    def set_stacked_on(self, url):
-        raise errors.UnstackableBranchFormat(self._format, self.base)
-
 
 class BzrBranch5(BzrBranch):
     """A format 5 branch. This supports new features over plain branches.
@@ -2001,8 +1949,6 @@
         if not self.repository._format.supports_external_lookups:
             raise errors.UnstackableRepositoryFormat(self.repository._format,
                 self.repository.base)
-<<<<<<< HEAD
-=======
 
     def __init__(self, *args, **kwargs):
         super(BzrBranch7, self).__init__(*args, **kwargs)
@@ -2013,7 +1959,6 @@
         super(BzrBranch7, self)._clear_cached_state()
         self._last_revision_info_cache = None
         self._partial_revision_history_cache = []
->>>>>>> 5c5181c2
 
     @needs_read_lock
     def last_revision_info(self):
@@ -2165,13 +2110,8 @@
 
     def get_stacked_on(self):
         self._check_stackable_repo()
-<<<<<<< HEAD
-        stacked_url = self.control_files.get_utf8('stacked-on').read()[:-1]
-        if not stacked_url:
-=======
         stacked_url = self._get_config_location('stacked_on_location')
         if stacked_url is None:
->>>>>>> 5c5181c2
             raise errors.NotStacked(self)
         return stacked_url
 
@@ -2201,21 +2141,13 @@
             source_repository = self._get_fallback_repository(old_url)
             for revision_id in chain([self.last_revision()],
                 self.tags.get_reverse_tag_dict()):
-<<<<<<< HEAD
-                self.repository.fetch(source_repository, revision_id, find_ghosts=True)
-=======
                 self.repository.fetch(source_repository, revision_id,
                     find_ghosts=True)
->>>>>>> 5c5181c2
         else:
             self._activate_fallback_location(url)
         # write this out after the repository is stacked to avoid setting a
         # stacked config that doesn't work.
-<<<<<<< HEAD
-        self.control_files.put_utf8('stacked-on', url + '\n')
-=======
         self._set_config_location('stacked_on_location', url)
->>>>>>> 5c5181c2
 
     def _get_append_revisions_only(self):
         value = self.get_config().get_user_option('append_revisions_only')
@@ -2311,19 +2243,6 @@
         raise errors.UnstackableBranchFormat(self._format, self.base)
 
 
-class BzrBranch6(BzrBranch7):
-    """See BzrBranchFormat6 for the capabilities of this branch.
-
-    This subclass of BzrBranch7 disables the new features BzrBranch7 added.
-    """
-
-    def get_stacked_on(self):
-        raise errors.UnstackableBranchFormat(self._format, self.base)
-
-    def set_stacked_on(self, url):
-        raise errors.UnstackableBranchFormat(self._format, self.base)
-
-
 ######################################################################
 # results of operations
 
@@ -2447,12 +2366,6 @@
 
     def convert(self, branch):
         format = BzrBranchFormat7()
-<<<<<<< HEAD
-        branch.control_files.put_utf8('stacked-on', '\n')
-        # update target format
-        branch.control_files.put_utf8('format', format.get_format_string())
-=======
         branch._set_config_location('stacked_on_location', '')
         # update target format
-        branch._transport.put_bytes('format', format.get_format_string())
->>>>>>> 5c5181c2
+        branch._transport.put_bytes('format', format.get_format_string())