--- conflicted
+++ resolved
@@ -1426,77 +1426,6 @@
         notified.
         """
         Hooks.__init__(self)
-<<<<<<< HEAD
-        # Introduced in 0.15:
-        # invoked whenever the revision history has been set
-        # with set_revision_history. The api signature is
-        # (branch, revision_history), and the branch will
-        # be write-locked.
-        self['set_rh'] = []
-        # Invoked after a branch is opened. The api signature is (branch).
-        self['open'] = []
-        # invoked after a push operation completes.
-        # the api signature is
-        # (push_result)
-        # containing the members
-        # (source, local, master, old_revno, old_revid, new_revno, new_revid)
-        # where local is the local target branch or None, master is the target 
-        # master branch, and the rest should be self explanatory. The source
-        # is read locked and the target branches write locked. Source will
-        # be the local low-latency branch.
-        self['post_push'] = []
-        # invoked after a pull operation completes.
-        # the api signature is
-        # (pull_result)
-        # containing the members
-        # (source, local, master, old_revno, old_revid, new_revno, new_revid)
-        # where local is the local branch or None, master is the target 
-        # master branch, and the rest should be self explanatory. The source
-        # is read locked and the target branches write locked. The local
-        # branch is the low-latency branch.
-        self['post_pull'] = []
-        # invoked before a commit operation takes place.
-        # the api signature is
-        # (local, master, old_revno, old_revid, future_revno, future_revid,
-        #  tree_delta, future_tree).
-        # old_revid is NULL_REVISION for the first commit to a branch
-        # tree_delta is a TreeDelta object describing changes from the basis
-        # revision, hooks MUST NOT modify this delta
-        # future_tree is an in-memory tree obtained from
-        # CommitBuilder.revision_tree() and hooks MUST NOT modify this tree
-        self['pre_commit'] = []
-        # invoked after a commit operation completes.
-        # the api signature is 
-        # (local, master, old_revno, old_revid, new_revno, new_revid)
-        # old_revid is NULL_REVISION for the first commit to a branch.
-        self['post_commit'] = []
-        # invoked after a uncommit operation completes.
-        # the api signature is
-        # (local, master, old_revno, old_revid, new_revno, new_revid) where
-        # local is the local branch or None, master is the target branch,
-        # and an empty branch receives new_revno of 0, new_revid of None.
-        self['post_uncommit'] = []
-        # Introduced in 1.6
-        # Invoked before the tip of a branch changes.
-        # the api signature is
-        # (params) where params is a ChangeBranchTipParams with the members
-        # (branch, old_revno, new_revno, old_revid, new_revid)
-        self['pre_change_branch_tip'] = []
-        # Introduced in 1.4
-        # Invoked after the tip of a branch changes.
-        # the api signature is
-        # (params) where params is a ChangeBranchTipParams with the members
-        # (branch, old_revno, new_revno, old_revid, new_revid)
-        self['post_change_branch_tip'] = []
-        # Introduced in 1.9
-        # Invoked when a stacked branch activates its fallback locations and
-        # allows the transformation of the url of said location.
-        # the api signature is
-        # (branch, url) where branch is the branch having its fallback
-        # location activated and url is the url for the fallback location.
-        # The hook should return a url.
-        self['transform_fallback_location'] = []
-=======
         self.create_hook(HookPoint('set_rh',
             "Invoked whenever the revision history has been set via "
             "set_revision_history. The api signature is (branch, "
@@ -1534,7 +1463,7 @@
             "post_uncommit is called with (local, master, old_revno, "
             "old_revid, new_revno, new_revid) where local is the local branch "
             "or None, master is the target branch, and an empty branch "
-            "recieves new_revno of 0, new_revid of None.", (0, 15), None))
+            "receives new_revno of 0, new_revid of None.", (0, 15), None))
         self.create_hook(HookPoint('pre_change_branch_tip',
             "Called in bzr client and server before a change to the tip of a "
             "branch is made. pre_change_branch_tip is called with a "
@@ -1557,7 +1486,6 @@
             "multiple hooks installed for transform_fallback_location, "
             "all are called with the url returned from the previous hook."
             "The order is however undefined.", (1, 9), None))
->>>>>>> d6accc71
 
 
 # install the default hooks into the Branch class.
