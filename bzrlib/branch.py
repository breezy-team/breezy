# Copyright (C) 2005 Canonical Ltd

# This program is free software; you can redistribute it and/or modify
# it under the terms of the GNU General Public License as published by
# the Free Software Foundation; either version 2 of the License, or
# (at your option) any later version.

# This program is distributed in the hope that it will be useful,
# but WITHOUT ANY WARRANTY; without even the implied warranty of
# MERCHANTABILITY or FITNESS FOR A PARTICULAR PURPOSE.  See the
# GNU General Public License for more details.

# You should have received a copy of the GNU General Public License
# along with this program; if not, write to the Free Software
# Foundation, Inc., 59 Temple Place, Suite 330, Boston, MA  02111-1307  USA


import shutil
import sys
import os
import errno
from warnings import warn
from cStringIO import StringIO


import bzrlib
from bzrlib.inventory import InventoryEntry
import bzrlib.inventory as inventory
from bzrlib.trace import mutter, note
from bzrlib.osutils import (isdir, quotefn, compact_date, rand_bytes, 
                            rename, splitpath, sha_file, appendpath, 
                            file_kind, abspath)
import bzrlib.errors as errors
from bzrlib.errors import (BzrError, InvalidRevisionNumber, InvalidRevisionId,
                           NoSuchRevision, HistoryMissing, NotBranchError,
                           DivergedBranches, LockError, UnlistableStore,
                           UnlistableBranch, NoSuchFile, NotVersionedError,
                           NoWorkingTree)
from bzrlib.textui import show_status
from bzrlib.revision import (Revision, is_ancestor, get_intervening_revisions,
                             NULL_REVISION)

from bzrlib.delta import compare_trees
from bzrlib.tree import EmptyTree, RevisionTree
from bzrlib.inventory import Inventory
from bzrlib.store import copy_all
from bzrlib.store.text import TextStore
from bzrlib.store.weave import WeaveStore
from bzrlib.testament import Testament
import bzrlib.transactions as transactions
from bzrlib.transport import Transport, get_transport
import bzrlib.xml5
import bzrlib.ui
from config import TreeConfig


BZR_BRANCH_FORMAT_4 = "Bazaar-NG branch, format 0.0.4\n"
BZR_BRANCH_FORMAT_5 = "Bazaar-NG branch, format 5\n"
BZR_BRANCH_FORMAT_6 = "Bazaar-NG branch, format 6\n"
## TODO: Maybe include checks for common corruption of newlines, etc?


# TODO: Some operations like log might retrieve the same revisions
# repeatedly to calculate deltas.  We could perhaps have a weakref
# cache in memory to make this faster.  In general anything can be
# cached in memory between lock and unlock operations.

def find_branch(*ignored, **ignored_too):
    # XXX: leave this here for about one release, then remove it
    raise NotImplementedError('find_branch() is not supported anymore, '
                              'please use one of the new branch constructors')


def needs_read_lock(unbound):
    """Decorate unbound to take out and release a read lock."""
    def decorated(self, *args, **kwargs):
        self.lock_read()
        try:
            return unbound(self, *args, **kwargs)
        finally:
            self.unlock()
    return decorated


def needs_write_lock(unbound):
    """Decorate unbound to take out and release a write lock."""
    def decorated(self, *args, **kwargs):
        self.lock_write()
        try:
            return unbound(self, *args, **kwargs)
        finally:
            self.unlock()
    return decorated

######################################################################
# branch objects

class Branch(object):
    """Branch holding a history of revisions.

    base
        Base directory/url of the branch.
    """
    base = None

    def __init__(self, *ignored, **ignored_too):
        raise NotImplementedError('The Branch class is abstract')

    @staticmethod
    def open_downlevel(base):
        """Open a branch which may be of an old format.
        
        Only local branches are supported."""
        return BzrBranch(get_transport(base), relax_version_check=True)
        
    @staticmethod
    def open(base):
        """Open an existing branch, rooted at 'base' (url)"""
        t = get_transport(base)
        mutter("trying to open %r with transport %r", base, t)
        return BzrBranch(t)

    @staticmethod
    def open_containing(url):
        """Open an existing branch which contains url.
        
        This probes for a branch at url, and searches upwards from there.

        Basically we keep looking up until we find the control directory or
        run into the root.  If there isn't one, raises NotBranchError.
        If there is one, it is returned, along with the unused portion of url.
        """
        t = get_transport(url)
        while True:
            try:
                return BzrBranch(t), t.relpath(url)
            except NotBranchError:
                pass
            new_t = t.clone('..')
            if new_t.base == t.base:
                # reached the root, whatever that may be
                raise NotBranchError(path=url)
            t = new_t

    @staticmethod
    def initialize(base):
        """Create a new branch, rooted at 'base' (url)"""
        t = get_transport(base)
        return BzrBranch(t, init=True)

    def setup_caching(self, cache_root):
        """Subclasses that care about caching should override this, and set
        up cached stores located under cache_root.
        """
        self.cache_root = cache_root

    def _get_nick(self):
        cfg = self.tree_config()
        return cfg.get_option(u"nickname", default=self.base.split('/')[-1])

    def _set_nick(self, nick):
        cfg = self.tree_config()
        cfg.set_option(nick, "nickname")
        assert cfg.get_option("nickname") == nick

    nick = property(_get_nick, _set_nick)
        
    def push_stores(self, branch_to):
        """Copy the content of this branches store to branch_to."""
        raise NotImplementedError('push_stores is abstract')

    def get_transaction(self):
        """Return the current active transaction.

        If no transaction is active, this returns a passthrough object
        for which all data is immediately flushed and no caching happens.
        """
        raise NotImplementedError('get_transaction is abstract')

    def lock_write(self):
        raise NotImplementedError('lock_write is abstract')
        
    def lock_read(self):
        raise NotImplementedError('lock_read is abstract')

    def unlock(self):
        raise NotImplementedError('unlock is abstract')

    def abspath(self, name):
        """Return absolute filename for something in the branch
        
        XXX: Robert Collins 20051017 what is this used for? why is it a branch
        method and not a tree method.
        """
        raise NotImplementedError('abspath is abstract')

    def controlfilename(self, file_or_path):
        """Return location relative to branch."""
        raise NotImplementedError('controlfilename is abstract')

    def controlfile(self, file_or_path, mode='r'):
        """Open a control file for this branch.

        There are two classes of file in the control directory: text
        and binary.  binary files are untranslated byte streams.  Text
        control files are stored with Unix newlines and in UTF-8, even
        if the platform or locale defaults are different.

        Controlfiles should almost never be opened in write mode but
        rather should be atomically copied and replaced using atomicfile.
        """
        raise NotImplementedError('controlfile is abstract')

    def put_controlfile(self, path, f, encode=True):
        """Write an entry as a controlfile.

        :param path: The path to put the file, relative to the .bzr control
                     directory
        :param f: A file-like or string object whose contents should be copied.
        :param encode:  If true, encode the contents as utf-8
        """
        raise NotImplementedError('put_controlfile is abstract')

    def put_controlfiles(self, files, encode=True):
        """Write several entries as controlfiles.

        :param files: A list of [(path, file)] pairs, where the path is the directory
                      underneath the bzr control directory
        :param encode:  If true, encode the contents as utf-8
        """
        raise NotImplementedError('put_controlfiles is abstract')

    def get_root_id(self):
        """Return the id of this branches root"""
        raise NotImplementedError('get_root_id is abstract')

    def set_root_id(self, file_id):
        raise NotImplementedError('set_root_id is abstract')

    def add(self, files, ids=None):
        """Make files versioned.

        Note that the command line normally calls smart_add instead,
        which can automatically recurse.

        This puts the files in the Added state, so that they will be
        recorded by the next commit.

        files
            List of paths to add, relative to the base of the tree.

        ids
            If set, use these instead of automatically generated ids.
            Must be the same length as the list of files, but may
            contain None for ids that are to be autogenerated.

        TODO: Perhaps have an option to add the ids even if the files do
              not (yet) exist.

        TODO: Perhaps yield the ids and paths as they're added.
        """
        raise NotImplementedError('add is abstract')

    def print_file(self, file, revno):
        """Print `file` to stdout."""
        raise NotImplementedError('print_file is abstract')

    def unknowns(self):
        """Return all unknown files.

        These are files in the working directory that are not versioned or
        control files or ignored.
        
        >>> from bzrlib.workingtree import WorkingTree
        >>> b = ScratchBranch(files=['foo', 'foo~'])
        >>> map(str, b.unknowns())
        ['foo']
        >>> b.add('foo')
        >>> list(b.unknowns())
        []
        >>> WorkingTree(b.base, b).remove('foo')
        >>> list(b.unknowns())
        [u'foo']
        """
        raise NotImplementedError('unknowns is abstract')

    def append_revision(self, *revision_ids):
        raise NotImplementedError('append_revision is abstract')

    def set_revision_history(self, rev_history):
        raise NotImplementedError('set_revision_history is abstract')

    def has_revision(self, revision_id):
        """True if this branch has a copy of the revision.

        This does not necessarily imply the revision is merge
        or on the mainline."""
        raise NotImplementedError('has_revision is abstract')

    def get_revision_xml_file(self, revision_id):
        """Return XML file object for revision object."""
        raise NotImplementedError('get_revision_xml_file is abstract')

    def get_revision_xml(self, revision_id):
        raise NotImplementedError('get_revision_xml is abstract')

    def get_revision(self, revision_id):
        """Return the Revision object for a named revision"""
        raise NotImplementedError('get_revision is abstract')

    def get_revision_delta(self, revno):
        """Return the delta for one revision.

        The delta is relative to its mainline predecessor, or the
        empty tree for revision 1.
        """
        assert isinstance(revno, int)
        rh = self.revision_history()
        if not (1 <= revno <= len(rh)):
            raise InvalidRevisionNumber(revno)

        # revno is 1-based; list is 0-based

        new_tree = self.revision_tree(rh[revno-1])
        if revno == 1:
            old_tree = EmptyTree()
        else:
            old_tree = self.revision_tree(rh[revno-2])

        return compare_trees(old_tree, new_tree)

    def get_revision_sha1(self, revision_id):
        """Hash the stored value of a revision, and return it."""
        raise NotImplementedError('get_revision_sha1 is abstract')

    def get_ancestry(self, revision_id):
        """Return a list of revision-ids integrated by a revision.
        
        This currently returns a list, but the ordering is not guaranteed:
        treat it as a set.
        """
        raise NotImplementedError('get_ancestry is abstract')

    def get_inventory(self, revision_id):
        """Get Inventory object by hash."""
        raise NotImplementedError('get_inventory is abstract')

    def get_inventory_xml(self, revision_id):
        """Get inventory XML as a file object."""
        raise NotImplementedError('get_inventory_xml is abstract')

    def get_inventory_sha1(self, revision_id):
        """Return the sha1 hash of the inventory entry."""
        raise NotImplementedError('get_inventory_sha1 is abstract')

    def get_revision_inventory(self, revision_id):
        """Return inventory of a past revision."""
        raise NotImplementedError('get_revision_inventory is abstract')

    def revision_history(self):
        """Return sequence of revision hashes on to this branch."""
        raise NotImplementedError('revision_history is abstract')

    def revno(self):
        """Return current revision number for this branch.

        That is equivalent to the number of revisions committed to
        this branch.
        """
        return len(self.revision_history())

    def last_revision(self):
        """Return last patch hash, or None if no history."""
        ph = self.revision_history()
        if ph:
            return ph[-1]
        else:
            return None

    def missing_revisions(self, other, stop_revision=None, diverged_ok=False):
        """Return a list of new revisions that would perfectly fit.
        
        If self and other have not diverged, return a list of the revisions
        present in other, but missing from self.

        >>> from bzrlib.commit import commit
        >>> bzrlib.trace.silent = True
        >>> br1 = ScratchBranch()
        >>> br2 = ScratchBranch()
        >>> br1.missing_revisions(br2)
        []
        >>> commit(br2, "lala!", rev_id="REVISION-ID-1")
        >>> br1.missing_revisions(br2)
        [u'REVISION-ID-1']
        >>> br2.missing_revisions(br1)
        []
        >>> commit(br1, "lala!", rev_id="REVISION-ID-1")
        >>> br1.missing_revisions(br2)
        []
        >>> commit(br2, "lala!", rev_id="REVISION-ID-2A")
        >>> br1.missing_revisions(br2)
        [u'REVISION-ID-2A']
        >>> commit(br1, "lala!", rev_id="REVISION-ID-2B")
        >>> br1.missing_revisions(br2)
        Traceback (most recent call last):
        DivergedBranches: These branches have diverged.
        """
        self_history = self.revision_history()
        self_len = len(self_history)
        other_history = other.revision_history()
        other_len = len(other_history)
        common_index = min(self_len, other_len) -1
        if common_index >= 0 and \
            self_history[common_index] != other_history[common_index]:
            raise DivergedBranches(self, other)

        if stop_revision is None:
            stop_revision = other_len
        else:
            assert isinstance(stop_revision, int)
            if stop_revision > other_len:
                raise bzrlib.errors.NoSuchRevision(self, stop_revision)
        return other_history[self_len:stop_revision]
    
    def update_revisions(self, other, stop_revision=None):
        """Pull in new perfect-fit revisions."""
        raise NotImplementedError('update_revisions is abstract')

    def pullable_revisions(self, other, stop_revision):
        raise NotImplementedError('pullable_revisions is abstract')
        
    def revision_id_to_revno(self, revision_id):
        """Given a revision id, return its revno"""
        if revision_id is None:
            return 0
        history = self.revision_history()
        try:
            return history.index(revision_id) + 1
        except ValueError:
            raise bzrlib.errors.NoSuchRevision(self, revision_id)

    def get_rev_id(self, revno, history=None):
        """Find the revision id of the specified revno."""
        if revno == 0:
            return None
        if history is None:
            history = self.revision_history()
        elif revno <= 0 or revno > len(history):
            raise bzrlib.errors.NoSuchRevision(self, revno)
        return history[revno - 1]

    def revision_tree(self, revision_id):
        """Return Tree for a revision on this branch.

        `revision_id` may be None for the null revision, in which case
        an `EmptyTree` is returned."""
        raise NotImplementedError('revision_tree is abstract')

    def working_tree(self):
        """Return a `Tree` for the working copy."""
        raise NotImplementedError('working_tree is abstract')

    def pull(self, source, overwrite=False):
        raise NotImplementedError('pull is abstract')

    def basis_tree(self):
        """Return `Tree` object for last revision.

        If there are no revisions yet, return an `EmptyTree`.
        """
        return self.revision_tree(self.last_revision())

    def rename_one(self, from_rel, to_rel):
        """Rename one file.

        This can change the directory or the filename or both.
        """
        raise NotImplementedError('rename_one is abstract')

    def move(self, from_paths, to_name):
        """Rename files.

        to_name must exist as a versioned directory.

        If to_name exists and is a directory, the files are moved into
        it, keeping their old names.  If it is a directory, 

        Note that to_name is only the last component of the new name;
        this doesn't change the directory.

        This returns a list of (from_path, to_path) pairs for each
        entry that is moved.
        """
        raise NotImplementedError('move is abstract')

    def revert(self, filenames, old_tree=None, backups=True):
        """Restore selected files to the versions from a previous tree.

        backups
            If true (default) backups are made of files before
            they're renamed.
        """
        raise NotImplementedError('revert is abstract')

    def pending_merges(self):
        """Return a list of pending merges.

        These are revisions that have been merged into the working
        directory but not yet committed.
        """
        raise NotImplementedError('pending_merges is abstract')

    def add_pending_merge(self, *revision_ids):
        # TODO: Perhaps should check at this point that the
        # history of the revision is actually present?
        raise NotImplementedError('add_pending_merge is abstract')

    def set_pending_merges(self, rev_list):
        raise NotImplementedError('set_pending_merges is abstract')

    def get_parent(self):
        """Return the parent location of the branch.

        This is the default location for push/pull/missing.  The usual
        pattern is that the user can override it by specifying a
        location.
        """
        raise NotImplementedError('get_parent is abstract')

    def get_push_location(self):
        """Return the None or the location to push this branch to."""
        raise NotImplementedError('get_push_location is abstract')

    def set_push_location(self, location):
        """Set a new push location for this branch."""
        raise NotImplementedError('set_push_location is abstract')

    def set_parent(self, url):
        raise NotImplementedError('set_parent is abstract')

    def check_revno(self, revno):
        """\
        Check whether a revno corresponds to any revision.
        Zero (the NULL revision) is considered valid.
        """
        if revno != 0:
            self.check_real_revno(revno)
            
    def check_real_revno(self, revno):
        """\
        Check whether a revno corresponds to a real revision.
        Zero (the NULL revision) is considered invalid
        """
        if revno < 1 or revno > self.revno():
            raise InvalidRevisionNumber(revno)
        
    def sign_revision(self, revision_id, gpg_strategy):
        raise NotImplementedError('sign_revision is abstract')

    def store_revision_signature(self, gpg_strategy, plaintext, revision_id):
        raise NotImplementedError('store_revision_signature is abstract')

class BzrBranch(Branch):
    """A branch stored in the actual filesystem.

    Note that it's "local" in the context of the filesystem; it doesn't
    really matter if it's on an nfs/smb/afs/coda/... share, as long as
    it's writable, and can be accessed via the normal filesystem API.

    _lock_mode
        None, or 'r' or 'w'

    _lock_count
        If _lock_mode is true, a positive count of the number of times the
        lock has been taken.

    _lock
        Lock object from bzrlib.lock.
    """
    # We actually expect this class to be somewhat short-lived; part of its
    # purpose is to try to isolate what bits of the branch logic are tied to
    # filesystem access, so that in a later step, we can extricate them to
    # a separarte ("storage") class.
    _lock_mode = None
    _lock_count = None
    _lock = None
    _inventory_weave = None
    
    # Map some sort of prefix into a namespace
    # stuff like "revno:10", "revid:", etc.
    # This should match a prefix with a function which accepts
    REVISION_NAMESPACES = {}

    def push_stores(self, branch_to):
        """See Branch.push_stores."""
        if (self._branch_format != branch_to._branch_format
            or self._branch_format != 4):
            from bzrlib.fetch import greedy_fetch
            mutter("falling back to fetch logic to push between %s(%s) and %s(%s)",
                   self, self._branch_format, branch_to, branch_to._branch_format)
            greedy_fetch(to_branch=branch_to, from_branch=self,
                         revision=self.last_revision())
            return

        store_pairs = ((self.text_store,      branch_to.text_store),
                       (self.inventory_store, branch_to.inventory_store),
                       (self.revision_store,  branch_to.revision_store))
        try:
            for from_store, to_store in store_pairs: 
                copy_all(from_store, to_store)
        except UnlistableStore:
            raise UnlistableBranch(from_store)

    def __init__(self, transport, init=False,
                 relax_version_check=False):
        """Create new branch object at a particular location.

        transport -- A Transport object, defining how to access files.
        
        init -- If True, create new control files in a previously
             unversioned directory.  If False, the branch must already
             be versioned.

        relax_version_check -- If true, the usual check for the branch
            version is not applied.  This is intended only for
            upgrade/recovery type use; it's not guaranteed that
            all operations will work on old format branches.

        In the test suite, creation of new trees is tested using the
        `ScratchBranch` class.
        """
        assert isinstance(transport, Transport), \
            "%r is not a Transport" % transport
        self._transport = transport
        if init:
            self._make_control()
        self._check_format(relax_version_check)

        def get_store(name, compressed=True, prefixed=False):
            # FIXME: This approach of assuming stores are all entirely compressed
            # or entirely uncompressed is tidy, but breaks upgrade from 
            # some existing branches where there's a mixture; we probably 
            # still want the option to look for both.
            relpath = self._rel_controlfilename(name)
            store = TextStore(self._transport.clone(relpath),
                              prefixed=prefixed,
                              compressed=compressed)
            #if self._transport.should_cache():
            #    cache_path = os.path.join(self.cache_root, name)
            #    os.mkdir(cache_path)
            #    store = bzrlib.store.CachedStore(store, cache_path)
            return store
        def get_weave(name, prefixed=False):
            relpath = self._rel_controlfilename(name)
            ws = WeaveStore(self._transport.clone(relpath), prefixed=prefixed)
            if self._transport.should_cache():
                ws.enable_cache = True
            return ws

        if self._branch_format == 4:
            self.inventory_store = get_store('inventory-store')
            self.text_store = get_store('text-store')
            self.revision_store = get_store('revision-store')
        elif self._branch_format == 5:
            self.control_weaves = get_weave('')
            self.weave_store = get_weave('weaves')
            self.revision_store = get_store('revision-store', compressed=False)
        elif self._branch_format == 6:
            self.control_weaves = get_weave('')
            self.weave_store = get_weave('weaves', prefixed=True)
            self.revision_store = get_store('revision-store', compressed=False,
                                            prefixed=True)
        self.revision_store.register_suffix('sig')
        self._transaction = None

    def __str__(self):
        return '%s(%r)' % (self.__class__.__name__, self._transport.base)

    __repr__ = __str__

    def __del__(self):
        if self._lock_mode or self._lock:
            # XXX: This should show something every time, and be suitable for
            # headless operation and embedding
            warn("branch %r was not explicitly unlocked" % self)
            self._lock.unlock()

        # TODO: It might be best to do this somewhere else,
        # but it is nice for a Branch object to automatically
        # cache it's information.
        # Alternatively, we could have the Transport objects cache requests
        # See the earlier discussion about how major objects (like Branch)
        # should never expect their __del__ function to run.
        if hasattr(self, 'cache_root') and self.cache_root is not None:
            try:
                shutil.rmtree(self.cache_root)
            except:
                pass
            self.cache_root = None

    def _get_base(self):
        if self._transport:
            return self._transport.base
        return None

    base = property(_get_base, doc="The URL for the root of this branch.")

    def _finish_transaction(self):
        """Exit the current transaction."""
        if self._transaction is None:
            raise errors.LockError('Branch %s is not in a transaction' %
                                   self)
        transaction = self._transaction
        self._transaction = None
        transaction.finish()

    def get_transaction(self):
        """See Branch.get_transaction."""
        if self._transaction is None:
            return transactions.PassThroughTransaction()
        else:
            return self._transaction

    def _set_transaction(self, new_transaction):
        """Set a new active transaction."""
        if self._transaction is not None:
            raise errors.LockError('Branch %s is in a transaction already.' %
                                   self)
        self._transaction = new_transaction

    def lock_write(self):
        mutter("lock write: %s (%s)", self, self._lock_count)
        # TODO: Upgrade locking to support using a Transport,
        # and potentially a remote locking protocol
        if self._lock_mode:
            if self._lock_mode != 'w':
                raise LockError("can't upgrade to a write lock from %r" %
                                self._lock_mode)
            self._lock_count += 1
        else:
            self._lock = self._transport.lock_write(
                    self._rel_controlfilename('branch-lock'))
            self._lock_mode = 'w'
            self._lock_count = 1
            self._set_transaction(transactions.PassThroughTransaction())

    def lock_read(self):
        mutter("lock read: %s (%s)", self, self._lock_count)
        if self._lock_mode:
            assert self._lock_mode in ('r', 'w'), \
                   "invalid lock mode %r" % self._lock_mode
            self._lock_count += 1
        else:
            self._lock = self._transport.lock_read(
                    self._rel_controlfilename('branch-lock'))
            self._lock_mode = 'r'
            self._lock_count = 1
            self._set_transaction(transactions.ReadOnlyTransaction())
            # 5K may be excessive, but hey, its a knob.
            self.get_transaction().set_cache_size(5000)
                        
    def unlock(self):
        mutter("unlock: %s (%s)", self, self._lock_count)
        if not self._lock_mode:
            raise LockError('branch %r is not locked' % (self))

        if self._lock_count > 1:
            self._lock_count -= 1
        else:
            self._finish_transaction()
            self._lock.unlock()
            self._lock = None
            self._lock_mode = self._lock_count = None

    def abspath(self, name):
        """See Branch.abspath."""
        return self._transport.abspath(name)

    def _rel_controlfilename(self, file_or_path):
        if not isinstance(file_or_path, basestring):
            file_or_path = '/'.join(file_or_path)
        if file_or_path == '':
            return bzrlib.BZRDIR
        return bzrlib.transport.urlescape(bzrlib.BZRDIR + '/' + file_or_path)

    def controlfilename(self, file_or_path):
        """See Branch.controlfilename."""
        return self._transport.abspath(self._rel_controlfilename(file_or_path))

    def controlfile(self, file_or_path, mode='r'):
        """See Branch.controlfile."""
        import codecs

        relpath = self._rel_controlfilename(file_or_path)
        #TODO: codecs.open() buffers linewise, so it was overloaded with
        # a much larger buffer, do we need to do the same for getreader/getwriter?
        if mode == 'rb': 
            return self._transport.get(relpath)
        elif mode == 'wb':
            raise BzrError("Branch.controlfile(mode='wb') is not supported, use put_controlfiles")
        elif mode == 'r':
            # XXX: Do we really want errors='replace'?   Perhaps it should be
            # an error, or at least reported, if there's incorrectly-encoded
            # data inside a file.
            # <https://launchpad.net/products/bzr/+bug/3823>
            return codecs.getreader('utf-8')(self._transport.get(relpath), errors='replace')
        elif mode == 'w':
            raise BzrError("Branch.controlfile(mode='w') is not supported, use put_controlfiles")
        else:
            raise BzrError("invalid controlfile mode %r" % mode)

    def put_controlfile(self, path, f, encode=True):
        """See Branch.put_controlfile."""
        self.put_controlfiles([(path, f)], encode=encode)

    def put_controlfiles(self, files, encode=True):
        """See Branch.put_controlfiles."""
        import codecs
        ctrl_files = []
        for path, f in files:
            if encode:
                if isinstance(f, basestring):
                    f = f.encode('utf-8', 'replace')
                else:
                    f = codecs.getwriter('utf-8')(f, errors='replace')
            path = self._rel_controlfilename(path)
            ctrl_files.append((path, f))
        self._transport.put_multi(ctrl_files)

    def _make_control(self):
        from bzrlib.inventory import Inventory
        from bzrlib.weavefile import write_weave_v5
        from bzrlib.weave import Weave
        
        # Create an empty inventory
        sio = StringIO()
        # if we want per-tree root ids then this is the place to set
        # them; they're not needed for now and so ommitted for
        # simplicity.
        bzrlib.xml5.serializer_v5.write_inventory(Inventory(), sio)
        empty_inv = sio.getvalue()
        sio = StringIO()
        bzrlib.weavefile.write_weave_v5(Weave(), sio)
        empty_weave = sio.getvalue()

        dirs = [[], 'revision-store', 'weaves']
        files = [('README', 
            "This is a Bazaar-NG control directory.\n"
            "Do not change any files in this directory.\n"),
            ('branch-format', BZR_BRANCH_FORMAT_6),
            ('revision-history', ''),
            ('branch-name', ''),
            ('branch-lock', ''),
            ('pending-merges', ''),
            ('inventory', empty_inv),
            ('inventory.weave', empty_weave),
            ('ancestry.weave', empty_weave)
        ]
        cfn = self._rel_controlfilename
        self._transport.mkdir_multi([cfn(d) for d in dirs])
        self.put_controlfiles(files)
        mutter('created control directory in ' + self._transport.base)

    def _check_format(self, relax_version_check):
        """Check this branch format is supported.

        The format level is stored, as an integer, in
        self._branch_format for code that needs to check it later.

        In the future, we might need different in-memory Branch
        classes to support downlevel branches.  But not yet.
        """
        try:
            fmt = self.controlfile('branch-format', 'r').read()
        except NoSuchFile:
            raise NotBranchError(path=self.base)
        mutter("got branch format %r", fmt)
        if fmt == BZR_BRANCH_FORMAT_6:
            self._branch_format = 6
        elif fmt == BZR_BRANCH_FORMAT_5:
            self._branch_format = 5
        elif fmt == BZR_BRANCH_FORMAT_4:
            self._branch_format = 4

        if (not relax_version_check
            and self._branch_format not in (5, 6)):
            raise errors.UnsupportedFormatError(
                           'sorry, branch format %r not supported' % fmt,
                           ['use a different bzr version',
                            'or remove the .bzr directory'
                            ' and "bzr init" again'])

    def get_root_id(self):
        """See Branch.get_root_id."""
        inv = self.get_inventory(self.last_revision())
        return inv.root.file_id

    @needs_write_lock
    def set_root_id(self, file_id):
        """See Branch.set_root_id."""
        inv = self.working_tree().read_working_inventory()
        orig_root_id = inv.root.file_id
        del inv._byid[inv.root.file_id]
        inv.root.file_id = file_id
        inv._byid[inv.root.file_id] = inv.root
        for fid in inv:
            entry = inv[fid]
            if entry.parent_id in (None, orig_root_id):
                entry.parent_id = inv.root.file_id
        self._write_inventory(inv)

    @needs_write_lock
    def add(self, files, ids=None):
        """See Branch.add."""
        # TODO: Re-adding a file that is removed in the working copy
        # should probably put it back with the previous ID.
        if isinstance(files, basestring):
            assert(ids is None or isinstance(ids, basestring))
            files = [files]
            if ids is not None:
                ids = [ids]

        if ids is None:
            ids = [None] * len(files)
        else:
            assert(len(ids) == len(files))

        inv = self.working_tree().read_working_inventory()
        for f,file_id in zip(files, ids):
            if is_control_file(f):
                raise BzrError("cannot add control file %s" % quotefn(f))

            fp = splitpath(f)

            if len(fp) == 0:
                raise BzrError("cannot add top-level %r" % f)

            fullpath = os.path.normpath(self.abspath(f))

            try:
                kind = file_kind(fullpath)
            except OSError:
                # maybe something better?
                raise BzrError('cannot add: not a regular file, symlink or directory: %s' % quotefn(f))

            if not InventoryEntry.versionable_kind(kind):
                raise BzrError('cannot add: not a versionable file ('
                               'i.e. regular file, symlink or directory): %s' % quotefn(f))

            if file_id is None:
                file_id = gen_file_id(f)
            inv.add_path(f, kind=kind, file_id=file_id)

            mutter("add file %s file_id:{%s} kind=%r" % (f, file_id, kind))

        self.working_tree()._write_inventory(inv)

    @needs_read_lock
    def print_file(self, file, revno):
        """See Branch.print_file."""
        tree = self.revision_tree(self.get_rev_id(revno))
        # use inventory as it was in that revision
        file_id = tree.inventory.path2id(file)
        if not file_id:
            raise BzrError("%r is not present in revision %s" % (file, revno))
        tree.print_file(file_id)

    def unknowns(self):
        """See Branch.unknowns."""
        return self.working_tree().unknowns()

    @needs_write_lock
    def append_revision(self, *revision_ids):
        """See Branch.append_revision."""
        for revision_id in revision_ids:
            mutter("add {%s} to revision-history" % revision_id)
        rev_history = self.revision_history()
        rev_history.extend(revision_ids)
        self.set_revision_history(rev_history)

    @needs_write_lock
    def set_revision_history(self, rev_history):
<<<<<<< HEAD
        bound_loc = self.get_bound_location()
        if bound_loc is not None:
            # TODO: At this point, we could get a NotBranchError
            # because we can't connect to the remote location.
            # How do we distinguish this from a remote branch
            # which has been deleted?
            try:
                rev_history = self._update_remote_location(bound_loc,
                                                           rev_history)
            except DivergedBranches:
                raise errors.CannotInstallRevisions('Remote tree has commits.'
                            ' Use bzr update to come up to date')
=======
        """See Branch.set_revision_history."""
>>>>>>> 60551cc7
        self.put_controlfile('revision-history', '\n'.join(rev_history))

    def has_revision(self, revision_id):
        """See Branch.has_revision."""
        return (revision_id is None
                or self.revision_store.has_id(revision_id))

    @needs_read_lock
    def get_revision_xml_file(self, revision_id):
        """See Branch.get_revision_xml_file."""
        if not revision_id or not isinstance(revision_id, basestring):
            raise InvalidRevisionId(revision_id=revision_id, branch=self)
        try:
            return self.revision_store.get(revision_id)
        except (IndexError, KeyError):
            raise bzrlib.errors.NoSuchRevision(self, revision_id)

    #deprecated
    get_revision_xml = get_revision_xml_file

    def get_revision_xml(self, revision_id):
        """See Branch.get_revision_xml."""
        return self.get_revision_xml_file(revision_id).read()


    def get_revision(self, revision_id):
        """See Branch.get_revision."""
        xml_file = self.get_revision_xml_file(revision_id)

        try:
            r = bzrlib.xml5.serializer_v5.read_revision(xml_file)
        except SyntaxError, e:
            raise bzrlib.errors.BzrError('failed to unpack revision_xml',
                                         [revision_id,
                                          str(e)])
            
        assert r.revision_id == revision_id
        return r

    def get_revision_sha1(self, revision_id):
        """See Branch.get_revision_sha1."""
        # In the future, revision entries will be signed. At that
        # point, it is probably best *not* to include the signature
        # in the revision hash. Because that lets you re-sign
        # the revision, (add signatures/remove signatures) and still
        # have all hash pointers stay consistent.
        # But for now, just hash the contents.
        return bzrlib.osutils.sha_file(self.get_revision_xml_file(revision_id))

    def get_ancestry(self, revision_id):
        """See Branch.get_ancestry."""
        if revision_id is None:
            return [None]
        w = self._get_inventory_weave()
        return [None] + map(w.idx_to_name,
                            w.inclusions([w.lookup(revision_id)]))

    def _get_inventory_weave(self):
        return self.control_weaves.get_weave('inventory',
                                             self.get_transaction())

    def get_inventory(self, revision_id):
        """See Branch.get_inventory."""
        xml = self.get_inventory_xml(revision_id)
        return bzrlib.xml5.serializer_v5.read_inventory_from_string(xml)

    def get_inventory_xml(self, revision_id):
        """See Branch.get_inventory_xml."""
        try:
            assert isinstance(revision_id, basestring), type(revision_id)
            iw = self._get_inventory_weave()
            return iw.get_text(iw.lookup(revision_id))
        except IndexError:
            raise bzrlib.errors.HistoryMissing(self, 'inventory', revision_id)

    def get_inventory_sha1(self, revision_id):
        """See Branch.get_inventory_sha1."""
        return self.get_revision(revision_id).inventory_sha1

    def get_revision_inventory(self, revision_id):
        """See Branch.get_revision_inventory."""
        # TODO: Unify this with get_inventory()
        # bzr 0.0.6 and later imposes the constraint that the inventory_id
        # must be the same as its revision, so this is trivial.
        if revision_id == None:
            # This does not make sense: if there is no revision,
            # then it is the current tree inventory surely ?!
            # and thus get_root_id() is something that looks at the last
            # commit on the branch, and the get_root_id is an inventory check.
            raise NotImplementedError
            # return Inventory(self.get_root_id())
        else:
            return self.get_inventory(revision_id)

    @needs_read_lock
    def revision_history(self):
        """See Branch.revision_history."""
        transaction = self.get_transaction()
        history = transaction.map.find_revision_history()
        if history is not None:
            mutter("cache hit for revision-history in %s", self)
            return list(history)
        history = [l.rstrip('\r\n') for l in
                self.controlfile('revision-history', 'r').readlines()]
        transaction.map.add_revision_history(history)
        # this call is disabled because revision_history is 
        # not really an object yet, and the transaction is for objects.
        # transaction.register_clean(history, precious=True)
        return list(history)

<<<<<<< HEAD
    def revno(self):
        """Return current revision number for this branch.

        That is equivalent to the number of revisions committed to
        this branch.
        """
        return len(self.revision_history())

    def last_revision(self):
        """Return last patch hash, or None if no history.
        """
        ph = self.revision_history()
        if ph:
            return ph[-1]
        else:
            return None

    def missing_revisions(self, other, stop_revision=None, other_history=None):
        """Return a list of new revisions that would perfectly fit.
        
        If self and other have not diverged, return a list of the revisions
        present in other, but missing from self.

        >>> from bzrlib.commit import commit
        >>> bzrlib.trace.silent = True
        >>> br1 = ScratchBranch()
        >>> br2 = ScratchBranch()
        >>> br1.missing_revisions(br2)
        []
        >>> commit(br2, "lala!", rev_id="REVISION-ID-1")
        >>> br1.missing_revisions(br2)
        [u'REVISION-ID-1']
        >>> br2.missing_revisions(br1)
        []
        >>> commit(br1, "lala!", rev_id="REVISION-ID-1")
        >>> br1.missing_revisions(br2)
        []
        >>> commit(br2, "lala!", rev_id="REVISION-ID-2A")
        >>> br1.missing_revisions(br2)
        [u'REVISION-ID-2A']
        >>> commit(br1, "lala!", rev_id="REVISION-ID-2B")
        >>> br1.missing_revisions(br2)
        Traceback (most recent call last):
        DivergedBranches: These branches have diverged.
        """
        self_history = self.revision_history()
        self_len = len(self_history)
        if other_history is None:
            other_history = other.revision_history()
        other_len = len(other_history)
        common_index = min(self_len, other_len) -1
        if common_index >= 0 and \
            self_history[common_index] != other_history[common_index]:
            raise DivergedBranches(self, other)

        if stop_revision is None:
            stop_revision = other_len
        else:
            assert isinstance(stop_revision, int)
            if stop_revision > other_len:
                raise bzrlib.errors.NoSuchRevision(self, stop_revision)
        return other_history[self_len:stop_revision]

    def update_revisions(self, other, stop_revision=None, other_history=None):
        """Pull in new perfect-fit revisions.

        :param other: Another Branch to pull from
        :param stop_revision: Updated until the given revision
        :param other_history: Alternative history to other.revision_history()
        :return: None
        """
=======
    def update_revisions(self, other, stop_revision=None):
        """See Branch.update_revisions."""
>>>>>>> 60551cc7
        from bzrlib.fetch import greedy_fetch
        if stop_revision is None:
            if other_history is not None:
                stop_revision = other_history[-1]
            else:
                stop_revision = other.last_revision()
        ### Should this be checking is_ancestor instead of revision_history?
        if (stop_revision is not None and 
            stop_revision in self.revision_history()):
            return
        greedy_fetch(to_branch=self, from_branch=other,
                     revision=stop_revision)
        pullable_revs = self.pullable_revisions(other, stop_revision,
                other_history=other_history)
        if len(pullable_revs) > 0:
            self.append_revision(*pullable_revs)

<<<<<<< HEAD
    def pullable_revisions(self, other, stop_revision, other_history=None):
        if other_history is not None:
            try:
                other_revno = other_history.index(stop_revision) + 1
            except ValueError:
                raise errors.NoSuchRevision(self, stop_revision)
        else:
            other_revno = other.revision_id_to_revno(stop_revision)
=======
    def pullable_revisions(self, other, stop_revision):
        """See Branch.pullable_revisions."""
        other_revno = other.revision_id_to_revno(stop_revision)
>>>>>>> 60551cc7
        try:
            return self.missing_revisions(other, other_revno,
                    other_history=other_history)
        except DivergedBranches, e:
            try:
                pullable_revs = get_intervening_revisions(self.last_revision(),
                                                          stop_revision, self)
                assert self.last_revision() not in pullable_revs
                return pullable_revs
            except bzrlib.errors.NotAncestor:
                if is_ancestor(self.last_revision(), stop_revision, self):
                    return []
                else:
                    raise e
        
    def revision_id_to_revno(self, revision_id):
        """Given a revision id, return its revno"""
        if revision_id is None:
            return 0
        history = self.revision_history()
        try:
            return history.index(revision_id) + 1
        except ValueError:
            raise bzrlib.errors.NoSuchRevision(self, revision_id)

    def get_rev_id(self, revno, history=None):
        """Find the revision id of the specified revno."""
        if revno == 0:
            return None
        if history is None:
            history = self.revision_history()
        elif revno <= 0 or revno > len(history):
            raise bzrlib.errors.NoSuchRevision(self, revno)
        return history[revno - 1]

    def revision_tree(self, revision_id):
        """See Branch.revision_tree."""
        # TODO: refactor this to use an existing revision object
        # so we don't need to read it in twice.
        if revision_id == None or revision_id == NULL_REVISION:
            return EmptyTree()
        else:
            inv = self.get_revision_inventory(revision_id)
            return RevisionTree(self.weave_store, inv, revision_id)

    def working_tree(self):
        """See Branch.working_tree."""
        from bzrlib.workingtree import WorkingTree
        # TODO: In the future, perhaps WorkingTree should utilize Transport
        # RobertCollins 20051003 - I don't think it should - working trees are
        # much more complex to keep consistent than our careful .bzr subset.
        # instead, we should say that working trees are local only, and optimise
        # for that.
        if self._transport.base.find('://') != -1:
            raise NoWorkingTree(self.base)
        return WorkingTree(self.base, branch=self)

    @needs_write_lock
    def pull(self, source, overwrite=False):
        """See Branch.pull."""
        source.lock_read()
        try:
            try:
                self.update_revisions(source)
            except DivergedBranches:
                if not overwrite:
                    raise
                self.set_revision_history(source.revision_history())
        finally:
            source.unlock()

    @needs_write_lock
    def rename_one(self, from_rel, to_rel):
        """See Branch.rename_one."""
        tree = self.working_tree()
        inv = tree.inventory
        if not tree.has_filename(from_rel):
            raise BzrError("can't rename: old working file %r does not exist" % from_rel)
        if tree.has_filename(to_rel):
            raise BzrError("can't rename: new working file %r already exists" % to_rel)

        file_id = inv.path2id(from_rel)
        if file_id == None:
            raise BzrError("can't rename: old name %r is not versioned" % from_rel)

        if inv.path2id(to_rel):
            raise BzrError("can't rename: new name %r is already versioned" % to_rel)

        to_dir, to_tail = os.path.split(to_rel)
        to_dir_id = inv.path2id(to_dir)
        if to_dir_id == None and to_dir != '':
            raise BzrError("can't determine destination directory id for %r" % to_dir)

        mutter("rename_one:")
        mutter("  file_id    {%s}" % file_id)
        mutter("  from_rel   %r" % from_rel)
        mutter("  to_rel     %r" % to_rel)
        mutter("  to_dir     %r" % to_dir)
        mutter("  to_dir_id  {%s}" % to_dir_id)

        inv.rename(file_id, to_dir_id, to_tail)

        from_abs = self.abspath(from_rel)
        to_abs = self.abspath(to_rel)
        try:
            rename(from_abs, to_abs)
        except OSError, e:
            raise BzrError("failed to rename %r to %r: %s"
                    % (from_abs, to_abs, e[1]),
                    ["rename rolled back"])

        self.working_tree()._write_inventory(inv)

    @needs_write_lock
    def move(self, from_paths, to_name):
        """See Branch.move."""
        result = []
        ## TODO: Option to move IDs only
        assert not isinstance(from_paths, basestring)
        tree = self.working_tree()
        inv = tree.inventory
        to_abs = self.abspath(to_name)
        if not isdir(to_abs):
            raise BzrError("destination %r is not a directory" % to_abs)
        if not tree.has_filename(to_name):
            raise BzrError("destination %r not in working directory" % to_abs)
        to_dir_id = inv.path2id(to_name)
        if to_dir_id == None and to_name != '':
            raise BzrError("destination %r is not a versioned directory" % to_name)
        to_dir_ie = inv[to_dir_id]
        if to_dir_ie.kind not in ('directory', 'root_directory'):
            raise BzrError("destination %r is not a directory" % to_abs)

        to_idpath = inv.get_idpath(to_dir_id)

        for f in from_paths:
            if not tree.has_filename(f):
                raise BzrError("%r does not exist in working tree" % f)
            f_id = inv.path2id(f)
            if f_id == None:
                raise BzrError("%r is not versioned" % f)
            name_tail = splitpath(f)[-1]
            dest_path = appendpath(to_name, name_tail)
            if tree.has_filename(dest_path):
                raise BzrError("destination %r already exists" % dest_path)
            if f_id in to_idpath:
                raise BzrError("can't move %r to a subdirectory of itself" % f)

        # OK, so there's a race here, it's possible that someone will
        # create a file in this interval and then the rename might be
        # left half-done.  But we should have caught most problems.

        for f in from_paths:
            name_tail = splitpath(f)[-1]
            dest_path = appendpath(to_name, name_tail)
            result.append((f, dest_path))
            inv.rename(inv.path2id(f), to_dir_id, name_tail)
            try:
                rename(self.abspath(f), self.abspath(dest_path))
            except OSError, e:
                raise BzrError("failed to rename %r to %r: %s" % (f, dest_path, e[1]),
                        ["rename rolled back"])

        self.working_tree()._write_inventory(inv)
        return result

    def get_parent(self):
        """See Branch.get_parent."""
        import errno
        _locs = ['parent', 'pull', 'x-pull']
        for l in _locs:
            try:
                return self.controlfile(l, 'r').read().strip('\n')
            except IOError, e:
                if e.errno != errno.ENOENT:
                    raise
        return None

    def get_push_location(self):
        """See Branch.get_push_location."""
        config = bzrlib.config.BranchConfig(self)
        push_loc = config.get_user_option('push_location')
        return push_loc

    def set_push_location(self, location):
        """See Branch.set_push_location."""
        config = bzrlib.config.LocationConfig(self.base)
        config.set_user_option('push_location', location)

    @needs_write_lock
    def set_parent(self, url):
        """See Branch.set_parent."""
        # TODO: Maybe delete old location files?
        from bzrlib.atomicfile import AtomicFile
        f = AtomicFile(self.controlfilename('parent'))
        try:
            f.write(url + '\n')
            f.commit()
        finally:
            f.close()

    def tree_config(self):
        return TreeConfig(self)

    def check_revno(self, revno):
        """\
        Check whether a revno corresponds to any revision.
        Zero (the NULL revision) is considered valid.
        """
        if revno != 0:
            self.check_real_revno(revno)
            
    def check_real_revno(self, revno):
        """\
        Check whether a revno corresponds to a real revision.
        Zero (the NULL revision) is considered invalid
        """
        if revno < 1 or revno > self.revno():
            raise InvalidRevisionNumber(revno)
        
    def sign_revision(self, revision_id, gpg_strategy):
        """See Branch.sign_revision."""
        plaintext = Testament.from_revision(self, revision_id).as_short_text()
        self.store_revision_signature(gpg_strategy, plaintext, revision_id)

    @needs_write_lock
    def store_revision_signature(self, gpg_strategy, plaintext, revision_id):
        """See Branch.store_revision_signature."""
        self.revision_store.add(StringIO(gpg_strategy.sign(plaintext)), 
                                revision_id, "sig")

    # Do we want a read lock?
    def get_bound_location(self):
        bound_path = self._rel_controlfilename('bound')
        try:
            f = self._transport.get(bound_path)
        except NoSuchFile:
            return None
        else:
            return f.read().strip()

    @needs_write_lock
    def set_bound_location(self, location):
        self.put_controlfile('bound', location+'\n')

    @needs_write_lock
    def bind(self, other):
        """Bind the local branch the other branch.

        :param other: The branch to bind to
        :type other: Branch
        """
        # It is debatable whether you should be able to bind to
        # a branch which is itself bound.
        # Committing is obviously forbidden, but binding itself may not be.
        #if other.is_bound():
        #    raise errors.CannotBind(msg='branch %s is bound' % (other.base))
        try:
            self.working_tree().pull(other)
        except NoWorkingTree:
            self.pull(other)

        # Since we have 'pulled' from the remote location,
        # now we should try to pull in the opposite direction
        # in case the local tree has more revisions than the
        # remote one.
        # There may be a different check you could do here
        # rather than actually trying to install revisions remotely.
        # TODO: capture an exception which indicates the remote branch
        #       is not writeable. 
        #       If it is up-to-date, this probably should not be a failure
        try:
            other.working_tree().pull(self)
        except NoWorkingTree:
            other.pull(self)

        # Make sure the revision histories are now identical
        other_rh = other.revision_history()
        self.set_revision_history(other_rh)

        # Both branches should now be at the same revision
        self.set_bound_location(other.base)

    @needs_write_lock
    def unbind(self):
        """If bound, unbind"""
        bound_path = self._rel_controlfilename('bound')
        try:
            self._transport.delete(bound_path)
        except NoSuchFile:
            pass

    @needs_read_lock
    def _update_remote_location(self, other_loc, revision_history):
        """Make sure the remote location has the local changes.

        :param other_loc: Path to the other location
        :param revision_history: Total history to be updated
        :return: The remote revision_history
        """
        from bzrlib.fetch import greedy_fetch
        mutter('_update_remote_location: %r, %r', other_loc, revision_history)
        other = Branch.open(other_loc)
        bound_loc = other.get_bound_location()
        if bound_loc is not None:
            raise errors.CannotInstallRevisions('Remote tree is bound')
        other.lock_write()
        try:
            # update_revisions should also append to the revision history.
            other.update_revisions(self, other_history=revision_history)
            return other.revision_history()
        finally:
            other.unlock()


class ScratchBranch(BzrBranch):
    """Special test class: a branch that cleans up after itself.

    >>> b = ScratchBranch()
    >>> isdir(b.base)
    True
    >>> bd = b.base
    >>> b._transport.__del__()
    >>> isdir(bd)
    False
    """

    def __init__(self, files=[], dirs=[], transport=None):
        """Make a test branch.

        This creates a temporary directory and runs init-tree in it.

        If any files are listed, they are created in the working copy.
        """
        if transport is None:
            transport = bzrlib.transport.local.ScratchTransport()
            super(ScratchBranch, self).__init__(transport, init=True)
        else:
            super(ScratchBranch, self).__init__(transport)

        for d in dirs:
            self._transport.mkdir(d)
            
        for f in files:
            self._transport.put(f, 'content of %s' % f)


    def clone(self):
        """
        >>> orig = ScratchBranch(files=["file1", "file2"])
        >>> clone = orig.clone()
        >>> if os.name != 'nt':
        ...   os.path.samefile(orig.base, clone.base)
        ... else:
        ...   orig.base == clone.base
        ...
        False
        >>> os.path.isfile(os.path.join(clone.base, "file1"))
        True
        """
        from shutil import copytree
        from tempfile import mkdtemp
        base = mkdtemp()
        os.rmdir(base)
        copytree(self.base, base, symlinks=True)
        return ScratchBranch(
            transport=bzrlib.transport.local.ScratchTransport(base))
    

######################################################################
# predicates


def is_control_file(filename):
    ## FIXME: better check
    filename = os.path.normpath(filename)
    while filename != '':
        head, tail = os.path.split(filename)
        ## mutter('check %r for control file' % ((head, tail), ))
        if tail == bzrlib.BZRDIR:
            return True
        if filename == head:
            break
        filename = head
    return False



def gen_file_id(name):
    """Return new file id.

    This should probably generate proper UUIDs, but for the moment we
    cope with just randomness because running uuidgen every time is
    slow."""
    import re
    from binascii import hexlify
    from time import time

    # get last component
    idx = name.rfind('/')
    if idx != -1:
        name = name[idx+1 : ]
    idx = name.rfind('\\')
    if idx != -1:
        name = name[idx+1 : ]

    # make it not a hidden file
    name = name.lstrip('.')

    # remove any wierd characters; we don't escape them but rather
    # just pull them out
    name = re.sub(r'[^\w.]', '', name)

    s = hexlify(rand_bytes(8))
    return '-'.join((name, compact_date(time()), s))


def gen_root_id():
    """Return a new tree-root file id."""
    return gen_file_id('TREE_ROOT')

<|MERGE_RESOLUTION|>--- conflicted
+++ resolved
@@ -377,7 +377,7 @@
         else:
             return None
 
-    def missing_revisions(self, other, stop_revision=None, diverged_ok=False):
+    def missing_revisions(self, other, stop_revision=None, other_history=None):
         """Return a list of new revisions that would perfectly fit.
         
         If self and other have not diverged, return a list of the revisions
@@ -407,7 +407,8 @@
         """
         self_history = self.revision_history()
         self_len = len(self_history)
-        other_history = other.revision_history()
+        if other_history is None:
+            other_history = other.revision_history()
         other_len = len(other_history)
         common_index = min(self_len, other_len) -1
         if common_index >= 0 and \
@@ -422,11 +423,17 @@
                 raise bzrlib.errors.NoSuchRevision(self, stop_revision)
         return other_history[self_len:stop_revision]
     
-    def update_revisions(self, other, stop_revision=None):
-        """Pull in new perfect-fit revisions."""
+    def update_revisions(self, other, stop_revision=None, other_history=None):
+        """Pull in new perfect-fit revisions.
+
+        :param other: Another Branch to pull from
+        :param stop_revision: Updated until the given revision
+        :param other_history: Alternative history to other.revision_history()
+        :return: None
+        """
         raise NotImplementedError('update_revisions is abstract')
 
-    def pullable_revisions(self, other, stop_revision):
+    def pullable_revisions(self, other, stop_revision, other_history=None):
         raise NotImplementedError('pullable_revisions is abstract')
         
     def revision_id_to_revno(self, revision_id):
@@ -980,7 +987,7 @@
 
     @needs_write_lock
     def set_revision_history(self, rev_history):
-<<<<<<< HEAD
+        """See Branch.set_revision_history."""
         bound_loc = self.get_bound_location()
         if bound_loc is not None:
             # TODO: At this point, we could get a NotBranchError
@@ -993,9 +1000,6 @@
             except DivergedBranches:
                 raise errors.CannotInstallRevisions('Remote tree has commits.'
                             ' Use bzr update to come up to date')
-=======
-        """See Branch.set_revision_history."""
->>>>>>> 60551cc7
         self.put_controlfile('revision-history', '\n'.join(rev_history))
 
     def has_revision(self, revision_id):
@@ -1106,82 +1110,8 @@
         # transaction.register_clean(history, precious=True)
         return list(history)
 
-<<<<<<< HEAD
-    def revno(self):
-        """Return current revision number for this branch.
-
-        That is equivalent to the number of revisions committed to
-        this branch.
-        """
-        return len(self.revision_history())
-
-    def last_revision(self):
-        """Return last patch hash, or None if no history.
-        """
-        ph = self.revision_history()
-        if ph:
-            return ph[-1]
-        else:
-            return None
-
-    def missing_revisions(self, other, stop_revision=None, other_history=None):
-        """Return a list of new revisions that would perfectly fit.
-        
-        If self and other have not diverged, return a list of the revisions
-        present in other, but missing from self.
-
-        >>> from bzrlib.commit import commit
-        >>> bzrlib.trace.silent = True
-        >>> br1 = ScratchBranch()
-        >>> br2 = ScratchBranch()
-        >>> br1.missing_revisions(br2)
-        []
-        >>> commit(br2, "lala!", rev_id="REVISION-ID-1")
-        >>> br1.missing_revisions(br2)
-        [u'REVISION-ID-1']
-        >>> br2.missing_revisions(br1)
-        []
-        >>> commit(br1, "lala!", rev_id="REVISION-ID-1")
-        >>> br1.missing_revisions(br2)
-        []
-        >>> commit(br2, "lala!", rev_id="REVISION-ID-2A")
-        >>> br1.missing_revisions(br2)
-        [u'REVISION-ID-2A']
-        >>> commit(br1, "lala!", rev_id="REVISION-ID-2B")
-        >>> br1.missing_revisions(br2)
-        Traceback (most recent call last):
-        DivergedBranches: These branches have diverged.
-        """
-        self_history = self.revision_history()
-        self_len = len(self_history)
-        if other_history is None:
-            other_history = other.revision_history()
-        other_len = len(other_history)
-        common_index = min(self_len, other_len) -1
-        if common_index >= 0 and \
-            self_history[common_index] != other_history[common_index]:
-            raise DivergedBranches(self, other)
-
-        if stop_revision is None:
-            stop_revision = other_len
-        else:
-            assert isinstance(stop_revision, int)
-            if stop_revision > other_len:
-                raise bzrlib.errors.NoSuchRevision(self, stop_revision)
-        return other_history[self_len:stop_revision]
-
     def update_revisions(self, other, stop_revision=None, other_history=None):
-        """Pull in new perfect-fit revisions.
-
-        :param other: Another Branch to pull from
-        :param stop_revision: Updated until the given revision
-        :param other_history: Alternative history to other.revision_history()
-        :return: None
-        """
-=======
-    def update_revisions(self, other, stop_revision=None):
         """See Branch.update_revisions."""
->>>>>>> 60551cc7
         from bzrlib.fetch import greedy_fetch
         if stop_revision is None:
             if other_history is not None:
@@ -1199,7 +1129,6 @@
         if len(pullable_revs) > 0:
             self.append_revision(*pullable_revs)
 
-<<<<<<< HEAD
     def pullable_revisions(self, other, stop_revision, other_history=None):
         if other_history is not None:
             try:
@@ -1208,11 +1137,6 @@
                 raise errors.NoSuchRevision(self, stop_revision)
         else:
             other_revno = other.revision_id_to_revno(stop_revision)
-=======
-    def pullable_revisions(self, other, stop_revision):
-        """See Branch.pullable_revisions."""
-        other_revno = other.revision_id_to_revno(stop_revision)
->>>>>>> 60551cc7
         try:
             return self.missing_revisions(other, other_revno,
                     other_history=other_history)
