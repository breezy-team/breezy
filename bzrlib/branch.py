--- conflicted
+++ resolved
@@ -740,11 +740,7 @@
         empty tree for revision 1.
         """
         try:
-<<<<<<< HEAD
-            revid = self.get_rev_id(revno-1)
-=======
             revid = self.get_rev_id(revno)
->>>>>>> f0b56818
         except errors.NoSuchRevision:
             raise errors.InvalidRevisionNumber(revno)
         return self.repository.get_revision_delta(revid)
