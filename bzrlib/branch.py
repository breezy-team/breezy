# Copyright (C) 2005 Canonical Ltd

# This program is free software; you can redistribute it and/or modify
# it under the terms of the GNU General Public License as published by
# the Free Software Foundation; either version 2 of the License, or
# (at your option) any later version.

# This program is distributed in the hope that it will be useful,
# but WITHOUT ANY WARRANTY; without even the implied warranty of
# MERCHANTABILITY or FITNESS FOR A PARTICULAR PURPOSE.  See the
# GNU General Public License for more details.

# You should have received a copy of the GNU General Public License
# along with this program; if not, write to the Free Software
# Foundation, Inc., 59 Temple Place, Suite 330, Boston, MA  02111-1307  USA


import shutil
import sys
import os
import errno
from warnings import warn
import xml.sax.saxutils
from cStringIO import StringIO


import bzrlib
from bzrlib.trace import mutter, note
from bzrlib.osutils import (isdir, quotefn,
                            rename, splitpath, sha_file,
                            file_kind, abspath, normpath, pathjoin)
import bzrlib.errors as errors
from bzrlib.errors import (BzrError, InvalidRevisionNumber, InvalidRevisionId,
                           NoSuchRevision, HistoryMissing, NotBranchError,
                           DivergedBranches, LockError, UnlistableStore,
                           UnlistableBranch, NoSuchFile, NotVersionedError,
                           NoWorkingTree)
from bzrlib.textui import show_status
from bzrlib.config import TreeConfig
from bzrlib.decorators import needs_read_lock, needs_write_lock
from bzrlib.delta import compare_trees
import bzrlib.inventory as inventory
from bzrlib.inventory import Inventory
from bzrlib.lockable_files import LockableFiles
from bzrlib.revision import (Revision, is_ancestor, get_intervening_revisions)
from bzrlib.repository import Repository
from bzrlib.store import copy_all
import bzrlib.transactions as transactions
from bzrlib.transport import Transport, get_transport
from bzrlib.tree import EmptyTree, RevisionTree
import bzrlib.ui
import bzrlib.xml5


BZR_BRANCH_FORMAT_4 = "Bazaar-NG branch, format 0.0.4\n"
BZR_BRANCH_FORMAT_5 = "Bazaar-NG branch, format 5\n"
BZR_BRANCH_FORMAT_6 = "Bazaar-NG branch, format 6\n"


# TODO: Maybe include checks for common corruption of newlines, etc?

# TODO: Some operations like log might retrieve the same revisions
# repeatedly to calculate deltas.  We could perhaps have a weakref
# cache in memory to make this faster.  In general anything can be
# cached in memory between lock and unlock operations. .. nb thats
# what the transaction identity map provides


######################################################################
# branch objects

class Branch(object):
    """Branch holding a history of revisions.

    base
        Base directory/url of the branch.
    """
    base = None

    def __init__(self, *ignored, **ignored_too):
        raise NotImplementedError('The Branch class is abstract')

    @staticmethod
    def open_downlevel(base):
        """Open a branch which may be of an old format.
        
        Only local branches are supported."""
        return BzrBranch(get_transport(base), relax_version_check=True)
        
    @staticmethod
    def open(base):
        """Open an existing branch, rooted at 'base' (url)"""
        t = get_transport(base)
        mutter("trying to open %r with transport %r", base, t)
        return BzrBranch(t)

    @staticmethod
    def open_containing(url):
        """Open an existing branch which contains url.
        
        This probes for a branch at url, and searches upwards from there.

        Basically we keep looking up until we find the control directory or
        run into the root.  If there isn't one, raises NotBranchError.
        If there is one, it is returned, along with the unused portion of url.
        """
        t = get_transport(url)
        while True:
            try:
                return BzrBranch(t), t.relpath(url)
            except NotBranchError, e:
                mutter('not a branch in: %r %s', t.base, e)
            new_t = t.clone('..')
            if new_t.base == t.base:
                # reached the root, whatever that may be
                raise NotBranchError(path=url)
            t = new_t

    @staticmethod
    def initialize(base):
        """Create a new branch, rooted at 'base' (url)"""
        t = get_transport(unicode(base))
        return BzrBranch(t, init=True)

    def setup_caching(self, cache_root):
        """Subclasses that care about caching should override this, and set
        up cached stores located under cache_root.
        """
        # seems to be unused, 2006-01-13 mbp
        warn('%s is deprecated' % self.setup_caching)
        self.cache_root = cache_root

    def _get_nick(self):
        cfg = self.tree_config()
        return cfg.get_option(u"nickname", default=self.base.split('/')[-2])

    def _set_nick(self, nick):
        cfg = self.tree_config()
        cfg.set_option(nick, "nickname")
        assert cfg.get_option("nickname") == nick

    nick = property(_get_nick, _set_nick)
        
    def push_stores(self, branch_to):
        """Copy the content of this branches store to branch_to."""
        raise NotImplementedError('push_stores is abstract')

    def lock_write(self):
        raise NotImplementedError('lock_write is abstract')
        
    def lock_read(self):
        raise NotImplementedError('lock_read is abstract')

    def unlock(self):
        raise NotImplementedError('unlock is abstract')

    def peek_lock_mode(self):
        """Return lock mode for the Branch: 'r', 'w' or None"""
        raise NotImplementedError(self.peek_lock_mode)

    def abspath(self, name):
        """Return absolute filename for something in the branch
        
        XXX: Robert Collins 20051017 what is this used for? why is it a branch
        method and not a tree method.
        """
        raise NotImplementedError('abspath is abstract')

    def get_root_id(self):
        """Return the id of this branches root"""
        raise NotImplementedError('get_root_id is abstract')

    def print_file(self, file, revision_id):
        """Print `file` to stdout."""
        raise NotImplementedError('print_file is abstract')

    def append_revision(self, *revision_ids):
        raise NotImplementedError('append_revision is abstract')

    def set_revision_history(self, rev_history):
        raise NotImplementedError('set_revision_history is abstract')

    def revision_history(self):
        """Return sequence of revision hashes on to this branch."""
        raise NotImplementedError('revision_history is abstract')

    def revno(self):
        """Return current revision number for this branch.

        That is equivalent to the number of revisions committed to
        this branch.
        """
        return len(self.revision_history())

    def last_revision(self):
        """Return last patch hash, or None if no history."""
        ph = self.revision_history()
        if ph:
            return ph[-1]
        else:
            return None

    def missing_revisions(self, other, stop_revision=None, diverged_ok=False):
        """Return a list of new revisions that would perfectly fit.
        
        If self and other have not diverged, return a list of the revisions
        present in other, but missing from self.

        >>> from bzrlib.commit import commit
        >>> bzrlib.trace.silent = True
        >>> br1 = ScratchBranch()
        >>> br2 = ScratchBranch()
        >>> br1.missing_revisions(br2)
        []
        >>> commit(br2, "lala!", rev_id="REVISION-ID-1")
        >>> br1.missing_revisions(br2)
        [u'REVISION-ID-1']
        >>> br2.missing_revisions(br1)
        []
        >>> commit(br1, "lala!", rev_id="REVISION-ID-1")
        >>> br1.missing_revisions(br2)
        []
        >>> commit(br2, "lala!", rev_id="REVISION-ID-2A")
        >>> br1.missing_revisions(br2)
        [u'REVISION-ID-2A']
        >>> commit(br1, "lala!", rev_id="REVISION-ID-2B")
        >>> br1.missing_revisions(br2)
        Traceback (most recent call last):
        DivergedBranches: These branches have diverged.  Try merge.
        """
        self_history = self.revision_history()
        self_len = len(self_history)
        other_history = other.revision_history()
        other_len = len(other_history)
        common_index = min(self_len, other_len) -1
        if common_index >= 0 and \
            self_history[common_index] != other_history[common_index]:
            raise DivergedBranches(self, other)

        if stop_revision is None:
            stop_revision = other_len
        else:
            assert isinstance(stop_revision, int)
            if stop_revision > other_len:
                raise bzrlib.errors.NoSuchRevision(self, stop_revision)
        return other_history[self_len:stop_revision]

    def update_revisions(self, other, stop_revision=None):
        """Pull in new perfect-fit revisions."""
        raise NotImplementedError('update_revisions is abstract')

    def pullable_revisions(self, other, stop_revision):
        raise NotImplementedError('pullable_revisions is abstract')
        
    def revision_id_to_revno(self, revision_id):
        """Given a revision id, return its revno"""
        if revision_id is None:
            return 0
        history = self.revision_history()
        try:
            return history.index(revision_id) + 1
        except ValueError:
            raise bzrlib.errors.NoSuchRevision(self, revision_id)

    def get_rev_id(self, revno, history=None):
        """Find the revision id of the specified revno."""
        if revno == 0:
            return None
        if history is None:
            history = self.revision_history()
        elif revno <= 0 or revno > len(history):
            raise bzrlib.errors.NoSuchRevision(self, revno)
        return history[revno - 1]

    def working_tree(self):
        """Return a `Tree` for the working copy if this is a local branch."""
        raise NotImplementedError('working_tree is abstract')

    def pull(self, source, overwrite=False):
        raise NotImplementedError('pull is abstract')

    def basis_tree(self):
        """Return `Tree` object for last revision.

        If there are no revisions yet, return an `EmptyTree`.
        """
        return self.repository.revision_tree(self.last_revision())

    def rename_one(self, from_rel, to_rel):
        """Rename one file.

        This can change the directory or the filename or both.
        """
        raise NotImplementedError('rename_one is abstract')

    def move(self, from_paths, to_name):
        """Rename files.

        to_name must exist as a versioned directory.

        If to_name exists and is a directory, the files are moved into
        it, keeping their old names.  If it is a directory, 

        Note that to_name is only the last component of the new name;
        this doesn't change the directory.

        This returns a list of (from_path, to_path) pairs for each
        entry that is moved.
        """
        raise NotImplementedError('move is abstract')

    def get_parent(self):
        """Return the parent location of the branch.

        This is the default location for push/pull/missing.  The usual
        pattern is that the user can override it by specifying a
        location.
        """
        raise NotImplementedError('get_parent is abstract')

    def get_push_location(self):
        """Return the None or the location to push this branch to."""
        raise NotImplementedError('get_push_location is abstract')

    def set_push_location(self, location):
        """Set a new push location for this branch."""
        raise NotImplementedError('set_push_location is abstract')

    def set_parent(self, url):
        raise NotImplementedError('set_parent is abstract')

    def check_revno(self, revno):
        """\
        Check whether a revno corresponds to any revision.
        Zero (the NULL revision) is considered valid.
        """
        if revno != 0:
            self.check_real_revno(revno)
            
    def check_real_revno(self, revno):
        """\
        Check whether a revno corresponds to a real revision.
        Zero (the NULL revision) is considered invalid
        """
        if revno < 1 or revno > self.revno():
            raise InvalidRevisionNumber(revno)
        
    def sign_revision(self, revision_id, gpg_strategy):
        raise NotImplementedError('sign_revision is abstract')

    def store_revision_signature(self, gpg_strategy, plaintext, revision_id):
        raise NotImplementedError('store_revision_signature is abstract')

<<<<<<< HEAD
    def clone(self, to_location, revision=None, basis_branch=None, to_branch_type=None):
        """Copy this branch into the existing directory to_location.

        Returns the newly created branch object.

        revision
            If not None, only revisions up to this point will be copied.
            The head of the new branch will be that revision.  Must be a
            revid or None.
    
        to_location -- The destination directory; must either exist and be 
            empty, or not exist, in which case it is created.
    
        basis_branch
            A local branch to copy revisions from, related to this branch. 
            This is used when branching from a remote (slow) branch, and we have
            a local branch that might contain some relevant revisions.
    
        to_branch_type
            Branch type of destination branch
        """
        # circular import protection
        from bzrlib.merge import build_working_dir

        assert isinstance(to_location, basestring)
        if not bzrlib.osutils.lexists(to_location):
            os.mkdir(to_location)
        if to_branch_type is None:
            to_branch_type = BzrBranch
        br_to = to_branch_type.initialize(to_location)
        mutter("copy branch from %s to %s", self, br_to)
        if basis_branch is not None:
            basis_branch.push_stores(br_to)
        br_to.working_tree().set_root_id(self.get_root_id())
        if revision is None:
            revision = self.last_revision()
        br_to.update_revisions(self, stop_revision=revision)
        br_to.set_parent(self.base)
        build_working_dir(to_location)
        mutter("copied")
        return br_to
=======
    def fileid_involved_between_revs(self, from_revid, to_revid):
        """ This function returns the file_id(s) involved in the
            changes between the from_revid revision and the to_revid
            revision
        """
        raise NotImplementedError('fileid_involved_between_revs is abstract')

    def fileid_involved(self, last_revid=None):
        """ This function returns the file_id(s) involved in the
            changes up to the revision last_revid
            If no parametr is passed, then all file_id[s] present in the
            repository are returned
        """
        raise NotImplementedError('fileid_involved is abstract')

    def fileid_involved_by_set(self, changes):
        """ This function returns the file_id(s) involved in the
            changes present in the set 'changes'
        """
        raise NotImplementedError('fileid_involved_by_set is abstract')

    def fileid_involved_between_revs(self, from_revid, to_revid):
        """ This function returns the file_id(s) involved in the
            changes between the from_revid revision and the to_revid
            revision
        """
        raise NotImplementedError('fileid_involved_between_revs is abstract')

    def fileid_involved(self, last_revid=None):
        """ This function returns the file_id(s) involved in the
            changes up to the revision last_revid
            If no parametr is passed, then all file_id[s] present in the
            repository are returned
        """
        raise NotImplementedError('fileid_involved is abstract')

    def fileid_involved_by_set(self, changes):
        """ This function returns the file_id(s) involved in the
            changes present in the set 'changes'
        """
        raise NotImplementedError('fileid_involved_by_set is abstract')

>>>>>>> 0673a820

class BzrBranch(Branch):
    """A branch stored in the actual filesystem.

    Note that it's "local" in the context of the filesystem; it doesn't
    really matter if it's on an nfs/smb/afs/coda/... share, as long as
    it's writable, and can be accessed via the normal filesystem API.

    """
    # We actually expect this class to be somewhat short-lived; part of its
    # purpose is to try to isolate what bits of the branch logic are tied to
    # filesystem access, so that in a later step, we can extricate them to
    # a separarte ("storage") class.
    _inventory_weave = None
    
    # Map some sort of prefix into a namespace
    # stuff like "revno:10", "revid:", etc.
    # This should match a prefix with a function which accepts
    REVISION_NAMESPACES = {}

    def push_stores(self, branch_to):
        """See Branch.push_stores."""
        if (self._branch_format != branch_to._branch_format
            or self._branch_format != 4):
            from bzrlib.fetch import greedy_fetch
            mutter("falling back to fetch logic to push between %s(%s) and %s(%s)",
                   self, self._branch_format, branch_to, branch_to._branch_format)
            greedy_fetch(to_branch=branch_to, from_branch=self,
                         revision=self.last_revision())
            return

        store_pairs = ((self.text_store,      branch_to.text_store),
                       (self.inventory_store, branch_to.inventory_store),
                       (self.revision_store,  branch_to.revision_store))
        try:
            for from_store, to_store in store_pairs: 
                copy_all(from_store, to_store)
        except UnlistableStore:
            raise UnlistableBranch(from_store)

    def __init__(self, transport, init=False,
                 relax_version_check=False):
        """Create new branch object at a particular location.

        transport -- A Transport object, defining how to access files.
        
        init -- If True, create new control files in a previously
             unversioned directory.  If False, the branch must already
             be versioned.

        relax_version_check -- If true, the usual check for the branch
            version is not applied.  This is intended only for
            upgrade/recovery type use; it's not guaranteed that
            all operations will work on old format branches.

        In the test suite, creation of new trees is tested using the
        `ScratchBranch` class.
        """
        assert isinstance(transport, Transport), \
            "%r is not a Transport" % transport
        # TODO: jam 20060103 We create a clone of this transport at .bzr/
        #       and then we forget about it, should we keep a handle to it?
        self._base = transport.base
        self.control_files = LockableFiles(transport.clone(bzrlib.BZRDIR),
                                           'branch-lock')
        if init:
            self._make_control()
        self._check_format(relax_version_check)
        self.repository = Repository(transport, self._branch_format)

    def __str__(self):
        return '%s(%r)' % (self.__class__.__name__, self.base)

    __repr__ = __str__

    def __del__(self):
        # TODO: It might be best to do this somewhere else,
        # but it is nice for a Branch object to automatically
        # cache it's information.
        # Alternatively, we could have the Transport objects cache requests
        # See the earlier discussion about how major objects (like Branch)
        # should never expect their __del__ function to run.
        # XXX: cache_root seems to be unused, 2006-01-13 mbp
        if hasattr(self, 'cache_root') and self.cache_root is not None:
            try:
                shutil.rmtree(self.cache_root)
            except:
                pass
            self.cache_root = None

    def _get_base(self):
        return self._base

    base = property(_get_base, doc="The URL for the root of this branch.")

    def _finish_transaction(self):
        """Exit the current transaction."""
        return self.control_files._finish_transaction()

    def get_transaction(self):
        """Return the current active transaction.

        If no transaction is active, this returns a passthrough object
        for which all data is immediately flushed and no caching happens.
        """
        # this is an explicit function so that we can do tricky stuff
        # when the storage in rev_storage is elsewhere.
        # we probably need to hook the two 'lock a location' and 
        # 'have a transaction' together more delicately, so that
        # we can have two locks (branch and storage) and one transaction
        # ... and finishing the transaction unlocks both, but unlocking
        # does not. - RBC 20051121
        return self.control_files.get_transaction()

    def _set_transaction(self, transaction):
        """Set a new active transaction."""
        return self.control_files._set_transaction(transaction)

    def abspath(self, name):
        """See Branch.abspath."""
        return self.control_files._transport.abspath(name)

    def _make_control(self):
        from bzrlib.inventory import Inventory
        from bzrlib.weavefile import write_weave_v5
        from bzrlib.weave import Weave
        
        # Create an empty inventory
        sio = StringIO()
        # if we want per-tree root ids then this is the place to set
        # them; they're not needed for now and so ommitted for
        # simplicity.
        bzrlib.xml5.serializer_v5.write_inventory(Inventory(), sio)
        empty_inv = sio.getvalue()
        sio = StringIO()
        bzrlib.weavefile.write_weave_v5(Weave(), sio)
        empty_weave = sio.getvalue()

        dirs = ['', 'revision-store', 'weaves']
        files = [('README', 
            "This is a Bazaar-NG control directory.\n"
            "Do not change any files in this directory.\n"),
            ('branch-format', BZR_BRANCH_FORMAT_6),
            ('revision-history', ''),
            ('branch-name', ''),
            ('branch-lock', ''),
            ('pending-merges', ''),
            ('inventory', empty_inv),
            ('inventory.weave', empty_weave),
        ]
        cfe = self.control_files._escape
        # FIXME: RBC 20060125 dont peek under the covers
        self.control_files._transport.mkdir_multi([cfe(d) for d in dirs],
                mode=self.control_files._dir_mode)
        self.control_files.lock_write()
        try:
            for file, content in files:
                self.control_files.put_utf8(file, content)
            mutter('created control directory in ' + self.base)
        finally:
            self.control_files.unlock()

    def _check_format(self, relax_version_check):
        """Check this branch format is supported.

        The format level is stored, as an integer, in
        self._branch_format for code that needs to check it later.

        In the future, we might need different in-memory Branch
        classes to support downlevel branches.  But not yet.
        """
        try:
            fmt = self.control_files.get_utf8('branch-format').read()
        except NoSuchFile:
            raise NotBranchError(path=self.base)
        mutter("got branch format %r", fmt)
        if fmt == BZR_BRANCH_FORMAT_6:
            self._branch_format = 6
        elif fmt == BZR_BRANCH_FORMAT_5:
            self._branch_format = 5
        elif fmt == BZR_BRANCH_FORMAT_4:
            self._branch_format = 4

        if (not relax_version_check
            and self._branch_format not in (5, 6)):
            raise errors.UnsupportedFormatError(
                           'sorry, branch format %r not supported' % fmt,
                           ['use a different bzr version',
                            'or remove the .bzr directory'
                            ' and "bzr init" again'])

    @needs_read_lock
    def get_root_id(self):
        """See Branch.get_root_id."""
        inv = self.repository.get_inventory(self.last_revision())
        return inv.root.file_id

    def lock_write(self):
        # TODO: test for failed two phase locks. This is known broken.
        self.control_files.lock_write()
        self.repository.lock_write()

    def lock_read(self):
        # TODO: test for failed two phase locks. This is known broken.
        self.control_files.lock_read()
        self.repository.lock_read()

    def unlock(self):
        # TODO: test for failed two phase locks. This is known broken.
        self.repository.unlock()
        self.control_files.unlock()

    def peek_lock_mode(self):
        if self.control_files._lock_count == 0:
            return None
        else:
            return self.control_files._lock_mode

    @needs_read_lock
    def print_file(self, file, revision_id):
        """See Branch.print_file."""
        return self.repository.print_file(file, revision_id)

    @needs_write_lock
    def append_revision(self, *revision_ids):
        """See Branch.append_revision."""
        for revision_id in revision_ids:
            mutter("add {%s} to revision-history" % revision_id)
        rev_history = self.revision_history()
        rev_history.extend(revision_ids)
        self.set_revision_history(rev_history)

    @needs_write_lock
    def set_revision_history(self, rev_history):
        """See Branch.set_revision_history."""
        old_revision = self.last_revision()
        new_revision = rev_history[-1]
        self.control_files.put_utf8(
            'revision-history', '\n'.join(rev_history))
        try:
            # FIXME: RBC 20051207 this smells wrong, last_revision in the 
            # working tree may be != to last_revision in the branch - so
            # why is this passing in the branches last_revision ?
            self.working_tree().set_last_revision(new_revision, old_revision)
        except NoWorkingTree:
            mutter('Unable to set_last_revision without a working tree.')

    def get_revision_delta(self, revno):
        """Return the delta for one revision.

        The delta is relative to its mainline predecessor, or the
        empty tree for revision 1.
        """
        assert isinstance(revno, int)
        rh = self.revision_history()
        if not (1 <= revno <= len(rh)):
            raise InvalidRevisionNumber(revno)

        # revno is 1-based; list is 0-based

        new_tree = self.repository.revision_tree(rh[revno-1])
        if revno == 1:
            old_tree = EmptyTree()
        else:
            old_tree = self.repository.revision_tree(rh[revno-2])
        return compare_trees(old_tree, new_tree)

    @needs_read_lock
    def revision_history(self):
        """See Branch.revision_history."""
        # FIXME are transactions bound to control files ? RBC 20051121
        transaction = self.get_transaction()
        history = transaction.map.find_revision_history()
        if history is not None:
            mutter("cache hit for revision-history in %s", self)
            return list(history)
        history = [l.rstrip('\r\n') for l in
                self.control_files.get_utf8('revision-history').readlines()]
        transaction.map.add_revision_history(history)
        # this call is disabled because revision_history is 
        # not really an object yet, and the transaction is for objects.
        # transaction.register_clean(history, precious=True)
        return list(history)

    def update_revisions(self, other, stop_revision=None):
        """See Branch.update_revisions."""
        from bzrlib.fetch import greedy_fetch
        if stop_revision is None:
            stop_revision = other.last_revision()
        ### Should this be checking is_ancestor instead of revision_history?
        if (stop_revision is not None and 
            stop_revision in self.revision_history()):
            return
        greedy_fetch(to_branch=self, from_branch=other,
                     revision=stop_revision)
        pullable_revs = self.pullable_revisions(other, stop_revision)
        if len(pullable_revs) > 0:
            self.append_revision(*pullable_revs)

    def pullable_revisions(self, other, stop_revision):
        """See Branch.pullable_revisions."""
        other_revno = other.revision_id_to_revno(stop_revision)
        try:
            return self.missing_revisions(other, other_revno)
        except DivergedBranches, e:
            try:
                pullable_revs = get_intervening_revisions(self.last_revision(),
                                                          stop_revision, 
                                                          self.repository)
                assert self.last_revision() not in pullable_revs
                return pullable_revs
            except bzrlib.errors.NotAncestor:
                if is_ancestor(self.last_revision(), stop_revision, self):
                    return []
                else:
                    raise e
        
    def basis_tree(self):
        """See Branch.basis_tree."""
        try:
            revision_id = self.revision_history()[-1]
            # FIXME: This is an abstraction violation, the basis tree 
            # here as defined is on the working tree, the method should
            # be too. The basis tree for a branch can be different than
            # that for a working tree. RBC 20051207
            xml = self.working_tree().read_basis_inventory(revision_id)
            inv = bzrlib.xml5.serializer_v5.read_inventory_from_string(xml)
            return RevisionTree(self.repository, inv, revision_id)
        except (IndexError, NoSuchFile, NoWorkingTree), e:
            return self.repository.revision_tree(self.last_revision())

    def working_tree(self):
        """See Branch.working_tree."""
        from bzrlib.workingtree import WorkingTree
        if self.base.find('://') != -1:
            raise NoWorkingTree(self.base)
        return WorkingTree(self.base, branch=self)

    @needs_write_lock
    def pull(self, source, overwrite=False):
        """See Branch.pull."""
        source.lock_read()
        try:
            old_count = len(self.revision_history())
            try:
                self.update_revisions(source)
            except DivergedBranches:
                if not overwrite:
                    raise
            if overwrite:
                self.set_revision_history(source.revision_history())
            new_count = len(self.revision_history())
            return new_count - old_count
        finally:
            source.unlock()

    def get_parent(self):
        """See Branch.get_parent."""
        import errno
        _locs = ['parent', 'pull', 'x-pull']
        for l in _locs:
            try:
                return self.control_files.get_utf8(l).read().strip('\n')
            except NoSuchFile:
                pass
        return None

    def get_push_location(self):
        """See Branch.get_push_location."""
        config = bzrlib.config.BranchConfig(self)
        push_loc = config.get_user_option('push_location')
        return push_loc

    def set_push_location(self, location):
        """See Branch.set_push_location."""
        config = bzrlib.config.LocationConfig(self.base)
        config.set_user_option('push_location', location)

    @needs_write_lock
    def set_parent(self, url):
        """See Branch.set_parent."""
        # TODO: Maybe delete old location files?
        # URLs should never be unicode, even on the local fs,
        # FIXUP this and get_parent in a future branch format bump:
        # read and rewrite the file, and have the new format code read
        # using .get not .get_utf8. RBC 20060125
        self.control_files.put_utf8('parent', url + '\n')

    def tree_config(self):
        return TreeConfig(self)

    def _get_truncated_history(self, revision_id):
        history = self.revision_history()
        if revision_id is None:
            return history
        try:
            idx = history.index(revision_id)
        except ValueError:
            raise InvalidRevisionId(revision_id=revision, branch=self)
        return history[:idx+1]

    @needs_read_lock
    def _clone_weave(self, to_location, revision=None, basis_branch=None):
        assert isinstance(to_location, basestring)
        if basis_branch is not None:
            note("basis_branch is not supported for fast weave copy yet.")

        history = self._get_truncated_history(revision)
        if not bzrlib.osutils.lexists(to_location):
            os.mkdir(to_location)
        branch_to = Branch.initialize(to_location)
        mutter("copy branch from %s to %s", self, branch_to)
        branch_to.working_tree().set_root_id(self.get_root_id())

        self.repository.copy(branch_to.repository)
        
        # must be done *after* history is copied across
        # FIXME duplicate code with base .clone().
        # .. would template method be useful here.  RBC 20051207
        branch_to.set_parent(self.base)
        branch_to.append_revision(*history)
        # circular import protection
        from bzrlib.merge import build_working_dir
        build_working_dir(to_location)
        mutter("copied")
        return branch_to

    def clone(self, to_location, revision=None, basis_branch=None, to_branch_type=None):
        if to_branch_type is None:
            to_branch_type = BzrBranch

        if to_branch_type == BzrBranch \
            and self.repository.weave_store.listable() \
            and self.repository.revision_store.listable():
            return self._clone_weave(to_location, revision, basis_branch)

        return Branch.clone(self, to_location, revision, basis_branch, to_branch_type)

    def fileid_involved_between_revs(self, from_revid, to_revid):
        """Find file_id(s) which are involved in the changes between revisions.

        This determines the set of revisions which are involved, and then
        finds all file ids affected by those revisions.
        """
        # TODO: jam 20060119 This code assumes that w.inclusions will
        #       always be correct. But because of the presence of ghosts
        #       it is possible to be wrong.
        #       One specific example from Robert Collins:
        #       Two branches, with revisions ABC, and AD
        #       C is a ghost merge of D.
        #       Inclusions doesn't recognize D as an ancestor.
        #       If D is ever merged in the future, the weave
        #       won't be fixed, because AD never saw revision C
        #       to cause a conflict which would force a reweave.
        w = self._get_inventory_weave()
        from_set = set(w.inclusions([w.lookup(from_revid)]))
        to_set = set(w.inclusions([w.lookup(to_revid)]))
        included = to_set.difference(from_set)
        changed = map(w.idx_to_name, included)
        return self._fileid_involved_by_set(changed)

    def fileid_involved(self, last_revid=None):
        """Find all file_ids modified in the ancestry of last_revid.

        :param last_revid: If None, last_revision() will be used.
        """
        w = self._get_inventory_weave()
        if not last_revid:
            changed = set(w._names)
        else:
            included = w.inclusions([w.lookup(last_revid)])
            changed = map(w.idx_to_name, included)
        return self._fileid_involved_by_set(changed)

    def fileid_involved_by_set(self, changes):
        """Find all file_ids modified by the set of revisions passed in.

        :param changes: A set() of revision ids
        """
        # TODO: jam 20060119 This line does *nothing*, remove it.
        #       or better yet, change _fileid_involved_by_set so
        #       that it takes the inventory weave, rather than
        #       pulling it out by itself.
        w = self._get_inventory_weave()
        return self._fileid_involved_by_set(changes)

    def _fileid_involved_by_set(self, changes):
        """Find the set of file-ids affected by the set of revisions.

        :param changes: A set() of revision ids.
        :return: A set() of file ids.
        
        This peaks at the Weave, interpreting each line, looking to
        see if it mentions one of the revisions. And if so, includes
        the file id mentioned.
        This expects both the Weave format, and the serialization
        to have a single line per file/directory, and to have
        fileid="" and revision="" on that line.
        """
        assert self._branch_format in (5, 6), \
            "fileid_involved only supported for branches which store inventory as xml"

        w = self._get_inventory_weave()
        file_ids = set()
        for line in w._weave:

            # it is ugly, but it is due to the weave structure
            if not isinstance(line, basestring): continue

            start = line.find('file_id="')+9
            if start < 9: continue
            end = line.find('"', start)
            assert end>= 0
            file_id = xml.sax.saxutils.unescape(line[start:end])

            # check if file_id is already present
            if file_id in file_ids: continue

            start = line.find('revision="')+10
            if start < 10: continue
            end = line.find('"', start)
            assert end>= 0
            revision_id = xml.sax.saxutils.unescape(line[start:end])

            if revision_id in changes:
                file_ids.add(file_id)

        return file_ids


class ScratchBranch(BzrBranch):
    """Special test class: a branch that cleans up after itself.

    >>> b = ScratchBranch()
    >>> isdir(b.base)
    True
    >>> bd = b.base
    >>> b._transport.__del__()
    >>> isdir(bd)
    False
    """

    def __init__(self, files=[], dirs=[], transport=None):
        """Make a test branch.

        This creates a temporary directory and runs init-tree in it.

        If any files are listed, they are created in the working copy.
        """
        if transport is None:
            transport = bzrlib.transport.local.ScratchTransport()
            super(ScratchBranch, self).__init__(transport, init=True)
        else:
            super(ScratchBranch, self).__init__(transport)

        # BzrBranch creates a clone to .bzr and then forgets about the
        # original transport. A ScratchTransport() deletes itself and
        # everything underneath it when it goes away, so we need to
        # grab a local copy to prevent that from happening
        self._transport = transport

        for d in dirs:
            self._transport.mkdir(d)
            
        for f in files:
            self._transport.put(f, 'content of %s' % f)

    def clone(self):
        """
        >>> orig = ScratchBranch(files=["file1", "file2"])
        >>> os.listdir(orig.base)
        [u'.bzr', u'file1', u'file2']
        >>> clone = orig.clone()
        >>> if os.name != 'nt':
        ...   os.path.samefile(orig.base, clone.base)
        ... else:
        ...   orig.base == clone.base
        ...
        False
        >>> os.listdir(clone.base)
        [u'.bzr', u'file1', u'file2']
        """
        from shutil import copytree
        from bzrlib.osutils import mkdtemp
        base = mkdtemp()
        os.rmdir(base)
        copytree(self.base, base, symlinks=True)
        return ScratchBranch(
            transport=bzrlib.transport.local.ScratchTransport(base))
    

######################################################################
# predicates


def is_control_file(filename):
    ## FIXME: better check
    filename = normpath(filename)
    while filename != '':
        head, tail = os.path.split(filename)
        ## mutter('check %r for control file' % ((head, tail),))
        if tail == bzrlib.BZRDIR:
            return True
        if filename == head:
            break
        filename = head
    return False<|MERGE_RESOLUTION|>--- conflicted
+++ resolved
@@ -351,7 +351,6 @@
     def store_revision_signature(self, gpg_strategy, plaintext, revision_id):
         raise NotImplementedError('store_revision_signature is abstract')
 
-<<<<<<< HEAD
     def clone(self, to_location, revision=None, basis_branch=None, to_branch_type=None):
         """Copy this branch into the existing directory to_location.
 
@@ -393,7 +392,7 @@
         build_working_dir(to_location)
         mutter("copied")
         return br_to
-=======
+
     def fileid_involved_between_revs(self, from_revid, to_revid):
         """ This function returns the file_id(s) involved in the
             changes between the from_revid revision and the to_revid
@@ -436,7 +435,6 @@
         """
         raise NotImplementedError('fileid_involved_by_set is abstract')
 
->>>>>>> 0673a820
 
 class BzrBranch(Branch):
     """A branch stored in the actual filesystem.
@@ -891,7 +889,7 @@
         #       If D is ever merged in the future, the weave
         #       won't be fixed, because AD never saw revision C
         #       to cause a conflict which would force a reweave.
-        w = self._get_inventory_weave()
+        w = self.repository.get_inventory_weave()
         from_set = set(w.inclusions([w.lookup(from_revid)]))
         to_set = set(w.inclusions([w.lookup(to_revid)]))
         included = to_set.difference(from_set)
@@ -903,7 +901,7 @@
 
         :param last_revid: If None, last_revision() will be used.
         """
-        w = self._get_inventory_weave()
+        w = self.repository.get_inventory_weave()
         if not last_revid:
             changed = set(w._names)
         else:
@@ -920,7 +918,7 @@
         #       or better yet, change _fileid_involved_by_set so
         #       that it takes the inventory weave, rather than
         #       pulling it out by itself.
-        w = self._get_inventory_weave()
+        w = self.repository.get_inventory_weave()
         return self._fileid_involved_by_set(changes)
 
     def _fileid_involved_by_set(self, changes):
@@ -939,7 +937,7 @@
         assert self._branch_format in (5, 6), \
             "fileid_involved only supported for branches which store inventory as xml"
 
-        w = self._get_inventory_weave()
+        w = self.repository.get_inventory_weave()
         file_ids = set()
         for line in w._weave:
 
