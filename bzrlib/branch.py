# Copyright (C) 2005 Canonical Ltd

# This program is free software; you can redistribute it and/or modify
# it under the terms of the GNU General Public License as published by
# the Free Software Foundation; either version 2 of the License, or
# (at your option) any later version.

# This program is distributed in the hope that it will be useful,
# but WITHOUT ANY WARRANTY; without even the implied warranty of
# MERCHANTABILITY or FITNESS FOR A PARTICULAR PURPOSE.  See the
# GNU General Public License for more details.

# You should have received a copy of the GNU General Public License
# along with this program; if not, write to the Free Software
# Foundation, Inc., 59 Temple Place, Suite 330, Boston, MA  02111-1307  USA


import shutil
import sys
import os
import errno
from warnings import warn
from cStringIO import StringIO


import bzrlib
import bzrlib.inventory as inventory
from bzrlib.trace import mutter, note
from bzrlib.osutils import (isdir, quotefn,
                            rename, splitpath, sha_file,
                            file_kind, abspath, normpath, pathjoin)
import bzrlib.errors as errors
from bzrlib.errors import (BzrError, InvalidRevisionNumber, InvalidRevisionId,
                           NoSuchRevision, HistoryMissing, NotBranchError,
                           DivergedBranches, LockError, UnlistableStore,
                           UnlistableBranch, NoSuchFile, NotVersionedError,
                           NoWorkingTree)
from bzrlib.textui import show_status
from bzrlib.revision import (Revision, is_ancestor, get_intervening_revisions,
                             NULL_REVISION)

from bzrlib.delta import compare_trees
from bzrlib.tree import EmptyTree, RevisionTree
from bzrlib.inventory import Inventory
from bzrlib.store import copy_all
from bzrlib.store.text import TextStore
from bzrlib.store.weave import WeaveStore
from bzrlib.testament import Testament
import bzrlib.transactions as transactions
from bzrlib.transport import Transport, get_transport
import bzrlib.xml5
import bzrlib.ui
from config import TreeConfig


BZR_BRANCH_FORMAT_4 = "Bazaar-NG branch, format 0.0.4\n"
BZR_BRANCH_FORMAT_5 = "Bazaar-NG branch, format 5\n"
BZR_BRANCH_FORMAT_6 = "Bazaar-NG branch, format 6\n"
## TODO: Maybe include checks for common corruption of newlines, etc?


# TODO: Some operations like log might retrieve the same revisions
# repeatedly to calculate deltas.  We could perhaps have a weakref
# cache in memory to make this faster.  In general anything can be
# cached in memory between lock and unlock operations.

def find_branch(*ignored, **ignored_too):
    # XXX: leave this here for about one release, then remove it
    raise NotImplementedError('find_branch() is not supported anymore, '
                              'please use one of the new branch constructors')


def needs_read_lock(unbound):
    """Decorate unbound to take out and release a read lock."""
    def decorated(self, *args, **kwargs):
        self.lock_read()
        try:
            return unbound(self, *args, **kwargs)
        finally:
            self.unlock()
    return decorated


def needs_write_lock(unbound):
    """Decorate unbound to take out and release a write lock."""
    def decorated(self, *args, **kwargs):
        self.lock_write()
        try:
            return unbound(self, *args, **kwargs)
        finally:
            self.unlock()
    return decorated

######################################################################
# branch objects

class Branch(object):
    """Branch holding a history of revisions.

    base
        Base directory/url of the branch.
    """
    base = None

    def __init__(self, *ignored, **ignored_too):
        raise NotImplementedError('The Branch class is abstract')

    @staticmethod
    def open_downlevel(base):
        """Open a branch which may be of an old format.
        
        Only local branches are supported."""
        return BzrBranch(get_transport(base), relax_version_check=True)
        
    @staticmethod
    def open(base):
        """Open an existing branch, rooted at 'base' (url)"""
        t = get_transport(base)
        mutter("trying to open %r with transport %r", base, t)
        return BzrBranch(t)

    @staticmethod
    def open_containing(url):
        """Open an existing branch which contains url.
        
        This probes for a branch at url, and searches upwards from there.

        Basically we keep looking up until we find the control directory or
        run into the root.  If there isn't one, raises NotBranchError.
        If there is one, it is returned, along with the unused portion of url.
        """
        t = get_transport(url)
        while True:
            try:
                return BzrBranch(t), t.relpath(url)
            except NotBranchError, e:
                mutter('not a branch in: %r %s', t.base, e)
            new_t = t.clone('..')
            if new_t.base == t.base:
                # reached the root, whatever that may be
                raise NotBranchError(path=url)
            t = new_t

    @staticmethod
    def initialize(base):
        """Create a new branch, rooted at 'base' (url)"""
        t = get_transport(base)
        return BzrBranch(t, init=True)

    def setup_caching(self, cache_root):
        """Subclasses that care about caching should override this, and set
        up cached stores located under cache_root.
        """
        self.cache_root = cache_root

    def _get_nick(self):
        cfg = self.tree_config()
        return cfg.get_option(u"nickname", default=self.base.split('/')[-1])

    def _set_nick(self, nick):
        cfg = self.tree_config()
        cfg.set_option(nick, "nickname")
        assert cfg.get_option("nickname") == nick

    nick = property(_get_nick, _set_nick)
        
    def push_stores(self, branch_to):
        """Copy the content of this branches store to branch_to."""
        raise NotImplementedError('push_stores is abstract')

    def get_transaction(self):
        """Return the current active transaction.

        If no transaction is active, this returns a passthrough object
        for which all data is immediately flushed and no caching happens.
        """
        raise NotImplementedError('get_transaction is abstract')

    def lock_write(self):
        raise NotImplementedError('lock_write is abstract')
        
    def lock_read(self):
        raise NotImplementedError('lock_read is abstract')

    def unlock(self):
        raise NotImplementedError('unlock is abstract')

    def abspath(self, name):
        """Return absolute filename for something in the branch
        
        XXX: Robert Collins 20051017 what is this used for? why is it a branch
        method and not a tree method.
        """
        raise NotImplementedError('abspath is abstract')

    def controlfilename(self, file_or_path):
        """Return location relative to branch."""
        raise NotImplementedError('controlfilename is abstract')

    def controlfile(self, file_or_path, mode='r'):
        """Open a control file for this branch.

        There are two classes of file in the control directory: text
        and binary.  binary files are untranslated byte streams.  Text
        control files are stored with Unix newlines and in UTF-8, even
        if the platform or locale defaults are different.

        Controlfiles should almost never be opened in write mode but
        rather should be atomically copied and replaced using atomicfile.
        """
        raise NotImplementedError('controlfile is abstract')

    def put_controlfile(self, path, f, encode=True):
        """Write an entry as a controlfile.

        :param path: The path to put the file, relative to the .bzr control
                     directory
        :param f: A file-like or string object whose contents should be copied.
        :param encode:  If true, encode the contents as utf-8
        """
        raise NotImplementedError('put_controlfile is abstract')

    def put_controlfiles(self, files, encode=True):
        """Write several entries as controlfiles.

        :param files: A list of [(path, file)] pairs, where the path is the directory
                      underneath the bzr control directory
        :param encode:  If true, encode the contents as utf-8
        """
        raise NotImplementedError('put_controlfiles is abstract')

    def get_root_id(self):
        """Return the id of this branches root"""
        raise NotImplementedError('get_root_id is abstract')

    def set_root_id(self, file_id):
        raise NotImplementedError('set_root_id is abstract')

    def print_file(self, file, revision_id):
        """Print `file` to stdout."""
        raise NotImplementedError('print_file is abstract')

    def append_revision(self, *revision_ids):
        raise NotImplementedError('append_revision is abstract')

    def set_revision_history(self, rev_history):
        raise NotImplementedError('set_revision_history is abstract')

    def has_revision(self, revision_id):
        """True if this branch has a copy of the revision.

        This does not necessarily imply the revision is merge
        or on the mainline."""
        raise NotImplementedError('has_revision is abstract')

    def get_revision_xml(self, revision_id):
        raise NotImplementedError('get_revision_xml is abstract')

    def get_revision(self, revision_id):
        """Return the Revision object for a named revision"""
        raise NotImplementedError('get_revision is abstract')

    def get_revision_delta(self, revno):
        """Return the delta for one revision.

        The delta is relative to its mainline predecessor, or the
        empty tree for revision 1.
        """
        assert isinstance(revno, int)
        rh = self.revision_history()
        if not (1 <= revno <= len(rh)):
            raise InvalidRevisionNumber(revno)

        # revno is 1-based; list is 0-based

        new_tree = self.revision_tree(rh[revno-1])
        if revno == 1:
            old_tree = EmptyTree()
        else:
            old_tree = self.revision_tree(rh[revno-2])

        return compare_trees(old_tree, new_tree)

    def get_revision_sha1(self, revision_id):
        """Hash the stored value of a revision, and return it."""
        raise NotImplementedError('get_revision_sha1 is abstract')

    def get_ancestry(self, revision_id):
        """Return a list of revision-ids integrated by a revision.
        
        This currently returns a list, but the ordering is not guaranteed:
        treat it as a set.
        """
        raise NotImplementedError('get_ancestry is abstract')

    def get_inventory(self, revision_id):
        """Get Inventory object by hash."""
        raise NotImplementedError('get_inventory is abstract')

    def get_inventory_xml(self, revision_id):
        """Get inventory XML as a file object."""
        raise NotImplementedError('get_inventory_xml is abstract')

    def get_inventory_sha1(self, revision_id):
        """Return the sha1 hash of the inventory entry."""
        raise NotImplementedError('get_inventory_sha1 is abstract')

    def get_revision_inventory(self, revision_id):
        """Return inventory of a past revision."""
        raise NotImplementedError('get_revision_inventory is abstract')

    def revision_history(self):
        """Return sequence of revision hashes on to this branch."""
        raise NotImplementedError('revision_history is abstract')

    def revno(self):
        """Return current revision number for this branch.

        That is equivalent to the number of revisions committed to
        this branch.
        """
        return len(self.revision_history())

    def last_revision(self):
        """Return last patch hash, or None if no history."""
        ph = self.revision_history()
        if ph:
            return ph[-1]
        else:
            return None

    def missing_revisions(self, other, stop_revision=None, diverged_ok=False):
        """Return a list of new revisions that would perfectly fit.
        
        If self and other have not diverged, return a list of the revisions
        present in other, but missing from self.

        >>> from bzrlib.commit import commit
        >>> bzrlib.trace.silent = True
        >>> br1 = ScratchBranch()
        >>> br2 = ScratchBranch()
        >>> br1.missing_revisions(br2)
        []
        >>> commit(br2, "lala!", rev_id="REVISION-ID-1")
        >>> br1.missing_revisions(br2)
        [u'REVISION-ID-1']
        >>> br2.missing_revisions(br1)
        []
        >>> commit(br1, "lala!", rev_id="REVISION-ID-1")
        >>> br1.missing_revisions(br2)
        []
        >>> commit(br2, "lala!", rev_id="REVISION-ID-2A")
        >>> br1.missing_revisions(br2)
        [u'REVISION-ID-2A']
        >>> commit(br1, "lala!", rev_id="REVISION-ID-2B")
        >>> br1.missing_revisions(br2)
        Traceback (most recent call last):
        DivergedBranches: These branches have diverged.  Try merge.
        """
        self_history = self.revision_history()
        self_len = len(self_history)
        other_history = other.revision_history()
        other_len = len(other_history)
        common_index = min(self_len, other_len) -1
        if common_index >= 0 and \
            self_history[common_index] != other_history[common_index]:
            raise DivergedBranches(self, other)

        if stop_revision is None:
            stop_revision = other_len
        else:
            assert isinstance(stop_revision, int)
            if stop_revision > other_len:
                raise bzrlib.errors.NoSuchRevision(self, stop_revision)
        return other_history[self_len:stop_revision]
    
    def update_revisions(self, other, stop_revision=None):
        """Pull in new perfect-fit revisions."""
        raise NotImplementedError('update_revisions is abstract')

    def pullable_revisions(self, other, stop_revision):
        raise NotImplementedError('pullable_revisions is abstract')
        
    def revision_id_to_revno(self, revision_id):
        """Given a revision id, return its revno"""
        if revision_id is None:
            return 0
        history = self.revision_history()
        try:
            return history.index(revision_id) + 1
        except ValueError:
            raise bzrlib.errors.NoSuchRevision(self, revision_id)

    def get_rev_id(self, revno, history=None):
        """Find the revision id of the specified revno."""
        if revno == 0:
            return None
        if history is None:
            history = self.revision_history()
        elif revno <= 0 or revno > len(history):
            raise bzrlib.errors.NoSuchRevision(self, revno)
        return history[revno - 1]

    def revision_tree(self, revision_id):
        """Return Tree for a revision on this branch.

        `revision_id` may be None for the null revision, in which case
        an `EmptyTree` is returned."""
        raise NotImplementedError('revision_tree is abstract')

    def working_tree(self):
        """Return a `Tree` for the working copy if this is a local branch."""
        raise NotImplementedError('working_tree is abstract')

    def pull(self, source, overwrite=False):
        raise NotImplementedError('pull is abstract')

    def basis_tree(self):
        """Return `Tree` object for last revision.

        If there are no revisions yet, return an `EmptyTree`.
        """
        return self.revision_tree(self.last_revision())

    def rename_one(self, from_rel, to_rel):
        """Rename one file.

        This can change the directory or the filename or both.
        """
        raise NotImplementedError('rename_one is abstract')

    def move(self, from_paths, to_name):
        """Rename files.

        to_name must exist as a versioned directory.

        If to_name exists and is a directory, the files are moved into
        it, keeping their old names.  If it is a directory, 

        Note that to_name is only the last component of the new name;
        this doesn't change the directory.

        This returns a list of (from_path, to_path) pairs for each
        entry that is moved.
        """
        raise NotImplementedError('move is abstract')

    def get_parent(self):
        """Return the parent location of the branch.

        This is the default location for push/pull/missing.  The usual
        pattern is that the user can override it by specifying a
        location.
        """
        raise NotImplementedError('get_parent is abstract')

    def get_push_location(self):
        """Return the None or the location to push this branch to."""
        raise NotImplementedError('get_push_location is abstract')

    def set_push_location(self, location):
        """Set a new push location for this branch."""
        raise NotImplementedError('set_push_location is abstract')

    def set_parent(self, url):
        raise NotImplementedError('set_parent is abstract')

    def check_revno(self, revno):
        """\
        Check whether a revno corresponds to any revision.
        Zero (the NULL revision) is considered valid.
        """
        if revno != 0:
            self.check_real_revno(revno)
            
    def check_real_revno(self, revno):
        """\
        Check whether a revno corresponds to a real revision.
        Zero (the NULL revision) is considered invalid
        """
        if revno < 1 or revno > self.revno():
            raise InvalidRevisionNumber(revno)
        
    def sign_revision(self, revision_id, gpg_strategy):
        raise NotImplementedError('sign_revision is abstract')

    def store_revision_signature(self, gpg_strategy, plaintext, revision_id):
        raise NotImplementedError('store_revision_signature is abstract')

class BzrBranch(Branch):
    """A branch stored in the actual filesystem.

    Note that it's "local" in the context of the filesystem; it doesn't
    really matter if it's on an nfs/smb/afs/coda/... share, as long as
    it's writable, and can be accessed via the normal filesystem API.

    _lock_mode
        None, or 'r' or 'w'

    _lock_count
        If _lock_mode is true, a positive count of the number of times the
        lock has been taken.

    _lock
        Lock object from bzrlib.lock.
    """
    # We actually expect this class to be somewhat short-lived; part of its
    # purpose is to try to isolate what bits of the branch logic are tied to
    # filesystem access, so that in a later step, we can extricate them to
    # a separarte ("storage") class.
    _lock_mode = None
    _lock_count = None
    _lock = None
    _inventory_weave = None
    # If set to False (by a plugin, etc) BzrBranch will not set the
    # mode on created files or directories
    _set_file_mode = True
    _set_dir_mode = True
    
    # Map some sort of prefix into a namespace
    # stuff like "revno:10", "revid:", etc.
    # This should match a prefix with a function which accepts
    REVISION_NAMESPACES = {}

    def push_stores(self, branch_to):
        """See Branch.push_stores."""
        if (self._branch_format != branch_to._branch_format
            or self._branch_format != 4):
            from bzrlib.fetch import greedy_fetch
            mutter("falling back to fetch logic to push between %s(%s) and %s(%s)",
                   self, self._branch_format, branch_to, branch_to._branch_format)
            greedy_fetch(to_branch=branch_to, from_branch=self,
                         revision=self.last_revision())
            return

        store_pairs = ((self.text_store,      branch_to.text_store),
                       (self.inventory_store, branch_to.inventory_store),
                       (self.revision_store,  branch_to.revision_store))
        try:
            for from_store, to_store in store_pairs: 
                copy_all(from_store, to_store)
        except UnlistableStore:
            raise UnlistableBranch(from_store)

    def __init__(self, transport, init=False,
                 relax_version_check=False):
        """Create new branch object at a particular location.

        transport -- A Transport object, defining how to access files.
        
        init -- If True, create new control files in a previously
             unversioned directory.  If False, the branch must already
             be versioned.

        relax_version_check -- If true, the usual check for the branch
            version is not applied.  This is intended only for
            upgrade/recovery type use; it's not guaranteed that
            all operations will work on old format branches.

        In the test suite, creation of new trees is tested using the
        `ScratchBranch` class.
        """
        assert isinstance(transport, Transport), \
            "%r is not a Transport" % transport
        self._transport = transport
        if init:
            self._make_control()
        self._check_format(relax_version_check)
        self._find_modes()

        def get_store(name, compressed=True, prefixed=False):
            relpath = self._rel_controlfilename(unicode(name))
            store = TextStore(self._transport.clone(relpath),
                              dir_mode=self._dir_mode,
                              file_mode=self._file_mode,
                              prefixed=prefixed,
                              compressed=compressed)
<<<<<<< HEAD
            #if self._transport.should_cache():
            #    cache_path = pathjoin(self.cache_root, name)
            #    os.mkdir(cache_path)
            #    store = bzrlib.store.CachedStore(store, cache_path)
=======
>>>>>>> db11605a
            return store

        def get_weave(name, prefixed=False):
            relpath = self._rel_controlfilename(unicode(name))
            ws = WeaveStore(self._transport.clone(relpath),
                            prefixed=prefixed,
                            dir_mode=self._dir_mode,
                            file_mode=self._file_mode)
            if self._transport.should_cache():
                ws.enable_cache = True
            return ws

        if self._branch_format == 4:
            self.inventory_store = get_store('inventory-store')
            self.text_store = get_store('text-store')
            self.revision_store = get_store('revision-store')
        elif self._branch_format == 5:
            self.control_weaves = get_weave(u'')
            self.weave_store = get_weave(u'weaves')
            self.revision_store = get_store(u'revision-store', compressed=False)
        elif self._branch_format == 6:
            self.control_weaves = get_weave(u'')
            self.weave_store = get_weave(u'weaves', prefixed=True)
            self.revision_store = get_store(u'revision-store', compressed=False,
                                            prefixed=True)
        self.revision_store.register_suffix('sig')
        self._transaction = None

    def __str__(self):
        return '%s(%r)' % (self.__class__.__name__, self._transport.base)

    __repr__ = __str__

    def __del__(self):
        if self._lock_mode or self._lock:
            # XXX: This should show something every time, and be suitable for
            # headless operation and embedding
            warn("branch %r was not explicitly unlocked" % self)
            self._lock.unlock()

        # TODO: It might be best to do this somewhere else,
        # but it is nice for a Branch object to automatically
        # cache it's information.
        # Alternatively, we could have the Transport objects cache requests
        # See the earlier discussion about how major objects (like Branch)
        # should never expect their __del__ function to run.
        if hasattr(self, 'cache_root') and self.cache_root is not None:
            try:
                shutil.rmtree(self.cache_root)
            except:
                pass
            self.cache_root = None

    def _get_base(self):
        if self._transport:
            return self._transport.base
        return None

    base = property(_get_base, doc="The URL for the root of this branch.")

    def _finish_transaction(self):
        """Exit the current transaction."""
        if self._transaction is None:
            raise errors.LockError('Branch %s is not in a transaction' %
                                   self)
        transaction = self._transaction
        self._transaction = None
        transaction.finish()

    def get_transaction(self):
        """See Branch.get_transaction."""
        if self._transaction is None:
            return transactions.PassThroughTransaction()
        else:
            return self._transaction

    def _set_transaction(self, new_transaction):
        """Set a new active transaction."""
        if self._transaction is not None:
            raise errors.LockError('Branch %s is in a transaction already.' %
                                   self)
        self._transaction = new_transaction

    def lock_write(self):
        #mutter("lock write: %s (%s)", self, self._lock_count)
        # TODO: Upgrade locking to support using a Transport,
        # and potentially a remote locking protocol
        if self._lock_mode:
            if self._lock_mode != 'w':
                raise LockError("can't upgrade to a write lock from %r" %
                                self._lock_mode)
            self._lock_count += 1
        else:
            self._lock = self._transport.lock_write(
                    self._rel_controlfilename('branch-lock'))
            self._lock_mode = 'w'
            self._lock_count = 1
            self._set_transaction(transactions.PassThroughTransaction())

    def lock_read(self):
        #mutter("lock read: %s (%s)", self, self._lock_count)
        if self._lock_mode:
            assert self._lock_mode in ('r', 'w'), \
                   "invalid lock mode %r" % self._lock_mode
            self._lock_count += 1
        else:
            self._lock = self._transport.lock_read(
                    self._rel_controlfilename('branch-lock'))
            self._lock_mode = 'r'
            self._lock_count = 1
            self._set_transaction(transactions.ReadOnlyTransaction())
            # 5K may be excessive, but hey, its a knob.
            self.get_transaction().set_cache_size(5000)
                        
    def unlock(self):
        #mutter("unlock: %s (%s)", self, self._lock_count)
        if not self._lock_mode:
            raise LockError('branch %r is not locked' % (self))

        if self._lock_count > 1:
            self._lock_count -= 1
        else:
            self._finish_transaction()
            self._lock.unlock()
            self._lock = None
            self._lock_mode = self._lock_count = None

    def abspath(self, name):
        """See Branch.abspath."""
        return self._transport.abspath(name)

    def _rel_controlfilename(self, file_or_path):
        if not isinstance(file_or_path, basestring):
            file_or_path = u'/'.join(file_or_path)
        if file_or_path == '':
            return bzrlib.BZRDIR
        return bzrlib.transport.urlescape(bzrlib.BZRDIR + u'/' + file_or_path)

    def controlfilename(self, file_or_path):
        """See Branch.controlfilename."""
        return self._transport.abspath(self._rel_controlfilename(file_or_path))

    def controlfile(self, file_or_path, mode='r'):
        """See Branch.controlfile."""
        import codecs

        relpath = self._rel_controlfilename(file_or_path)
        #TODO: codecs.open() buffers linewise, so it was overloaded with
        # a much larger buffer, do we need to do the same for getreader/getwriter?
        if mode == 'rb': 
            return self._transport.get(relpath)
        elif mode == 'wb':
            raise BzrError("Branch.controlfile(mode='wb') is not supported, use put_controlfiles")
        elif mode == 'r':
            # XXX: Do we really want errors='replace'?   Perhaps it should be
            # an error, or at least reported, if there's incorrectly-encoded
            # data inside a file.
            # <https://launchpad.net/products/bzr/+bug/3823>
            return codecs.getreader('utf-8')(self._transport.get(relpath), errors='replace')
        elif mode == 'w':
            raise BzrError("Branch.controlfile(mode='w') is not supported, use put_controlfiles")
        else:
            raise BzrError("invalid controlfile mode %r" % mode)

    def put_controlfile(self, path, f, encode=True):
        """See Branch.put_controlfile."""
        self.put_controlfiles([(path, f)], encode=encode)

    def put_controlfiles(self, files, encode=True):
        """See Branch.put_controlfiles."""
        import codecs
        ctrl_files = []
        for path, f in files:
            if encode:
                if isinstance(f, basestring):
                    f = f.encode('utf-8', 'replace')
                else:
                    f = codecs.getwriter('utf-8')(f, errors='replace')
            path = self._rel_controlfilename(path)
            ctrl_files.append((path, f))
        self._transport.put_multi(ctrl_files, mode=self._file_mode)

    def _find_modes(self, path=None):
        """Determine the appropriate modes for files and directories."""
        try:
            if path is None:
                path = self._rel_controlfilename('')
            st = self._transport.stat(path)
        except errors.TransportNotPossible:
            self._dir_mode = 0755
            self._file_mode = 0644
        else:
            self._dir_mode = st.st_mode & 07777
            # Remove the sticky and execute bits for files
            self._file_mode = self._dir_mode & ~07111
        if not self._set_dir_mode:
            self._dir_mode = None
        if not self._set_file_mode:
            self._file_mode = None

    def _make_control(self):
        from bzrlib.inventory import Inventory
        from bzrlib.weavefile import write_weave_v5
        from bzrlib.weave import Weave
        
        # Create an empty inventory
        sio = StringIO()
        # if we want per-tree root ids then this is the place to set
        # them; they're not needed for now and so ommitted for
        # simplicity.
        bzrlib.xml5.serializer_v5.write_inventory(Inventory(), sio)
        empty_inv = sio.getvalue()
        sio = StringIO()
        bzrlib.weavefile.write_weave_v5(Weave(), sio)
        empty_weave = sio.getvalue()

        cfn = self._rel_controlfilename
        # Since we don't have a .bzr directory, inherit the
        # mode from the root directory
        self._find_modes(u'.')

        dirs = ['', 'revision-store', 'weaves']
        files = [('README', 
            "This is a Bazaar-NG control directory.\n"
            "Do not change any files in this directory.\n"),
            ('branch-format', BZR_BRANCH_FORMAT_6),
            ('revision-history', ''),
            ('branch-name', ''),
            ('branch-lock', ''),
            ('pending-merges', ''),
            ('inventory', empty_inv),
            ('inventory.weave', empty_weave),
            ('ancestry.weave', empty_weave)
        ]
        self._transport.mkdir_multi([cfn(d) for d in dirs], mode=self._dir_mode)
        self.put_controlfiles(files)
        mutter('created control directory in ' + self._transport.base)

    def _check_format(self, relax_version_check):
        """Check this branch format is supported.

        The format level is stored, as an integer, in
        self._branch_format for code that needs to check it later.

        In the future, we might need different in-memory Branch
        classes to support downlevel branches.  But not yet.
        """
        try:
            fmt = self.controlfile('branch-format', 'r').read()
        except NoSuchFile:
            raise NotBranchError(path=self.base)
        mutter("got branch format %r", fmt)
        if fmt == BZR_BRANCH_FORMAT_6:
            self._branch_format = 6
        elif fmt == BZR_BRANCH_FORMAT_5:
            self._branch_format = 5
        elif fmt == BZR_BRANCH_FORMAT_4:
            self._branch_format = 4

        if (not relax_version_check
            and self._branch_format not in (5, 6)):
            raise errors.UnsupportedFormatError(
                           'sorry, branch format %r not supported' % fmt,
                           ['use a different bzr version',
                            'or remove the .bzr directory'
                            ' and "bzr init" again'])

    @needs_read_lock
    def get_root_id(self):
        """See Branch.get_root_id."""
        inv = self.get_inventory(self.last_revision())
        return inv.root.file_id

    @needs_read_lock
    def print_file(self, file, revision_id):
        """See Branch.print_file."""
        tree = self.revision_tree(revision_id)
        # use inventory as it was in that revision
        file_id = tree.inventory.path2id(file)
        if not file_id:
            try:
                revno = self.revision_id_to_revno(revision_id)
            except errors.NoSuchRevision:
                # TODO: This should not be BzrError,
                # but NoSuchFile doesn't fit either
                raise BzrError('%r is not present in revision %s' 
                                % (file, revision_id))
            else:
                raise BzrError('%r is not present in revision %s'
                                % (file, revno))
        tree.print_file(file_id)

    @needs_write_lock
    def append_revision(self, *revision_ids):
        """See Branch.append_revision."""
        for revision_id in revision_ids:
            mutter("add {%s} to revision-history" % revision_id)
        rev_history = self.revision_history()
        rev_history.extend(revision_ids)
        self.set_revision_history(rev_history)

    @needs_write_lock
    def set_revision_history(self, rev_history):
        """See Branch.set_revision_history."""
        old_revision = self.last_revision()
        new_revision = rev_history[-1]
        self.put_controlfile('revision-history', '\n'.join(rev_history))
        try:
            self.working_tree().set_last_revision(new_revision, old_revision)
        except NoWorkingTree:
            mutter('Unable to set_last_revision without a working tree.')

    def has_revision(self, revision_id):
        """See Branch.has_revision."""
        return (revision_id is None
                or self.revision_store.has_id(revision_id))

    @needs_read_lock
    def _get_revision_xml_file(self, revision_id):
        if not revision_id or not isinstance(revision_id, basestring):
            raise InvalidRevisionId(revision_id=revision_id, branch=self)
        try:
            return self.revision_store.get(revision_id)
        except (IndexError, KeyError):
            raise bzrlib.errors.NoSuchRevision(self, revision_id)

    def get_revision_xml(self, revision_id):
        """See Branch.get_revision_xml."""
        return self._get_revision_xml_file(revision_id).read()

    def get_revision(self, revision_id):
        """See Branch.get_revision."""
        xml_file = self._get_revision_xml_file(revision_id)

        try:
            r = bzrlib.xml5.serializer_v5.read_revision(xml_file)
        except SyntaxError, e:
            raise bzrlib.errors.BzrError('failed to unpack revision_xml',
                                         [revision_id,
                                          str(e)])
            
        assert r.revision_id == revision_id
        return r

    def get_revision_sha1(self, revision_id):
        """See Branch.get_revision_sha1."""
        # In the future, revision entries will be signed. At that
        # point, it is probably best *not* to include the signature
        # in the revision hash. Because that lets you re-sign
        # the revision, (add signatures/remove signatures) and still
        # have all hash pointers stay consistent.
        # But for now, just hash the contents.
        return bzrlib.osutils.sha_file(self.get_revision_xml_file(revision_id))

    def get_ancestry(self, revision_id):
        """See Branch.get_ancestry."""
        if revision_id is None:
            return [None]
        w = self._get_inventory_weave()
        return [None] + map(w.idx_to_name,
                            w.inclusions([w.lookup(revision_id)]))

    def _get_inventory_weave(self):
        return self.control_weaves.get_weave('inventory',
                                             self.get_transaction())

    def get_inventory(self, revision_id):
        """See Branch.get_inventory."""
        xml = self.get_inventory_xml(revision_id)
        return bzrlib.xml5.serializer_v5.read_inventory_from_string(xml)

    def get_inventory_xml(self, revision_id):
        """See Branch.get_inventory_xml."""
        try:
            assert isinstance(revision_id, basestring), type(revision_id)
            iw = self._get_inventory_weave()
            return iw.get_text(iw.lookup(revision_id))
        except IndexError:
            raise bzrlib.errors.HistoryMissing(self, 'inventory', revision_id)

    def get_inventory_sha1(self, revision_id):
        """See Branch.get_inventory_sha1."""
        return self.get_revision(revision_id).inventory_sha1

    def get_revision_inventory(self, revision_id):
        """See Branch.get_revision_inventory."""
        # TODO: Unify this with get_inventory()
        # bzr 0.0.6 and later imposes the constraint that the inventory_id
        # must be the same as its revision, so this is trivial.
        if revision_id == None:
            # This does not make sense: if there is no revision,
            # then it is the current tree inventory surely ?!
            # and thus get_root_id() is something that looks at the last
            # commit on the branch, and the get_root_id is an inventory check.
            raise NotImplementedError
            # return Inventory(self.get_root_id())
        else:
            return self.get_inventory(revision_id)

    @needs_read_lock
    def revision_history(self):
        """See Branch.revision_history."""
        transaction = self.get_transaction()
        history = transaction.map.find_revision_history()
        if history is not None:
            mutter("cache hit for revision-history in %s", self)
            return list(history)
        history = [l.rstrip('\r\n') for l in
                self.controlfile('revision-history', 'r').readlines()]
        transaction.map.add_revision_history(history)
        # this call is disabled because revision_history is 
        # not really an object yet, and the transaction is for objects.
        # transaction.register_clean(history, precious=True)
        return list(history)

    def update_revisions(self, other, stop_revision=None):
        """See Branch.update_revisions."""
        from bzrlib.fetch import greedy_fetch
        if stop_revision is None:
            stop_revision = other.last_revision()
        ### Should this be checking is_ancestor instead of revision_history?
        if (stop_revision is not None and 
            stop_revision in self.revision_history()):
            return
        greedy_fetch(to_branch=self, from_branch=other,
                     revision=stop_revision)
        pullable_revs = self.pullable_revisions(other, stop_revision)
        if len(pullable_revs) > 0:
            self.append_revision(*pullable_revs)

    def pullable_revisions(self, other, stop_revision):
        """See Branch.pullable_revisions."""
        other_revno = other.revision_id_to_revno(stop_revision)
        try:
            return self.missing_revisions(other, other_revno)
        except DivergedBranches, e:
            try:
                pullable_revs = get_intervening_revisions(self.last_revision(),
                                                          stop_revision, self)
                assert self.last_revision() not in pullable_revs
                return pullable_revs
            except bzrlib.errors.NotAncestor:
                if is_ancestor(self.last_revision(), stop_revision, self):
                    return []
                else:
                    raise e
        
    def revision_tree(self, revision_id):
        """See Branch.revision_tree."""
        # TODO: refactor this to use an existing revision object
        # so we don't need to read it in twice.
        if revision_id == None or revision_id == NULL_REVISION:
            return EmptyTree()
        else:
            inv = self.get_revision_inventory(revision_id)
            return RevisionTree(self.weave_store, inv, revision_id)

    def basis_tree(self):
        """See Branch.basis_tree."""
        try:
            revision_id = self.revision_history()[-1]
            xml = self.working_tree().read_basis_inventory(revision_id)
            inv = bzrlib.xml5.serializer_v5.read_inventory_from_string(xml)
            return RevisionTree(self.weave_store, inv, revision_id)
        except (IndexError, NoSuchFile, NoWorkingTree), e:
            return self.revision_tree(self.last_revision())

    def working_tree(self):
        """See Branch.working_tree."""
        from bzrlib.workingtree import WorkingTree
        if self._transport.base.find('://') != -1:
            raise NoWorkingTree(self.base)
        return WorkingTree(self.base, branch=self)

    @needs_write_lock
    def pull(self, source, overwrite=False):
        """See Branch.pull."""
        source.lock_read()
        try:
            old_count = len(self.revision_history())
            try:
                self.update_revisions(source)
            except DivergedBranches:
                if not overwrite:
                    raise
            if overwrite:
                self.set_revision_history(source.revision_history())
            new_count = len(self.revision_history())
            return new_count - old_count
        finally:
            source.unlock()

    def get_parent(self):
        """See Branch.get_parent."""
        import errno
        _locs = ['parent', 'pull', 'x-pull']
        for l in _locs:
            try:
                return self.controlfile(l, 'r').read().strip('\n')
            except NoSuchFile:
                pass
        return None

    def get_push_location(self):
        """See Branch.get_push_location."""
        config = bzrlib.config.BranchConfig(self)
        push_loc = config.get_user_option('push_location')
        return push_loc

    def set_push_location(self, location):
        """See Branch.set_push_location."""
        config = bzrlib.config.LocationConfig(self.base)
        config.set_user_option('push_location', location)

    @needs_write_lock
    def set_parent(self, url):
        """See Branch.set_parent."""
        # TODO: Maybe delete old location files?
        from bzrlib.atomicfile import AtomicFile
        f = AtomicFile(self.controlfilename('parent'))
        try:
            f.write(url + '\n')
            f.commit()
        finally:
            f.close()

    def tree_config(self):
        return TreeConfig(self)

    def sign_revision(self, revision_id, gpg_strategy):
        """See Branch.sign_revision."""
        plaintext = Testament.from_revision(self, revision_id).as_short_text()
        self.store_revision_signature(gpg_strategy, plaintext, revision_id)

    @needs_write_lock
    def store_revision_signature(self, gpg_strategy, plaintext, revision_id):
        """See Branch.store_revision_signature."""
        self.revision_store.add(StringIO(gpg_strategy.sign(plaintext)), 
                                revision_id, "sig")


class ScratchBranch(BzrBranch):
    """Special test class: a branch that cleans up after itself.

    >>> b = ScratchBranch()
    >>> isdir(b.base)
    True
    >>> bd = b.base
    >>> b._transport.__del__()
    >>> isdir(bd)
    False
    """

    def __init__(self, files=[], dirs=[], transport=None):
        """Make a test branch.

        This creates a temporary directory and runs init-tree in it.

        If any files are listed, they are created in the working copy.
        """
        if transport is None:
            transport = bzrlib.transport.local.ScratchTransport()
            super(ScratchBranch, self).__init__(transport, init=True)
        else:
            super(ScratchBranch, self).__init__(transport)

        for d in dirs:
            self._transport.mkdir(d)
            
        for f in files:
            self._transport.put(f, 'content of %s' % f)


    def clone(self):
        """
        >>> orig = ScratchBranch(files=["file1", "file2"])
        >>> clone = orig.clone()
        >>> if os.name != 'nt':
        ...   os.path.samefile(orig.base, clone.base)
        ... else:
        ...   orig.base == clone.base
        ...
        False
        >>> os.path.isfile(pathjoin(clone.base, "file1"))
        True
        """
        from shutil import copytree
        from bzrlib.osutils import mkdtemp
        base = mkdtemp()
        os.rmdir(base)
        copytree(self.base, base, symlinks=True)
        return ScratchBranch(
            transport=bzrlib.transport.local.ScratchTransport(base))
    

######################################################################
# predicates


def is_control_file(filename):
    ## FIXME: better check
    filename = normpath(filename)
    while filename != '':
        head, tail = os.path.split(filename)
        ## mutter('check %r for control file' % ((head, tail), ))
        if tail == bzrlib.BZRDIR:
            return True
        if filename == head:
            break
        filename = head
    return False<|MERGE_RESOLUTION|>--- conflicted
+++ resolved
@@ -575,13 +575,6 @@
                               file_mode=self._file_mode,
                               prefixed=prefixed,
                               compressed=compressed)
-<<<<<<< HEAD
-            #if self._transport.should_cache():
-            #    cache_path = pathjoin(self.cache_root, name)
-            #    os.mkdir(cache_path)
-            #    store = bzrlib.store.CachedStore(store, cache_path)
-=======
->>>>>>> db11605a
             return store
 
         def get_weave(name, prefixed=False):
