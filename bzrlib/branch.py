--- conflicted
+++ resolved
@@ -27,15 +27,9 @@
 
 
 import bzrlib
-<<<<<<< HEAD
 from bzrlib.config import TreeConfig
+from bzrlib.decorators import needs_read_lock, needs_write_lock
 from bzrlib.delta import compare_trees
-=======
-from bzrlib.trace import mutter, note
-from bzrlib.osutils import (isdir, quotefn,
-                            rename, splitpath, sha_file,
-                            file_kind, abspath, normpath, pathjoin)
->>>>>>> fe626c58
 import bzrlib.errors as errors
 from bzrlib.errors import (BzrError, InvalidRevisionNumber, InvalidRevisionId,
                            NoSuchRevision, HistoryMissing, NotBranchError,
@@ -46,41 +40,24 @@
                            NoWorkingTree)
 import bzrlib.inventory as inventory
 from bzrlib.inventory import Inventory
+from bzrlib.lockable_files import LockableFiles
 from bzrlib.osutils import (isdir, quotefn,
                             rename, splitpath, sha_file,
                             file_kind, abspath, normpath, pathjoin,
                             safe_unicode,
                             )
 from bzrlib.textui import show_status
-<<<<<<< HEAD
 from bzrlib.trace import mutter, note
 from bzrlib.tree import EmptyTree, RevisionTree
-from bzrlib.revision import (Revision, is_ancestor, get_intervening_revisions,
-                             NULL_REVISION)
+from bzrlib.repository import Repository
+from bzrlib.revision import (Revision, is_ancestor, get_intervening_revisions)
 from bzrlib.store import copy_all
-from bzrlib.store.text import TextStore
-from bzrlib.store.weave import WeaveStore
 from bzrlib.symbol_versioning import *
-from bzrlib.testament import Testament
-=======
-from bzrlib.config import TreeConfig
-from bzrlib.decorators import needs_read_lock, needs_write_lock
-from bzrlib.delta import compare_trees
-import bzrlib.inventory as inventory
-from bzrlib.inventory import Inventory
-from bzrlib.lockable_files import LockableFiles
-from bzrlib.revision import (Revision, is_ancestor, get_intervening_revisions)
-from bzrlib.repository import Repository
-from bzrlib.store import copy_all
->>>>>>> fe626c58
 import bzrlib.transactions as transactions
 from bzrlib.transport import Transport, get_transport
 from bzrlib.tree import EmptyTree, RevisionTree
 import bzrlib.ui
-<<<<<<< HEAD
-=======
 import bzrlib.xml5
->>>>>>> fe626c58
 
 
 BZR_BRANCH_FORMAT_4 = "Bazaar-NG branch, format 0.0.4\n"
@@ -178,7 +155,6 @@
     @staticmethod
     @deprecated_function(zero_eight)
     def initialize(base):
-<<<<<<< HEAD
         """Create a new working tree and branch, rooted at 'base' (url)
         """
         # imported here to prevent scope creep as this is going.
@@ -194,11 +170,6 @@
     def set_default_initializer(initializer):
         """Set the initializer to be used for new branches."""
         Branch._default_initializer = staticmethod(initializer)
-=======
-        """Create a new branch, rooted at 'base' (url)"""
-        t = get_transport(unicode(base))
-        return BzrBranch(t, init=True)
->>>>>>> fe626c58
 
     def setup_caching(self, cache_root):
         """Subclasses that care about caching should override this, and set
@@ -449,24 +420,22 @@
         to_branch_type
             Branch type of destination branch
         """
-        # circular import protection
-        from bzrlib.merge import build_working_dir
-
+        from bzrlib.workingtree import WorkingTree
         assert isinstance(to_location, basestring)
         if not bzrlib.osutils.lexists(to_location):
             os.mkdir(to_location)
         if to_branch_type is None:
             to_branch_type = BzrBranch
+        print "FIXME use a branch format here"
         br_to = to_branch_type.initialize(to_location)
         mutter("copy branch from %s to %s", self, br_to)
         if basis_branch is not None:
             basis_branch.push_stores(br_to)
-        br_to.working_tree().set_root_id(self.get_root_id())
         if revision is None:
             revision = self.last_revision()
         br_to.update_revisions(self, stop_revision=revision)
         br_to.set_parent(self.base)
-        build_working_dir(to_location)
+        WorkingTree.create(br_to, to_location).set_root_id(self.get_root_id())
         mutter("copied")
         return br_to
 
@@ -584,24 +553,40 @@
 
         # Since we don't have a .bzr directory, inherit the
         # mode from the root directory
-        dir_mode, file_mode = self._find_modes(t)
-
-        t.mkdir('.bzr', mode=dir_mode)
+        temp_control = LockableFiles(t, '')
+        temp_control._transport.mkdir('.bzr',
+                                      mode=temp_control._dir_mode)
+        file_mode = temp_control._file_mode
+        del temp_control
+        mutter('created control directory in ' + t.base)
         control = t.clone('.bzr')
         dirs = ['revision-store', 'weaves']
-        files = [('README', 
-            StringIO("This is a Bazaar-NG control directory.\n"
-            "Do not change any files in this directory.\n")),
-            ('branch-format', StringIO(self.get_format_string())),
-            ('revision-history', StringIO('')),
-            ('branch-name', StringIO('')),
-            ('branch-lock', StringIO('')),
-            ('inventory.weave', StringIO(empty_weave)),
-        ]
-        control.mkdir_multi(dirs, mode=dir_mode)
-        control.put_multi(files, mode=file_mode)
-        mutter('created control directory in ' + t.base)
-        return BzrBranch(t, format=self)
+        lock_file = 'branch-lock'
+        utf8_files = [('README', 
+                       "This is a Bazaar-NG control directory.\n"
+                       "Do not change any files in this directory.\n"),
+                      ('branch-format', self.get_format_string()),
+                      ('revision-history', ''),
+                      ('branch-name', ''),
+                      ]
+        files = [('inventory.weave', StringIO(empty_weave)), 
+                 ]
+        
+        # FIXME: RBC 20060125 dont peek under the covers
+        # NB: no need to escape relative paths that are url safe.
+        control.put(lock_file, StringIO(), mode=file_mode)
+        control_files = LockableFiles(control, lock_file)
+        control_files.lock_write()
+        control_files._transport.mkdir_multi(dirs,
+                mode=control_files._dir_mode)
+        try:
+            for file, content in utf8_files:
+                control_files.put_utf8(file, content)
+            for file, content in files:
+                control_files.put(file, content)
+        finally:
+            control_files.unlock()
+        return BzrBranch(t, _format=self, _control_files=control_files)
 
     def is_supported(self):
         """Is this format supported?
@@ -614,7 +599,7 @@
 
     def open(self, transport):
         """Fill out the data in branch for the branch at url."""
-        return BzrBranch(transport, format=self)
+        return BzrBranch(transport, _format=self)
 
     @classmethod
     def register_format(klass, format):
@@ -733,7 +718,8 @@
             raise UnlistableBranch(from_store)
 
     def __init__(self, transport, init=deprecated_nonce,
-                 relax_version_check=deprecated_nonce, format=None):
+                 relax_version_check=deprecated_nonce, _format=None,
+                 _control_files=None):
         """Create new branch object at a particular location.
 
         transport -- A Transport object, defining how to access files.
@@ -752,8 +738,12 @@
         """
         assert isinstance(transport, Transport), \
             "%r is not a Transport" % transport
-<<<<<<< HEAD
         self._transport = transport
+        self._base = self._transport.base
+        if _control_files is None:
+            _control_files = LockableFiles(self._transport.clone(bzrlib.BZRDIR),
+                                           'branch-lock')
+        self.control_files = _control_files
         if deprecated_passed(init):
             warn("BzrBranch.__init__(..., init=XXX): The init parameter is "
                  "deprecated as of bzr 0.8. Please use Branch.create().",
@@ -763,8 +753,7 @@
                 # this is slower than before deprecation, oh well never mind.
                 # -> its deprecated.
                 self._initialize(transport.base)
-        self._find_modes()
-        self._check_format(format)
+        self._check_format(_format)
         if deprecated_passed(relax_version_check):
             warn("BzrBranch.__init__(..., relax_version_check=XXX_: The "
                  "relax_version_check parameter is deprecated as of bzr 0.8. "
@@ -779,52 +768,8 @@
                         ['use a different bzr version',
                          'or remove the .bzr directory'
                          ' and "bzr init" again'])
-
-        def get_store(name, compressed=True, prefixed=False):
-            relpath = self._rel_controlfilename(safe_unicode(name))
-            store = TextStore(self._transport.clone(relpath),
-                              dir_mode=self._dir_mode,
-                              file_mode=self._file_mode,
-                              prefixed=prefixed,
-                              compressed=compressed)
-            return store
-
-        def get_weave(name, prefixed=False):
-            relpath = self._rel_controlfilename(unicode(name))
-            ws = WeaveStore(self._transport.clone(relpath),
-                            prefixed=prefixed,
-                            dir_mode=self._dir_mode,
-                            file_mode=self._file_mode)
-            if self._transport.should_cache():
-                ws.enable_cache = True
-            return ws
-
-        if isinstance(self._branch_format, BzrBranchFormat4):
-            self.inventory_store = get_store('inventory-store')
-            self.text_store = get_store('text-store')
-            self.revision_store = get_store('revision-store')
-        elif isinstance(self._branch_format, BzrBranchFormat5):
-            self.control_weaves = get_weave(u'')
-            self.weave_store = get_weave(u'weaves')
-            self.revision_store = get_store(u'revision-store', compressed=False)
-        elif isinstance(self._branch_format, BzrBranchFormat6):
-            self.control_weaves = get_weave(u'')
-            self.weave_store = get_weave(u'weaves', prefixed=True)
-            self.revision_store = get_store(u'revision-store', compressed=False,
-                                            prefixed=True)
-        self.revision_store.register_suffix('sig')
-        self._transaction = None
-=======
-        # TODO: jam 20060103 We create a clone of this transport at .bzr/
-        #       and then we forget about it, should we keep a handle to it?
-        self._base = transport.base
-        self.control_files = LockableFiles(transport.clone(bzrlib.BZRDIR),
-                                           'branch-lock')
-        if init:
-            self._make_control()
-        self._check_format(relax_version_check)
         self.repository = Repository(transport, self._branch_format)
->>>>>>> fe626c58
+
 
     @staticmethod
     def _initialize(base):
@@ -881,167 +826,27 @@
 
     def abspath(self, name):
         """See Branch.abspath."""
-<<<<<<< HEAD
-        return self._transport.abspath(name)
-
-    def _rel_controlfilename(self, file_or_path):
-        if not isinstance(file_or_path, basestring):
-            file_or_path = u'/'.join(file_or_path)
-        if file_or_path == '':
-            return bzrlib.BZRDIR
-        return bzrlib.transport.urlescape(bzrlib.BZRDIR + u'/' + file_or_path)
-
-    def controlfilename(self, file_or_path):
-        """See Branch.controlfilename."""
-        return self._transport.abspath(self._rel_controlfilename(file_or_path))
-
-    def controlfile(self, file_or_path, mode='r'):
-        """See Branch.controlfile."""
-        import codecs
-
-        relpath = self._rel_controlfilename(file_or_path)
-        #TODO: codecs.open() buffers linewise, so it was overloaded with
-        # a much larger buffer, do we need to do the same for getreader/getwriter?
-        if mode == 'rb': 
-            return self._transport.get(relpath)
-        elif mode == 'wb':
-            raise BzrError("Branch.controlfile(mode='wb') is not supported, use put_controlfiles")
-        elif mode == 'r':
-            # XXX: Do we really want errors='replace'?   Perhaps it should be
-            # an error, or at least reported, if there's incorrectly-encoded
-            # data inside a file.
-            # <https://launchpad.net/products/bzr/+bug/3823>
-            return codecs.getreader('utf-8')(self._transport.get(relpath), errors='replace')
-        elif mode == 'w':
-            raise BzrError("Branch.controlfile(mode='w') is not supported, use put_controlfiles")
-        else:
-            raise BzrError("invalid controlfile mode %r" % mode)
-
-    def put_controlfile(self, path, f, encode=True):
-        """See Branch.put_controlfile."""
-        self.put_controlfiles([(path, f)], encode=encode)
-
-    def put_controlfiles(self, files, encode=True):
-        """See Branch.put_controlfiles."""
-        import codecs
-        ctrl_files = []
-        for path, f in files:
-            if encode:
-                if isinstance(f, basestring):
-                    f = StringIO(f.encode('utf-8', 'replace'))
-                else:
-                    f = codecs.getwriter('utf-8')(f, errors='replace')
-            path = self._rel_controlfilename(path)
-            ctrl_files.append((path, f))
-        self._transport.put_multi(ctrl_files, mode=self._file_mode)
-
-    def _find_modes(self, path=None):
-        """Determine the appropriate modes for files and directories."""
-        try:
-            if path is None:
-                path = self._rel_controlfilename('')
-            st = self._transport.stat(path)
-        except errors.TransportNotPossible:
-            self._dir_mode = 0755
-            self._file_mode = 0644
-        else:
-            self._dir_mode = st.st_mode & 07777
-            # Remove the sticky and execute bits for files
-            self._file_mode = self._dir_mode & ~07111
-        if not self._set_dir_mode:
-            self._dir_mode = None
-        if not self._set_file_mode:
-            self._file_mode = None
+        return self.control_files._transport.abspath(name)
 
     def _check_format(self, format):
         """Identify the branch format if needed.
 
         The format is stored as a reference to the format object in
-=======
-        return self.control_files._transport.abspath(name)
-
-    def _make_control(self):
-        from bzrlib.inventory import Inventory
-        from bzrlib.weavefile import write_weave_v5
-        from bzrlib.weave import Weave
-        
-        # Create an empty inventory
-        sio = StringIO()
-        # if we want per-tree root ids then this is the place to set
-        # them; they're not needed for now and so ommitted for
-        # simplicity.
-        bzrlib.xml5.serializer_v5.write_inventory(Inventory(), sio)
-        empty_inv = sio.getvalue()
-        sio = StringIO()
-        bzrlib.weavefile.write_weave_v5(Weave(), sio)
-        empty_weave = sio.getvalue()
-
-        dirs = ['', 'revision-store', 'weaves']
-        files = [('README', 
-            "This is a Bazaar-NG control directory.\n"
-            "Do not change any files in this directory.\n"),
-            ('branch-format', BZR_BRANCH_FORMAT_6),
-            ('revision-history', ''),
-            ('branch-name', ''),
-            ('branch-lock', ''),
-            ('pending-merges', ''),
-            ('inventory', empty_inv),
-            ('inventory.weave', empty_weave),
-        ]
-        cfe = self.control_files._escape
-        # FIXME: RBC 20060125 dont peek under the covers
-        self.control_files._transport.mkdir_multi([cfe(d) for d in dirs],
-                mode=self.control_files._dir_mode)
-        self.control_files.lock_write()
-        try:
-            for file, content in files:
-                self.control_files.put_utf8(file, content)
-            mutter('created control directory in ' + self.base)
-        finally:
-            self.control_files.unlock()
-
-    def _check_format(self, relax_version_check):
-        """Check this branch format is supported.
-
-        The format level is stored, as an integer, in
->>>>>>> fe626c58
         self._branch_format for code that needs to check it later.
 
         The format parameter is either None or the branch format class
         used to open this branch.
         """
-<<<<<<< HEAD
         if format is None:
             format = BzrBranchFormat.find_format(self._transport)
         self._branch_format = format
         mutter("got branch format %s", self._branch_format)
-=======
-        try:
-            fmt = self.control_files.get_utf8('branch-format').read()
-        except NoSuchFile:
-            raise NotBranchError(path=self.base)
-        mutter("got branch format %r", fmt)
-        if fmt == BZR_BRANCH_FORMAT_6:
-            self._branch_format = 6
-        elif fmt == BZR_BRANCH_FORMAT_5:
-            self._branch_format = 5
-        elif fmt == BZR_BRANCH_FORMAT_4:
-            self._branch_format = 4
-
-        if (not relax_version_check
-            and self._branch_format not in (5, 6)):
-            raise errors.UnsupportedFormatError(
-                           'sorry, branch format %r not supported' % fmt,
-                           ['use a different bzr version',
-                            'or remove the .bzr directory'
-                            ' and "bzr init" again'])
->>>>>>> fe626c58
 
     @needs_read_lock
     def get_root_id(self):
         """See Branch.get_root_id."""
-        inv = self.repository.get_inventory(self.last_revision())
-        return inv.root.file_id
+        tree = self.repository.revision_tree(self.last_revision())
+        return tree.inventory.root.file_id
 
     def lock_write(self):
         # TODO: test for failed two phase locks. This is known broken.
@@ -1081,21 +886,8 @@
     @needs_write_lock
     def set_revision_history(self, rev_history):
         """See Branch.set_revision_history."""
-        old_revision = self.last_revision()
-        new_revision = rev_history[-1]
-<<<<<<< HEAD
-        self.put_controlfile('revision-history', '\n'.join(rev_history))
-=======
         self.control_files.put_utf8(
             'revision-history', '\n'.join(rev_history))
-        try:
-            # FIXME: RBC 20051207 this smells wrong, last_revision in the 
-            # working tree may be != to last_revision in the branch - so
-            # why is this passing in the branches last_revision ?
-            self.working_tree().set_last_revision(new_revision, old_revision)
-        except NoWorkingTree:
-            mutter('Unable to set_last_revision without a working tree.')
->>>>>>> fe626c58
 
     def get_revision_delta(self, revno):
         """Return the delta for one revision.
@@ -1184,13 +976,9 @@
     def working_tree(self):
         """See Branch.working_tree."""
         from bzrlib.workingtree import WorkingTree
-<<<<<<< HEAD
         from bzrlib.transport.local import LocalTransport
-        if (self._transport.base.find('://') != -1 or 
+        if (self.base.find('://') != -1 or 
             not isinstance(self._transport, LocalTransport)):
-=======
-        if self.base.find('://') != -1:
->>>>>>> fe626c58
             raise NoWorkingTree(self.base)
         return WorkingTree(self.base, branch=self)
 
@@ -1259,6 +1047,8 @@
 
     @needs_read_lock
     def _clone_weave(self, to_location, revision=None, basis_branch=None):
+        # prevent leakage
+        from bzrlib.workingtree import WorkingTree
         assert isinstance(to_location, basestring)
         if basis_branch is not None:
             note("basis_branch is not supported for fast weave copy yet.")
@@ -1268,22 +1058,21 @@
             os.mkdir(to_location)
         branch_to = Branch.initialize(to_location)
         mutter("copy branch from %s to %s", self, branch_to)
-        branch_to.working_tree().set_root_id(self.get_root_id())
 
         self.repository.copy(branch_to.repository)
         
         # must be done *after* history is copied across
         # FIXME duplicate code with base .clone().
-        # .. would template method be useful here.  RBC 20051207
+        # .. would template method be useful here?  RBC 20051207
         branch_to.set_parent(self.base)
         branch_to.append_revision(*history)
-        # circular import protection
-        from bzrlib.merge import build_working_dir
-        build_working_dir(to_location)
+        # FIXME: this should be in workingtree.clone
+        WorkingTree.create(branch_to, to_location).set_root_id(self.get_root_id())
         mutter("copied")
         return branch_to
 
     def clone(self, to_location, revision=None, basis_branch=None, to_branch_type=None):
+        print "FIXME: clone via create and fetch is probably faster when versioned file comes in."
         if to_branch_type is None:
             to_branch_type = BzrBranch
 
