--- conflicted
+++ resolved
@@ -657,10 +657,7 @@
 
         These are files in the working directory that are not versioned or
         control files or ignored.
-<<<<<<< HEAD
-=======
         
->>>>>>> 1691794c
         >>> from bzrlib.workingtree import WorkingTree
         >>> b = ScratchBranch(files=['foo', 'foo~'])
         >>> map(str, b.unknowns())
@@ -670,7 +667,7 @@
         []
         >>> WorkingTree(b.base, b).remove('foo')
         >>> list(b.unknowns())
-        ['foo']
+        [u'foo']
         """
         return self.working_tree().unknowns()
 
