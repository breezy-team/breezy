# Copyright (C) 2005-2011 Canonical Ltd
#
# This program is free software; you can redistribute it and/or modify
# it under the terms of the GNU General Public License as published by
# the Free Software Foundation; either version 2 of the License, or
# (at your option) any later version.
#
# This program is distributed in the hope that it will be useful,
# but WITHOUT ANY WARRANTY; without even the implied warranty of
# MERCHANTABILITY or FITNESS FOR A PARTICULAR PURPOSE.  See the
# GNU General Public License for more details.
#
# You should have received a copy of the GNU General Public License
# along with this program; if not, write to the Free Software
# Foundation, Inc., 51 Franklin Street, Fifth Floor, Boston, MA 02110-1301 USA


from cStringIO import StringIO
import sys

from bzrlib.lazy_import import lazy_import
lazy_import(globals(), """
from itertools import chain
from bzrlib import (
        bzrdir,
        cache_utf8,
        config as _mod_config,
        controldir,
        debug,
        errors,
        fetch,
        graph as _mod_graph,
        lockdir,
        lockable_files,
        remote,
        repository,
        revision as _mod_revision,
        rio,
        symbol_versioning,
        transport,
        tsort,
        ui,
        urlutils,
        )
from bzrlib.config import BranchConfig, TransportConfig
from bzrlib.repofmt.pack_repo import RepositoryFormatKnitPack5RichRoot
from bzrlib.tag import (
    BasicTags,
    DisabledTags,
    )
""")

from bzrlib.decorators import needs_read_lock, needs_write_lock, only_raises
from bzrlib.hooks import Hooks
from bzrlib.inter import InterObject
from bzrlib.lock import _RelockDebugMixin, LogicalLockResult
from bzrlib import registry
from bzrlib.symbol_versioning import (
    deprecated_in,
    deprecated_method,
    )
from bzrlib.trace import mutter, mutter_callsite, note, is_quiet


BZR_BRANCH_FORMAT_4 = "Bazaar-NG branch, format 0.0.4\n"
BZR_BRANCH_FORMAT_5 = "Bazaar-NG branch, format 5\n"
BZR_BRANCH_FORMAT_6 = "Bazaar Branch Format 6 (bzr 0.15)\n"


class Branch(controldir.ControlComponent):
    """Branch holding a history of revisions.

    :ivar base:
        Base directory/url of the branch; using control_url and
        control_transport is more standardized.

    hooks: An instance of BranchHooks.
    """
    # this is really an instance variable - FIXME move it there
    # - RBC 20060112
    base = None

    @property
    def control_transport(self):
        return self._transport

    @property
    def user_transport(self):
        return self.bzrdir.user_transport

    def __init__(self, *ignored, **ignored_too):
        self.tags = self._format.make_tags(self)
        self._revision_history_cache = None
        self._revision_id_to_revno_cache = None
        self._partial_revision_id_to_revno_cache = {}
        self._partial_revision_history_cache = []
        self._tags_bytes = None
        self._last_revision_info_cache = None
        self._merge_sorted_revisions_cache = None
        self._open_hook()
        hooks = Branch.hooks['open']
        for hook in hooks:
            hook(self)

    def _open_hook(self):
        """Called by init to allow simpler extension of the base class."""

    def _activate_fallback_location(self, url):
        """Activate the branch/repository from url as a fallback repository."""
        for existing_fallback_repo in self.repository._fallback_repositories:
            if existing_fallback_repo.user_url == url:
                # This fallback is already configured.  This probably only
                # happens because BzrDir.sprout is a horrible mess.  To avoid
                # confusing _unstack we don't add this a second time.
                mutter('duplicate activation of fallback %r on %r', url, self)
                return
        repo = self._get_fallback_repository(url)
        if repo.has_same_location(self.repository):
            raise errors.UnstackableLocationError(self.user_url, url)
        self.repository.add_fallback_repository(repo)

    def break_lock(self):
        """Break a lock if one is present from another instance.

        Uses the ui factory to ask for confirmation if the lock may be from
        an active process.

        This will probe the repository for its lock as well.
        """
        self.control_files.break_lock()
        self.repository.break_lock()
        master = self.get_master_branch()
        if master is not None:
            master.break_lock()

    def _check_stackable_repo(self):
        if not self.repository._format.supports_external_lookups:
            raise errors.UnstackableRepositoryFormat(self.repository._format,
                self.repository.base)

    def _extend_partial_history(self, stop_index=None, stop_revision=None):
        """Extend the partial history to include a given index

        If a stop_index is supplied, stop when that index has been reached.
        If a stop_revision is supplied, stop when that revision is
        encountered.  Otherwise, stop when the beginning of history is
        reached.

        :param stop_index: The index which should be present.  When it is
            present, history extension will stop.
        :param stop_revision: The revision id which should be present.  When
            it is encountered, history extension will stop.
        """
        if len(self._partial_revision_history_cache) == 0:
            self._partial_revision_history_cache = [self.last_revision()]
        repository._iter_for_revno(
            self.repository, self._partial_revision_history_cache,
            stop_index=stop_index, stop_revision=stop_revision)
        if self._partial_revision_history_cache[-1] == _mod_revision.NULL_REVISION:
            self._partial_revision_history_cache.pop()

    def _get_check_refs(self):
        """Get the references needed for check().

        See bzrlib.check.
        """
        revid = self.last_revision()
        return [('revision-existence', revid), ('lefthand-distance', revid)]

    @staticmethod
    def open(base, _unsupported=False, possible_transports=None):
        """Open the branch rooted at base.

        For instance, if the branch is at URL/.bzr/branch,
        Branch.open(URL) -> a Branch instance.
        """
        control = bzrdir.BzrDir.open(base, _unsupported,
                                     possible_transports=possible_transports)
        return control.open_branch(unsupported=_unsupported)

    @staticmethod
    def open_from_transport(transport, name=None, _unsupported=False):
        """Open the branch rooted at transport"""
        control = bzrdir.BzrDir.open_from_transport(transport, _unsupported)
        return control.open_branch(name=name, unsupported=_unsupported)

    @staticmethod
    def open_containing(url, possible_transports=None):
        """Open an existing branch which contains url.

        This probes for a branch at url, and searches upwards from there.

        Basically we keep looking up until we find the control directory or
        run into the root.  If there isn't one, raises NotBranchError.
        If there is one and it is either an unrecognised format or an unsupported
        format, UnknownFormatError or UnsupportedFormatError are raised.
        If there is one, it is returned, along with the unused portion of url.
        """
        control, relpath = bzrdir.BzrDir.open_containing(url,
                                                         possible_transports)
        return control.open_branch(), relpath

    def _push_should_merge_tags(self):
        """Should _basic_push merge this branch's tags into the target?

        The default implementation returns False if this branch has no tags,
        and True the rest of the time.  Subclasses may override this.
        """
        return self.supports_tags() and self.tags.get_tag_dict()

    def get_config(self):
        """Get a bzrlib.config.BranchConfig for this Branch.

        This can then be used to get and set configuration options for the
        branch.

        :return: A bzrlib.config.BranchConfig.
        """
        return BranchConfig(self)

    def _get_config(self):
        """Get the concrete config for just the config in this branch.

        This is not intended for client use; see Branch.get_config for the
        public API.

        Added in 1.14.

        :return: An object supporting get_option and set_option.
        """
        raise NotImplementedError(self._get_config)

    def _get_fallback_repository(self, url):
        """Get the repository we fallback to at url."""
        url = urlutils.join(self.base, url)
        a_branch = Branch.open(url,
            possible_transports=[self.bzrdir.root_transport])
        return a_branch.repository

    @needs_read_lock
    def _get_tags_bytes(self):
        """Get the bytes of a serialised tags dict.

        Note that not all branches support tags, nor do all use the same tags
        logic: this method is specific to BasicTags. Other tag implementations
        may use the same method name and behave differently, safely, because
        of the double-dispatch via
        format.make_tags->tags_instance->get_tags_dict.

        :return: The bytes of the tags file.
        :seealso: Branch._set_tags_bytes.
        """
        if self._tags_bytes is None:
            self._tags_bytes = self._transport.get_bytes('tags')
        return self._tags_bytes

    def _get_nick(self, local=False, possible_transports=None):
        config = self.get_config()
        # explicit overrides master, but don't look for master if local is True
        if not local and not config.has_explicit_nickname():
            try:
                master = self.get_master_branch(possible_transports)
                if master and self.user_url == master.user_url:
                    raise errors.RecursiveBind(self.user_url)
                if master is not None:
                    # return the master branch value
                    return master.nick
            except errors.RecursiveBind, e:
                raise e
            except errors.BzrError, e:
                # Silently fall back to local implicit nick if the master is
                # unavailable
                mutter("Could not connect to bound branch, "
                    "falling back to local nick.\n " + str(e))
        return config.get_nickname()

    def _set_nick(self, nick):
        self.get_config().set_user_option('nickname', nick, warn_masked=True)

    nick = property(_get_nick, _set_nick)

    def is_locked(self):
        raise NotImplementedError(self.is_locked)

    def _lefthand_history(self, revision_id, last_rev=None,
                          other_branch=None):
        if 'evil' in debug.debug_flags:
            mutter_callsite(4, "_lefthand_history scales with history.")
        # stop_revision must be a descendant of last_revision
        graph = self.repository.get_graph()
        if last_rev is not None:
            if not graph.is_ancestor(last_rev, revision_id):
                # our previous tip is not merged into stop_revision
                raise errors.DivergedBranches(self, other_branch)
        # make a new revision history from the graph
        parents_map = graph.get_parent_map([revision_id])
        if revision_id not in parents_map:
            raise errors.NoSuchRevision(self, revision_id)
        current_rev_id = revision_id
        new_history = []
        check_not_reserved_id = _mod_revision.check_not_reserved_id
        # Do not include ghosts or graph origin in revision_history
        while (current_rev_id in parents_map and
               len(parents_map[current_rev_id]) > 0):
            check_not_reserved_id(current_rev_id)
            new_history.append(current_rev_id)
            current_rev_id = parents_map[current_rev_id][0]
            parents_map = graph.get_parent_map([current_rev_id])
        new_history.reverse()
        return new_history

    def lock_write(self, token=None):
        """Lock the branch for write operations.

        :param token: A token to permit reacquiring a previously held and
            preserved lock.
        :return: A BranchWriteLockResult.
        """
        raise NotImplementedError(self.lock_write)

    def lock_read(self):
        """Lock the branch for read operations.

        :return: A bzrlib.lock.LogicalLockResult.
        """
        raise NotImplementedError(self.lock_read)

    def unlock(self):
        raise NotImplementedError(self.unlock)

    def peek_lock_mode(self):
        """Return lock mode for the Branch: 'r', 'w' or None"""
        raise NotImplementedError(self.peek_lock_mode)

    def get_physical_lock_status(self):
        raise NotImplementedError(self.get_physical_lock_status)

    @needs_read_lock
    def dotted_revno_to_revision_id(self, revno, _cache_reverse=False):
        """Return the revision_id for a dotted revno.

        :param revno: a tuple like (1,) or (1,1,2)
        :param _cache_reverse: a private parameter enabling storage
           of the reverse mapping in a top level cache. (This should
           only be done in selective circumstances as we want to
           avoid having the mapping cached multiple times.)
        :return: the revision_id
        :raises errors.NoSuchRevision: if the revno doesn't exist
        """
        rev_id = self._do_dotted_revno_to_revision_id(revno)
        if _cache_reverse:
            self._partial_revision_id_to_revno_cache[rev_id] = revno
        return rev_id

    def _do_dotted_revno_to_revision_id(self, revno):
        """Worker function for dotted_revno_to_revision_id.

        Subclasses should override this if they wish to
        provide a more efficient implementation.
        """
        if len(revno) == 1:
            return self.get_rev_id(revno[0])
        revision_id_to_revno = self.get_revision_id_to_revno_map()
        revision_ids = [revision_id for revision_id, this_revno
                        in revision_id_to_revno.iteritems()
                        if revno == this_revno]
        if len(revision_ids) == 1:
            return revision_ids[0]
        else:
            revno_str = '.'.join(map(str, revno))
            raise errors.NoSuchRevision(self, revno_str)

    @needs_read_lock
    def revision_id_to_dotted_revno(self, revision_id):
        """Given a revision id, return its dotted revno.

        :return: a tuple like (1,) or (400,1,3).
        """
        return self._do_revision_id_to_dotted_revno(revision_id)

    def _do_revision_id_to_dotted_revno(self, revision_id):
        """Worker function for revision_id_to_revno."""
        # Try the caches if they are loaded
        result = self._partial_revision_id_to_revno_cache.get(revision_id)
        if result is not None:
            return result
        if self._revision_id_to_revno_cache:
            result = self._revision_id_to_revno_cache.get(revision_id)
            if result is None:
                raise errors.NoSuchRevision(self, revision_id)
        # Try the mainline as it's optimised
        try:
            revno = self.revision_id_to_revno(revision_id)
            return (revno,)
        except errors.NoSuchRevision:
            # We need to load and use the full revno map after all
            result = self.get_revision_id_to_revno_map().get(revision_id)
            if result is None:
                raise errors.NoSuchRevision(self, revision_id)
        return result

    @needs_read_lock
    def get_revision_id_to_revno_map(self):
        """Return the revision_id => dotted revno map.

        This will be regenerated on demand, but will be cached.

        :return: A dictionary mapping revision_id => dotted revno.
            This dictionary should not be modified by the caller.
        """
        if self._revision_id_to_revno_cache is not None:
            mapping = self._revision_id_to_revno_cache
        else:
            mapping = self._gen_revno_map()
            self._cache_revision_id_to_revno(mapping)
        # TODO: jam 20070417 Since this is being cached, should we be returning
        #       a copy?
        # I would rather not, and instead just declare that users should not
        # modify the return value.
        return mapping

    def _gen_revno_map(self):
        """Create a new mapping from revision ids to dotted revnos.

        Dotted revnos are generated based on the current tip in the revision
        history.
        This is the worker function for get_revision_id_to_revno_map, which
        just caches the return value.

        :return: A dictionary mapping revision_id => dotted revno.
        """
        revision_id_to_revno = dict((rev_id, revno)
            for rev_id, depth, revno, end_of_merge
             in self.iter_merge_sorted_revisions())
        return revision_id_to_revno

    @needs_read_lock
    def iter_merge_sorted_revisions(self, start_revision_id=None,
            stop_revision_id=None, stop_rule='exclude', direction='reverse'):
        """Walk the revisions for a branch in merge sorted order.

        Merge sorted order is the output from a merge-aware,
        topological sort, i.e. all parents come before their
        children going forward; the opposite for reverse.

        :param start_revision_id: the revision_id to begin walking from.
            If None, the branch tip is used.
        :param stop_revision_id: the revision_id to terminate the walk
            after. If None, the rest of history is included.
        :param stop_rule: if stop_revision_id is not None, the precise rule
            to use for termination:
            * 'exclude' - leave the stop revision out of the result (default)
            * 'include' - the stop revision is the last item in the result
            * 'with-merges' - include the stop revision and all of its
              merged revisions in the result
            * 'with-merges-without-common-ancestry' - filter out revisions 
              that are in both ancestries
        :param direction: either 'reverse' or 'forward':
            * reverse means return the start_revision_id first, i.e.
              start at the most recent revision and go backwards in history
            * forward returns tuples in the opposite order to reverse.
              Note in particular that forward does *not* do any intelligent
              ordering w.r.t. depth as some clients of this API may like.
              (If required, that ought to be done at higher layers.)

        :return: an iterator over (revision_id, depth, revno, end_of_merge)
            tuples where:

            * revision_id: the unique id of the revision
            * depth: How many levels of merging deep this node has been
              found.
            * revno_sequence: This field provides a sequence of
              revision numbers for all revisions. The format is:
              (REVNO, BRANCHNUM, BRANCHREVNO). BRANCHNUM is the number of the
              branch that the revno is on. From left to right the REVNO numbers
              are the sequence numbers within that branch of the revision.
            * end_of_merge: When True the next node (earlier in history) is
              part of a different merge.
        """
        # Note: depth and revno values are in the context of the branch so
        # we need the full graph to get stable numbers, regardless of the
        # start_revision_id.
        if self._merge_sorted_revisions_cache is None:
            last_revision = self.last_revision()
            known_graph = self.repository.get_known_graph_ancestry(
                [last_revision])
            self._merge_sorted_revisions_cache = known_graph.merge_sort(
                last_revision)
        filtered = self._filter_merge_sorted_revisions(
            self._merge_sorted_revisions_cache, start_revision_id,
            stop_revision_id, stop_rule)
        # Make sure we don't return revisions that are not part of the
        # start_revision_id ancestry.
        filtered = self._filter_start_non_ancestors(filtered)
        if direction == 'reverse':
            return filtered
        if direction == 'forward':
            return reversed(list(filtered))
        else:
            raise ValueError('invalid direction %r' % direction)

    def _filter_merge_sorted_revisions(self, merge_sorted_revisions,
        start_revision_id, stop_revision_id, stop_rule):
        """Iterate over an inclusive range of sorted revisions."""
        rev_iter = iter(merge_sorted_revisions)
        if start_revision_id is not None:
            for node in rev_iter:
                rev_id = node.key[-1]
                if rev_id != start_revision_id:
                    continue
                else:
                    # The decision to include the start or not
                    # depends on the stop_rule if a stop is provided
                    # so pop this node back into the iterator
                    rev_iter = chain(iter([node]), rev_iter)
                    break
        if stop_revision_id is None:
            # Yield everything
            for node in rev_iter:
                rev_id = node.key[-1]
                yield (rev_id, node.merge_depth, node.revno,
                       node.end_of_merge)
        elif stop_rule == 'exclude':
            for node in rev_iter:
                rev_id = node.key[-1]
                if rev_id == stop_revision_id:
                    return
                yield (rev_id, node.merge_depth, node.revno,
                       node.end_of_merge)
        elif stop_rule == 'include':
            for node in rev_iter:
                rev_id = node.key[-1]
                yield (rev_id, node.merge_depth, node.revno,
                       node.end_of_merge)
                if rev_id == stop_revision_id:
                    return
        elif stop_rule == 'with-merges-without-common-ancestry':
            # We want to exclude all revisions that are already part of the
            # stop_revision_id ancestry.
            graph = self.repository.get_graph()
            ancestors = graph.find_unique_ancestors(start_revision_id,
                                                    [stop_revision_id])
            for node in rev_iter:
                rev_id = node.key[-1]
                if rev_id not in ancestors:
                    continue
                yield (rev_id, node.merge_depth, node.revno,
                       node.end_of_merge)
        elif stop_rule == 'with-merges':
            stop_rev = self.repository.get_revision(stop_revision_id)
            if stop_rev.parent_ids:
                left_parent = stop_rev.parent_ids[0]
            else:
                left_parent = _mod_revision.NULL_REVISION
            # left_parent is the actual revision we want to stop logging at,
            # since we want to show the merged revisions after the stop_rev too
            reached_stop_revision_id = False
            revision_id_whitelist = []
            for node in rev_iter:
                rev_id = node.key[-1]
                if rev_id == left_parent:
                    # reached the left parent after the stop_revision
                    return
                if (not reached_stop_revision_id or
                        rev_id in revision_id_whitelist):
                    yield (rev_id, node.merge_depth, node.revno,
                       node.end_of_merge)
                    if reached_stop_revision_id or rev_id == stop_revision_id:
                        # only do the merged revs of rev_id from now on
                        rev = self.repository.get_revision(rev_id)
                        if rev.parent_ids:
                            reached_stop_revision_id = True
                            revision_id_whitelist.extend(rev.parent_ids)
        else:
            raise ValueError('invalid stop_rule %r' % stop_rule)

    def _filter_start_non_ancestors(self, rev_iter):
        # If we started from a dotted revno, we want to consider it as a tip
        # and don't want to yield revisions that are not part of its
        # ancestry. Given the order guaranteed by the merge sort, we will see
        # uninteresting descendants of the first parent of our tip before the
        # tip itself.
        first = rev_iter.next()
        (rev_id, merge_depth, revno, end_of_merge) = first
        yield first
        if not merge_depth:
            # We start at a mainline revision so by definition, all others
            # revisions in rev_iter are ancestors
            for node in rev_iter:
                yield node

        clean = False
        whitelist = set()
        pmap = self.repository.get_parent_map([rev_id])
        parents = pmap.get(rev_id, [])
        if parents:
            whitelist.update(parents)
        else:
            # If there is no parents, there is nothing of interest left

            # FIXME: It's hard to test this scenario here as this code is never
            # called in that case. -- vila 20100322
            return

        for (rev_id, merge_depth, revno, end_of_merge) in rev_iter:
            if not clean:
                if rev_id in whitelist:
                    pmap = self.repository.get_parent_map([rev_id])
                    parents = pmap.get(rev_id, [])
                    whitelist.remove(rev_id)
                    whitelist.update(parents)
                    if merge_depth == 0:
                        # We've reached the mainline, there is nothing left to
                        # filter
                        clean = True
                else:
                    # A revision that is not part of the ancestry of our
                    # starting revision.
                    continue
            yield (rev_id, merge_depth, revno, end_of_merge)

    def leave_lock_in_place(self):
        """Tell this branch object not to release the physical lock when this
        object is unlocked.

        If lock_write doesn't return a token, then this method is not supported.
        """
        self.control_files.leave_in_place()

    def dont_leave_lock_in_place(self):
        """Tell this branch object to release the physical lock when this
        object is unlocked, even if it didn't originally acquire it.

        If lock_write doesn't return a token, then this method is not supported.
        """
        self.control_files.dont_leave_in_place()

    def bind(self, other):
        """Bind the local branch the other branch.

        :param other: The branch to bind to
        :type other: Branch
        """
        raise errors.UpgradeRequired(self.user_url)

    def set_append_revisions_only(self, enabled):
        if not self._format.supports_set_append_revisions_only():
            raise errors.UpgradeRequired(self.user_url)
        if enabled:
            value = 'True'
        else:
            value = 'False'
        self.get_config().set_user_option('append_revisions_only', value,
            warn_masked=True)

    def set_reference_info(self, file_id, tree_path, branch_location):
        """Set the branch location to use for a tree reference."""
        raise errors.UnsupportedOperation(self.set_reference_info, self)

    def get_reference_info(self, file_id):
        """Get the tree_path and branch_location for a tree reference."""
        raise errors.UnsupportedOperation(self.get_reference_info, self)

    @needs_write_lock
    def fetch(self, from_branch, last_revision=None, fetch_spec=None):
        """Copy revisions from from_branch into this branch.

        :param from_branch: Where to copy from.
        :param last_revision: What revision to stop at (None for at the end
<<<<<<< HEAD
                              of the branch).
        :param pb: An optional progress bar to use.
=======
                              of the branch.
>>>>>>> ce165840
        :param fetch_spec: If specified, a SearchResult or
            PendingAncestryResult that describes which revisions to copy.  This
            allows copying multiple heads at once.  Mutually exclusive with
            last_revision.
        :return: None
        """
        if fetch_spec is not None and last_revision is not None:
            raise AssertionError(
                "fetch_spec and last_revision are mutually exclusive.")
        if self.base == from_branch.base:
            return (0, [])
        from_branch.lock_read()
        try:
            if last_revision is None and fetch_spec is None:
                last_revision = from_branch.last_revision()
                last_revision = _mod_revision.ensure_null(last_revision)
            return self.repository.fetch(from_branch.repository,
                                         revision_id=last_revision,
                                         fetch_spec=fetch_spec)
        finally:
            from_branch.unlock()

    def get_bound_location(self):
        """Return the URL of the branch we are bound to.

        Older format branches cannot bind, please be sure to use a metadir
        branch.
        """
        return None

    def get_old_bound_location(self):
        """Return the URL of the branch we used to be bound to
        """
        raise errors.UpgradeRequired(self.user_url)

    def get_commit_builder(self, parents, config=None, timestamp=None,
                           timezone=None, committer=None, revprops=None,
                           revision_id=None):
        """Obtain a CommitBuilder for this branch.

        :param parents: Revision ids of the parents of the new revision.
        :param config: Optional configuration to use.
        :param timestamp: Optional timestamp recorded for commit.
        :param timezone: Optional timezone for timestamp.
        :param committer: Optional committer to set for commit.
        :param revprops: Optional dictionary of revision properties.
        :param revision_id: Optional revision id.
        """

        if config is None:
            config = self.get_config()

        return self.repository.get_commit_builder(self, parents, config,
            timestamp, timezone, committer, revprops, revision_id)

    def get_master_branch(self, possible_transports=None):
        """Return the branch we are bound to.

        :return: Either a Branch, or None
        """
        return None

    def get_revision_delta(self, revno):
        """Return the delta for one revision.

        The delta is relative to its mainline predecessor, or the
        empty tree for revision 1.
        """
        rh = self.revision_history()
        if not (1 <= revno <= len(rh)):
            raise errors.InvalidRevisionNumber(revno)
        return self.repository.get_revision_delta(rh[revno-1])

    def get_stacked_on_url(self):
        """Get the URL this branch is stacked against.

        :raises NotStacked: If the branch is not stacked.
        :raises UnstackableBranchFormat: If the branch does not support
            stacking.
        """
        raise NotImplementedError(self.get_stacked_on_url)

    def print_file(self, file, revision_id):
        """Print `file` to stdout."""
        raise NotImplementedError(self.print_file)

    def set_revision_history(self, rev_history):
        raise NotImplementedError(self.set_revision_history)

    @needs_write_lock
    def set_parent(self, url):
        """See Branch.set_parent."""
        # TODO: Maybe delete old location files?
        # URLs should never be unicode, even on the local fs,
        # FIXUP this and get_parent in a future branch format bump:
        # read and rewrite the file. RBC 20060125
        if url is not None:
            if isinstance(url, unicode):
                try:
                    url = url.encode('ascii')
                except UnicodeEncodeError:
                    raise errors.InvalidURL(url,
                        "Urls must be 7-bit ascii, "
                        "use bzrlib.urlutils.escape")
            url = urlutils.relative_url(self.base, url)
        self._set_parent_location(url)

    @needs_write_lock
    def set_stacked_on_url(self, url):
        """Set the URL this branch is stacked against.

        :raises UnstackableBranchFormat: If the branch does not support
            stacking.
        :raises UnstackableRepositoryFormat: If the repository does not support
            stacking.
        """
        if not self._format.supports_stacking():
            raise errors.UnstackableBranchFormat(self._format, self.user_url)
        # XXX: Changing from one fallback repository to another does not check
        # that all the data you need is present in the new fallback.
        # Possibly it should.
        self._check_stackable_repo()
        if not url:
            try:
                old_url = self.get_stacked_on_url()
            except (errors.NotStacked, errors.UnstackableBranchFormat,
                errors.UnstackableRepositoryFormat):
                return
            self._unstack()
        else:
            self._activate_fallback_location(url)
        # write this out after the repository is stacked to avoid setting a
        # stacked config that doesn't work.
        self._set_config_location('stacked_on_location', url)

    def _unstack(self):
        """Change a branch to be unstacked, copying data as needed.
        
        Don't call this directly, use set_stacked_on_url(None).
        """
        pb = ui.ui_factory.nested_progress_bar()
        try:
            pb.update("Unstacking")
            # The basic approach here is to fetch the tip of the branch,
            # including all available ghosts, from the existing stacked
            # repository into a new repository object without the fallbacks. 
            #
            # XXX: See <https://launchpad.net/bugs/397286> - this may not be
            # correct for CHKMap repostiories
            old_repository = self.repository
            if len(old_repository._fallback_repositories) != 1:
                raise AssertionError("can't cope with fallback repositories "
                    "of %r (fallbacks: %r)" % (old_repository,
                        old_repository._fallback_repositories))
            # Open the new repository object.
            # Repositories don't offer an interface to remove fallback
            # repositories today; take the conceptually simpler option and just
            # reopen it.  We reopen it starting from the URL so that we
            # get a separate connection for RemoteRepositories and can
            # stream from one of them to the other.  This does mean doing
            # separate SSH connection setup, but unstacking is not a
            # common operation so it's tolerable.
            new_bzrdir = bzrdir.BzrDir.open(self.bzrdir.root_transport.base)
            new_repository = new_bzrdir.find_repository()
            if new_repository._fallback_repositories:
                raise AssertionError("didn't expect %r to have "
                    "fallback_repositories"
                    % (self.repository,))
            # Replace self.repository with the new repository.
            # Do our best to transfer the lock state (i.e. lock-tokens and
            # lock count) of self.repository to the new repository.
            lock_token = old_repository.lock_write().repository_token
            self.repository = new_repository
            if isinstance(self, remote.RemoteBranch):
                # Remote branches can have a second reference to the old
                # repository that need to be replaced.
                if self._real_branch is not None:
                    self._real_branch.repository = new_repository
            self.repository.lock_write(token=lock_token)
            if lock_token is not None:
                old_repository.leave_lock_in_place()
            old_repository.unlock()
            if lock_token is not None:
                # XXX: self.repository.leave_lock_in_place() before this
                # function will not be preserved.  Fortunately that doesn't
                # affect the current default format (2a), and would be a
                # corner-case anyway.
                #  - Andrew Bennetts, 2010/06/30
                self.repository.dont_leave_lock_in_place()
            old_lock_count = 0
            while True:
                try:
                    old_repository.unlock()
                except errors.LockNotHeld:
                    break
                old_lock_count += 1
            if old_lock_count == 0:
                raise AssertionError(
                    'old_repository should have been locked at least once.')
            for i in range(old_lock_count-1):
                self.repository.lock_write()
            # Fetch from the old repository into the new.
            old_repository.lock_read()
            try:
                # XXX: If you unstack a branch while it has a working tree
                # with a pending merge, the pending-merged revisions will no
                # longer be present.  You can (probably) revert and remerge.
                try:
                    tags_to_fetch = set(self.tags.get_reverse_tag_dict())
                except errors.TagsNotSupported:
                    tags_to_fetch = set()
                fetch_spec = _mod_graph.NotInOtherForRevs(self.repository,
                    old_repository, required_ids=[self.last_revision()],
                    if_present_ids=tags_to_fetch, find_ghosts=True).execute()
                self.repository.fetch(old_repository, fetch_spec=fetch_spec)
            finally:
                old_repository.unlock()
        finally:
            pb.finished()

    def _set_tags_bytes(self, bytes):
        """Mirror method for _get_tags_bytes.

        :seealso: Branch._get_tags_bytes.
        """
        return _run_with_write_locked_target(self, self._set_tags_bytes_locked,
                bytes)

    def _set_tags_bytes_locked(self, bytes):
        self._tags_bytes = bytes
        return self._transport.put_bytes('tags', bytes)

    def _cache_revision_history(self, rev_history):
        """Set the cached revision history to rev_history.

        The revision_history method will use this cache to avoid regenerating
        the revision history.

        This API is semi-public; it only for use by subclasses, all other code
        should consider it to be private.
        """
        self._revision_history_cache = rev_history

    def _cache_revision_id_to_revno(self, revision_id_to_revno):
        """Set the cached revision_id => revno map to revision_id_to_revno.

        This API is semi-public; it only for use by subclasses, all other code
        should consider it to be private.
        """
        self._revision_id_to_revno_cache = revision_id_to_revno

    def _clear_cached_state(self):
        """Clear any cached data on this branch, e.g. cached revision history.

        This means the next call to revision_history will need to call
        _gen_revision_history.

        This API is semi-public; it only for use by subclasses, all other code
        should consider it to be private.
        """
        self._revision_history_cache = None
        self._revision_id_to_revno_cache = None
        self._last_revision_info_cache = None
        self._merge_sorted_revisions_cache = None
        self._partial_revision_history_cache = []
        self._partial_revision_id_to_revno_cache = {}
        self._tags_bytes = None

    def _gen_revision_history(self):
        """Return sequence of revision hashes on to this branch.

        Unlike revision_history, this method always regenerates or rereads the
        revision history, i.e. it does not cache the result, so repeated calls
        may be expensive.

        Concrete subclasses should override this instead of revision_history so
        that subclasses do not need to deal with caching logic.

        This API is semi-public; it only for use by subclasses, all other code
        should consider it to be private.
        """
        raise NotImplementedError(self._gen_revision_history)

    @needs_read_lock
    def revision_history(self):
        """Return sequence of revision ids on this branch.

        This method will cache the revision history for as long as it is safe to
        do so.
        """
        if 'evil' in debug.debug_flags:
            mutter_callsite(3, "revision_history scales with history.")
        if self._revision_history_cache is not None:
            history = self._revision_history_cache
        else:
            history = self._gen_revision_history()
            self._cache_revision_history(history)
        return list(history)

    def revno(self):
        """Return current revision number for this branch.

        That is equivalent to the number of revisions committed to
        this branch.
        """
        return self.last_revision_info()[0]

    def unbind(self):
        """Older format branches cannot bind or unbind."""
        raise errors.UpgradeRequired(self.user_url)

    def last_revision(self):
        """Return last revision id, or NULL_REVISION."""
        return self.last_revision_info()[1]

    @needs_read_lock
    def last_revision_info(self):
        """Return information about the last revision.

        :return: A tuple (revno, revision_id).
        """
        if self._last_revision_info_cache is None:
            self._last_revision_info_cache = self._last_revision_info()
        return self._last_revision_info_cache

    def _last_revision_info(self):
        rh = self.revision_history()
        revno = len(rh)
        if revno:
            return (revno, rh[-1])
        else:
            return (0, _mod_revision.NULL_REVISION)

    def update_revisions(self, other, stop_revision=None, overwrite=False,
                         graph=None, fetch_tags=True):
        """Pull in new perfect-fit revisions.

        :param other: Another Branch to pull from
        :param stop_revision: Updated until the given revision
        :param overwrite: Always set the branch pointer, rather than checking
            to see if it is a proper descendant.
        :param graph: A Graph object that can be used to query history
            information. This can be None.
        :param fetch_tags: Flag that specifies if tags from other should be
            fetched too.
        :return: None
        """
        return InterBranch.get(other, self).update_revisions(stop_revision,
            overwrite, graph, fetch_tags=fetch_tags)

    @deprecated_method(deprecated_in((2, 4, 0)))
    def import_last_revision_info(self, source_repo, revno, revid):
        """Set the last revision info, importing from another repo if necessary.

        :param source_repo: Source repository to optionally fetch from
        :param revno: Revision number of the new tip
        :param revid: Revision id of the new tip
        """
        if not self.repository.has_same_location(source_repo):
            self.repository.fetch(source_repo, revision_id=revid)
        self.set_last_revision_info(revno, revid)

    def import_last_revision_info_and_tags(self, source, revno, revid):
        """Set the last revision info, importing from another repo if necessary.

        This is used by the bound branch code to upload a revision to
        the master branch first before updating the tip of the local branch.
        Revisions referenced by source's tags are also transferred.

        :param source: Source branch to optionally fetch from
        :param revno: Revision number of the new tip
        :param revid: Revision id of the new tip
        """
        if not self.repository.has_same_location(source.repository):
            try:
                tags_to_fetch = set(source.tags.get_reverse_tag_dict())
            except errors.TagsNotSupported:
                tags_to_fetch = set()
            fetch_spec = _mod_graph.NotInOtherForRevs(self.repository,
                source.repository, [revid],
                if_present_ids=tags_to_fetch).execute()
            self.repository.fetch(source.repository, fetch_spec=fetch_spec)
        self.set_last_revision_info(revno, revid)

    def revision_id_to_revno(self, revision_id):
        """Given a revision id, return its revno"""
        if _mod_revision.is_null(revision_id):
            return 0
        history = self.revision_history()
        try:
            return history.index(revision_id) + 1
        except ValueError:
            raise errors.NoSuchRevision(self, revision_id)

    @needs_read_lock
    def get_rev_id(self, revno, history=None):
        """Find the revision id of the specified revno."""
        if revno == 0:
            return _mod_revision.NULL_REVISION
        last_revno, last_revid = self.last_revision_info()
        if revno == last_revno:
            return last_revid
        if revno <= 0 or revno > last_revno:
            raise errors.NoSuchRevision(self, revno)
        distance_from_last = last_revno - revno
        if len(self._partial_revision_history_cache) <= distance_from_last:
            self._extend_partial_history(distance_from_last)
        return self._partial_revision_history_cache[distance_from_last]

    def pull(self, source, overwrite=False, stop_revision=None,
             possible_transports=None, *args, **kwargs):
        """Mirror source into this branch.

        This branch is considered to be 'local', having low latency.

        :returns: PullResult instance
        """
        return InterBranch.get(source, self).pull(overwrite=overwrite,
            stop_revision=stop_revision,
            possible_transports=possible_transports, *args, **kwargs)

    def push(self, target, overwrite=False, stop_revision=None, *args,
        **kwargs):
        """Mirror this branch into target.

        This branch is considered to be 'local', having low latency.
        """
        return InterBranch.get(self, target).push(overwrite, stop_revision,
            *args, **kwargs)

    def lossy_push(self, target, stop_revision=None):
        """Push deltas into another branch.

        :note: This does not, like push, retain the revision ids from 
            the source branch and will, rather than adding bzr-specific 
            metadata, push only those semantics of the revision that can be 
            natively represented by this branch' VCS.

        :param target: Target branch
        :param stop_revision: Revision to push, defaults to last revision.
        :return: BranchPushResult with an extra member revidmap: 
            A dictionary mapping revision ids from the target branch 
            to new revision ids in the target branch, for each 
            revision that was pushed.
        """
        inter = InterBranch.get(self, target)
        lossy_push = getattr(inter, "lossy_push", None)
        if lossy_push is None:
            raise errors.LossyPushToSameVCS(self, target)
        return lossy_push(stop_revision)

    def basis_tree(self):
        """Return `Tree` object for last revision."""
        return self.repository.revision_tree(self.last_revision())

    def get_parent(self):
        """Return the parent location of the branch.

        This is the default location for pull/missing.  The usual
        pattern is that the user can override it by specifying a
        location.
        """
        parent = self._get_parent_location()
        if parent is None:
            return parent
        # This is an old-format absolute path to a local branch
        # turn it into a url
        if parent.startswith('/'):
            parent = urlutils.local_path_to_url(parent.decode('utf8'))
        try:
            return urlutils.join(self.base[:-1], parent)
        except errors.InvalidURLJoin, e:
            raise errors.InaccessibleParent(parent, self.user_url)

    def _get_parent_location(self):
        raise NotImplementedError(self._get_parent_location)

    def _set_config_location(self, name, url, config=None,
                             make_relative=False):
        if config is None:
            config = self.get_config()
        if url is None:
            url = ''
        elif make_relative:
            url = urlutils.relative_url(self.base, url)
        config.set_user_option(name, url, warn_masked=True)

    def _get_config_location(self, name, config=None):
        if config is None:
            config = self.get_config()
        location = config.get_user_option(name)
        if location == '':
            location = None
        return location

    def get_child_submit_format(self):
        """Return the preferred format of submissions to this branch."""
        return self.get_config().get_user_option("child_submit_format")

    def get_submit_branch(self):
        """Return the submit location of the branch.

        This is the default location for bundle.  The usual
        pattern is that the user can override it by specifying a
        location.
        """
        return self.get_config().get_user_option('submit_branch')

    def set_submit_branch(self, location):
        """Return the submit location of the branch.

        This is the default location for bundle.  The usual
        pattern is that the user can override it by specifying a
        location.
        """
        self.get_config().set_user_option('submit_branch', location,
            warn_masked=True)

    def get_public_branch(self):
        """Return the public location of the branch.

        This is used by merge directives.
        """
        return self._get_config_location('public_branch')

    def set_public_branch(self, location):
        """Return the submit location of the branch.

        This is the default location for bundle.  The usual
        pattern is that the user can override it by specifying a
        location.
        """
        self._set_config_location('public_branch', location)

    def get_push_location(self):
        """Return the None or the location to push this branch to."""
        push_loc = self.get_config().get_user_option('push_location')
        return push_loc

    def set_push_location(self, location):
        """Set a new push location for this branch."""
        raise NotImplementedError(self.set_push_location)

    def _run_post_change_branch_tip_hooks(self, old_revno, old_revid):
        """Run the post_change_branch_tip hooks."""
        hooks = Branch.hooks['post_change_branch_tip']
        if not hooks:
            return
        new_revno, new_revid = self.last_revision_info()
        params = ChangeBranchTipParams(
            self, old_revno, new_revno, old_revid, new_revid)
        for hook in hooks:
            hook(params)

    def _run_pre_change_branch_tip_hooks(self, new_revno, new_revid):
        """Run the pre_change_branch_tip hooks."""
        hooks = Branch.hooks['pre_change_branch_tip']
        if not hooks:
            return
        old_revno, old_revid = self.last_revision_info()
        params = ChangeBranchTipParams(
            self, old_revno, new_revno, old_revid, new_revid)
        for hook in hooks:
            hook(params)

    @needs_write_lock
    def update(self):
        """Synchronise this branch with the master branch if any.

        :return: None or the last_revision pivoted out during the update.
        """
        return None

    def check_revno(self, revno):
        """\
        Check whether a revno corresponds to any revision.
        Zero (the NULL revision) is considered valid.
        """
        if revno != 0:
            self.check_real_revno(revno)

    def check_real_revno(self, revno):
        """\
        Check whether a revno corresponds to a real revision.
        Zero (the NULL revision) is considered invalid
        """
        if revno < 1 or revno > self.revno():
            raise errors.InvalidRevisionNumber(revno)

    @needs_read_lock
    def clone(self, to_bzrdir, revision_id=None, repository_policy=None):
        """Clone this branch into to_bzrdir preserving all semantic values.

        Most API users will want 'create_clone_on_transport', which creates a
        new bzrdir and branch on the fly.

        revision_id: if not None, the revision history in the new branch will
                     be truncated to end with revision_id.
        """
        result = to_bzrdir.create_branch()
        result.lock_write()
        try:
            if repository_policy is not None:
                repository_policy.configure_branch(result)
            self.copy_content_into(result, revision_id=revision_id)
        finally:
            result.unlock()
        return result

    @needs_read_lock
    def sprout(self, to_bzrdir, revision_id=None, repository_policy=None,
            repository=None):
        """Create a new line of development from the branch, into to_bzrdir.

        to_bzrdir controls the branch format.

        revision_id: if not None, the revision history in the new branch will
                     be truncated to end with revision_id.
        """
        if (repository_policy is not None and
            repository_policy.requires_stacking()):
            to_bzrdir._format.require_stacking(_skip_repo=True)
        result = to_bzrdir.create_branch(repository=repository)
        result.lock_write()
        try:
            if repository_policy is not None:
                repository_policy.configure_branch(result)
            self.copy_content_into(result, revision_id=revision_id)
            result.set_parent(self.bzrdir.root_transport.base)
        finally:
            result.unlock()
        return result

    def _synchronize_history(self, destination, revision_id):
        """Synchronize last revision and revision history between branches.

        This version is most efficient when the destination is also a
        BzrBranch6, but works for BzrBranch5, as long as the destination's
        repository contains all the lefthand ancestors of the intended
        last_revision.  If not, set_last_revision_info will fail.

        :param destination: The branch to copy the history into
        :param revision_id: The revision-id to truncate history at.  May
          be None to copy complete history.
        """
        source_revno, source_revision_id = self.last_revision_info()
        if revision_id is None:
            revno, revision_id = source_revno, source_revision_id
        else:
            graph = self.repository.get_graph()
            try:
                revno = graph.find_distance_to_null(revision_id, 
                    [(source_revision_id, source_revno)])
            except errors.GhostRevisionsHaveNoRevno:
                # Default to 1, if we can't find anything else
                revno = 1
        destination.set_last_revision_info(revno, revision_id)

    def copy_content_into(self, destination, revision_id=None):
        """Copy the content of self into destination.

        revision_id: if not None, the revision history in the new branch will
                     be truncated to end with revision_id.
        """
        return InterBranch.get(self, destination).copy_content_into(
            revision_id=revision_id)

    def update_references(self, target):
        if not getattr(self._format, 'supports_reference_locations', False):
            return
        reference_dict = self._get_all_reference_info()
        if len(reference_dict) == 0:
            return
        old_base = self.base
        new_base = target.base
        target_reference_dict = target._get_all_reference_info()
        for file_id, (tree_path, branch_location) in (
            reference_dict.items()):
            branch_location = urlutils.rebase_url(branch_location,
                                                  old_base, new_base)
            target_reference_dict.setdefault(
                file_id, (tree_path, branch_location))
        target._set_all_reference_info(target_reference_dict)

    @needs_read_lock
    def check(self, refs):
        """Check consistency of the branch.

        In particular this checks that revisions given in the revision-history
        do actually match up in the revision graph, and that they're all
        present in the repository.

        Callers will typically also want to check the repository.

        :param refs: Calculated refs for this branch as specified by
            branch._get_check_refs()
        :return: A BranchCheckResult.
        """
        result = BranchCheckResult(self)
        last_revno, last_revision_id = self.last_revision_info()
        actual_revno = refs[('lefthand-distance', last_revision_id)]
        if actual_revno != last_revno:
            result.errors.append(errors.BzrCheckError(
                'revno does not match len(mainline) %s != %s' % (
                last_revno, actual_revno)))
        # TODO: We should probably also check that self.revision_history
        # matches the repository for older branch formats.
        # If looking for the code that cross-checks repository parents against
        # the iter_reverse_revision_history output, that is now a repository
        # specific check.
        return result

    def _get_checkout_format(self):
        """Return the most suitable metadir for a checkout of this branch.
        Weaves are used if this branch's repository uses weaves.
        """
        format = self.repository.bzrdir.checkout_metadir()
        format.set_branch_format(self._format)
        return format

    def create_clone_on_transport(self, to_transport, revision_id=None,
        stacked_on=None, create_prefix=False, use_existing_dir=False,
        no_tree=None):
        """Create a clone of this branch and its bzrdir.

        :param to_transport: The transport to clone onto.
        :param revision_id: The revision id to use as tip in the new branch.
            If None the tip is obtained from this branch.
        :param stacked_on: An optional URL to stack the clone on.
        :param create_prefix: Create any missing directories leading up to
            to_transport.
        :param use_existing_dir: Use an existing directory if one exists.
        """
        # XXX: Fix the bzrdir API to allow getting the branch back from the
        # clone call. Or something. 20090224 RBC/spiv.
        # XXX: Should this perhaps clone colocated branches as well, 
        # rather than just the default branch? 20100319 JRV
        if revision_id is None:
            revision_id = self.last_revision()
        dir_to = self.bzrdir.clone_on_transport(to_transport,
            revision_id=revision_id, stacked_on=stacked_on,
            create_prefix=create_prefix, use_existing_dir=use_existing_dir,
            no_tree=no_tree)
        return dir_to.open_branch()

    def create_checkout(self, to_location, revision_id=None,
                        lightweight=False, accelerator_tree=None,
                        hardlink=False):
        """Create a checkout of a branch.

        :param to_location: The url to produce the checkout at
        :param revision_id: The revision to check out
        :param lightweight: If True, produce a lightweight checkout, otherwise,
        produce a bound branch (heavyweight checkout)
        :param accelerator_tree: A tree which can be used for retrieving file
            contents more quickly than the revision tree, i.e. a workingtree.
            The revision tree will be used for cases where accelerator_tree's
            content is different.
        :param hardlink: If true, hard-link files from accelerator_tree,
            where possible.
        :return: The tree of the created checkout
        """
        t = transport.get_transport(to_location)
        t.ensure_base()
        if lightweight:
            format = self._get_checkout_format()
            checkout = format.initialize_on_transport(t)
            from_branch = BranchReferenceFormat().initialize(checkout, 
                target_branch=self)
        else:
            format = self._get_checkout_format()
            checkout_branch = bzrdir.BzrDir.create_branch_convenience(
                to_location, force_new_tree=False, format=format)
            checkout = checkout_branch.bzrdir
            checkout_branch.bind(self)
            # pull up to the specified revision_id to set the initial
            # branch tip correctly, and seed it with history.
            checkout_branch.pull(self, stop_revision=revision_id)
            from_branch=None
        tree = checkout.create_workingtree(revision_id,
                                           from_branch=from_branch,
                                           accelerator_tree=accelerator_tree,
                                           hardlink=hardlink)
        basis_tree = tree.basis_tree()
        basis_tree.lock_read()
        try:
            for path, file_id in basis_tree.iter_references():
                reference_parent = self.reference_parent(file_id, path)
                reference_parent.create_checkout(tree.abspath(path),
                    basis_tree.get_reference_revision(file_id, path),
                    lightweight)
        finally:
            basis_tree.unlock()
        return tree

    @needs_write_lock
    def reconcile(self, thorough=True):
        """Make sure the data stored in this branch is consistent."""
        from bzrlib.reconcile import BranchReconciler
        reconciler = BranchReconciler(self, thorough=thorough)
        reconciler.reconcile()
        return reconciler

    def reference_parent(self, file_id, path, possible_transports=None):
        """Return the parent branch for a tree-reference file_id
        :param file_id: The file_id of the tree reference
        :param path: The path of the file_id in the tree
        :return: A branch associated with the file_id
        """
        # FIXME should provide multiple branches, based on config
        return Branch.open(self.bzrdir.root_transport.clone(path).base,
                           possible_transports=possible_transports)

    def supports_tags(self):
        return self._format.supports_tags()

    def automatic_tag_name(self, revision_id):
        """Try to automatically find the tag name for a revision.

        :param revision_id: Revision id of the revision.
        :return: A tag name or None if no tag name could be determined.
        """
        for hook in Branch.hooks['automatic_tag_name']:
            ret = hook(self, revision_id)
            if ret is not None:
                return ret
        return None

    def _check_if_descendant_or_diverged(self, revision_a, revision_b, graph,
                                         other_branch):
        """Ensure that revision_b is a descendant of revision_a.

        This is a helper function for update_revisions.

        :raises: DivergedBranches if revision_b has diverged from revision_a.
        :returns: True if revision_b is a descendant of revision_a.
        """
        relation = self._revision_relations(revision_a, revision_b, graph)
        if relation == 'b_descends_from_a':
            return True
        elif relation == 'diverged':
            raise errors.DivergedBranches(self, other_branch)
        elif relation == 'a_descends_from_b':
            return False
        else:
            raise AssertionError("invalid relation: %r" % (relation,))

    def _revision_relations(self, revision_a, revision_b, graph):
        """Determine the relationship between two revisions.

        :returns: One of: 'a_descends_from_b', 'b_descends_from_a', 'diverged'
        """
        heads = graph.heads([revision_a, revision_b])
        if heads == set([revision_b]):
            return 'b_descends_from_a'
        elif heads == set([revision_a, revision_b]):
            # These branches have diverged
            return 'diverged'
        elif heads == set([revision_a]):
            return 'a_descends_from_b'
        else:
            raise AssertionError("invalid heads: %r" % (heads,))


class BranchFormat(object):
    """An encapsulation of the initialization and open routines for a format.

    Formats provide three things:
     * An initialization routine,
     * a format string,
     * an open routine.

    Formats are placed in an dict by their format string for reference
    during branch opening. It's not required that these be instances, they
    can be classes themselves with class methods - it simply depends on
    whether state is needed for a given format or not.

    Once a format is deprecated, just deprecate the initialize and open
    methods on the format class. Do not deprecate the object, as the
    object will be created every time regardless.
    """

    _default_format = None
    """The default format used for new branches."""

    _formats = {}
    """The known formats."""

    _extra_formats = []
    """Extra formats that can not be part of a metadir."""

    can_set_append_revisions_only = True

    def __eq__(self, other):
        return self.__class__ is other.__class__

    def __ne__(self, other):
        return not (self == other)

    @classmethod
    def find_format(klass, a_bzrdir, name=None):
        """Return the format for the branch object in a_bzrdir."""
        try:
            transport = a_bzrdir.get_branch_transport(None, name=name)
            format_string = transport.get_bytes("format")
            format = klass._formats[format_string]
            if isinstance(format, MetaDirBranchFormatFactory):
                return format()
            return format
        except errors.NoSuchFile:
            raise errors.NotBranchError(path=transport.base, bzrdir=a_bzrdir)
        except KeyError:
            raise errors.UnknownFormatError(format=format_string, kind='branch')

    @classmethod
    def get_default_format(klass):
        """Return the current default format."""
        return klass._default_format

    @classmethod
    def get_formats(klass):
        """Get all the known formats.

        Warning: This triggers a load of all lazy registered formats: do not
        use except when that is desireed.
        """
        result = []
        for fmt in klass._formats.values():
            if isinstance(fmt, MetaDirBranchFormatFactory):
                fmt = fmt()
            result.append(fmt)
        return result + klass._extra_formats

    def get_reference(self, a_bzrdir, name=None):
        """Get the target reference of the branch in a_bzrdir.

        format probing must have been completed before calling
        this method - it is assumed that the format of the branch
        in a_bzrdir is correct.

        :param a_bzrdir: The bzrdir to get the branch data from.
        :param name: Name of the colocated branch to fetch
        :return: None if the branch is not a reference branch.
        """
        return None

    @classmethod
    def set_reference(self, a_bzrdir, name, to_branch):
        """Set the target reference of the branch in a_bzrdir.

        format probing must have been completed before calling
        this method - it is assumed that the format of the branch
        in a_bzrdir is correct.

        :param a_bzrdir: The bzrdir to set the branch reference for.
        :param name: Name of colocated branch to set, None for default
        :param to_branch: branch that the checkout is to reference
        """
        raise NotImplementedError(self.set_reference)

    def get_format_string(self):
        """Return the ASCII format string that identifies this format."""
        raise NotImplementedError(self.get_format_string)

    def get_format_description(self):
        """Return the short format description for this format."""
        raise NotImplementedError(self.get_format_description)

    def _run_post_branch_init_hooks(self, a_bzrdir, name, branch):
        hooks = Branch.hooks['post_branch_init']
        if not hooks:
            return
        params = BranchInitHookParams(self, a_bzrdir, name, branch)
        for hook in hooks:
            hook(params)

    def _initialize_helper(self, a_bzrdir, utf8_files, name=None,
                           repository=None, lock_type='metadir',
                           set_format=True):
        """Initialize a branch in a bzrdir, with specified files

        :param a_bzrdir: The bzrdir to initialize the branch in
        :param utf8_files: The files to create as a list of
            (filename, content) tuples
        :param name: Name of colocated branch to create, if any
        :param set_format: If True, set the format with
            self.get_format_string.  (BzrBranch4 has its format set
            elsewhere)
        :return: a branch in this format
        """
        mutter('creating branch %r in %s', self, a_bzrdir.user_url)
        branch_transport = a_bzrdir.get_branch_transport(self, name=name)
        lock_map = {
            'metadir': ('lock', lockdir.LockDir),
            'branch4': ('branch-lock', lockable_files.TransportLock),
        }
        lock_name, lock_class = lock_map[lock_type]
        control_files = lockable_files.LockableFiles(branch_transport,
            lock_name, lock_class)
        control_files.create_lock()
        try:
            control_files.lock_write()
        except errors.LockContention:
            if lock_type != 'branch4':
                raise
            lock_taken = False
        else:
            lock_taken = True
        if set_format:
            utf8_files += [('format', self.get_format_string())]
        try:
            for (filename, content) in utf8_files:
                branch_transport.put_bytes(
                    filename, content,
                    mode=a_bzrdir._get_file_mode())
        finally:
            if lock_taken:
                control_files.unlock()
        branch = self.open(a_bzrdir, name, _found=True,
                found_repository=repository)
        self._run_post_branch_init_hooks(a_bzrdir, name, branch)
        return branch

    def initialize(self, a_bzrdir, name=None, repository=None):
        """Create a branch of this format in a_bzrdir.
        
        :param name: Name of the colocated branch to create.
        """
        raise NotImplementedError(self.initialize)

    def is_supported(self):
        """Is this format supported?

        Supported formats can be initialized and opened.
        Unsupported formats may not support initialization or committing or
        some other features depending on the reason for not being supported.
        """
        return True

    def make_tags(self, branch):
        """Create a tags object for branch.

        This method is on BranchFormat, because BranchFormats are reflected
        over the wire via network_name(), whereas full Branch instances require
        multiple VFS method calls to operate at all.

        The default implementation returns a disabled-tags instance.

        Note that it is normal for branch to be a RemoteBranch when using tags
        on a RemoteBranch.
        """
        return DisabledTags(branch)

    def network_name(self):
        """A simple byte string uniquely identifying this format for RPC calls.

        MetaDir branch formats use their disk format string to identify the
        repository over the wire. All in one formats such as bzr < 0.8, and
        foreign formats like svn/git and hg should use some marker which is
        unique and immutable.
        """
        raise NotImplementedError(self.network_name)

    def open(self, a_bzrdir, name=None, _found=False, ignore_fallbacks=False,
            found_repository=None):
        """Return the branch object for a_bzrdir

        :param a_bzrdir: A BzrDir that contains a branch.
        :param name: Name of colocated branch to open
        :param _found: a private parameter, do not use it. It is used to
            indicate if format probing has already be done.
        :param ignore_fallbacks: when set, no fallback branches will be opened
            (if there are any).  Default is to open fallbacks.
        """
        raise NotImplementedError(self.open)

    @classmethod
    def register_extra_format(klass, format):
        """Register a branch format that can not be part of a metadir.

        This is mainly useful to allow custom branch formats, such as
        older Bazaar formats and foreign formats, to be tested
        """
        klass._extra_formats.append(format)
        network_format_registry.register(
            format.network_name(), format.__class__)

    @classmethod
    def register_format(klass, format):
        """Register a metadir format.
        
        See MetaDirBranchFormatFactory for the ability to register a format
        without loading the code the format needs until it is actually used.
        """
        klass._formats[format.get_format_string()] = format
        # Metadir formats have a network name of their format string, and get
        # registered as factories.
        if isinstance(format, MetaDirBranchFormatFactory):
            network_format_registry.register(format.get_format_string(), format)
        else:
            network_format_registry.register(format.get_format_string(),
                format.__class__)

    @classmethod
    def set_default_format(klass, format):
        klass._default_format = format

    def supports_set_append_revisions_only(self):
        """True if this format supports set_append_revisions_only."""
        return False

    def supports_stacking(self):
        """True if this format records a stacked-on branch."""
        return False

    @classmethod
    def unregister_format(klass, format):
        del klass._formats[format.get_format_string()]

    @classmethod
    def unregister_extra_format(klass, format):
        klass._extra_formats.remove(format)

    def __str__(self):
        return self.get_format_description().rstrip()

    def supports_tags(self):
        """True if this format supports tags stored in the branch"""
        return False  # by default


class MetaDirBranchFormatFactory(registry._LazyObjectGetter):
    """A factory for a BranchFormat object, permitting simple lazy registration.
    
    While none of the built in BranchFormats are lazy registered yet,
    bzrlib.tests.test_branch.TestMetaDirBranchFormatFactory demonstrates how to
    use it, and the bzr-loom plugin uses it as well (see
    bzrlib.plugins.loom.formats).
    """

    def __init__(self, format_string, module_name, member_name):
        """Create a MetaDirBranchFormatFactory.

        :param format_string: The format string the format has.
        :param module_name: Module to load the format class from.
        :param member_name: Attribute name within the module for the format class.
        """
        registry._LazyObjectGetter.__init__(self, module_name, member_name)
        self._format_string = format_string
        
    def get_format_string(self):
        """See BranchFormat.get_format_string."""
        return self._format_string

    def __call__(self):
        """Used for network_format_registry support."""
        return self.get_obj()()


class BranchHooks(Hooks):
    """A dictionary mapping hook name to a list of callables for branch hooks.

    e.g. ['set_rh'] Is the list of items to be called when the
    set_revision_history function is invoked.
    """

    def __init__(self, module_name, member_name):
        """Create the default hooks.

        These are all empty initially, because by default nothing should get
        notified.
        """
        Hooks.__init__(self, module_name, member_name)
        self.add_hook('set_rh',
            "Invoked whenever the revision history has been set via "
            "set_revision_history. The api signature is (branch, "
            "revision_history), and the branch will be write-locked. "
            "The set_rh hook can be expensive for bzr to trigger, a better "
            "hook to use is Branch.post_change_branch_tip.", (0, 15))
        self.add_hook('open',
            "Called with the Branch object that has been opened after a "
            "branch is opened.", (1, 8))
        self.add_hook('post_push',
            "Called after a push operation completes. post_push is called "
            "with a bzrlib.branch.BranchPushResult object and only runs in the "
            "bzr client.", (0, 15))
        self.add_hook('post_pull',
            "Called after a pull operation completes. post_pull is called "
            "with a bzrlib.branch.PullResult object and only runs in the "
            "bzr client.", (0, 15))
        self.add_hook('pre_commit',
            "Called after a commit is calculated but before it is "
            "completed. pre_commit is called with (local, master, old_revno, "
            "old_revid, future_revno, future_revid, tree_delta, future_tree"
            "). old_revid is NULL_REVISION for the first commit to a branch, "
            "tree_delta is a TreeDelta object describing changes from the "
            "basis revision. hooks MUST NOT modify this delta. "
            " future_tree is an in-memory tree obtained from "
            "CommitBuilder.revision_tree() and hooks MUST NOT modify this "
            "tree.", (0,91))
        self.add_hook('post_commit',
            "Called in the bzr client after a commit has completed. "
            "post_commit is called with (local, master, old_revno, old_revid, "
            "new_revno, new_revid). old_revid is NULL_REVISION for the first "
            "commit to a branch.", (0, 15))
        self.add_hook('post_uncommit',
            "Called in the bzr client after an uncommit completes. "
            "post_uncommit is called with (local, master, old_revno, "
            "old_revid, new_revno, new_revid) where local is the local branch "
            "or None, master is the target branch, and an empty branch "
            "receives new_revno of 0, new_revid of None.", (0, 15))
        self.add_hook('pre_change_branch_tip',
            "Called in bzr client and server before a change to the tip of a "
            "branch is made. pre_change_branch_tip is called with a "
            "bzrlib.branch.ChangeBranchTipParams. Note that push, pull, "
            "commit, uncommit will all trigger this hook.", (1, 6))
        self.add_hook('post_change_branch_tip',
            "Called in bzr client and server after a change to the tip of a "
            "branch is made. post_change_branch_tip is called with a "
            "bzrlib.branch.ChangeBranchTipParams. Note that push, pull, "
            "commit, uncommit will all trigger this hook.", (1, 4))
        self.add_hook('transform_fallback_location',
            "Called when a stacked branch is activating its fallback "
            "locations. transform_fallback_location is called with (branch, "
            "url), and should return a new url. Returning the same url "
            "allows it to be used as-is, returning a different one can be "
            "used to cause the branch to stack on a closer copy of that "
            "fallback_location. Note that the branch cannot have history "
            "accessing methods called on it during this hook because the "
            "fallback locations have not been activated. When there are "
            "multiple hooks installed for transform_fallback_location, "
            "all are called with the url returned from the previous hook."
            "The order is however undefined.", (1, 9))
        self.add_hook('automatic_tag_name',
            "Called to determine an automatic tag name for a revision. "
            "automatic_tag_name is called with (branch, revision_id) and "
            "should return a tag name or None if no tag name could be "
            "determined. The first non-None tag name returned will be used.",
            (2, 2))
        self.add_hook('post_branch_init',
            "Called after new branch initialization completes. "
            "post_branch_init is called with a "
            "bzrlib.branch.BranchInitHookParams. "
            "Note that init, branch and checkout (both heavyweight and "
            "lightweight) will all trigger this hook.", (2, 2))
        self.add_hook('post_switch',
            "Called after a checkout switches branch. "
            "post_switch is called with a "
            "bzrlib.branch.SwitchHookParams.", (2, 2))



# install the default hooks into the Branch class.
Branch.hooks = BranchHooks("bzrlib.branch", "Branch.hooks")


class ChangeBranchTipParams(object):
    """Object holding parameters passed to *_change_branch_tip hooks.

    There are 5 fields that hooks may wish to access:

    :ivar branch: the branch being changed
    :ivar old_revno: revision number before the change
    :ivar new_revno: revision number after the change
    :ivar old_revid: revision id before the change
    :ivar new_revid: revision id after the change

    The revid fields are strings. The revno fields are integers.
    """

    def __init__(self, branch, old_revno, new_revno, old_revid, new_revid):
        """Create a group of ChangeBranchTip parameters.

        :param branch: The branch being changed.
        :param old_revno: Revision number before the change.
        :param new_revno: Revision number after the change.
        :param old_revid: Tip revision id before the change.
        :param new_revid: Tip revision id after the change.
        """
        self.branch = branch
        self.old_revno = old_revno
        self.new_revno = new_revno
        self.old_revid = old_revid
        self.new_revid = new_revid

    def __eq__(self, other):
        return self.__dict__ == other.__dict__

    def __repr__(self):
        return "<%s of %s from (%s, %s) to (%s, %s)>" % (
            self.__class__.__name__, self.branch,
            self.old_revno, self.old_revid, self.new_revno, self.new_revid)


class BranchInitHookParams(object):
    """Object holding parameters passed to *_branch_init hooks.

    There are 4 fields that hooks may wish to access:

    :ivar format: the branch format
    :ivar bzrdir: the BzrDir where the branch will be/has been initialized
    :ivar name: name of colocated branch, if any (or None)
    :ivar branch: the branch created

    Note that for lightweight checkouts, the bzrdir and format fields refer to
    the checkout, hence they are different from the corresponding fields in
    branch, which refer to the original branch.
    """

    def __init__(self, format, a_bzrdir, name, branch):
        """Create a group of BranchInitHook parameters.

        :param format: the branch format
        :param a_bzrdir: the BzrDir where the branch will be/has been
            initialized
        :param name: name of colocated branch, if any (or None)
        :param branch: the branch created

        Note that for lightweight checkouts, the bzrdir and format fields refer
        to the checkout, hence they are different from the corresponding fields
        in branch, which refer to the original branch.
        """
        self.format = format
        self.bzrdir = a_bzrdir
        self.name = name
        self.branch = branch

    def __eq__(self, other):
        return self.__dict__ == other.__dict__

    def __repr__(self):
        return "<%s of %s>" % (self.__class__.__name__, self.branch)


class SwitchHookParams(object):
    """Object holding parameters passed to *_switch hooks.

    There are 4 fields that hooks may wish to access:

    :ivar control_dir: BzrDir of the checkout to change
    :ivar to_branch: branch that the checkout is to reference
    :ivar force: skip the check for local commits in a heavy checkout
    :ivar revision_id: revision ID to switch to (or None)
    """

    def __init__(self, control_dir, to_branch, force, revision_id):
        """Create a group of SwitchHook parameters.

        :param control_dir: BzrDir of the checkout to change
        :param to_branch: branch that the checkout is to reference
        :param force: skip the check for local commits in a heavy checkout
        :param revision_id: revision ID to switch to (or None)
        """
        self.control_dir = control_dir
        self.to_branch = to_branch
        self.force = force
        self.revision_id = revision_id

    def __eq__(self, other):
        return self.__dict__ == other.__dict__

    def __repr__(self):
        return "<%s for %s to (%s, %s)>" % (self.__class__.__name__,
            self.control_dir, self.to_branch,
            self.revision_id)


class BzrBranchFormat4(BranchFormat):
    """Bzr branch format 4.

    This format has:
     - a revision-history file.
     - a branch-lock lock file [ to be shared with the bzrdir ]
    """

    def get_format_description(self):
        """See BranchFormat.get_format_description()."""
        return "Branch format 4"

    def initialize(self, a_bzrdir, name=None, repository=None):
        """Create a branch of this format in a_bzrdir."""
        if repository is not None:
            raise NotImplementedError(
                "initialize(repository=<not None>) on %r" % (self,))
        utf8_files = [('revision-history', ''),
                      ('branch-name', ''),
                      ]
        return self._initialize_helper(a_bzrdir, utf8_files, name=name,
                                       lock_type='branch4', set_format=False)

    def __init__(self):
        super(BzrBranchFormat4, self).__init__()
        self._matchingbzrdir = bzrdir.BzrDirFormat6()

    def network_name(self):
        """The network name for this format is the control dirs disk label."""
        return self._matchingbzrdir.get_format_string()

    def open(self, a_bzrdir, name=None, _found=False, ignore_fallbacks=False,
            found_repository=None):
        """See BranchFormat.open()."""
        if not _found:
            # we are being called directly and must probe.
            raise NotImplementedError
        if found_repository is None:
            found_repository = a_bzrdir.open_repository()
        return BzrBranchPreSplitOut(_format=self,
                         _control_files=a_bzrdir._control_files,
                         a_bzrdir=a_bzrdir,
                         name=name,
                         _repository=found_repository)

    def __str__(self):
        return "Bazaar-NG branch format 4"


class BranchFormatMetadir(BranchFormat):
    """Common logic for meta-dir based branch formats."""

    def _branch_class(self):
        """What class to instantiate on open calls."""
        raise NotImplementedError(self._branch_class)

    def network_name(self):
        """A simple byte string uniquely identifying this format for RPC calls.

        Metadir branch formats use their format string.
        """
        return self.get_format_string()

    def open(self, a_bzrdir, name=None, _found=False, ignore_fallbacks=False,
            found_repository=None):
        """See BranchFormat.open()."""
        if not _found:
            format = BranchFormat.find_format(a_bzrdir, name=name)
            if format.__class__ != self.__class__:
                raise AssertionError("wrong format %r found for %r" %
                    (format, self))
        transport = a_bzrdir.get_branch_transport(None, name=name)
        try:
            control_files = lockable_files.LockableFiles(transport, 'lock',
                                                         lockdir.LockDir)
            if found_repository is None:
                found_repository = a_bzrdir.find_repository()
            return self._branch_class()(_format=self,
                              _control_files=control_files,
                              name=name,
                              a_bzrdir=a_bzrdir,
                              _repository=found_repository,
                              ignore_fallbacks=ignore_fallbacks)
        except errors.NoSuchFile:
            raise errors.NotBranchError(path=transport.base, bzrdir=a_bzrdir)

    def __init__(self):
        super(BranchFormatMetadir, self).__init__()
        self._matchingbzrdir = bzrdir.BzrDirMetaFormat1()
        self._matchingbzrdir.set_branch_format(self)

    def supports_tags(self):
        return True


class BzrBranchFormat5(BranchFormatMetadir):
    """Bzr branch format 5.

    This format has:
     - a revision-history file.
     - a format string
     - a lock dir guarding the branch itself
     - all of this stored in a branch/ subdirectory
     - works with shared repositories.

    This format is new in bzr 0.8.
    """

    def _branch_class(self):
        return BzrBranch5

    def get_format_string(self):
        """See BranchFormat.get_format_string()."""
        return "Bazaar-NG branch format 5\n"

    def get_format_description(self):
        """See BranchFormat.get_format_description()."""
        return "Branch format 5"

    def initialize(self, a_bzrdir, name=None, repository=None):
        """Create a branch of this format in a_bzrdir."""
        utf8_files = [('revision-history', ''),
                      ('branch-name', ''),
                      ]
        return self._initialize_helper(a_bzrdir, utf8_files, name, repository)

    def supports_tags(self):
        return False


class BzrBranchFormat6(BranchFormatMetadir):
    """Branch format with last-revision and tags.

    Unlike previous formats, this has no explicit revision history. Instead,
    this just stores the last-revision, and the left-hand history leading
    up to there is the history.

    This format was introduced in bzr 0.15
    and became the default in 0.91.
    """

    def _branch_class(self):
        return BzrBranch6

    def get_format_string(self):
        """See BranchFormat.get_format_string()."""
        return "Bazaar Branch Format 6 (bzr 0.15)\n"

    def get_format_description(self):
        """See BranchFormat.get_format_description()."""
        return "Branch format 6"

    def initialize(self, a_bzrdir, name=None, repository=None):
        """Create a branch of this format in a_bzrdir."""
        utf8_files = [('last-revision', '0 null:\n'),
                      ('branch.conf', ''),
                      ('tags', ''),
                      ]
        return self._initialize_helper(a_bzrdir, utf8_files, name, repository)

    def make_tags(self, branch):
        """See bzrlib.branch.BranchFormat.make_tags()."""
        return BasicTags(branch)

    def supports_set_append_revisions_only(self):
        return True


class BzrBranchFormat8(BranchFormatMetadir):
    """Metadir format supporting storing locations of subtree branches."""

    def _branch_class(self):
        return BzrBranch8

    def get_format_string(self):
        """See BranchFormat.get_format_string()."""
        return "Bazaar Branch Format 8 (needs bzr 1.15)\n"

    def get_format_description(self):
        """See BranchFormat.get_format_description()."""
        return "Branch format 8"

    def initialize(self, a_bzrdir, name=None, repository=None):
        """Create a branch of this format in a_bzrdir."""
        utf8_files = [('last-revision', '0 null:\n'),
                      ('branch.conf', ''),
                      ('tags', ''),
                      ('references', '')
                      ]
        return self._initialize_helper(a_bzrdir, utf8_files, name, repository)

    def __init__(self):
        super(BzrBranchFormat8, self).__init__()
        self._matchingbzrdir.repository_format = \
            RepositoryFormatKnitPack5RichRoot()

    def make_tags(self, branch):
        """See bzrlib.branch.BranchFormat.make_tags()."""
        return BasicTags(branch)

    def supports_set_append_revisions_only(self):
        return True

    def supports_stacking(self):
        return True

    supports_reference_locations = True


class BzrBranchFormat7(BzrBranchFormat8):
    """Branch format with last-revision, tags, and a stacked location pointer.

    The stacked location pointer is passed down to the repository and requires
    a repository format with supports_external_lookups = True.

    This format was introduced in bzr 1.6.
    """

    def initialize(self, a_bzrdir, name=None, repository=None):
        """Create a branch of this format in a_bzrdir."""
        utf8_files = [('last-revision', '0 null:\n'),
                      ('branch.conf', ''),
                      ('tags', ''),
                      ]
        return self._initialize_helper(a_bzrdir, utf8_files, name, repository)

    def _branch_class(self):
        return BzrBranch7

    def get_format_string(self):
        """See BranchFormat.get_format_string()."""
        return "Bazaar Branch Format 7 (needs bzr 1.6)\n"

    def get_format_description(self):
        """See BranchFormat.get_format_description()."""
        return "Branch format 7"

    def supports_set_append_revisions_only(self):
        return True

    supports_reference_locations = False


class BranchReferenceFormat(BranchFormat):
    """Bzr branch reference format.

    Branch references are used in implementing checkouts, they
    act as an alias to the real branch which is at some other url.

    This format has:
     - A location file
     - a format string
    """

    def get_format_string(self):
        """See BranchFormat.get_format_string()."""
        return "Bazaar-NG Branch Reference Format 1\n"

    def get_format_description(self):
        """See BranchFormat.get_format_description()."""
        return "Checkout reference format 1"

    def get_reference(self, a_bzrdir, name=None):
        """See BranchFormat.get_reference()."""
        transport = a_bzrdir.get_branch_transport(None, name=name)
        return transport.get_bytes('location')

    def set_reference(self, a_bzrdir, name, to_branch):
        """See BranchFormat.set_reference()."""
        transport = a_bzrdir.get_branch_transport(None, name=name)
        location = transport.put_bytes('location', to_branch.base)

    def initialize(self, a_bzrdir, name=None, target_branch=None,
            repository=None):
        """Create a branch of this format in a_bzrdir."""
        if target_branch is None:
            # this format does not implement branch itself, thus the implicit
            # creation contract must see it as uninitializable
            raise errors.UninitializableFormat(self)
        mutter('creating branch reference in %s', a_bzrdir.user_url)
        branch_transport = a_bzrdir.get_branch_transport(self, name=name)
        branch_transport.put_bytes('location',
            target_branch.bzrdir.user_url)
        branch_transport.put_bytes('format', self.get_format_string())
        branch = self.open(
            a_bzrdir, name, _found=True,
            possible_transports=[target_branch.bzrdir.root_transport])
        self._run_post_branch_init_hooks(a_bzrdir, name, branch)
        return branch

    def __init__(self):
        super(BranchReferenceFormat, self).__init__()
        self._matchingbzrdir = bzrdir.BzrDirMetaFormat1()
        self._matchingbzrdir.set_branch_format(self)

    def _make_reference_clone_function(format, a_branch):
        """Create a clone() routine for a branch dynamically."""
        def clone(to_bzrdir, revision_id=None,
            repository_policy=None):
            """See Branch.clone()."""
            return format.initialize(to_bzrdir, target_branch=a_branch)
            # cannot obey revision_id limits when cloning a reference ...
            # FIXME RBC 20060210 either nuke revision_id for clone, or
            # emit some sort of warning/error to the caller ?!
        return clone

    def open(self, a_bzrdir, name=None, _found=False, location=None,
             possible_transports=None, ignore_fallbacks=False,
             found_repository=None):
        """Return the branch that the branch reference in a_bzrdir points at.

        :param a_bzrdir: A BzrDir that contains a branch.
        :param name: Name of colocated branch to open, if any
        :param _found: a private parameter, do not use it. It is used to
            indicate if format probing has already be done.
        :param ignore_fallbacks: when set, no fallback branches will be opened
            (if there are any).  Default is to open fallbacks.
        :param location: The location of the referenced branch.  If
            unspecified, this will be determined from the branch reference in
            a_bzrdir.
        :param possible_transports: An optional reusable transports list.
        """
        if not _found:
            format = BranchFormat.find_format(a_bzrdir, name=name)
            if format.__class__ != self.__class__:
                raise AssertionError("wrong format %r found for %r" %
                    (format, self))
        if location is None:
            location = self.get_reference(a_bzrdir, name)
        real_bzrdir = bzrdir.BzrDir.open(
            location, possible_transports=possible_transports)
        result = real_bzrdir.open_branch(name=name, 
            ignore_fallbacks=ignore_fallbacks)
        # this changes the behaviour of result.clone to create a new reference
        # rather than a copy of the content of the branch.
        # I did not use a proxy object because that needs much more extensive
        # testing, and we are only changing one behaviour at the moment.
        # If we decide to alter more behaviours - i.e. the implicit nickname
        # then this should be refactored to introduce a tested proxy branch
        # and a subclass of that for use in overriding clone() and ....
        # - RBC 20060210
        result.clone = self._make_reference_clone_function(result)
        return result


network_format_registry = registry.FormatRegistry()
"""Registry of formats indexed by their network name.

The network name for a branch format is an identifier that can be used when
referring to formats with smart server operations. See
BranchFormat.network_name() for more detail.
"""


# formats which have no format string are not discoverable
# and not independently creatable, so are not registered.
__format5 = BzrBranchFormat5()
__format6 = BzrBranchFormat6()
__format7 = BzrBranchFormat7()
__format8 = BzrBranchFormat8()
BranchFormat.register_format(__format5)
BranchFormat.register_format(BranchReferenceFormat())
BranchFormat.register_format(__format6)
BranchFormat.register_format(__format7)
BranchFormat.register_format(__format8)
BranchFormat.set_default_format(__format7)
BranchFormat.register_extra_format(BzrBranchFormat4())


class BranchWriteLockResult(LogicalLockResult):
    """The result of write locking a branch.

    :ivar branch_token: The token obtained from the underlying branch lock, or
        None.
    :ivar unlock: A callable which will unlock the lock.
    """

    def __init__(self, unlock, branch_token):
        LogicalLockResult.__init__(self, unlock)
        self.branch_token = branch_token

    def __repr__(self):
        return "BranchWriteLockResult(%s, %s)" % (self.branch_token,
            self.unlock)


class BzrBranch(Branch, _RelockDebugMixin):
    """A branch stored in the actual filesystem.

    Note that it's "local" in the context of the filesystem; it doesn't
    really matter if it's on an nfs/smb/afs/coda/... share, as long as
    it's writable, and can be accessed via the normal filesystem API.

    :ivar _transport: Transport for file operations on this branch's
        control files, typically pointing to the .bzr/branch directory.
    :ivar repository: Repository for this branch.
    :ivar base: The url of the base directory for this branch; the one
        containing the .bzr directory.
    :ivar name: Optional colocated branch name as it exists in the control
        directory.
    """

    def __init__(self, _format=None,
                 _control_files=None, a_bzrdir=None, name=None,
                 _repository=None, ignore_fallbacks=False):
        """Create new branch object at a particular location."""
        if a_bzrdir is None:
            raise ValueError('a_bzrdir must be supplied')
        else:
            self.bzrdir = a_bzrdir
        self._base = self.bzrdir.transport.clone('..').base
        self.name = name
        # XXX: We should be able to just do
        #   self.base = self.bzrdir.root_transport.base
        # but this does not quite work yet -- mbp 20080522
        self._format = _format
        if _control_files is None:
            raise ValueError('BzrBranch _control_files is None')
        self.control_files = _control_files
        self._transport = _control_files._transport
        self.repository = _repository
        Branch.__init__(self)

    def __str__(self):
        if self.name is None:
            return '%s(%s)' % (self.__class__.__name__, self.user_url)
        else:
            return '%s(%s,%s)' % (self.__class__.__name__, self.user_url,
                self.name)

    __repr__ = __str__

    def _get_base(self):
        """Returns the directory containing the control directory."""
        return self._base

    base = property(_get_base, doc="The URL for the root of this branch.")

    def _get_config(self):
        return TransportConfig(self._transport, 'branch.conf')

    def is_locked(self):
        return self.control_files.is_locked()

    def lock_write(self, token=None):
        """Lock the branch for write operations.

        :param token: A token to permit reacquiring a previously held and
            preserved lock.
        :return: A BranchWriteLockResult.
        """
        if not self.is_locked():
            self._note_lock('w')
        # All-in-one needs to always unlock/lock.
        repo_control = getattr(self.repository, 'control_files', None)
        if self.control_files == repo_control or not self.is_locked():
            self.repository._warn_if_deprecated(self)
            self.repository.lock_write()
            took_lock = True
        else:
            took_lock = False
        try:
            return BranchWriteLockResult(self.unlock,
                self.control_files.lock_write(token=token))
        except:
            if took_lock:
                self.repository.unlock()
            raise

    def lock_read(self):
        """Lock the branch for read operations.

        :return: A bzrlib.lock.LogicalLockResult.
        """
        if not self.is_locked():
            self._note_lock('r')
        # All-in-one needs to always unlock/lock.
        repo_control = getattr(self.repository, 'control_files', None)
        if self.control_files == repo_control or not self.is_locked():
            self.repository._warn_if_deprecated(self)
            self.repository.lock_read()
            took_lock = True
        else:
            took_lock = False
        try:
            self.control_files.lock_read()
            return LogicalLockResult(self.unlock)
        except:
            if took_lock:
                self.repository.unlock()
            raise

    @only_raises(errors.LockNotHeld, errors.LockBroken)
    def unlock(self):
        try:
            self.control_files.unlock()
        finally:
            # All-in-one needs to always unlock/lock.
            repo_control = getattr(self.repository, 'control_files', None)
            if (self.control_files == repo_control or
                not self.control_files.is_locked()):
                self.repository.unlock()
            if not self.control_files.is_locked():
                # we just released the lock
                self._clear_cached_state()

    def peek_lock_mode(self):
        if self.control_files._lock_count == 0:
            return None
        else:
            return self.control_files._lock_mode

    def get_physical_lock_status(self):
        return self.control_files.get_physical_lock_status()

    @needs_read_lock
    def print_file(self, file, revision_id):
        """See Branch.print_file."""
        return self.repository.print_file(file, revision_id)

    def _write_revision_history(self, history):
        """Factored out of set_revision_history.

        This performs the actual writing to disk.
        It is intended to be called by BzrBranch5.set_revision_history."""
        self._transport.put_bytes(
            'revision-history', '\n'.join(history),
            mode=self.bzrdir._get_file_mode())

    @needs_write_lock
    def set_revision_history(self, rev_history):
        """See Branch.set_revision_history."""
        if 'evil' in debug.debug_flags:
            mutter_callsite(3, "set_revision_history scales with history.")
        check_not_reserved_id = _mod_revision.check_not_reserved_id
        for rev_id in rev_history:
            check_not_reserved_id(rev_id)
        if Branch.hooks['post_change_branch_tip']:
            # Don't calculate the last_revision_info() if there are no hooks
            # that will use it.
            old_revno, old_revid = self.last_revision_info()
        if len(rev_history) == 0:
            revid = _mod_revision.NULL_REVISION
        else:
            revid = rev_history[-1]
        self._run_pre_change_branch_tip_hooks(len(rev_history), revid)
        self._write_revision_history(rev_history)
        self._clear_cached_state()
        self._cache_revision_history(rev_history)
        for hook in Branch.hooks['set_rh']:
            hook(self, rev_history)
        if Branch.hooks['post_change_branch_tip']:
            self._run_post_change_branch_tip_hooks(old_revno, old_revid)

    def _synchronize_history(self, destination, revision_id):
        """Synchronize last revision and revision history between branches.

        This version is most efficient when the destination is also a
        BzrBranch5, but works for BzrBranch6 as long as the revision
        history is the true lefthand parent history, and all of the revisions
        are in the destination's repository.  If not, set_revision_history
        will fail.

        :param destination: The branch to copy the history into
        :param revision_id: The revision-id to truncate history at.  May
          be None to copy complete history.
        """
        if not isinstance(destination._format, BzrBranchFormat5):
            super(BzrBranch, self)._synchronize_history(
                destination, revision_id)
            return
        if revision_id == _mod_revision.NULL_REVISION:
            new_history = []
        else:
            new_history = self.revision_history()
        if revision_id is not None and new_history != []:
            try:
                new_history = new_history[:new_history.index(revision_id) + 1]
            except ValueError:
                rev = self.repository.get_revision(revision_id)
                new_history = rev.get_history(self.repository)[1:]
        destination.set_revision_history(new_history)

    @needs_write_lock
    def set_last_revision_info(self, revno, revision_id):
        """Set the last revision of this branch.

        The caller is responsible for checking that the revno is correct
        for this revision id.

        It may be possible to set the branch last revision to an id not
        present in the repository.  However, branches can also be
        configured to check constraints on history, in which case this may not
        be permitted.
        """
        revision_id = _mod_revision.ensure_null(revision_id)
        # this old format stores the full history, but this api doesn't
        # provide it, so we must generate, and might as well check it's
        # correct
        history = self._lefthand_history(revision_id)
        if len(history) != revno:
            raise AssertionError('%d != %d' % (len(history), revno))
        self.set_revision_history(history)

    def _gen_revision_history(self):
        history = self._transport.get_bytes('revision-history').split('\n')
        if history[-1:] == ['']:
            # There shouldn't be a trailing newline, but just in case.
            history.pop()
        return history

    @needs_write_lock
    def generate_revision_history(self, revision_id, last_rev=None,
        other_branch=None):
        """Create a new revision history that will finish with revision_id.

        :param revision_id: the new tip to use.
        :param last_rev: The previous last_revision. If not None, then this
            must be a ancestory of revision_id, or DivergedBranches is raised.
        :param other_branch: The other branch that DivergedBranches should
            raise with respect to.
        """
        self.set_revision_history(self._lefthand_history(revision_id,
            last_rev, other_branch))

    def basis_tree(self):
        """See Branch.basis_tree."""
        return self.repository.revision_tree(self.last_revision())

    def _get_parent_location(self):
        _locs = ['parent', 'pull', 'x-pull']
        for l in _locs:
            try:
                return self._transport.get_bytes(l).strip('\n')
            except errors.NoSuchFile:
                pass
        return None

    def _basic_push(self, target, overwrite, stop_revision):
        """Basic implementation of push without bound branches or hooks.

        Must be called with source read locked and target write locked.
        """
        result = BranchPushResult()
        result.source_branch = self
        result.target_branch = target
        result.old_revno, result.old_revid = target.last_revision_info()
        self.update_references(target)
        if result.old_revid != stop_revision:
            # We assume that during 'push' this repository is closer than
            # the target.
            graph = self.repository.get_graph(target.repository)
            target.update_revisions(self, stop_revision,
                overwrite=overwrite, graph=graph)
        if self._push_should_merge_tags():
            result.tag_conflicts = self.tags.merge_to(target.tags,
                overwrite)
        result.new_revno, result.new_revid = target.last_revision_info()
        return result

    def get_stacked_on_url(self):
        raise errors.UnstackableBranchFormat(self._format, self.user_url)

    def set_push_location(self, location):
        """See Branch.set_push_location."""
        self.get_config().set_user_option(
            'push_location', location,
            store=_mod_config.STORE_LOCATION_NORECURSE)

    def _set_parent_location(self, url):
        if url is None:
            self._transport.delete('parent')
        else:
            self._transport.put_bytes('parent', url + '\n',
                mode=self.bzrdir._get_file_mode())


class BzrBranchPreSplitOut(BzrBranch):

    def _get_checkout_format(self):
        """Return the most suitable metadir for a checkout of this branch.
        Weaves are used if this branch's repository uses weaves.
        """
        from bzrlib.repofmt.weaverepo import RepositoryFormat7
        from bzrlib.bzrdir import BzrDirMetaFormat1
        format = BzrDirMetaFormat1()
        format.repository_format = RepositoryFormat7()
        return format


class BzrBranch5(BzrBranch):
    """A format 5 branch. This supports new features over plain branches.

    It has support for a master_branch which is the data for bound branches.
    """

    def get_bound_location(self):
        try:
            return self._transport.get_bytes('bound')[:-1]
        except errors.NoSuchFile:
            return None

    @needs_read_lock
    def get_master_branch(self, possible_transports=None):
        """Return the branch we are bound to.

        :return: Either a Branch, or None

        This could memoise the branch, but if thats done
        it must be revalidated on each new lock.
        So for now we just don't memoise it.
        # RBC 20060304 review this decision.
        """
        bound_loc = self.get_bound_location()
        if not bound_loc:
            return None
        try:
            return Branch.open(bound_loc,
                               possible_transports=possible_transports)
        except (errors.NotBranchError, errors.ConnectionError), e:
            raise errors.BoundBranchConnectionFailure(
                    self, bound_loc, e)

    @needs_write_lock
    def set_bound_location(self, location):
        """Set the target where this branch is bound to.

        :param location: URL to the target branch
        """
        if location:
            self._transport.put_bytes('bound', location+'\n',
                mode=self.bzrdir._get_file_mode())
        else:
            try:
                self._transport.delete('bound')
            except errors.NoSuchFile:
                return False
            return True

    @needs_write_lock
    def bind(self, other):
        """Bind this branch to the branch other.

        This does not push or pull data between the branches, though it does
        check for divergence to raise an error when the branches are not
        either the same, or one a prefix of the other. That behaviour may not
        be useful, so that check may be removed in future.

        :param other: The branch to bind to
        :type other: Branch
        """
        # TODO: jam 20051230 Consider checking if the target is bound
        #       It is debatable whether you should be able to bind to
        #       a branch which is itself bound.
        #       Committing is obviously forbidden,
        #       but binding itself may not be.
        #       Since we *have* to check at commit time, we don't
        #       *need* to check here

        # we want to raise diverged if:
        # last_rev is not in the other_last_rev history, AND
        # other_last_rev is not in our history, and do it without pulling
        # history around
        self.set_bound_location(other.base)

    @needs_write_lock
    def unbind(self):
        """If bound, unbind"""
        return self.set_bound_location(None)

    @needs_write_lock
    def update(self, possible_transports=None):
        """Synchronise this branch with the master branch if any.

        :return: None or the last_revision that was pivoted out during the
                 update.
        """
        master = self.get_master_branch(possible_transports)
        if master is not None:
            old_tip = _mod_revision.ensure_null(self.last_revision())
            self.pull(master, overwrite=True)
            if self.repository.get_graph().is_ancestor(old_tip,
                _mod_revision.ensure_null(self.last_revision())):
                return None
            return old_tip
        return None


class BzrBranch8(BzrBranch5):
    """A branch that stores tree-reference locations."""

    def _open_hook(self):
        if self._ignore_fallbacks:
            return
        try:
            url = self.get_stacked_on_url()
        except (errors.UnstackableRepositoryFormat, errors.NotStacked,
            errors.UnstackableBranchFormat):
            pass
        else:
            for hook in Branch.hooks['transform_fallback_location']:
                url = hook(self, url)
                if url is None:
                    hook_name = Branch.hooks.get_hook_name(hook)
                    raise AssertionError(
                        "'transform_fallback_location' hook %s returned "
                        "None, not a URL." % hook_name)
            self._activate_fallback_location(url)

    def __init__(self, *args, **kwargs):
        self._ignore_fallbacks = kwargs.get('ignore_fallbacks', False)
        super(BzrBranch8, self).__init__(*args, **kwargs)
        self._last_revision_info_cache = None
        self._reference_info = None

    def _clear_cached_state(self):
        super(BzrBranch8, self)._clear_cached_state()
        self._last_revision_info_cache = None
        self._reference_info = None

    def _last_revision_info(self):
        revision_string = self._transport.get_bytes('last-revision')
        revno, revision_id = revision_string.rstrip('\n').split(' ', 1)
        revision_id = cache_utf8.get_cached_utf8(revision_id)
        revno = int(revno)
        return revno, revision_id

    def _write_last_revision_info(self, revno, revision_id):
        """Simply write out the revision id, with no checks.

        Use set_last_revision_info to perform this safely.

        Does not update the revision_history cache.
        Intended to be called by set_last_revision_info and
        _write_revision_history.
        """
        revision_id = _mod_revision.ensure_null(revision_id)
        out_string = '%d %s\n' % (revno, revision_id)
        self._transport.put_bytes('last-revision', out_string,
            mode=self.bzrdir._get_file_mode())

    @needs_write_lock
    def set_last_revision_info(self, revno, revision_id):
        revision_id = _mod_revision.ensure_null(revision_id)
        old_revno, old_revid = self.last_revision_info()
        if self._get_append_revisions_only():
            self._check_history_violation(revision_id)
        self._run_pre_change_branch_tip_hooks(revno, revision_id)
        self._write_last_revision_info(revno, revision_id)
        self._clear_cached_state()
        self._last_revision_info_cache = revno, revision_id
        self._run_post_change_branch_tip_hooks(old_revno, old_revid)

    def _synchronize_history(self, destination, revision_id):
        """Synchronize last revision and revision history between branches.

        :see: Branch._synchronize_history
        """
        # XXX: The base Branch has a fast implementation of this method based
        # on set_last_revision_info, but BzrBranch/BzrBranch5 have a slower one
        # that uses set_revision_history.  This class inherits from BzrBranch5,
        # but wants the fast implementation, so it calls
        # Branch._synchronize_history directly.
        Branch._synchronize_history(self, destination, revision_id)

    def _check_history_violation(self, revision_id):
        last_revision = _mod_revision.ensure_null(self.last_revision())
        if _mod_revision.is_null(last_revision):
            return
        if last_revision not in self._lefthand_history(revision_id):
            raise errors.AppendRevisionsOnlyViolation(self.user_url)

    def _gen_revision_history(self):
        """Generate the revision history from last revision
        """
        last_revno, last_revision = self.last_revision_info()
        self._extend_partial_history(stop_index=last_revno-1)
        return list(reversed(self._partial_revision_history_cache))

    def _write_revision_history(self, history):
        """Factored out of set_revision_history.

        This performs the actual writing to disk, with format-specific checks.
        It is intended to be called by BzrBranch5.set_revision_history.
        """
        if len(history) == 0:
            last_revision = 'null:'
        else:
            if history != self._lefthand_history(history[-1]):
                raise errors.NotLefthandHistory(history)
            last_revision = history[-1]
        if self._get_append_revisions_only():
            self._check_history_violation(last_revision)
        self._write_last_revision_info(len(history), last_revision)

    @needs_write_lock
    def _set_parent_location(self, url):
        """Set the parent branch"""
        self._set_config_location('parent_location', url, make_relative=True)

    @needs_read_lock
    def _get_parent_location(self):
        """Set the parent branch"""
        return self._get_config_location('parent_location')

    @needs_write_lock
    def _set_all_reference_info(self, info_dict):
        """Replace all reference info stored in a branch.

        :param info_dict: A dict of {file_id: (tree_path, branch_location)}
        """
        s = StringIO()
        writer = rio.RioWriter(s)
        for key, (tree_path, branch_location) in info_dict.iteritems():
            stanza = rio.Stanza(file_id=key, tree_path=tree_path,
                                branch_location=branch_location)
            writer.write_stanza(stanza)
        self._transport.put_bytes('references', s.getvalue())
        self._reference_info = info_dict

    @needs_read_lock
    def _get_all_reference_info(self):
        """Return all the reference info stored in a branch.

        :return: A dict of {file_id: (tree_path, branch_location)}
        """
        if self._reference_info is not None:
            return self._reference_info
        rio_file = self._transport.get('references')
        try:
            stanzas = rio.read_stanzas(rio_file)
            info_dict = dict((s['file_id'], (s['tree_path'],
                             s['branch_location'])) for s in stanzas)
        finally:
            rio_file.close()
        self._reference_info = info_dict
        return info_dict

    def set_reference_info(self, file_id, tree_path, branch_location):
        """Set the branch location to use for a tree reference.

        :param file_id: The file-id of the tree reference.
        :param tree_path: The path of the tree reference in the tree.
        :param branch_location: The location of the branch to retrieve tree
            references from.
        """
        info_dict = self._get_all_reference_info()
        info_dict[file_id] = (tree_path, branch_location)
        if None in (tree_path, branch_location):
            if tree_path is not None:
                raise ValueError('tree_path must be None when branch_location'
                                 ' is None.')
            if branch_location is not None:
                raise ValueError('branch_location must be None when tree_path'
                                 ' is None.')
            del info_dict[file_id]
        self._set_all_reference_info(info_dict)

    def get_reference_info(self, file_id):
        """Get the tree_path and branch_location for a tree reference.

        :return: a tuple of (tree_path, branch_location)
        """
        return self._get_all_reference_info().get(file_id, (None, None))

    def reference_parent(self, file_id, path, possible_transports=None):
        """Return the parent branch for a tree-reference file_id.

        :param file_id: The file_id of the tree reference
        :param path: The path of the file_id in the tree
        :return: A branch associated with the file_id
        """
        branch_location = self.get_reference_info(file_id)[1]
        if branch_location is None:
            return Branch.reference_parent(self, file_id, path,
                                           possible_transports)
        branch_location = urlutils.join(self.user_url, branch_location)
        return Branch.open(branch_location,
                           possible_transports=possible_transports)

    def set_push_location(self, location):
        """See Branch.set_push_location."""
        self._set_config_location('push_location', location)

    def set_bound_location(self, location):
        """See Branch.set_push_location."""
        result = None
        config = self.get_config()
        if location is None:
            if config.get_user_option('bound') != 'True':
                return False
            else:
                config.set_user_option('bound', 'False', warn_masked=True)
                return True
        else:
            self._set_config_location('bound_location', location,
                                      config=config)
            config.set_user_option('bound', 'True', warn_masked=True)
        return True

    def _get_bound_location(self, bound):
        """Return the bound location in the config file.

        Return None if the bound parameter does not match"""
        config = self.get_config()
        config_bound = (config.get_user_option('bound') == 'True')
        if config_bound != bound:
            return None
        return self._get_config_location('bound_location', config=config)

    def get_bound_location(self):
        """See Branch.set_push_location."""
        return self._get_bound_location(True)

    def get_old_bound_location(self):
        """See Branch.get_old_bound_location"""
        return self._get_bound_location(False)

    def get_stacked_on_url(self):
        # you can always ask for the URL; but you might not be able to use it
        # if the repo can't support stacking.
        ## self._check_stackable_repo()
        stacked_url = self._get_config_location('stacked_on_location')
        if stacked_url is None:
            raise errors.NotStacked(self)
        return stacked_url

    def _get_append_revisions_only(self):
        return self.get_config(
            ).get_user_option_as_bool('append_revisions_only')

    @needs_write_lock
    def generate_revision_history(self, revision_id, last_rev=None,
                                  other_branch=None):
        """See BzrBranch5.generate_revision_history"""
        history = self._lefthand_history(revision_id, last_rev, other_branch)
        revno = len(history)
        self.set_last_revision_info(revno, revision_id)

    @needs_read_lock
    def get_rev_id(self, revno, history=None):
        """Find the revision id of the specified revno."""
        if revno == 0:
            return _mod_revision.NULL_REVISION

        last_revno, last_revision_id = self.last_revision_info()
        if revno <= 0 or revno > last_revno:
            raise errors.NoSuchRevision(self, revno)

        if history is not None:
            return history[revno - 1]

        index = last_revno - revno
        if len(self._partial_revision_history_cache) <= index:
            self._extend_partial_history(stop_index=index)
        if len(self._partial_revision_history_cache) > index:
            return self._partial_revision_history_cache[index]
        else:
            raise errors.NoSuchRevision(self, revno)

    @needs_read_lock
    def revision_id_to_revno(self, revision_id):
        """Given a revision id, return its revno"""
        if _mod_revision.is_null(revision_id):
            return 0
        try:
            index = self._partial_revision_history_cache.index(revision_id)
        except ValueError:
            self._extend_partial_history(stop_revision=revision_id)
            index = len(self._partial_revision_history_cache) - 1
            if self._partial_revision_history_cache[index] != revision_id:
                raise errors.NoSuchRevision(self, revision_id)
        return self.revno() - index


class BzrBranch7(BzrBranch8):
    """A branch with support for a fallback repository."""

    def set_reference_info(self, file_id, tree_path, branch_location):
        Branch.set_reference_info(self, file_id, tree_path, branch_location)

    def get_reference_info(self, file_id):
        Branch.get_reference_info(self, file_id)

    def reference_parent(self, file_id, path, possible_transports=None):
        return Branch.reference_parent(self, file_id, path,
                                       possible_transports)


class BzrBranch6(BzrBranch7):
    """See BzrBranchFormat6 for the capabilities of this branch.

    This subclass of BzrBranch7 disables the new features BzrBranch7 added,
    i.e. stacking.
    """

    def get_stacked_on_url(self):
        raise errors.UnstackableBranchFormat(self._format, self.user_url)


######################################################################
# results of operations


class _Result(object):

    def _show_tag_conficts(self, to_file):
        if not getattr(self, 'tag_conflicts', None):
            return
        to_file.write('Conflicting tags:\n')
        for name, value1, value2 in self.tag_conflicts:
            to_file.write('    %s\n' % (name, ))


class PullResult(_Result):
    """Result of a Branch.pull operation.

    :ivar old_revno: Revision number before pull.
    :ivar new_revno: Revision number after pull.
    :ivar old_revid: Tip revision id before pull.
    :ivar new_revid: Tip revision id after pull.
    :ivar source_branch: Source (local) branch object. (read locked)
    :ivar master_branch: Master branch of the target, or the target if no
        Master
    :ivar local_branch: target branch if there is a Master, else None
    :ivar target_branch: Target/destination branch object. (write locked)
    :ivar tag_conflicts: A list of tag conflicts, see BasicTags.merge_to
    """

    @deprecated_method(deprecated_in((2, 3, 0)))
    def __int__(self):
        """Return the relative change in revno.

        :deprecated: Use `new_revno` and `old_revno` instead.
        """
        return self.new_revno - self.old_revno

    def report(self, to_file):
        if not is_quiet():
            if self.old_revid == self.new_revid:
                to_file.write('No revisions to pull.\n')
            else:
                to_file.write('Now on revision %d.\n' % self.new_revno)
        self._show_tag_conficts(to_file)


class BranchPushResult(_Result):
    """Result of a Branch.push operation.

    :ivar old_revno: Revision number (eg 10) of the target before push.
    :ivar new_revno: Revision number (eg 12) of the target after push.
    :ivar old_revid: Tip revision id (eg joe@foo.com-1234234-aoeua34) of target
        before the push.
    :ivar new_revid: Tip revision id (eg joe@foo.com-5676566-boa234a) of target
        after the push.
    :ivar source_branch: Source branch object that the push was from. This is
        read locked, and generally is a local (and thus low latency) branch.
    :ivar master_branch: If target is a bound branch, the master branch of
        target, or target itself. Always write locked.
    :ivar target_branch: The direct Branch where data is being sent (write
        locked).
    :ivar local_branch: If the target is a bound branch this will be the
        target, otherwise it will be None.
    """

    @deprecated_method(deprecated_in((2, 3, 0)))
    def __int__(self):
        """Return the relative change in revno.

        :deprecated: Use `new_revno` and `old_revno` instead.
        """
        return self.new_revno - self.old_revno

    def report(self, to_file):
        """Write a human-readable description of the result."""
        if self.old_revid == self.new_revid:
            note('No new revisions to push.')
        else:
            note('Pushed up to revision %d.' % self.new_revno)
        self._show_tag_conficts(to_file)


class BranchCheckResult(object):
    """Results of checking branch consistency.

    :see: Branch.check
    """

    def __init__(self, branch):
        self.branch = branch
        self.errors = []

    def report_results(self, verbose):
        """Report the check results via trace.note.

        :param verbose: Requests more detailed display of what was checked,
            if any.
        """
        note('checked branch %s format %s', self.branch.user_url,
            self.branch._format)
        for error in self.errors:
            note('found error:%s', error)


class Converter5to6(object):
    """Perform an in-place upgrade of format 5 to format 6"""

    def convert(self, branch):
        # Data for 5 and 6 can peacefully coexist.
        format = BzrBranchFormat6()
        new_branch = format.open(branch.bzrdir, _found=True)

        # Copy source data into target
        new_branch._write_last_revision_info(*branch.last_revision_info())
        new_branch.set_parent(branch.get_parent())
        new_branch.set_bound_location(branch.get_bound_location())
        new_branch.set_push_location(branch.get_push_location())

        # New branch has no tags by default
        new_branch.tags._set_tag_dict({})

        # Copying done; now update target format
        new_branch._transport.put_bytes('format',
            format.get_format_string(),
            mode=new_branch.bzrdir._get_file_mode())

        # Clean up old files
        new_branch._transport.delete('revision-history')
        try:
            branch.set_parent(None)
        except errors.NoSuchFile:
            pass
        branch.set_bound_location(None)


class Converter6to7(object):
    """Perform an in-place upgrade of format 6 to format 7"""

    def convert(self, branch):
        format = BzrBranchFormat7()
        branch._set_config_location('stacked_on_location', '')
        # update target format
        branch._transport.put_bytes('format', format.get_format_string())


class Converter7to8(object):
    """Perform an in-place upgrade of format 6 to format 7"""

    def convert(self, branch):
        format = BzrBranchFormat8()
        branch._transport.put_bytes('references', '')
        # update target format
        branch._transport.put_bytes('format', format.get_format_string())


def _run_with_write_locked_target(target, callable, *args, **kwargs):
    """Run ``callable(*args, **kwargs)``, write-locking target for the
    duration.

    _run_with_write_locked_target will attempt to release the lock it acquires.

    If an exception is raised by callable, then that exception *will* be
    propagated, even if the unlock attempt raises its own error.  Thus
    _run_with_write_locked_target should be preferred to simply doing::

        target.lock_write()
        try:
            return callable(*args, **kwargs)
        finally:
            target.unlock()

    """
    # This is very similar to bzrlib.decorators.needs_write_lock.  Perhaps they
    # should share code?
    target.lock_write()
    try:
        result = callable(*args, **kwargs)
    except:
        exc_info = sys.exc_info()
        try:
            target.unlock()
        finally:
            raise exc_info[0], exc_info[1], exc_info[2]
    else:
        target.unlock()
        return result


class InterBranch(InterObject):
    """This class represents operations taking place between two branches.

    Its instances have methods like pull() and push() and contain
    references to the source and target repositories these operations
    can be carried out on.
    """

    _optimisers = []
    """The available optimised InterBranch types."""

    @classmethod
    def _get_branch_formats_to_test(klass):
        """Return an iterable of format tuples for testing.
        
        :return: An iterable of (from_format, to_format) to use when testing
            this InterBranch class. Each InterBranch class should define this
            method itself.
        """
        raise NotImplementedError(klass._get_branch_formats_to_test)

    @needs_write_lock
    def pull(self, overwrite=False, stop_revision=None,
             possible_transports=None, local=False):
        """Mirror source into target branch.

        The target branch is considered to be 'local', having low latency.

        :returns: PullResult instance
        """
        raise NotImplementedError(self.pull)

    @needs_write_lock
    def update_revisions(self, stop_revision=None, overwrite=False,
                         graph=None, fetch_tags=True):
        """Pull in new perfect-fit revisions.

        :param stop_revision: Updated until the given revision
        :param overwrite: Always set the branch pointer, rather than checking
            to see if it is a proper descendant.
        :param graph: A Graph object that can be used to query history
            information. This can be None.
        :param fetch_tags: Flag that specifies if tags from source should be
            fetched too.
        :return: None
        """
        raise NotImplementedError(self.update_revisions)

    @needs_write_lock
    def push(self, overwrite=False, stop_revision=None,
             _override_hook_source_branch=None):
        """Mirror the source branch into the target branch.

        The source branch is considered to be 'local', having low latency.
        """
        raise NotImplementedError(self.push)

    @needs_write_lock
    def copy_content_into(self, revision_id=None):
        """Copy the content of source into target

        revision_id: if not None, the revision history in the new branch will
                     be truncated to end with revision_id.
        """
        raise NotImplementedError(self.copy_content_into)


class GenericInterBranch(InterBranch):
    """InterBranch implementation that uses public Branch functions."""

    @classmethod
    def is_compatible(klass, source, target):
        # GenericBranch uses the public API, so always compatible
        return True

    @classmethod
    def _get_branch_formats_to_test(klass):
        return [(BranchFormat._default_format, BranchFormat._default_format)]

    @classmethod
    def unwrap_format(klass, format):
        if isinstance(format, remote.RemoteBranchFormat):
            format._ensure_real()
            return format._custom_format
        return format

    @needs_write_lock
    def copy_content_into(self, revision_id=None):
        """Copy the content of source into target

        revision_id: if not None, the revision history in the new branch will
                     be truncated to end with revision_id.
        """
        self.source.update_references(self.target)
        self.source._synchronize_history(self.target, revision_id)
        try:
            parent = self.source.get_parent()
        except errors.InaccessibleParent, e:
            mutter('parent was not accessible to copy: %s', e)
        else:
            if parent:
                self.target.set_parent(parent)
        if self.source._push_should_merge_tags():
            self.source.tags.merge_to(self.target.tags)

    @needs_write_lock
    def update_revisions(self, stop_revision=None, overwrite=False,
        graph=None, fetch_tags=True):
        """See InterBranch.update_revisions()."""
        other_revno, other_last_revision = self.source.last_revision_info()
        stop_revno = None # unknown
        if stop_revision is None:
            stop_revision = other_last_revision
            if _mod_revision.is_null(stop_revision):
                # if there are no commits, we're done.
                return
            stop_revno = other_revno

        # what's the current last revision, before we fetch [and change it
        # possibly]
        last_rev = _mod_revision.ensure_null(self.target.last_revision())
        # we fetch here so that we don't process data twice in the common
        # case of having something to pull, and so that the check for
        # already merged can operate on the just fetched graph, which will
        # be cached in memory.
        if fetch_tags:
            fetch_spec_factory = fetch.FetchSpecFactory()
            fetch_spec_factory.source_branch = self.source
            fetch_spec_factory.source_branch_stop_revision_id = stop_revision
            fetch_spec_factory.source_repo = self.source.repository
            fetch_spec_factory.target_repo = self.target.repository
            fetch_spec_factory.target_repo_kind = fetch.TargetRepoKinds.PREEXISTING
            fetch_spec = fetch_spec_factory.make_fetch_spec()
        else:
            fetch_spec = _mod_graph.NotInOtherForRevs(self.target.repository,
                self.source.repository, revision_ids=[stop_revision]).execute()
        self.target.fetch(self.source, fetch_spec=fetch_spec)
        # Check to see if one is an ancestor of the other
        if not overwrite:
            if graph is None:
                graph = self.target.repository.get_graph()
            if self.target._check_if_descendant_or_diverged(
                    stop_revision, last_rev, graph, self.source):
                # stop_revision is a descendant of last_rev, but we aren't
                # overwriting, so we're done.
                return
        if stop_revno is None:
            if graph is None:
                graph = self.target.repository.get_graph()
            this_revno, this_last_revision = \
                    self.target.last_revision_info()
            stop_revno = graph.find_distance_to_null(stop_revision,
                            [(other_last_revision, other_revno),
                             (this_last_revision, this_revno)])
        self.target.set_last_revision_info(stop_revno, stop_revision)

    @needs_write_lock
    def pull(self, overwrite=False, stop_revision=None,
             possible_transports=None, run_hooks=True,
             _override_hook_target=None, local=False):
        """Pull from source into self, updating my master if any.

        :param run_hooks: Private parameter - if false, this branch
            is being called because it's the master of the primary branch,
            so it should not run its hooks.
        """
        bound_location = self.target.get_bound_location()
        if local and not bound_location:
            raise errors.LocalRequiresBoundBranch()
        master_branch = None
        source_is_master = (self.source.user_url == bound_location)
        if not local and bound_location and not source_is_master:
            # not pulling from master, so we need to update master.
            master_branch = self.target.get_master_branch(possible_transports)
            master_branch.lock_write()
        try:
            if master_branch:
                # pull from source into master.
                master_branch.pull(self.source, overwrite, stop_revision,
                    run_hooks=False)
            return self._pull(overwrite,
                stop_revision, _hook_master=master_branch,
                run_hooks=run_hooks,
                _override_hook_target=_override_hook_target,
                merge_tags_to_master=not source_is_master)
        finally:
            if master_branch:
                master_branch.unlock()

    def push(self, overwrite=False, stop_revision=None,
             _override_hook_source_branch=None):
        """See InterBranch.push.

        This is the basic concrete implementation of push()

        :param _override_hook_source_branch: If specified, run
        the hooks passing this Branch as the source, rather than self.
        This is for use of RemoteBranch, where push is delegated to the
        underlying vfs-based Branch.
        """
        # TODO: Public option to disable running hooks - should be trivial but
        # needs tests.
        self.source.lock_read()
        try:
            return _run_with_write_locked_target(
                self.target, self._push_with_bound_branches, overwrite,
                stop_revision,
                _override_hook_source_branch=_override_hook_source_branch)
        finally:
            self.source.unlock()

    def _push_with_bound_branches(self, overwrite, stop_revision,
            _override_hook_source_branch=None):
        """Push from source into target, and into target's master if any.
        """
        def _run_hooks():
            if _override_hook_source_branch:
                result.source_branch = _override_hook_source_branch
            for hook in Branch.hooks['post_push']:
                hook(result)

        bound_location = self.target.get_bound_location()
        if bound_location and self.target.base != bound_location:
            # there is a master branch.
            #
            # XXX: Why the second check?  Is it even supported for a branch to
            # be bound to itself? -- mbp 20070507
            master_branch = self.target.get_master_branch()
            master_branch.lock_write()
            try:
                # push into the master from the source branch.
                self.source._basic_push(master_branch, overwrite, stop_revision)
                # and push into the target branch from the source. Note that we
                # push from the source branch again, because it's considered the
                # highest bandwidth repository.
                result = self.source._basic_push(self.target, overwrite,
                    stop_revision)
                result.master_branch = master_branch
                result.local_branch = self.target
                _run_hooks()
                return result
            finally:
                master_branch.unlock()
        else:
            # no master branch
            result = self.source._basic_push(self.target, overwrite,
                stop_revision)
            # TODO: Why set master_branch and local_branch if there's no
            # binding?  Maybe cleaner to just leave them unset? -- mbp
            # 20070504
            result.master_branch = self.target
            result.local_branch = None
            _run_hooks()
            return result

    def _pull(self, overwrite=False, stop_revision=None,
             possible_transports=None, _hook_master=None, run_hooks=True,
             _override_hook_target=None, local=False,
             merge_tags_to_master=True):
        """See Branch.pull.

        This function is the core worker, used by GenericInterBranch.pull to
        avoid duplication when pulling source->master and source->local.

        :param _hook_master: Private parameter - set the branch to
            be supplied as the master to pull hooks.
        :param run_hooks: Private parameter - if false, this branch
            is being called because it's the master of the primary branch,
            so it should not run its hooks.
        :param _override_hook_target: Private parameter - set the branch to be
            supplied as the target_branch to pull hooks.
        :param local: Only update the local branch, and not the bound branch.
        """
        # This type of branch can't be bound.
        if local:
            raise errors.LocalRequiresBoundBranch()
        result = PullResult()
        result.source_branch = self.source
        if _override_hook_target is None:
            result.target_branch = self.target
        else:
            result.target_branch = _override_hook_target
        self.source.lock_read()
        try:
            # We assume that during 'pull' the target repository is closer than
            # the source one.
            self.source.update_references(self.target)
            graph = self.target.repository.get_graph(self.source.repository)
            # TODO: Branch formats should have a flag that indicates 
            # that revno's are expensive, and pull() should honor that flag.
            # -- JRV20090506
            result.old_revno, result.old_revid = \
                self.target.last_revision_info()
            self.target.update_revisions(self.source, stop_revision,
                overwrite=overwrite, graph=graph)
            # TODO: The old revid should be specified when merging tags, 
            # so a tags implementation that versions tags can only 
            # pull in the most recent changes. -- JRV20090506
            result.tag_conflicts = self.source.tags.merge_to(self.target.tags,
                overwrite, ignore_master=not merge_tags_to_master)
            result.new_revno, result.new_revid = self.target.last_revision_info()
            if _hook_master:
                result.master_branch = _hook_master
                result.local_branch = result.target_branch
            else:
                result.master_branch = result.target_branch
                result.local_branch = None
            if run_hooks:
                for hook in Branch.hooks['post_pull']:
                    hook(result)
        finally:
            self.source.unlock()
        return result


InterBranch.register_optimiser(GenericInterBranch)<|MERGE_RESOLUTION|>--- conflicted
+++ resolved
@@ -667,12 +667,7 @@
 
         :param from_branch: Where to copy from.
         :param last_revision: What revision to stop at (None for at the end
-<<<<<<< HEAD
-                              of the branch).
-        :param pb: An optional progress bar to use.
-=======
                               of the branch.
->>>>>>> ce165840
         :param fetch_spec: If specified, a SearchResult or
             PendingAncestryResult that describes which revisions to copy.  This
             allows copying multiple heads at once.  Mutually exclusive with
