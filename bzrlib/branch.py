# Copyright (C) 2005 Canonical Ltd

# This program is free software; you can redistribute it and/or modify
# it under the terms of the GNU General Public License as published by
# the Free Software Foundation; either version 2 of the License, or
# (at your option) any later version.

# This program is distributed in the hope that it will be useful,
# but WITHOUT ANY WARRANTY; without even the implied warranty of
# MERCHANTABILITY or FITNESS FOR A PARTICULAR PURPOSE.  See the
# GNU General Public License for more details.

# You should have received a copy of the GNU General Public License
# along with this program; if not, write to the Free Software
# Foundation, Inc., 59 Temple Place, Suite 330, Boston, MA  02111-1307  USA


import shutil
import sys
import os
import errno
from warnings import warn
from cStringIO import StringIO


import bzrlib
from bzrlib.trace import mutter, note
from bzrlib.osutils import (isdir, quotefn,
                            rename, splitpath, sha_file,
                            file_kind, abspath, normpath, pathjoin)
import bzrlib.errors as errors
from bzrlib.errors import (BzrError, InvalidRevisionNumber, InvalidRevisionId,
                           NoSuchRevision, HistoryMissing, NotBranchError,
                           DivergedBranches, LockError, UnlistableStore,
                           UnlistableBranch, NoSuchFile, NotVersionedError,
                           NoWorkingTree)
from bzrlib.textui import show_status
from bzrlib.config import TreeConfig
from bzrlib.delta import compare_trees
import bzrlib.inventory as inventory
from bzrlib.inventory import Inventory
from bzrlib.lockable_files import LockableFiles
from bzrlib.revision import (Revision, is_ancestor, get_intervening_revisions)
from bzrlib.repository import Repository
from bzrlib.store import copy_all
import bzrlib.transactions as transactions
from bzrlib.transport import Transport, get_transport
from bzrlib.tree import EmptyTree, RevisionTree
import bzrlib.ui
import bzrlib.xml5


BZR_BRANCH_FORMAT_4 = "Bazaar-NG branch, format 0.0.4\n"
BZR_BRANCH_FORMAT_5 = "Bazaar-NG branch, format 5\n"
BZR_BRANCH_FORMAT_6 = "Bazaar-NG branch, format 6\n"
## TODO: Maybe include checks for common corruption of newlines, etc?


# TODO: Some operations like log might retrieve the same revisions
# repeatedly to calculate deltas.  We could perhaps have a weakref
# cache in memory to make this faster.  In general anything can be
# cached in memory between lock and unlock operations.

def find_branch(*ignored, **ignored_too):
    # XXX: leave this here for about one release, then remove it
    raise NotImplementedError('find_branch() is not supported anymore, '
                              'please use one of the new branch constructors')


def needs_read_lock(unbound):
    """Decorate unbound to take out and release a read lock."""
    def decorated(self, *args, **kwargs):
        self.lock_read()
        try:
            return unbound(self, *args, **kwargs)
        finally:
            self.unlock()
    return decorated


def needs_write_lock(unbound):
    """Decorate unbound to take out and release a write lock."""
    def decorated(self, *args, **kwargs):
        self.lock_write()
        try:
            return unbound(self, *args, **kwargs)
        finally:
            self.unlock()
    return decorated

######################################################################
# branch objects

class Branch(object):
    """Branch holding a history of revisions.

    base
        Base directory/url of the branch.
    """
    base = None

    def __init__(self, *ignored, **ignored_too):
        raise NotImplementedError('The Branch class is abstract')

    @staticmethod
    def open_downlevel(base):
        """Open a branch which may be of an old format.
        
        Only local branches are supported."""
        return BzrBranch(get_transport(base), relax_version_check=True)
        
    @staticmethod
    def open(base):
        """Open an existing branch, rooted at 'base' (url)"""
        t = get_transport(base)
        mutter("trying to open %r with transport %r", base, t)
        return BzrBranch(t)

    @staticmethod
    def open_containing(url):
        """Open an existing branch which contains url.
        
        This probes for a branch at url, and searches upwards from there.

        Basically we keep looking up until we find the control directory or
        run into the root.  If there isn't one, raises NotBranchError.
        If there is one, it is returned, along with the unused portion of url.
        """
        t = get_transport(url)
        while True:
            try:
                return BzrBranch(t), t.relpath(url)
            except NotBranchError, e:
                mutter('not a branch in: %r %s', t.base, e)
            new_t = t.clone('..')
            if new_t.base == t.base:
                # reached the root, whatever that may be
                raise NotBranchError(path=url)
            t = new_t

    @staticmethod
    def initialize(base):
        """Create a new branch, rooted at 'base' (url)"""
        t = get_transport(unicode(base))
        return BzrBranch(t, init=True)

    def setup_caching(self, cache_root):
        """Subclasses that care about caching should override this, and set
        up cached stores located under cache_root.
        """
        self.cache_root = cache_root

    def _get_nick(self):
        cfg = self.tree_config()
        return cfg.get_option(u"nickname", default=self.base.split('/')[-1])

    def _set_nick(self, nick):
        cfg = self.tree_config()
        cfg.set_option(nick, "nickname")
        assert cfg.get_option("nickname") == nick

    nick = property(_get_nick, _set_nick)
        
    def push_stores(self, branch_to):
        """Copy the content of this branches store to branch_to."""
        raise NotImplementedError('push_stores is abstract')

    def lock_write(self):
        raise NotImplementedError('lock_write is abstract')
        
    def lock_read(self):
        raise NotImplementedError('lock_read is abstract')

    def unlock(self):
        raise NotImplementedError('unlock is abstract')

    def abspath(self, name):
        """Return absolute filename for something in the branch
        
        XXX: Robert Collins 20051017 what is this used for? why is it a branch
        method and not a tree method.
        """
        raise NotImplementedError('abspath is abstract')

    def get_root_id(self):
        """Return the id of this branches root"""
        raise NotImplementedError('get_root_id is abstract')

    def print_file(self, file, revision_id):
        """Print `file` to stdout."""
        raise NotImplementedError('print_file is abstract')

    def append_revision(self, *revision_ids):
        raise NotImplementedError('append_revision is abstract')

    def set_revision_history(self, rev_history):
        raise NotImplementedError('set_revision_history is abstract')

    def revision_history(self):
        """Return sequence of revision hashes on to this branch."""
        raise NotImplementedError('revision_history is abstract')

    def revno(self):
        """Return current revision number for this branch.

        That is equivalent to the number of revisions committed to
        this branch.
        """
        return len(self.revision_history())

    def last_revision(self):
        """Return last patch hash, or None if no history."""
        ph = self.revision_history()
        if ph:
            return ph[-1]
        else:
            return None

    def missing_revisions(self, other, stop_revision=None, diverged_ok=False):
        """Return a list of new revisions that would perfectly fit.
        
        If self and other have not diverged, return a list of the revisions
        present in other, but missing from self.

        >>> from bzrlib.commit import commit
        >>> bzrlib.trace.silent = True
        >>> br1 = ScratchBranch()
        >>> br2 = ScratchBranch()
        >>> br1.missing_revisions(br2)
        []
        >>> commit(br2, "lala!", rev_id="REVISION-ID-1")
        >>> br1.missing_revisions(br2)
        [u'REVISION-ID-1']
        >>> br2.missing_revisions(br1)
        []
        >>> commit(br1, "lala!", rev_id="REVISION-ID-1")
        >>> br1.missing_revisions(br2)
        []
        >>> commit(br2, "lala!", rev_id="REVISION-ID-2A")
        >>> br1.missing_revisions(br2)
        [u'REVISION-ID-2A']
        >>> commit(br1, "lala!", rev_id="REVISION-ID-2B")
        >>> br1.missing_revisions(br2)
        Traceback (most recent call last):
        DivergedBranches: These branches have diverged.  Try merge.
        """
        self_history = self.revision_history()
        self_len = len(self_history)
        other_history = other.revision_history()
        other_len = len(other_history)
        common_index = min(self_len, other_len) -1
        if common_index >= 0 and \
            self_history[common_index] != other_history[common_index]:
            raise DivergedBranches(self, other)

        if stop_revision is None:
            stop_revision = other_len
        else:
            assert isinstance(stop_revision, int)
            if stop_revision > other_len:
                raise bzrlib.errors.NoSuchRevision(self, stop_revision)
        return other_history[self_len:stop_revision]

    
    def update_revisions(self, other, stop_revision=None):
        """Pull in new perfect-fit revisions."""
        raise NotImplementedError('update_revisions is abstract')

    def pullable_revisions(self, other, stop_revision):
        raise NotImplementedError('pullable_revisions is abstract')
        
    def revision_id_to_revno(self, revision_id):
        """Given a revision id, return its revno"""
        if revision_id is None:
            return 0
        history = self.revision_history()
        try:
            return history.index(revision_id) + 1
        except ValueError:
            raise bzrlib.errors.NoSuchRevision(self, revision_id)

    def get_rev_id(self, revno, history=None):
        """Find the revision id of the specified revno."""
        if revno == 0:
            return None
        if history is None:
            history = self.revision_history()
        elif revno <= 0 or revno > len(history):
            raise bzrlib.errors.NoSuchRevision(self, revno)
        return history[revno - 1]

    def working_tree(self):
        """Return a `Tree` for the working copy if this is a local branch."""
        raise NotImplementedError('working_tree is abstract')

    def pull(self, source, overwrite=False):
        raise NotImplementedError('pull is abstract')

    def basis_tree(self):
        """Return `Tree` object for last revision.

        If there are no revisions yet, return an `EmptyTree`.
        """
        return self.repository.revision_tree(self.last_revision())

    def rename_one(self, from_rel, to_rel):
        """Rename one file.

        This can change the directory or the filename or both.
        """
        raise NotImplementedError('rename_one is abstract')

    def move(self, from_paths, to_name):
        """Rename files.

        to_name must exist as a versioned directory.

        If to_name exists and is a directory, the files are moved into
        it, keeping their old names.  If it is a directory, 

        Note that to_name is only the last component of the new name;
        this doesn't change the directory.

        This returns a list of (from_path, to_path) pairs for each
        entry that is moved.
        """
        raise NotImplementedError('move is abstract')

    def get_parent(self):
        """Return the parent location of the branch.

        This is the default location for push/pull/missing.  The usual
        pattern is that the user can override it by specifying a
        location.
        """
        raise NotImplementedError('get_parent is abstract')

    def get_push_location(self):
        """Return the None or the location to push this branch to."""
        raise NotImplementedError('get_push_location is abstract')

    def set_push_location(self, location):
        """Set a new push location for this branch."""
        raise NotImplementedError('set_push_location is abstract')

    def set_parent(self, url):
        raise NotImplementedError('set_parent is abstract')

    def check_revno(self, revno):
        """\
        Check whether a revno corresponds to any revision.
        Zero (the NULL revision) is considered valid.
        """
        if revno != 0:
            self.check_real_revno(revno)
            
    def check_real_revno(self, revno):
        """\
        Check whether a revno corresponds to a real revision.
        Zero (the NULL revision) is considered invalid
        """
        if revno < 1 or revno > self.revno():
            raise InvalidRevisionNumber(revno)
        
    def sign_revision(self, revision_id, gpg_strategy):
        raise NotImplementedError('sign_revision is abstract')

    def store_revision_signature(self, gpg_strategy, plaintext, revision_id):
        raise NotImplementedError('store_revision_signature is abstract')

    def clone(self, to_location, revision=None, basis_branch=None, to_branch_type=None):
        """Copy this branch into the existing directory to_location.

        Returns the newly created branch object.

        revision
            If not None, only revisions up to this point will be copied.
            The head of the new branch will be that revision.  Must be a
            revid or None.
    
        to_location -- The destination directory; must either exist and be 
            empty, or not exist, in which case it is created.
    
        basis_branch
            A local branch to copy revisions from, related to this branch. 
            This is used when branching from a remote (slow) branch, and we have
            a local branch that might contain some relevant revisions.
    
        to_branch_type
            Branch type of destination branch
        """
        assert isinstance(to_location, basestring)
        if not bzrlib.osutils.lexists(to_location):
            os.mkdir(to_location)
        if to_branch_type is None:
            to_branch_type = BzrBranch
        br_to = to_branch_type.initialize(to_location)
        mutter("copy branch from %s to %s", self, br_to)
        if basis_branch is not None:
            basis_branch.push_stores(br_to)
        br_to.working_tree().set_root_id(self.get_root_id())
        if revision is None:
            revision = self.last_revision()
        br_to.update_revisions(self, stop_revision=revision)
        br_to.set_parent(self.base)
        # circular import protection
        from bzrlib.merge import build_working_dir
        build_working_dir(to_location)
        mutter("copied")
        return br_to

class BzrBranch(Branch):
    """A branch stored in the actual filesystem.

    Note that it's "local" in the context of the filesystem; it doesn't
    really matter if it's on an nfs/smb/afs/coda/... share, as long as
    it's writable, and can be accessed via the normal filesystem API.

    """
    # We actually expect this class to be somewhat short-lived; part of its
    # purpose is to try to isolate what bits of the branch logic are tied to
    # filesystem access, so that in a later step, we can extricate them to
    # a separarte ("storage") class.
    _inventory_weave = None
    
    # Map some sort of prefix into a namespace
    # stuff like "revno:10", "revid:", etc.
    # This should match a prefix with a function which accepts
    REVISION_NAMESPACES = {}

    def push_stores(self, branch_to):
        """See Branch.push_stores."""
        if (self._branch_format != branch_to._branch_format
            or self._branch_format != 4):
            from bzrlib.fetch import greedy_fetch
            mutter("falling back to fetch logic to push between %s(%s) and %s(%s)",
                   self, self._branch_format, branch_to, branch_to._branch_format)
            greedy_fetch(to_branch=branch_to, from_branch=self,
                         revision=self.last_revision())
            return

        store_pairs = ((self.text_store,      branch_to.text_store),
                       (self.inventory_store, branch_to.inventory_store),
                       (self.revision_store,  branch_to.revision_store))
        try:
            for from_store, to_store in store_pairs: 
                copy_all(from_store, to_store)
        except UnlistableStore:
            raise UnlistableBranch(from_store)

    def __init__(self, transport, init=False,
                 relax_version_check=False):
        """Create new branch object at a particular location.

        transport -- A Transport object, defining how to access files.
        
        init -- If True, create new control files in a previously
             unversioned directory.  If False, the branch must already
             be versioned.

        relax_version_check -- If true, the usual check for the branch
            version is not applied.  This is intended only for
            upgrade/recovery type use; it's not guaranteed that
            all operations will work on old format branches.

        In the test suite, creation of new trees is tested using the
        `ScratchBranch` class.
        """
        assert isinstance(transport, Transport), \
            "%r is not a Transport" % transport
<<<<<<< HEAD
        self.control_files = LockableFiles(transport, bzrlib.BZRDIR, 'branch-lock')
        if init:
            self._make_control()
        self._check_format(relax_version_check)
        self._find_modes()
        self.repository = Repository(transport, self._branch_format,
                                     dir_mode=self._dir_mode,
                                     file_mode=self._file_mode)
=======
        # TODO: jam 20060103 We create a clone of this transport at .bzr/
        #       and then we forget about it, should we keep a handle to it?
        self._base = transport.base
        self.control_files = LockableFiles(transport.clone(bzrlib.BZRDIR),
                                           'branch-lock')
        if init:
            self._make_control()
        self._check_format(relax_version_check)
        self.repository = Repository(transport, self._branch_format)
>>>>>>> d9ba215a

    def __str__(self):
        return '%s(%r)' % (self.__class__.__name__, self.base)

    __repr__ = __str__

    def __del__(self):
        # TODO: It might be best to do this somewhere else,
        # but it is nice for a Branch object to automatically
        # cache it's information.
        # Alternatively, we could have the Transport objects cache requests
        # See the earlier discussion about how major objects (like Branch)
        # should never expect their __del__ function to run.
        if hasattr(self, 'cache_root') and self.cache_root is not None:
            try:
                shutil.rmtree(self.cache_root)
            except:
                pass
            self.cache_root = None

    def _get_base(self):
<<<<<<< HEAD
        if self.control_files._transport:
            return self.control_files._transport.base
        return None
=======
        return self._base
>>>>>>> d9ba215a

    base = property(_get_base, doc="The URL for the root of this branch.")

    def _finish_transaction(self):
        """Exit the current transaction."""
        return self.control_files._finish_transaction()

    def get_transaction(self):
        """Return the current active transaction.

        If no transaction is active, this returns a passthrough object
        for which all data is immediately flushed and no caching happens.
        """
        # this is an explicit function so that we can do tricky stuff
        # when the storage in rev_storage is elsewhere.
        # we probably need to hook the two 'lock a location' and 
        # 'have a transaction' together more delicately, so that
        # we can have two locks (branch and storage) and one transaction
        # ... and finishing the transaction unlocks both, but unlocking
        # does not. - RBC 20051121
        return self.control_files.get_transaction()

    def _set_transaction(self, transaction):
        """Set a new active transaction."""
        return self.control_files._set_transaction(transaction)

    def abspath(self, name):
        """See Branch.abspath."""
        return self.control_files._transport.abspath(name)
<<<<<<< HEAD

    def _find_modes(self, path=None):
        """Determine the appropriate modes for files and directories."""
        # RBC 20060103 FIXME where does this belong ?
        try:
            if path is None:
                path = ''
                #self.control_files._rel_controlfilename('')
            st = self.control_files._transport.stat(path)
        except errors.TransportNotPossible:
            self._dir_mode = 0755
            self._file_mode = 0644
        else:
            self._dir_mode = st.st_mode & 07777
            # Remove the sticky and execute bits for files
            self._file_mode = self._dir_mode & ~07111
        if not self._set_dir_mode:
            self._dir_mode = None
        if not self._set_file_mode:
            self._file_mode = None
=======
>>>>>>> d9ba215a

    def _make_control(self):
        from bzrlib.inventory import Inventory
        from bzrlib.weavefile import write_weave_v5
        from bzrlib.weave import Weave
        
        # Create an empty inventory
        sio = StringIO()
        # if we want per-tree root ids then this is the place to set
        # them; they're not needed for now and so ommitted for
        # simplicity.
        bzrlib.xml5.serializer_v5.write_inventory(Inventory(), sio)
        empty_inv = sio.getvalue()
        sio = StringIO()
        bzrlib.weavefile.write_weave_v5(Weave(), sio)
        empty_weave = sio.getvalue()

<<<<<<< HEAD
        # Since we don't have a .bzr directory, inherit the
        # mode from the root directory
        self._find_modes('.')

=======
>>>>>>> d9ba215a
        dirs = ['', 'revision-store', 'weaves']
        files = [('README', 
            "This is a Bazaar-NG control directory.\n"
            "Do not change any files in this directory.\n"),
            ('branch-format', BZR_BRANCH_FORMAT_6),
            ('revision-history', ''),
            ('branch-name', ''),
            ('branch-lock', ''),
            ('pending-merges', ''),
            ('inventory', empty_inv),
            ('inventory.weave', empty_weave),
            ('ancestry.weave', empty_weave)
        ]
<<<<<<< HEAD
        cfn = self.control_files._rel_controlfilename
        self.control_files._transport.mkdir_multi([cfn(d) for d in dirs],
                                                  mode=self._dir_mode)
=======
        cfe = self.control_files._escape
        self.control_files._transport.mkdir_multi([cfe(d) for d in dirs],
                mode=self.control_files._dir_mode)
>>>>>>> d9ba215a
        self.control_files.lock_write()
        try:
            for file, content in files:
                self.control_files.put_utf8(file, content)
            mutter('created control directory in ' + self.base)
        finally:
            self.control_files.unlock()

    def _check_format(self, relax_version_check):
        """Check this branch format is supported.

        The format level is stored, as an integer, in
        self._branch_format for code that needs to check it later.

        In the future, we might need different in-memory Branch
        classes to support downlevel branches.  But not yet.
        """
        try:
            fmt = self.control_files.controlfile('branch-format', 'r').read()
        except NoSuchFile:
            raise NotBranchError(path=self.base)
        mutter("got branch format %r", fmt)
        if fmt == BZR_BRANCH_FORMAT_6:
            self._branch_format = 6
        elif fmt == BZR_BRANCH_FORMAT_5:
            self._branch_format = 5
        elif fmt == BZR_BRANCH_FORMAT_4:
            self._branch_format = 4

        if (not relax_version_check
            and self._branch_format not in (5, 6)):
            raise errors.UnsupportedFormatError(
                           'sorry, branch format %r not supported' % fmt,
                           ['use a different bzr version',
                            'or remove the .bzr directory'
                            ' and "bzr init" again'])

    @needs_read_lock
    def get_root_id(self):
        """See Branch.get_root_id."""
        inv = self.repository.get_inventory(self.last_revision())
        return inv.root.file_id

    def lock_write(self):
        # TODO: test for failed two phase locks. This is known broken.
        self.control_files.lock_write()
        self.repository.lock_write()

    def lock_read(self):
        # TODO: test for failed two phase locks. This is known broken.
        self.control_files.lock_read()
        self.repository.lock_read()

    def unlock(self):
        # TODO: test for failed two phase locks. This is known broken.
        self.repository.unlock()
        self.control_files.unlock()

    @needs_read_lock
    def print_file(self, file, revision_id):
        """See Branch.print_file."""
        return self.repository.print_file(file, revision_id)

    @needs_write_lock
    def append_revision(self, *revision_ids):
        """See Branch.append_revision."""
        for revision_id in revision_ids:
            mutter("add {%s} to revision-history" % revision_id)
        rev_history = self.revision_history()
        rev_history.extend(revision_ids)
        self.set_revision_history(rev_history)

    @needs_write_lock
    def set_revision_history(self, rev_history):
        """See Branch.set_revision_history."""
        old_revision = self.last_revision()
        new_revision = rev_history[-1]
        self.control_files.put_utf8(
            'revision-history', '\n'.join(rev_history))
        try:
            # FIXME: RBC 20051207 this smells wrong, last_revision in the 
            # working tree may be != to last_revision in the branch - so
            # why is this passing in the branches last_revision ?
            self.working_tree().set_last_revision(new_revision, old_revision)
        except NoWorkingTree:
            mutter('Unable to set_last_revision without a working tree.')

    def get_revision_delta(self, revno):
        """Return the delta for one revision.

        The delta is relative to its mainline predecessor, or the
        empty tree for revision 1.
        """
        assert isinstance(revno, int)
        rh = self.revision_history()
        if not (1 <= revno <= len(rh)):
            raise InvalidRevisionNumber(revno)

        # revno is 1-based; list is 0-based

        new_tree = self.repository.revision_tree(rh[revno-1])
        if revno == 1:
            old_tree = EmptyTree()
        else:
            old_tree = self.repository.revision_tree(rh[revno-2])
        return compare_trees(old_tree, new_tree)

    @needs_read_lock
    def revision_history(self):
        """See Branch.revision_history."""
        # FIXME are transactions bound to control files ? RBC 20051121
        transaction = self.get_transaction()
        history = transaction.map.find_revision_history()
        if history is not None:
            mutter("cache hit for revision-history in %s", self)
            return list(history)
        history = [l.rstrip('\r\n') for l in
                self.control_files.controlfile('revision-history', 'r').readlines()]
        transaction.map.add_revision_history(history)
        # this call is disabled because revision_history is 
        # not really an object yet, and the transaction is for objects.
        # transaction.register_clean(history, precious=True)
        return list(history)

    def update_revisions(self, other, stop_revision=None):
        """See Branch.update_revisions."""
        from bzrlib.fetch import greedy_fetch
        if stop_revision is None:
            stop_revision = other.last_revision()
        ### Should this be checking is_ancestor instead of revision_history?
        if (stop_revision is not None and 
            stop_revision in self.revision_history()):
            return
        greedy_fetch(to_branch=self, from_branch=other,
                     revision=stop_revision)
        pullable_revs = self.pullable_revisions(other, stop_revision)
        if len(pullable_revs) > 0:
            self.append_revision(*pullable_revs)

    def pullable_revisions(self, other, stop_revision):
        """See Branch.pullable_revisions."""
        other_revno = other.revision_id_to_revno(stop_revision)
        try:
            return self.missing_revisions(other, other_revno)
        except DivergedBranches, e:
            try:
                pullable_revs = get_intervening_revisions(self.last_revision(),
                                                          stop_revision, 
                                                          self.repository)
                assert self.last_revision() not in pullable_revs
                return pullable_revs
            except bzrlib.errors.NotAncestor:
                if is_ancestor(self.last_revision(), stop_revision, self):
                    return []
                else:
                    raise e
        
    def basis_tree(self):
        """See Branch.basis_tree."""
        try:
            revision_id = self.revision_history()[-1]
            # FIXME: This is an abstraction violation, the basis tree 
            # here as defined is on the working tree, the method should
            # be too. The basis tree for a branch can be different than
            # that for a working tree. RBC 20051207
            xml = self.working_tree().read_basis_inventory(revision_id)
            inv = bzrlib.xml5.serializer_v5.read_inventory_from_string(xml)
            return RevisionTree(self.repository, inv, revision_id)
        except (IndexError, NoSuchFile, NoWorkingTree), e:
            return self.repository.revision_tree(self.last_revision())

    def working_tree(self):
        """See Branch.working_tree."""
        from bzrlib.workingtree import WorkingTree
        if self.base.find('://') != -1:
            raise NoWorkingTree(self.base)
        return WorkingTree(self.base, branch=self)

    @needs_write_lock
    def pull(self, source, overwrite=False):
        """See Branch.pull."""
        source.lock_read()
        try:
            old_count = len(self.revision_history())
            try:
                self.update_revisions(source)
            except DivergedBranches:
                if not overwrite:
                    raise
            if overwrite:
                self.set_revision_history(source.revision_history())
            new_count = len(self.revision_history())
            return new_count - old_count
        finally:
            source.unlock()

    def get_parent(self):
        """See Branch.get_parent."""
        import errno
        _locs = ['parent', 'pull', 'x-pull']
        for l in _locs:
            try:
                return self.control_files.controlfile(l, 'r').read().strip('\n')
            except NoSuchFile:
                pass
        return None

    def get_push_location(self):
        """See Branch.get_push_location."""
        config = bzrlib.config.BranchConfig(self)
        push_loc = config.get_user_option('push_location')
        return push_loc

    def set_push_location(self, location):
        """See Branch.set_push_location."""
        config = bzrlib.config.LocationConfig(self.base)
        config.set_user_option('push_location', location)

    @needs_write_lock
    def set_parent(self, url):
        """See Branch.set_parent."""
        # TODO: Maybe delete old location files?
        from bzrlib.atomicfile import AtomicFile
        f = AtomicFile(self.control_files.controlfilename('parent'))
        try:
            f.write(url + '\n')
            f.commit()
        finally:
            f.close()

    def tree_config(self):
        return TreeConfig(self)

    def _get_truncated_history(self, revision_id):
        history = self.revision_history()
        if revision_id is None:
            return history
        try:
            idx = history.index(revision_id)
        except ValueError:
            raise InvalidRevisionId(revision_id=revision, branch=self)
        return history[:idx+1]
<<<<<<< HEAD
=======

    @needs_read_lock
    def _clone_weave(self, to_location, revision=None, basis_branch=None):
        assert isinstance(to_location, basestring)
        if basis_branch is not None:
            note("basis_branch is not supported for fast weave copy yet.")

        history = self._get_truncated_history(revision)
        if not bzrlib.osutils.lexists(to_location):
            os.mkdir(to_location)
        branch_to = Branch.initialize(to_location)
        mutter("copy branch from %s to %s", self, branch_to)
        branch_to.working_tree().set_root_id(self.get_root_id())

        self.repository.copy(branch_to.repository)
        
        # must be done *after* history is copied across
        # FIXME duplicate code with base .clone().
        # .. would template method be useful here.  RBC 20051207
        branch_to.set_parent(self.base)
        branch_to.append_revision(*history)
        # circular import protection
        from bzrlib.merge import build_working_dir
        build_working_dir(to_location)
        mutter("copied")
        return branch_to

    def clone(self, to_location, revision=None, basis_branch=None, to_branch_type=None):
        if to_branch_type is None:
            to_branch_type = BzrBranch

        if to_branch_type == BzrBranch \
            and self.repository.weave_store.listable() \
            and self.repository.revision_store.listable():
            return self._clone_weave(to_location, revision, basis_branch)

        return Branch.clone(self, to_location, revision, basis_branch, to_branch_type)
>>>>>>> d9ba215a

    @needs_read_lock
    def _clone_weave(self, to_location, revision=None, basis_branch=None):
        assert isinstance(to_location, basestring)
        if basis_branch is not None:
            note("basis_branch is not supported for fast weave copy yet.")

        history = self._get_truncated_history(revision)
        if not bzrlib.osutils.lexists(to_location):
            os.mkdir(to_location)
        branch_to = Branch.initialize(to_location)
        mutter("copy branch from %s to %s", self, branch_to)
        branch_to.working_tree().set_root_id(self.get_root_id())

        self.repository.copy(branch_to.repository)
        
        # must be done *after* history is copied across
        # FIXME duplicate code with base .clone().
        # .. would template method be useful here.  RBC 20051207
        branch_to.set_parent(self.base)
        branch_to.append_revision(*history)
        # circular import protection
        from bzrlib.merge import build_working_dir
        build_working_dir(to_location)
        mutter("copied")
        return branch_to

    def clone(self, to_location, revision=None, basis_branch=None, to_branch_type=None):
        if to_branch_type is None:
            to_branch_type = BzrBranch

        if to_branch_type == BzrBranch \
            and self.repository.weave_store.listable() \
            and self.repository.revision_store.listable():
            return self._clone_weave(to_location, revision, basis_branch)

        return Branch.clone(self, to_location, revision, basis_branch, to_branch_type)

class ScratchBranch(BzrBranch):
    """Special test class: a branch that cleans up after itself.

    >>> b = ScratchBranch()
    >>> isdir(b.base)
    True
    >>> bd = b.base
    >>> b.control_files._transport.__del__()
    >>> isdir(bd)
    False
    """

    def __init__(self, files=[], dirs=[], transport=None):
        """Make a test branch.

        This creates a temporary directory and runs init-tree in it.

        If any files are listed, they are created in the working copy.
        """
        if transport is None:
            transport = bzrlib.transport.local.ScratchTransport()
            super(ScratchBranch, self).__init__(transport, init=True)
        else:
            super(ScratchBranch, self).__init__(transport)

        # BzrBranch creates a clone to .bzr and then forgets about the
        # original transport. A ScratchTransport() deletes itself and
        # everything underneath it when it goes away, so we need to
        # grab a local copy to prevent that from happening
        self._transport = transport

        for d in dirs:
            self.control_files._transport.mkdir(d)
            
        for f in files:
<<<<<<< HEAD
            self.control_files._transport.put(f, 'content of %s' % f)
=======
            self._transport.put(f, 'content of %s' % f)
>>>>>>> d9ba215a

    def clone(self):
        """
        >>> orig = ScratchBranch(files=["file1", "file2"])
        >>> os.listdir(orig.base)
        [u'.bzr', u'file1', u'file2']
        >>> clone = orig.clone()
        >>> if os.name != 'nt':
        ...   os.path.samefile(orig.base, clone.base)
        ... else:
        ...   orig.base == clone.base
        ...
        False
        >>> os.listdir(clone.base)
        [u'.bzr', u'file1', u'file2']
        """
        from shutil import copytree
        from bzrlib.osutils import mkdtemp
        base = mkdtemp()
        os.rmdir(base)
        copytree(self.base, base, symlinks=True)
        return ScratchBranch(
            transport=bzrlib.transport.local.ScratchTransport(base))
    

######################################################################
# predicates


def is_control_file(filename):
    ## FIXME: better check
    filename = normpath(filename)
    while filename != '':
        head, tail = os.path.split(filename)
        ## mutter('check %r for control file' % ((head, tail), ))
        if tail == bzrlib.BZRDIR:
            return True
        if filename == head:
            break
        filename = head
    return False<|MERGE_RESOLUTION|>--- conflicted
+++ resolved
@@ -468,16 +468,6 @@
         """
         assert isinstance(transport, Transport), \
             "%r is not a Transport" % transport
-<<<<<<< HEAD
-        self.control_files = LockableFiles(transport, bzrlib.BZRDIR, 'branch-lock')
-        if init:
-            self._make_control()
-        self._check_format(relax_version_check)
-        self._find_modes()
-        self.repository = Repository(transport, self._branch_format,
-                                     dir_mode=self._dir_mode,
-                                     file_mode=self._file_mode)
-=======
         # TODO: jam 20060103 We create a clone of this transport at .bzr/
         #       and then we forget about it, should we keep a handle to it?
         self._base = transport.base
@@ -487,7 +477,6 @@
             self._make_control()
         self._check_format(relax_version_check)
         self.repository = Repository(transport, self._branch_format)
->>>>>>> d9ba215a
 
     def __str__(self):
         return '%s(%r)' % (self.__class__.__name__, self.base)
@@ -509,13 +498,7 @@
             self.cache_root = None
 
     def _get_base(self):
-<<<<<<< HEAD
-        if self.control_files._transport:
-            return self.control_files._transport.base
-        return None
-=======
         return self._base
->>>>>>> d9ba215a
 
     base = property(_get_base, doc="The URL for the root of this branch.")
 
@@ -545,29 +528,6 @@
     def abspath(self, name):
         """See Branch.abspath."""
         return self.control_files._transport.abspath(name)
-<<<<<<< HEAD
-
-    def _find_modes(self, path=None):
-        """Determine the appropriate modes for files and directories."""
-        # RBC 20060103 FIXME where does this belong ?
-        try:
-            if path is None:
-                path = ''
-                #self.control_files._rel_controlfilename('')
-            st = self.control_files._transport.stat(path)
-        except errors.TransportNotPossible:
-            self._dir_mode = 0755
-            self._file_mode = 0644
-        else:
-            self._dir_mode = st.st_mode & 07777
-            # Remove the sticky and execute bits for files
-            self._file_mode = self._dir_mode & ~07111
-        if not self._set_dir_mode:
-            self._dir_mode = None
-        if not self._set_file_mode:
-            self._file_mode = None
-=======
->>>>>>> d9ba215a
 
     def _make_control(self):
         from bzrlib.inventory import Inventory
@@ -585,13 +545,6 @@
         bzrlib.weavefile.write_weave_v5(Weave(), sio)
         empty_weave = sio.getvalue()
 
-<<<<<<< HEAD
-        # Since we don't have a .bzr directory, inherit the
-        # mode from the root directory
-        self._find_modes('.')
-
-=======
->>>>>>> d9ba215a
         dirs = ['', 'revision-store', 'weaves']
         files = [('README', 
             "This is a Bazaar-NG control directory.\n"
@@ -605,15 +558,9 @@
             ('inventory.weave', empty_weave),
             ('ancestry.weave', empty_weave)
         ]
-<<<<<<< HEAD
-        cfn = self.control_files._rel_controlfilename
-        self.control_files._transport.mkdir_multi([cfn(d) for d in dirs],
-                                                  mode=self._dir_mode)
-=======
         cfe = self.control_files._escape
         self.control_files._transport.mkdir_multi([cfe(d) for d in dirs],
                 mode=self.control_files._dir_mode)
->>>>>>> d9ba215a
         self.control_files.lock_write()
         try:
             for file, content in files:
@@ -856,8 +803,6 @@
         except ValueError:
             raise InvalidRevisionId(revision_id=revision, branch=self)
         return history[:idx+1]
-<<<<<<< HEAD
-=======
 
     @needs_read_lock
     def _clone_weave(self, to_location, revision=None, basis_branch=None):
@@ -895,44 +840,7 @@
             return self._clone_weave(to_location, revision, basis_branch)
 
         return Branch.clone(self, to_location, revision, basis_branch, to_branch_type)
->>>>>>> d9ba215a
-
-    @needs_read_lock
-    def _clone_weave(self, to_location, revision=None, basis_branch=None):
-        assert isinstance(to_location, basestring)
-        if basis_branch is not None:
-            note("basis_branch is not supported for fast weave copy yet.")
-
-        history = self._get_truncated_history(revision)
-        if not bzrlib.osutils.lexists(to_location):
-            os.mkdir(to_location)
-        branch_to = Branch.initialize(to_location)
-        mutter("copy branch from %s to %s", self, branch_to)
-        branch_to.working_tree().set_root_id(self.get_root_id())
-
-        self.repository.copy(branch_to.repository)
-        
-        # must be done *after* history is copied across
-        # FIXME duplicate code with base .clone().
-        # .. would template method be useful here.  RBC 20051207
-        branch_to.set_parent(self.base)
-        branch_to.append_revision(*history)
-        # circular import protection
-        from bzrlib.merge import build_working_dir
-        build_working_dir(to_location)
-        mutter("copied")
-        return branch_to
-
-    def clone(self, to_location, revision=None, basis_branch=None, to_branch_type=None):
-        if to_branch_type is None:
-            to_branch_type = BzrBranch
-
-        if to_branch_type == BzrBranch \
-            and self.repository.weave_store.listable() \
-            and self.repository.revision_store.listable():
-            return self._clone_weave(to_location, revision, basis_branch)
-
-        return Branch.clone(self, to_location, revision, basis_branch, to_branch_type)
+
 
 class ScratchBranch(BzrBranch):
     """Special test class: a branch that cleans up after itself.
@@ -941,7 +849,7 @@
     >>> isdir(b.base)
     True
     >>> bd = b.base
-    >>> b.control_files._transport.__del__()
+    >>> b._transport.__del__()
     >>> isdir(bd)
     False
     """
@@ -966,14 +874,10 @@
         self._transport = transport
 
         for d in dirs:
-            self.control_files._transport.mkdir(d)
+            self._transport.mkdir(d)
             
         for f in files:
-<<<<<<< HEAD
-            self.control_files._transport.put(f, 'content of %s' % f)
-=======
             self._transport.put(f, 'content of %s' % f)
->>>>>>> d9ba215a
 
     def clone(self):
         """
