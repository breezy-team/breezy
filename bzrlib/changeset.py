--- conflicted
+++ resolved
@@ -19,10 +19,7 @@
 import stat
 from bzrlib.trace import mutter
 from bzrlib.osutils import rename
-<<<<<<< HEAD
-=======
 import bzrlib
->>>>>>> 29375695
 
 # XXX: mbp: I'm not totally convinced that we should handle conflicts
 # as part of changeset application, rather than only in the merge
