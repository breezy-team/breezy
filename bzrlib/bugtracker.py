--- conflicted
+++ resolved
@@ -56,15 +56,6 @@
 use this feature, you just need to know the tracker identifier to use.
 These are the bugtrackers that are built in:
 
-<<<<<<< HEAD
-    ============================= ============= ================
-    URL                           Abbreviation  Example
-    ============================= ============= ================
-    https://bugs.launchpad.net/   lp            lp:12345
-    http://bugs.debian.org/       deb           deb:12345
-    http://bugzilla.gnome.org/    gnome         gnome:12345
-    ============================= ============= ================
-=======
   ============================ ============ ============
   URL                          Abbreviation Example
   ============================ ============ ============
@@ -72,7 +63,6 @@
   http://bugs.debian.org/      deb          deb:12345
   http://bugzilla.gnome.org/   gnome        gnome:12345
   ============================ ============ ============
->>>>>>> ad1bf209
 
 For the bug trackers not listed above configuration is required.
 Support for generating the URLs for any project using Bugzilla or Trac
