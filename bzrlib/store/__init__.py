# Copyright (C) 2005 by Canonical Development Ltd

# This program is free software; you can redistribute it and/or modify
# it under the terms of the GNU General Public License as published by
# the Free Software Foundation; either version 2 of the License, or
# (at your option) any later version.

# This program is distributed in the hope that it will be useful,
# but WITHOUT ANY WARRANTY; without even the implied warranty of
# MERCHANTABILITY or FITNESS FOR A PARTICULAR PURPOSE.  See the
# GNU General Public License for more details.

# You should have received a copy of the GNU General Public License
# along with this program; if not, write to the Free Software
# Foundation, Inc., 59 Temple Place, Suite 330, Boston, MA  02111-1307  USA

# TODO: Could remember a bias towards whether a particular store is typically
# compressed or not.

"""
Stores are the main data-storage mechanism for Bazaar-NG.

A store is a simple write-once container indexed by a universally
unique ID.
"""

import os
from cStringIO import StringIO
import urllib
from zlib import adler32

import bzrlib
import bzrlib.errors as errors
from bzrlib.errors import BzrError, UnlistableStore, TransportNotPossible
from bzrlib.symbol_versioning import *
from bzrlib.trace import mutter
import bzrlib.transport as transport
from bzrlib.transport.local import LocalTransport

######################################################################
# stores

class StoreError(Exception):
    pass


class Store(object):
    """This class represents the abstract storage layout for saving information.
    
    Files can be added, but not modified once they are in.  Typically
    the hash is used as the name, or something else known to be unique,
    such as a UUID.
    """

    def __len__(self):
        raise NotImplementedError('Children should define their length')

    def get(self, fileid, suffix=None):
        """Returns a file reading from a particular entry.
        
        If suffix is present, retrieve the named suffix for fileid.
        """
        raise NotImplementedError

    def __getitem__(self, fileid):
        """DEPRECATED. Please use .get(fileid) instead."""
        raise NotImplementedError

    #def __contains__(self, fileid):
    #    """Deprecated, please use has_id"""
    #    raise NotImplementedError

    def __iter__(self):
        raise NotImplementedError

    def add(self, f, fileid):
        """Add a file object f to the store accessible from the given fileid"""
        raise NotImplementedError('Children of Store must define their method of adding entries.')

    def has_id(self, fileid, suffix=None):
        """Return True or false for the presence of fileid in the store.
        
        suffix, if present, is a per file suffix, i.e. for digital signature 
        data."""
        raise NotImplementedError

    def listable(self):
        """Return True if this store is able to be listed."""
        return hasattr(self, "__iter__")

    def copy_all_ids(self, store_from, pb=None):
        """Copy all the file ids from store_from into self."""
        if not store_from.listable():
            raise UnlistableStore(store_from)
        ids = []
        for count, file_id in enumerate(store_from):
            if pb:
                pb.update('listing files', count, count)
            ids.append(file_id)
        if pb:
            pb.clear()
        mutter('copy_all ids: %r', ids)
        self.copy_multi(store_from, ids, pb=pb)

    def copy_multi(self, other, ids, pb=None, permit_failure=False):
        """Copy texts for ids from other into self.

        If an id is present in self, it is skipped.  A count of copied
        ids is returned, which may be less than len(ids).

        :param other: Another Store object
        :param ids: A list of entry ids to be copied
        :param pb: A ProgressBar object, if none is given, the default will be created.
        :param permit_failure: Allow missing entries to be ignored
        :return: (n_copied, [failed]) The number of entries copied successfully,
            followed by a list of entries which could not be copied (because they
            were missing)
        """
        if pb:
            pb.update('preparing to copy')
        failed = set()
        count = 0
        ids = list(ids) # get the list for showing a length.
        for fileid in ids:
            count += 1
            if self.has_id(fileid):
                continue
            try:
                self._copy_one(fileid, None, other, pb)
                for suffix in self._suffixes:
                    try:
                        self._copy_one(fileid, suffix, other, pb)
                    except KeyError:
                        pass
                if pb:
                    pb.update('copy', count, len(ids))
            except KeyError:
                if permit_failure:
                    failed.add(fileid)
                else:
                    raise
        assert count == len(ids)
        if pb:
            pb.clear()
        return count, failed

    def _copy_one(self, fileid, suffix, other, pb):
        """Most generic copy-one object routine.
        
        Subclasses can override this to provide an optimised
        copy between their own instances. Such overriden routines
        should call this if they have no optimised facility for a 
        specific 'other'.
        """
        mutter('Store._copy_one: %r', fileid)
        f = other.get(fileid, suffix)
        self.add(f, fileid, suffix)


class TransportStore(Store):
    """A TransportStore is a Store superclass for Stores that use Transports."""

    def add(self, f, fileid, suffix=None):
        """Add contents of a file into the store.

        f -- A file-like object, or string
        """
        mutter("add store entry %r", fileid)
        
        names = self._id_to_names(fileid, suffix)
        if self._transport.has_any(names):
            raise BzrError("store %r already contains id %r" 
                           % (self._transport.base, fileid))

        # Most of the time, just adding the file will work
        # if we find a time where it fails, (because the dir
        # doesn't exist), then create the dir, and try again
        self._add(names[0], f)


    def _add(self, relpath, f):
        """Actually add the file to the given location.
        This should be overridden by children.
        """
        raise NotImplementedError('children need to implement this function.')

    def _check_fileid(self, fileid):
        if not isinstance(fileid, basestring):
            raise TypeError('Fileids should be a string type: %s %r' % (type(fileid), fileid))
        if '\\' in fileid or '/' in fileid:
            raise ValueError("invalid store id %r" % fileid)

    def _id_to_names(self, fileid, suffix):
        """Return the names in the expected order"""
        if suffix is not None:
            fn = self._relpath(fileid, [suffix])
        else:
            fn = self._relpath(fileid)

        # FIXME RBC 20051128 this belongs in TextStore.
        fn_gz = fn + '.gz'
        if self._compressed:
            return fn_gz, fn
        else:
            return fn, fn_gz

    def has_id(self, fileid, suffix=None):
        """See Store.has_id."""
        paths = self._id_to_names(fileid, suffix)
        if not self._transport.has_any(paths):
            return False
        return True

    def _get_name(self, fileid, suffix=None):
        """A special check, which returns the name of an existing file.
        
        This is similar in spirit to 'has_id', but it is designed
        to return information about which file the store has.
        """
        for name in self._id_to_names(fileid, suffix=suffix):
            if self._transport.has(name):
                return name
        return None

    def _get(self, filename):
        """Return an vanilla file stream for clients to read from.

        This is the body of a template method on 'get', and should be 
        implemented by subclasses.
        """
        raise NotImplementedError

    def get(self, fileid, suffix=None):
        """See Store.get()."""
        names = self._id_to_names(fileid, suffix)
        for name in names:
            try:
                return self._get(name)
            except errors.NoSuchFile:
                pass
        raise KeyError(fileid)

    def __init__(self, a_transport, prefixed=False, compressed=False,
                 dir_mode=None, file_mode=None,
                 escaped=False):
        assert isinstance(a_transport, transport.Transport)
        super(TransportStore, self).__init__()
        self._transport = a_transport
        self._prefixed = prefixed
        # FIXME RBC 20051128 this belongs in TextStore.
        self._compressed = compressed
        self._suffixes = set()
        self._escaped = escaped

        # It is okay for these to be None, it just means they
        # will just use the filesystem defaults
        self._dir_mode = dir_mode
        self._file_mode = file_mode

    def _iter_files_recursive(self):
        """Iterate through the files in the transport."""
        for quoted_relpath in self._transport.iter_files_recursive():
            yield urllib.unquote(quoted_relpath)

    def __iter__(self):
        for relpath in self._iter_files_recursive():
            # worst case is one of each suffix.
            name = os.path.basename(relpath)
            if name.endswith('.gz'):
                name = name[:-3]
            skip = False
            for count in range(len(self._suffixes)):
                for suffix in self._suffixes:
                    if name.endswith('.' + suffix):
                        skip = True
            if not skip:
                if self._escaped:
                    yield urllib.unquote(name)
                else:
                    yield name

    def __len__(self):
        return len(list(self.__iter__()))

    def _relpath(self, fileid, suffixes=None):
        self._check_fileid(fileid)
        if suffixes:
            for suffix in suffixes:
                if not suffix in self._suffixes:
                    raise ValueError("Unregistered suffix %r" % suffix)
                self._check_fileid(suffix)
        else:
            suffixes = []

        if self._escaped:
            fileid = escape_file_id(fileid)
        if self._prefixed:
            # hash_prefix adds the '/' separator
            path = hash_prefix(fileid) + fileid
        else:
            path = fileid

        full_path = u'.'.join([path] + suffixes)
        return transport.urlescape(full_path)

    def __repr__(self):
        if self._transport is None:
            return "%s(None)" % (self.__class__.__name__)
        else:
            return "%s(%r)" % (self.__class__.__name__, self._transport.base)

    __str__ = __repr__

    def listable(self):
        """Return True if this store is able to be listed."""
        return self._transport.listable()

    def register_suffix(self, suffix):
        """Register a suffix as being expected in this store."""
        self._check_fileid(suffix)
        if suffix == 'gz':
            raise ValueError('You cannot register the "gz" suffix.')
        self._suffixes.add(suffix)

    def total_size(self):
        """Return (count, bytes)

        This is the (compressed) size stored on disk, not the size of
        the content."""
        total = 0
        count = 0
        for relpath in self._transport.iter_files_recursive():
            count += 1
            total += self._transport.stat(relpath).st_size
                
        return count, total


def ImmutableMemoryStore():
    return bzrlib.store.text.TextStore(transport.memory.MemoryTransport())
        

@deprecated_function(zero_eight)
def copy_all(store_from, store_to, pb=None):
    """Copy all ids from one store to another."""
<<<<<<< HEAD
    store_to.copy_all_ids(store_from, pb)

=======
    # TODO: Optional progress indicator
    if not store_from.listable():
        raise UnlistableStore(store_from)
    pb = bzrlib.ui.ui_factory.progress_bar()
    ids = []
    for count, file_id in enumerate(store_from):
        pb.update('listing files', count, count)
        ids.append(file_id)
    mutter('copy_all ids: %r', ids)
    store_to.copy_multi(store_from, ids)
>>>>>>> 5c018f47


def hash_prefix(fileid):
    return "%02x/" % (adler32(fileid) & 0xff)

<<<<<<< HEAD
=======

def escape_file_id(file_id):
    """Turn a file id into a filesystem safe string.

    This is similar to a plain urllib.quote, except
    it uses specific safe characters, so that it doesn't
    have to translate a lot of valid file ids.
    """
    # @ does not get escaped. This is because it is a valid
    # filesystem character we use all the time, and it looks
    # a lot better than seeing %40 all the time.
    if isinstance(file_id, unicode):
        file_id = file_id.encode('utf-8')
    return urllib.quote(file_id, safe='@')

>>>>>>> 5c018f47
<|MERGE_RESOLUTION|>--- conflicted
+++ resolved
@@ -1,4 +1,4 @@
-# Copyright (C) 2005 by Canonical Development Ltd
+# Copyright (C) 2005, 2006 by Canonical Development Ltd
 
 # This program is free software; you can redistribute it and/or modify
 # it under the terms of the GNU General Public License as published by
@@ -257,9 +257,18 @@
         self._dir_mode = dir_mode
         self._file_mode = file_mode
 
+    def _unescape(self, file_id):
+        """If filename escaping is enabled for this store, unescape and return the filename."""
+        if self._escaped:
+            return urllib.unquote(file_id)
+        else:
+            return file_id
+
     def _iter_files_recursive(self):
         """Iterate through the files in the transport."""
         for quoted_relpath in self._transport.iter_files_recursive():
+            # transport iterator always returns quoted paths, regardless of
+            # escaping
             yield urllib.unquote(quoted_relpath)
 
     def __iter__(self):
@@ -274,10 +283,7 @@
                     if name.endswith('.' + suffix):
                         skip = True
             if not skip:
-                if self._escaped:
-                    yield urllib.unquote(name)
-                else:
-                    yield name
+                yield self._unescape(name)
 
     def __len__(self):
         return len(list(self.__iter__()))
@@ -291,17 +297,38 @@
                 self._check_fileid(suffix)
         else:
             suffixes = []
-
-        if self._escaped:
-            fileid = escape_file_id(fileid)
         if self._prefixed:
             # hash_prefix adds the '/' separator
-            path = hash_prefix(fileid) + fileid
-        else:
-            path = fileid
-
+            prefix = self.hash_prefix(fileid)
+        else:
+            prefix = ''
+        if self._escaped:
+            fileid = self._escape_file_id(fileid)
+        path = prefix + fileid
         full_path = u'.'.join([path] + suffixes)
         return transport.urlescape(full_path)
+
+    def _escape_file_id(self, file_id):
+        """Turn a file id into a filesystem safe string.
+
+        This is similar to a plain urllib.quote, except
+        it uses specific safe characters, so that it doesn't
+        have to translate a lot of valid file ids.
+        """
+        if not self._escaped:
+            return file_id
+        # @ does not get escaped. This is because it is a valid
+        # filesystem character we use all the time, and it looks
+        # a lot better than seeing %40 all the time.
+        if isinstance(file_id, unicode):
+            file_id = file_id.encode('utf-8')
+        return urllib.quote(file_id, safe='@')
+
+    def hash_prefix(self, fileid):
+        # fileid should be unescaped
+        if self._escaped:
+            fileid = self._escape_file_id(fileid)
+        return "%02x/" % (adler32(fileid) & 0xff)
 
     def __repr__(self):
         if self._transport is None:
@@ -343,41 +370,4 @@
 @deprecated_function(zero_eight)
 def copy_all(store_from, store_to, pb=None):
     """Copy all ids from one store to another."""
-<<<<<<< HEAD
-    store_to.copy_all_ids(store_from, pb)
-
-=======
-    # TODO: Optional progress indicator
-    if not store_from.listable():
-        raise UnlistableStore(store_from)
-    pb = bzrlib.ui.ui_factory.progress_bar()
-    ids = []
-    for count, file_id in enumerate(store_from):
-        pb.update('listing files', count, count)
-        ids.append(file_id)
-    mutter('copy_all ids: %r', ids)
-    store_to.copy_multi(store_from, ids)
->>>>>>> 5c018f47
-
-
-def hash_prefix(fileid):
-    return "%02x/" % (adler32(fileid) & 0xff)
-
-<<<<<<< HEAD
-=======
-
-def escape_file_id(file_id):
-    """Turn a file id into a filesystem safe string.
-
-    This is similar to a plain urllib.quote, except
-    it uses specific safe characters, so that it doesn't
-    have to translate a lot of valid file ids.
-    """
-    # @ does not get escaped. This is because it is a valid
-    # filesystem character we use all the time, and it looks
-    # a lot better than seeing %40 all the time.
-    if isinstance(file_id, unicode):
-        file_id = file_id.encode('utf-8')
-    return urllib.quote(file_id, safe='@')
-
->>>>>>> 5c018f47
+    store_to.copy_all_ids(store_from, pb)