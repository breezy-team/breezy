--- conflicted
+++ resolved
@@ -21,15 +21,11 @@
 from stat import *
 from cStringIO import StringIO
 
+from bzrlib.errors import TransportError, NoSuchFile, FileExists, LockError
 from bzrlib.trace import mutter
-<<<<<<< HEAD
-from bzrlib.errors import TransportError, NoSuchFile, FileExists
 from bzrlib.transport import (Transport, register_transport, Server,
                               urlescape, urlunescape)
-=======
-from bzrlib.errors import TransportError, NoSuchFile, FileExists, LockError
-from bzrlib.transport import Transport, register_transport, Server
->>>>>>> cf359e36
+
 
 class MemoryStat(object):
 
