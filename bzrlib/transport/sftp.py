--- conflicted
+++ resolved
@@ -23,16 +23,11 @@
 import stat
 import sys
 import urllib
-<<<<<<< HEAD
-import time
-import random
-import weakref
-=======
 import urlparse
 import time
 import random
 import subprocess
->>>>>>> 51ec7a4f
+import weakref
 
 from bzrlib.errors import (FileExists, 
                            TransportNotPossible, NoSuchFile, NonRelativePath,
@@ -53,8 +48,6 @@
                                CMD_HANDLE, CMD_OPEN)
     from paramiko.sftp_attr import SFTPAttributes
     from paramiko.sftp_file import SFTPFile
-<<<<<<< HEAD
-=======
     from paramiko.sftp_client import SFTPClient
 
 if 'sftp' not in urlparse.uses_netloc: urlparse.uses_netloc.append('sftp')
@@ -135,8 +128,6 @@
         self.proc.stdout.close()
         self.proc.wait()
 
->>>>>>> 51ec7a4f
-
 
 SYSTEM_HOSTKEYS = {}
 BZR_HOSTKEYS = {}
@@ -224,11 +215,6 @@
     Transport implementation for SFTP access.
     """
 
-<<<<<<< HEAD
-    _url_matcher = re.compile(r'^sftp://([^:@]*(:[^@]*)?@)?(.*?)(:[^/]+)?(/.*)?$')
-    
-=======
->>>>>>> 51ec7a4f
     def __init__(self, base, clone_from=None):
         assert base.startswith('sftp://')
         self._parse_url(base)
@@ -293,16 +279,9 @@
         return path
 
     def relpath(self, abspath):
-<<<<<<< HEAD
-        # FIXME: this is identical to HttpTransport -- share it
-        m = self._url_matcher.match(abspath)
-        path = m.group(5)
-        if not path.startswith(self._path):
-=======
         username, password, host, port, path = self._split_url(abspath)
         if (username != self._username or host != self._host or
             port != self._port or not path.startswith(self._path)):
->>>>>>> 51ec7a4f
             raise NonRelativePath('path %r is not under base URL %r'
                            % (abspath, self.base))
         pl = len(self._path)
@@ -327,16 +306,9 @@
         try:
             path = self._abspath(relpath)
             f = self._sftp.file(path)
-<<<<<<< HEAD
+            # TODO: Don't prefetch until paramiko fixes itself
             if hasattr(f, 'prefetch'):
                 f.prefetch()
-=======
-            try:
-                f.prefetch()
-            except AttributeError:
-                # only works on paramiko 1.5.1 or greater
-                pass
->>>>>>> 51ec7a4f
             return f
         except (IOError, paramiko.SSHException), x:
             raise NoSuchFile('Error retrieving %s: %s' % (path, str(x)), x)
@@ -356,16 +328,8 @@
         # TODO: implement get_partial_multi to help with knit support
         f = self.get(relpath)
         f.seek(start)
-<<<<<<< HEAD
         if hasattr(f, 'prefetch'):
             f.prefetch()
-=======
-        try:
-            f.prefetch()
-        except AttributeError:
-            # only works on paramiko 1.5.1 or greater
-            pass
->>>>>>> 51ec7a4f
         return f
 
     def put(self, relpath, f):
@@ -387,11 +351,7 @@
             except IOError, e:
                 self._translate_io_exception(e, relpath)
             except paramiko.SSHException, x:
-<<<<<<< HEAD
-                raise SFTPTransportError('Unable to write file %r' % (path,), x)
-=======
                 raise SFTPTransportError('Unable to write file %r' % (relpath,), x)
->>>>>>> 51ec7a4f
         except Exception, e:
             # If we fail, try to clean up the temporary file
             # before we throw the exception
@@ -411,7 +371,6 @@
                 file_existed = True
             except:
                 file_existed = False
-<<<<<<< HEAD
             success = False
             try:
                 try:
@@ -428,17 +387,6 @@
                         self._sftp.unlink(tmp_safety)
                     else:
                         self._sftp.rename(tmp_safety, final_path)
-=======
-            try:
-                self._sftp.rename(tmp_abspath, final_path)
-            except IOError, e:
-                self._translate_io_exception(e, relpath)
-            except paramiko.SSHException, x:
-                raise SFTPTransportError('Unable to rename into file %r' 
-                                          % (relpath,), x)
-            if file_existed:
-                self._sftp.unlink(tmp_safety)
->>>>>>> 51ec7a4f
 
     def iter_files_recursive(self):
         """Walk the relative paths of all files in this transport."""
@@ -616,13 +564,6 @@
     def _unparse_url(self, path=None):
         if path is None:
             path = self._path
-<<<<<<< HEAD
-        host = self._host
-        username = urllib.quote(self._username)
-        if self._port != 22:
-            host += ':%d' % self._port
-        return 'sftp://%s@%s/%s' % (username, host, urllib.quote(path))
-=======
         path = urllib.quote(path)
         if path.startswith('/'):
             path = '/%2F' + path[1:]
@@ -670,61 +611,45 @@
             path = path[1:]
 
         return (username, password, host, port, path)
->>>>>>> 51ec7a4f
 
     def _parse_url(self, url):
         (self._username, self._password,
          self._host, self._port, self._path) = self._split_url(url)
+         if self._port is None:
+             self._port = 22
 
     def _sftp_connect(self):
+        """Connect to the remote sftp server.
+        After this, self._sftp should have a valid connection (or
+        we raise an SFTPTransportError 'could not connect').
+
+        TODO: Raise a more reasonable ConnectionFailed exception
+        """
+        global _connected_hosts
+
+        idx = (self._host, self._port, self._username)
+        try:
+            self._sftp = _connected_hosts[idx]
+            return
+        except KeyError:
+            pass
+        
         vendor = _get_ssh_vendor()
-        if (self._path is None) or (self._path == ''):
-            self._path = ''
-        else:
-<<<<<<< HEAD
-            if self._password:
-                # username field is 'user:pass@' in this case, and password is ':pass'
-                username_len = len(self._username) - len(self._password) - 1
-                self._username = urllib.unquote(self._username[:username_len])
-                self._password = urllib.unquote(self._password[1:])
-            else:
-                self._username = urllib.unquote(self._username[:-1])
-        if self._port is None:
-            self._port = 22
-        else:
-            self._port = int(self._port[1:])
-        if (self._path is None) or (self._path == ''):
-            self._path = ''
-        else:
-            # remove leading '/'
-            self._path = urllib.unquote(self._path[1:])
-=======
-            # remove leading '/'
-            self._path = urllib.unquote(self._path[1:])
         if vendor != 'none':
             sock = SFTPSubprocess(self._host, self._port, self._username)
             self._sftp = SFTPClient(sock)
         else:
             self._paramiko_connect()
->>>>>>> 51ec7a4f
+
+        _connected_hosts[idx] = self._sftp
 
     def _paramiko_connect(self):
         global SYSTEM_HOSTKEYS, BZR_HOSTKEYS
         
         load_host_keys()
 
-<<<<<<< HEAD
-        idx = (self._host, self._port, self._username)
-        try:
-            self._sftp = _connected_hosts[idx]
-            return
-        except KeyError:
-            pass
-        
-=======
->>>>>>> 51ec7a4f
-        try:
-            t = paramiko.Transport((self._host, self._port or 22))
+        try:
+            t = paramiko.Transport((self._host, self._port))
             t.start_client()
         except paramiko.SSHException:
             raise SFTPTransportError('Unable to reach SSH host %s:%d' % (self._host, self._port))
@@ -760,8 +685,6 @@
         except paramiko.SSHException:
             raise BzrError('Unable to find path %s on SFTP server %s' % \
                 (self._path, self._host))
-        else:
-            _connected_hosts[idx] = self._sftp
 
     def _sftp_auth(self, transport, username, host):
         agent = paramiko.Agent()
