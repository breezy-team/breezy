--- conflicted
+++ resolved
@@ -904,331 +904,6 @@
         else:
             return True
 
-<<<<<<< HEAD
-# ------------- server test implementation --------------
-import threading
-
-from bzrlib.tests.stub_sftp import StubServer, StubSFTPServer
-
-STUB_SERVER_KEY = """
------BEGIN RSA PRIVATE KEY-----
-MIICWgIBAAKBgQDTj1bqB4WmayWNPB+8jVSYpZYk80Ujvj680pOTh2bORBjbIAyz
-oWGW+GUjzKxTiiPvVmxFgx5wdsFvF03v34lEVVhMpouqPAYQ15N37K/ir5XY+9m/
-d8ufMCkjeXsQkKqFbAlQcnWMCRnOoPHS3I4vi6hmnDDeeYTSRvfLbW0fhwIBIwKB
-gBIiOqZYaoqbeD9OS9z2K9KR2atlTxGxOJPXiP4ESqP3NVScWNwyZ3NXHpyrJLa0
-EbVtzsQhLn6rF+TzXnOlcipFvjsem3iYzCpuChfGQ6SovTcOjHV9z+hnpXvQ/fon
-soVRZY65wKnF7IAoUwTmJS9opqgrN6kRgCd3DASAMd1bAkEA96SBVWFt/fJBNJ9H
-tYnBKZGw0VeHOYmVYbvMSstssn8un+pQpUm9vlG/bp7Oxd/m+b9KWEh2xPfv6zqU
-avNwHwJBANqzGZa/EpzF4J8pGti7oIAPUIDGMtfIcmqNXVMckrmzQ2vTfqtkEZsA
-4rE1IERRyiJQx6EJsz21wJmGV9WJQ5kCQQDwkS0uXqVdFzgHO6S++tjmjYcxwr3g
-H0CoFYSgbddOT6miqRskOQF3DZVkJT3kyuBgU2zKygz52ukQZMqxCb1fAkASvuTv
-qfpH87Qq5kQhNKdbbwbmd2NxlNabazPijWuphGTdW0VfJdWfklyS2Kr+iqrs/5wV
-HhathJt636Eg7oIjAkA8ht3MQ+XSl9yIJIS8gVpbPxSw5OMfw0PjVE7tBdQruiSc
-nvuQES5C9BMHjF39LZiGH1iLQy7FgdHyoP+eodI7
------END RSA PRIVATE KEY-----
-"""
-
-
-class SocketListener(threading.Thread):
-
-    def __init__(self, callback):
-        threading.Thread.__init__(self)
-        self._callback = callback
-        self._socket = socket.socket()
-        self._socket.setsockopt(socket.SOL_SOCKET, socket.SO_REUSEADDR, 1)
-        self._socket.bind(('localhost', 0))
-        self._socket.listen(1)
-        self.host, self.port = self._socket.getsockname()[:2]
-        self._stop_event = threading.Event()
-
-    def stop(self):
-        # called from outside this thread
-        self._stop_event.set()
-        # use a timeout here, because if the test fails, the server thread may
-        # never notice the stop_event.
-        self.join(5.0)
-        self._socket.close()
-
-    def run(self):
-        while True:
-            readable, writable_unused, exception_unused = \
-                select.select([self._socket], [], [], 0.1)
-            if self._stop_event.isSet():
-                return
-            if len(readable) == 0:
-                continue
-            try:
-                s, addr_unused = self._socket.accept()
-                # because the loopback socket is inline, and transports are
-                # never explicitly closed, best to launch a new thread.
-                threading.Thread(target=self._callback, args=(s,)).start()
-            except socket.error, x:
-                sys.excepthook(*sys.exc_info())
-                warning('Socket error during accept() within unit test server'
-                        ' thread: %r' % x)
-            except Exception, x:
-                # probably a failed test; unit test thread will log the
-                # failure/error
-                sys.excepthook(*sys.exc_info())
-                warning('Exception from within unit test server thread: %r' %
-                        x)
-
-
-class SocketDelay(object):
-    """A socket decorator to make TCP appear slower.
-
-    This changes recv, send, and sendall to add a fixed latency to each python
-    call if a new roundtrip is detected. That is, when a recv is called and the
-    flag new_roundtrip is set, latency is charged. Every send and send_all
-    sets this flag.
-
-    In addition every send, sendall and recv sleeps a bit per character send to
-    simulate bandwidth.
-
-    Not all methods are implemented, this is deliberate as this class is not a
-    replacement for the builtin sockets layer. fileno is not implemented to
-    prevent the proxy being bypassed.
-    """
-
-    simulated_time = 0
-    _proxied_arguments = dict.fromkeys([
-        "close", "getpeername", "getsockname", "getsockopt", "gettimeout",
-        "setblocking", "setsockopt", "settimeout", "shutdown"])
-
-    def __init__(self, sock, latency, bandwidth=1.0,
-                 really_sleep=True):
-        """
-        :param bandwith: simulated bandwith (MegaBit)
-        :param really_sleep: If set to false, the SocketDelay will just
-        increase a counter, instead of calling time.sleep. This is useful for
-        unittesting the SocketDelay.
-        """
-        self.sock = sock
-        self.latency = latency
-        self.really_sleep = really_sleep
-        self.time_per_byte = 1 / (bandwidth / 8.0 * 1024 * 1024)
-        self.new_roundtrip = False
-
-    def sleep(self, s):
-        if self.really_sleep:
-            time.sleep(s)
-        else:
-            SocketDelay.simulated_time += s
-
-    def __getattr__(self, attr):
-        if attr in SocketDelay._proxied_arguments:
-            return getattr(self.sock, attr)
-        raise AttributeError("'SocketDelay' object has no attribute %r" %
-                             attr)
-
-    def dup(self):
-        return SocketDelay(self.sock.dup(), self.latency, self.time_per_byte,
-                           self._sleep)
-
-    def recv(self, *args):
-        data = self.sock.recv(*args)
-        if data and self.new_roundtrip:
-            self.new_roundtrip = False
-            self.sleep(self.latency)
-        self.sleep(len(data) * self.time_per_byte)
-        return data
-
-    def sendall(self, data, flags=0):
-        if not self.new_roundtrip:
-            self.new_roundtrip = True
-            self.sleep(self.latency)
-        self.sleep(len(data) * self.time_per_byte)
-        return self.sock.sendall(data, flags)
-
-    def send(self, data, flags=0):
-        if not self.new_roundtrip:
-            self.new_roundtrip = True
-            self.sleep(self.latency)
-        bytes_sent = self.sock.send(data, flags)
-        self.sleep(bytes_sent * self.time_per_byte)
-        return bytes_sent
-
-
-class SFTPServer(Server):
-    """Common code for SFTP server facilities."""
-
-    def __init__(self, server_interface=StubServer):
-        self._original_vendor = None
-        self._homedir = None
-        self._server_homedir = None
-        self._listener = None
-        self._root = None
-        self._vendor = ssh.ParamikoVendor()
-        self._server_interface = server_interface
-        # sftp server logs
-        self.logs = []
-        self.add_latency = 0
-
-    def _get_sftp_url(self, path):
-        """Calculate an sftp url to this server for path."""
-        return 'sftp://foo:bar@%s:%d/%s' % (self._listener.host,
-                                            self._listener.port, path)
-
-    def log(self, message):
-        """StubServer uses this to log when a new server is created."""
-        self.logs.append(message)
-
-    def _run_server_entry(self, sock):
-        """Entry point for all implementations of _run_server.
-
-        If self.add_latency is > 0.000001 then sock is given a latency adding
-        decorator.
-        """
-        if self.add_latency > 0.000001:
-            sock = SocketDelay(sock, self.add_latency)
-        return self._run_server(sock)
-
-    def _run_server(self, s):
-        ssh_server = paramiko.Transport(s)
-        key_file = pathjoin(self._homedir, 'test_rsa.key')
-        f = open(key_file, 'w')
-        f.write(STUB_SERVER_KEY)
-        f.close()
-        host_key = paramiko.RSAKey.from_private_key_file(key_file)
-        ssh_server.add_server_key(host_key)
-        server = self._server_interface(self)
-        ssh_server.set_subsystem_handler('sftp', paramiko.SFTPServer,
-                                         StubSFTPServer, root=self._root,
-                                         home=self._server_homedir)
-        event = threading.Event()
-        ssh_server.start_server(event, server)
-        event.wait(5.0)
-
-    def start_server(self, backing_server=None):
-        # XXX: TODO: make sftpserver back onto backing_server rather than local
-        # disk.
-        if not (backing_server is None or
-                isinstance(backing_server, local.LocalURLServer)):
-            raise AssertionError(
-                "backing_server should not be %r, because this can only serve the "
-                "local current working directory." % (backing_server,))
-        self._original_vendor = ssh._ssh_vendor_manager._cached_ssh_vendor
-        ssh._ssh_vendor_manager._cached_ssh_vendor = self._vendor
-        if sys.platform == 'win32':
-            # Win32 needs to use the UNICODE api
-            self._homedir = getcwd()
-        else:
-            # But Linux SFTP servers should just deal in bytestreams
-            self._homedir = os.getcwd()
-        if self._server_homedir is None:
-            self._server_homedir = self._homedir
-        self._root = '/'
-        if sys.platform == 'win32':
-            self._root = ''
-        self._listener = SocketListener(self._run_server_entry)
-        self._listener.setDaemon(True)
-        self._listener.start()
-
-    def stop_server(self):
-        self._listener.stop()
-        ssh._ssh_vendor_manager._cached_ssh_vendor = self._original_vendor
-
-    def get_bogus_url(self):
-        """See bzrlib.transport.Server.get_bogus_url."""
-        # this is chosen to try to prevent trouble with proxies, wierd dns, etc
-        # we bind a random socket, so that we get a guaranteed unused port
-        # we just never listen on that port
-        s = socket.socket()
-        s.bind(('localhost', 0))
-        return 'sftp://%s:%s/' % s.getsockname()
-
-
-class SFTPFullAbsoluteServer(SFTPServer):
-    """A test server for sftp transports, using absolute urls and ssh."""
-
-    def get_url(self):
-        """See bzrlib.transport.Server.get_url."""
-        homedir = self._homedir
-        if sys.platform != 'win32':
-            # Remove the initial '/' on all platforms but win32
-            homedir = homedir[1:]
-        return self._get_sftp_url(urlutils.escape(homedir))
-
-
-class SFTPServerWithoutSSH(SFTPServer):
-    """An SFTP server that uses a simple TCP socket pair rather than SSH."""
-
-    def __init__(self):
-        super(SFTPServerWithoutSSH, self).__init__()
-        self._vendor = ssh.LoopbackVendor()
-
-    def _run_server(self, sock):
-        # Re-import these as locals, so that they're still accessible during
-        # interpreter shutdown (when all module globals get set to None, leading
-        # to confusing errors like "'NoneType' object has no attribute 'error'".
-        class FakeChannel(object):
-            def get_transport(self):
-                return self
-            def get_log_channel(self):
-                return 'paramiko'
-            def get_name(self):
-                return '1'
-            def get_hexdump(self):
-                return False
-            def close(self):
-                pass
-
-        server = paramiko.SFTPServer(
-            FakeChannel(), 'sftp', StubServer(self), StubSFTPServer,
-            root=self._root, home=self._server_homedir)
-        try:
-            server.start_subsystem(
-                'sftp', None, ssh.SocketAsChannelAdapter(sock))
-        except socket.error, e:
-            if (len(e.args) > 0) and (e.args[0] == errno.EPIPE):
-                # it's okay for the client to disconnect abruptly
-                # (bug in paramiko 1.6: it should absorb this exception)
-                pass
-            else:
-                raise
-        except Exception, e:
-            # This typically seems to happen during interpreter shutdown, so
-            # most of the useful ways to report this error are won't work.
-            # Writing the exception type, and then the text of the exception,
-            # seems to be the best we can do.
-            import sys
-            sys.stderr.write('\nEXCEPTION %r: ' % (e.__class__,))
-            sys.stderr.write('%s\n\n' % (e,))
-        server.finish_subsystem()
-
-
-class SFTPAbsoluteServer(SFTPServerWithoutSSH):
-    """A test server for sftp transports, using absolute urls."""
-
-    def get_url(self):
-        """See bzrlib.transport.Server.get_url."""
-        homedir = self._homedir
-        if sys.platform != 'win32':
-            # Remove the initial '/' on all platforms but win32
-            homedir = homedir[1:]
-        return self._get_sftp_url(urlutils.escape(homedir))
-
-
-class SFTPHomeDirServer(SFTPServerWithoutSSH):
-    """A test server for sftp transports, using homedir relative urls."""
-
-    def get_url(self):
-        """See bzrlib.transport.Server.get_url."""
-        return self._get_sftp_url("~/")
-
-
-class SFTPSiblingAbsoluteServer(SFTPAbsoluteServer):
-    """A test server for sftp transports where only absolute paths will work.
-
-    It does this by serving from a deeply-nested directory that doesn't exist.
-    """
-
-    def start_server(self, backing_server=None):
-        self._server_homedir = '/dev/noone/runs/tests/here'
-        super(SFTPSiblingAbsoluteServer, self).start_server(backing_server)
-
-=======
->>>>>>> d6de82d6
 
 def get_test_permutations():
     """Return the permutations to be used in testing."""
