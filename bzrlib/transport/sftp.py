<<<<<<< HEAD
# Copyright (C) 2005 Robey Pointer <robey@lag.net>, Canonical Ltd

# This program is free software; you can redistribute it and/or modify
# it under the terms of the GNU General Public License as published by
# the Free Software Foundation; either version 2 of the License, or
# (at your option) any later version.

# This program is distributed in the hope that it will be useful,
# but WITHOUT ANY WARRANTY; without even the implied warranty of
# MERCHANTABILITY or FITNESS FOR A PARTICULAR PURPOSE.  See the
# GNU General Public License for more details.

# You should have received a copy of the GNU General Public License
# along with this program; if not, write to the Free Software
# Foundation, Inc., 59 Temple Place, Suite 330, Boston, MA  02111-1307  USA

"""Implementation of Transport over SFTP, using paramiko."""

import getpass
import os
import re
import stat
import sys
import urllib

from bzrlib.errors import TransportNotPossible, NoSuchFile, NonRelativePath, TransportError
from bzrlib.config import config_dir
from bzrlib.trace import mutter, warning, error
from bzrlib.transport import Transport, register_transport

try:
    import paramiko
except ImportError:
    error('The SFTP transport requires paramiko.')
    raise


SYSTEM_HOSTKEYS = {}
BZR_HOSTKEYS = {}

def load_host_keys():
    """
    Load system host keys (probably doesn't work on windows) and any
    "discovered" keys from previous sessions.
    """
    global SYSTEM_HOSTKEYS, BZR_HOSTKEYS
    try:
        SYSTEM_HOSTKEYS = paramiko.util.load_host_keys(os.path.expanduser('~/.ssh/known_hosts'))
    except Exception, e:
        mutter('failed to load system host keys: ' + str(e))
    bzr_hostkey_path = os.path.join(config_dir(), 'ssh_host_keys')
    try:
        BZR_HOSTKEYS = paramiko.util.load_host_keys(bzr_hostkey_path)
    except Exception, e:
        mutter('failed to load bzr host keys: ' + str(e))
        save_host_keys()

def save_host_keys():
    """
    Save "discovered" host keys in $(config)/ssh_host_keys/.
    """
    global SYSTEM_HOSTKEYS, BZR_HOSTKEYS
    bzr_hostkey_path = os.path.join(config_dir(), 'ssh_host_keys')
    if not os.path.isdir(config_dir()):
        os.mkdir(config_dir())
    try:
        f = open(bzr_hostkey_path, 'w')
        f.write('# SSH host keys collected by bzr\n')
        for hostname, keys in BZR_HOSTKEYS.iteritems():
            for keytype, key in keys.iteritems():
                f.write('%s %s %s\n' % (hostname, keytype, key.get_base64()))
        f.close()
    except IOError, e:
        mutter('failed to save bzr host keys: ' + str(e))



class SFTPTransportError (TransportError):
    pass


class SFTPTransport (Transport):
    """
    Transport implementation for SFTP access.
    """

    _url_matcher = re.compile(r'^sftp://([^@]*@)?(.*?)(:\d+)?(/.*)?$')
    
    def __init__(self, base, clone_from=None):
        assert base.startswith('sftp://')
        super(SFTPTransport, self).__init__(base)
        self._parse_url(base)
        if clone_from is None:
            self._sftp_connect()
        else:
            # use the same ssh connection, etc
            self._sftp = clone_from._sftp
        # super saves 'self.base'
    
    def should_cache(self):
        """
        Return True if the data pulled across should be cached locally.
        """
        return True

    def clone(self, offset=None):
        """
        Return a new SFTPTransport with root at self.base + offset.
        We share the same SFTP session between such transports, because it's
        fairly expensive to set them up.
        """
        if offset is None:
            return SFTPTransport(self.base, self)
        else:
            return SFTPTransport(self.abspath(offset), self)

    def abspath(self, relpath):
        """
        Return the full url to the given relative path.
        
        @param relpath: the relative path or path components
        @type relpath: str or list
        """
        return self._unparse_url(self._abspath(relpath))
    
    def _abspath(self, relpath):
        """Return the absolute path segment without the SFTP URL."""
        # FIXME: share the common code across transports
        assert isinstance(relpath, basestring)
        relpath = [urllib.unquote(relpath)]
        basepath = self._path.split('/')
        if len(basepath) > 0 and basepath[-1] == '':
            basepath = basepath[:-1]

        for p in relpath:
            if p == '..':
                if len(basepath) == 0:
                    # In most filesystems, a request for the parent
                    # of root, just returns root.
                    continue
                basepath.pop()
            elif p == '.':
                continue # No-op
            else:
                basepath.append(p)

        path = '/'.join(basepath)
        if path[0] != '/':
            path = '/' + path
        return path

    def relpath(self, abspath):
        # FIXME: this is identical to HttpTransport -- share it
        if not abspath.startswith(self.base):
            raise NonRelativePath('path %r is not under base URL %r'
                           % (abspath, self.base))
        pl = len(self.base)
        return abspath[pl:].lstrip('/')

    def has(self, relpath):
        """
        Does the target location exist?
        """
        try:
            self._sftp.stat(self._abspath(relpath))
            return True
        except IOError:
            return False

    def get(self, relpath, decode=False):
        """
        Get the file at the given relative path.

        :param relpath: The relative path to the file
        """
        try:
            path = self._abspath(relpath)
            return self._sftp.file(path)
        except (IOError, paramiko.SSHException), x:
            raise NoSuchFile('Error retrieving %s: %s' % (path, str(x)), x)

    def get_partial(self, relpath, start, length=None):
        """
        Get just part of a file.

        :param relpath: Path to the file, relative to base
        :param start: The starting position to read from
        :param length: The length to read. A length of None indicates
                       read to the end of the file.
        :return: A file-like object containing at least the specified bytes.
                 Some implementations may return objects which can be read
                 past this length, but this is not guaranteed.
        """
        f = self.get(relpath)
        f.seek(start)
        return f

    def put(self, relpath, f):
        """
        Copy the file-like or string object into the location.

        :param relpath: Location to put the contents, relative to base.
        :param f:       File-like or string object.
        """
        # FIXME: should do something atomic or locking here, this is unsafe
        try:
            path = self._abspath(relpath)
            fout = self._sftp.file(path, 'wb')
        except (IOError, paramiko.SSHException), x:
            raise SFTPTransportError('Unable to write file %r' % (path,), x)
        try:
            self._pump(f, fout)
        finally:
            fout.close()

    def iter_files_recursive(self):
        """Walk the relative paths of all files in this transport."""
        queue = list(self.list_dir('.'))
        while queue:
            relpath = queue.pop(0)
            st = self.stat(relpath)
            if stat.S_ISDIR(st.st_mode):
                for i, basename in enumerate(self.list_dir(relpath)):
                    queue.insert(i, relpath+'/'+basename)
            else:
                yield relpath

    def mkdir(self, relpath):
        """Create a directory at the given path."""
        try:
            path = self._abspath(relpath)
            self._sftp.mkdir(path)
        except (IOError, paramiko.SSHException), x:
            raise SFTPTransportError('Unable to mkdir %r' % (path,), x)

    def append(self, relpath, f):
        """
        Append the text in the file-like object into the final
        location.
        """
        try:
            path = self._abspath(relpath)
            fout = self._sftp.file(path, 'ab')
            self._pump(f, fout)
        except (IOError, paramiko.SSHException), x:
            raise SFTPTransportError('Unable to append file %r' % (path,), x)

    def copy(self, rel_from, rel_to):
        """Copy the item at rel_from to the location at rel_to"""
        path_from = self._abspath(rel_from)
        path_to = self._abspath(rel_to)
        try:
            fin = self._sftp.file(path_from, 'rb')
            try:
                fout = self._sftp.file(path_to, 'wb')
                try:
                    fout.set_pipelined(True)
                    self._pump(fin, fout)
                finally:
                    fout.close()
            finally:
                fin.close()
        except (IOError, paramiko.SSHException), x:
            raise SFTPTransportError('Unable to copy %r to %r' % (path_from, path_to), x)

    def move(self, rel_from, rel_to):
        """Move the item at rel_from to the location at rel_to"""
        path_from = self._abspath(rel_from)
        path_to = self._abspath(rel_to)
        try:
            self._sftp.rename(path_from, path_to)
        except (IOError, paramiko.SSHException), x:
            raise SFTPTransportError('Unable to move %r to %r' % (path_from, path_to), x)

    def delete(self, relpath):
        """Delete the item at relpath"""
        path = self._abspath(relpath)
        try:
            self._sftp.remove(path)
        except (IOError, paramiko.SSHException), x:
            raise SFTPTransportError('Unable to delete %r' % (path,), x)
            
    def listable(self):
        """Return True if this store supports listing."""
        return True

    def list_dir(self, relpath):
        """
        Return a list of all files at the given location.
        """
        # does anything actually use this?
        path = self._abspath(relpath)
        try:
            return self._sftp.listdir(path)
        except (IOError, paramiko.SSHException), x:
            raise SFTPTransportError('Unable to list folder %r' % (path,), x)

    def stat(self, relpath):
        """Return the stat information for a file."""
        path = self._abspath(relpath)
        try:
            return self._sftp.stat(path)
        except (IOError, paramiko.SSHException), x:
            raise SFTPTransportError('Unable to stat %r' % (path,), x)

    def lock_read(self, relpath):
        """
        Lock the given file for shared (read) access.
        :return: A lock object, which should be passed to Transport.unlock()
        """
        # FIXME: there should be something clever i can do here...
        class BogusLock(object):
            def __init__(self, path):
                self.path = path
            def unlock(self):
                pass
        return BogusLock(relpath)

    def lock_write(self, relpath):
        """
        Lock the given file for exclusive (write) access.
        WARNING: many transports do not support this, so trying avoid using it

        :return: A lock object, which should be passed to Transport.unlock()
        """
        # FIXME: there should be something clever i can do here...
        class BogusLock(object):
            def __init__(self, path):
                self.path = path
            def unlock(self):
                pass
        return BogusLock(relpath)


    def _unparse_url(self, path=None):
        if path is None:
            path = self._path
        if self._port == 22:
            return 'sftp://%s@%s%s' % (self._username, self._host, path)
        return 'sftp://%s@%s:%d%s' % (self._username, self._host, self._port, path)

    def _parse_url(self, url):
        assert url[:7] == 'sftp://'
        m = self._url_matcher.match(url)
        if m is None:
            raise SFTPTransportError('Unable to parse SFTP URL %r' % (url,))
        self._username, self._host, self._port, self._path = m.groups()
        if self._username is None:
            self._username = getpass.getuser()
        else:
            self._username = self._username[:-1]
        if self._port is None:
            self._port = 22
        else:
            self._port = int(self._port[1:])
        if (self._path is None) or (self._path == ''):
            self._path = '/'

    def _sftp_connect(self):
        global SYSTEM_HOSTKEYS, BZR_HOSTKEYS
        
        load_host_keys()
        
        try:
            t = paramiko.Transport((self._host, self._port))
            t.start_client()
        except paramiko.SSHException:
            raise SFTPTransportError('Unable to reach SSH host %s:%d' % (self._host, self._port))
            
        server_key = t.get_remote_server_key()
        server_key_hex = paramiko.util.hexify(server_key.get_fingerprint())
        keytype = server_key.get_name()
        if SYSTEM_HOSTKEYS.has_key(self._host) and SYSTEM_HOSTKEYS[self._host].has_key(keytype):
            our_server_key = SYSTEM_HOSTKEYS[self._host][keytype]
            our_server_key_hex = paramiko.util.hexify(our_server_key.get_fingerprint())
        elif BZR_HOSTKEYS.has_key(self._host) and BZR_HOSTKEYS[self._host].has_key(keytype):
            our_server_key = BZR_HOSTKEYS[self._host][keytype]
            our_server_key_hex = paramiko.util.hexify(our_server_key.get_fingerprint())
        else:
            warning('Adding %s host key for %s: %s' % (keytype, self._host, server_key_hex))
            if not BZR_HOSTKEYS.has_key(self._host):
                BZR_HOSTKEYS[self._host] = {}
            BZR_HOSTKEYS[self._host][keytype] = server_key
            our_server_key = server_key
            our_server_key_hex = paramiko.util.hexify(our_server_key.get_fingerprint())
            save_host_keys()
        if server_key != our_server_key:
            filename1 = os.path.expanduser('~/.ssh/known_hosts')
            filename2 = os.path.join(config_dir(), 'ssh_host_keys')
            raise SFTPTransportError('Host keys for %s do not match!  %s != %s' % \
                (self._host, our_server_key_hex, server_key_hex),
                ['Try editing %s or %s' % (filename1, filename2)])

        self._sftp_auth(t, self._username, self._host)
        
        try:
            self._sftp = t.open_sftp_client()
        except paramiko.SSHException:
            raise BzrError('Unable to find path %s on SFTP server %s' % \
                (self._path, self._host))

    def _sftp_auth(self, transport, username, host):
        agent = paramiko.Agent()
        for key in agent.get_keys():
            mutter('Trying SSH agent key %s' % paramiko.util.hexify(key.get_fingerprint()))
            try:
                transport.auth_publickey(self._username, key)
                return
            except paramiko.SSHException, e:
                pass
        
        # okay, try finding id_rsa or id_dss?  (posix only)
        if self._try_pkey_auth(transport, paramiko.RSAKey, 'id_rsa'):
            return
        if self._try_pkey_auth(transport, paramiko.DSSKey, 'id_dsa'):
            return

        # give up and ask for a password
        password = getpass.getpass('SSH %s@%s password: ' % (self._username, self._host))
        try:
            transport.auth_password(self._username, password)
        except paramiko.SSHException:
            raise SFTPTransportError('Unable to authenticate to SSH host as %s@%s' % \
                (self._username, self._host))

    def _try_pkey_auth(self, transport, pkey_class, filename):
        filename = os.path.expanduser('~/.ssh/' + filename)
        try:
            key = pkey_class.from_private_key_file(filename)
            transport.auth_publickey(self._username, key)
            return True
        except paramiko.PasswordRequiredException:
            password = getpass.getpass('SSH %s password: ' % (os.path.basename(filename),))
            try:
                key = pkey_class.from_private_key_file(filename, password)
                transport.auth_publickey(self._username, key)
                return True
            except paramiko.SSHException:
                mutter('SSH authentication via %s key failed.' % (os.path.basename(filename),))
        except paramiko.SSHException:
            mutter('SSH authentication via %s key failed.' % (os.path.basename(filename),))
        except IOError:
            pass
        return False
=======
# Copyright (C) 2005 Robey Pointer <robey@lag.net>, Canonical Ltd

# This program is free software; you can redistribute it and/or modify
# it under the terms of the GNU General Public License as published by
# the Free Software Foundation; either version 2 of the License, or
# (at your option) any later version.

# This program is distributed in the hope that it will be useful,
# but WITHOUT ANY WARRANTY; without even the implied warranty of
# MERCHANTABILITY or FITNESS FOR A PARTICULAR PURPOSE.  See the
# GNU General Public License for more details.

# You should have received a copy of the GNU General Public License
# along with this program; if not, write to the Free Software
# Foundation, Inc., 59 Temple Place, Suite 330, Boston, MA  02111-1307  USA

"""Implementation of Transport over SFTP, using paramiko."""

import getpass
import os
import re
import stat
import sys
import urllib

from bzrlib.errors import TransportNotPossible, NoSuchFile, NonRelativePath, TransportError
from bzrlib.config import config_dir
from bzrlib.trace import mutter, warning, error
from bzrlib.transport import Transport, register_transport

try:
    import paramiko
except ImportError:
    error('The SFTP transport requires paramiko.')
    raise


SYSTEM_HOSTKEYS = {}
BZR_HOSTKEYS = {}

def load_host_keys():
    """
    Load system host keys (probably doesn't work on windows) and any
    "discovered" keys from previous sessions.
    """
    global SYSTEM_HOSTKEYS, BZR_HOSTKEYS
    try:
        SYSTEM_HOSTKEYS = paramiko.util.load_host_keys(os.path.expanduser('~/.ssh/known_hosts'))
    except Exception, e:
        mutter('failed to load system host keys: ' + str(e))
    bzr_hostkey_path = os.path.join(config_dir(), 'ssh_host_keys')
    try:
        BZR_HOSTKEYS = paramiko.util.load_host_keys(bzr_hostkey_path)
    except Exception, e:
        mutter('failed to load bzr host keys: ' + str(e))
        save_host_keys()

def save_host_keys():
    """
    Save "discovered" host keys in $(config)/ssh_host_keys/.
    """
    global SYSTEM_HOSTKEYS, BZR_HOSTKEYS
    bzr_hostkey_path = os.path.join(config_dir(), 'ssh_host_keys')
    if not os.path.isdir(config_dir()):
        os.mkdir(config_dir())
    try:
        f = open(bzr_hostkey_path, 'w')
        f.write('# SSH host keys collected by bzr\n')
        for hostname, keys in BZR_HOSTKEYS.iteritems():
            for keytype, key in keys.iteritems():
                f.write('%s %s %s\n' % (hostname, keytype, key.get_base64()))
        f.close()
    except IOError, e:
        mutter('failed to save bzr host keys: ' + str(e))



class SFTPTransportError (TransportError):
    pass


class SFTPTransport (Transport):
    """
    Transport implementation for SFTP access.
    """

    _url_matcher = re.compile(r'^sftp://([^@]*@)?(.*?)(:\d+)?(/.*)?$')
    
    def __init__(self, base, clone_from=None):
        assert base.startswith('sftp://')
        super(SFTPTransport, self).__init__(base)
        self._parse_url(base)
        if clone_from is None:
            self._sftp_connect()
        else:
            # use the same ssh connection, etc
            self._sftp = clone_from._sftp
        # super saves 'self.base'
    
    def should_cache(self):
        """
        Return True if the data pulled across should be cached locally.
        """
        return True

    def clone(self, offset=None):
        """
        Return a new SFTPTransport with root at self.base + offset.
        We share the same SFTP session between such transports, because it's
        fairly expensive to set them up.
        """
        if offset is None:
            return SFTPTransport(self.base, self)
        else:
            return SFTPTransport(self.abspath(offset), self)

    def abspath(self, relpath):
        """
        Return the full url to the given relative path.
        
        @param relpath: the relative path or path components
        @type relpath: str or list
        """
        return self._unparse_url(self._abspath(relpath))
    
    def _abspath(self, relpath):
        """Return the absolute path segment without the SFTP URL."""
        # FIXME: share the common code across transports
        assert isinstance(relpath, basestring)
        relpath = [urllib.unquote(relpath)]
        basepath = self._path.split('/')
        if len(basepath) > 0 and basepath[-1] == '':
            basepath = basepath[:-1]

        for p in relpath:
            if p == '..':
                if len(basepath) == 0:
                    # In most filesystems, a request for the parent
                    # of root, just returns root.
                    continue
                basepath.pop()
            elif p == '.':
                continue # No-op
            else:
                basepath.append(p)

        path = '/'.join(basepath)
        if path[0] != '/':
            path = '/' + path
        return path

    def relpath(self, abspath):
        # FIXME: this is identical to HttpTransport -- share it
        if not abspath.startswith(self.base):
            raise NonRelativePath('path %r is not under base URL %r'
                           % (abspath, self.base))
        pl = len(self.base)
        return abspath[pl:].lstrip('/')

    def has(self, relpath):
        """
        Does the target location exist?
        """
        try:
            self._sftp.stat(self._abspath(relpath))
            return True
        except IOError:
            return False

    def get(self, relpath, decode=False):
        """
        Get the file at the given relative path.

        :param relpath: The relative path to the file
        """
        try:
            path = self._abspath(relpath)
            return self._sftp.file(path)
        except (IOError, paramiko.SSHException), x:
            raise NoSuchFile('Error retrieving %s: %s' % (path, str(x)), x)

    def get_partial(self, relpath, start, length=None):
        """
        Get just part of a file.

        :param relpath: Path to the file, relative to base
        :param start: The starting position to read from
        :param length: The length to read. A length of None indicates
                       read to the end of the file.
        :return: A file-like object containing at least the specified bytes.
                 Some implementations may return objects which can be read
                 past this length, but this is not guaranteed.
        """
        f = self.get(relpath)
        f.seek(start)
        return f

    def put(self, relpath, f):
        """
        Copy the file-like or string object into the location.

        :param relpath: Location to put the contents, relative to base.
        :param f:       File-like or string object.
        """
        # FIXME: should do something atomic or locking here, this is unsafe
        try:
            path = self._abspath(relpath)
            fout = self._sftp.file(path, 'wb')
        except (IOError, paramiko.SSHException), x:
            raise SFTPTransportError('Unable to write file %r' % (path,), x)
        try:
            self._pump(f, fout)
        finally:
            fout.close()

    def iter_files_recursive(self):
        """Walk the relative paths of all files in this transport."""
        queue = list(self.list_dir('.'))
        while queue:
            relpath = urllib.quote(queue.pop(0))
            st = self.stat(relpath)
            if stat.S_ISDIR(st.st_mode):
                for i, basename in enumerate(self.list_dir(relpath)):
                    queue.insert(i, relpath+'/'+basename)
            else:
                yield relpath

    def mkdir(self, relpath):
        """Create a directory at the given path."""
        try:
            path = self._abspath(relpath)
            self._sftp.mkdir(path)
        except (IOError, paramiko.SSHException), x:
            raise SFTPTransportError('Unable to mkdir %r' % (path,), x)

    def append(self, relpath, f):
        """
        Append the text in the file-like object into the final
        location.
        """
        try:
            path = self._abspath(relpath)
            fout = self._sftp.file(path, 'ab')
            self._pump(f, fout)
        except (IOError, paramiko.SSHException), x:
            raise SFTPTransportError('Unable to append file %r' % (path,), x)

    def copy(self, rel_from, rel_to):
        """Copy the item at rel_from to the location at rel_to"""
        path_from = self._abspath(rel_from)
        path_to = self._abspath(rel_to)
        try:
            fin = self._sftp.file(path_from, 'rb')
            try:
                fout = self._sftp.file(path_to, 'wb')
                try:
                    fout.set_pipelined(True)
                    self._pump(fin, fout)
                finally:
                    fout.close()
            finally:
                fin.close()
        except (IOError, paramiko.SSHException), x:
            raise SFTPTransportError('Unable to copy %r to %r' % (path_from, path_to), x)

    def move(self, rel_from, rel_to):
        """Move the item at rel_from to the location at rel_to"""
        path_from = self._abspath(rel_from)
        path_to = self._abspath(rel_to)
        try:
            self._sftp.rename(path_from, path_to)
        except (IOError, paramiko.SSHException), x:
            raise SFTPTransportError('Unable to move %r to %r' % (path_from, path_to), x)

    def delete(self, relpath):
        """Delete the item at relpath"""
        path = self._abspath(relpath)
        try:
            self._sftp.remove(path)
        except (IOError, paramiko.SSHException), x:
            raise SFTPTransportError('Unable to delete %r' % (path,), x)
            
    def listable(self):
        """Return True if this store supports listing."""
        return True

    def list_dir(self, relpath):
        """
        Return a list of all files at the given location.
        """
        # does anything actually use this?
        path = self._abspath(relpath)
        try:
            return self._sftp.listdir(path)
        except (IOError, paramiko.SSHException), x:
            raise SFTPTransportError('Unable to list folder %r' % (path,), x)

    def stat(self, relpath):
        """Return the stat information for a file."""
        path = self._abspath(relpath)
        try:
            return self._sftp.stat(path)
        except (IOError, paramiko.SSHException), x:
            raise SFTPTransportError('Unable to stat %r' % (path,), x)

    def lock_read(self, relpath):
        """
        Lock the given file for shared (read) access.
        :return: A lock object, which should be passed to Transport.unlock()
        """
        # FIXME: there should be something clever i can do here...
        class BogusLock(object):
            def __init__(self, path):
                self.path = path
            def unlock(self):
                pass
        return BogusLock(relpath)

    def lock_write(self, relpath):
        """
        Lock the given file for exclusive (write) access.
        WARNING: many transports do not support this, so trying avoid using it

        :return: A lock object, which should be passed to Transport.unlock()
        """
        # FIXME: there should be something clever i can do here...
        class BogusLock(object):
            def __init__(self, path):
                self.path = path
            def unlock(self):
                pass
        return BogusLock(relpath)


    def _unparse_url(self, path=None):
        if path is None:
            path = self._path
        if self._port == 22:
            return 'sftp://%s@%s%s' % (self._username, self._host, path)
        return 'sftp://%s@%s:%d%s' % (self._username, self._host, self._port, path)

    def _parse_url(self, url):
        assert url[:7] == 'sftp://'
        m = self._url_matcher.match(url)
        if m is None:
            raise SFTPTransportError('Unable to parse SFTP URL %r' % (url,))
        self._username, self._host, self._port, self._path = m.groups()
        if self._username is None:
            self._username = getpass.getuser()
        else:
            self._username = self._username[:-1]
        if self._port is None:
            self._port = 22
        else:
            self._port = int(self._port[1:])
        if (self._path is None) or (self._path == ''):
            self._path = '/'

    def _sftp_connect(self):
        global SYSTEM_HOSTKEYS, BZR_HOSTKEYS
        
        load_host_keys()
        
        try:
            t = paramiko.Transport((self._host, self._port))
            t.start_client()
        except paramiko.SSHException:
            raise SFTPTransportError('Unable to reach SSH host %s:%d' % (self._host, self._port))
            
        server_key = t.get_remote_server_key()
        server_key_hex = paramiko.util.hexify(server_key.get_fingerprint())
        keytype = server_key.get_name()
        if SYSTEM_HOSTKEYS.has_key(self._host) and SYSTEM_HOSTKEYS[self._host].has_key(keytype):
            our_server_key = SYSTEM_HOSTKEYS[self._host][keytype]
            our_server_key_hex = paramiko.util.hexify(our_server_key.get_fingerprint())
        elif BZR_HOSTKEYS.has_key(self._host) and BZR_HOSTKEYS[self._host].has_key(keytype):
            our_server_key = BZR_HOSTKEYS[self._host][keytype]
            our_server_key_hex = paramiko.util.hexify(our_server_key.get_fingerprint())
        else:
            warning('Adding %s host key for %s: %s' % (keytype, self._host, server_key_hex))
            if not BZR_HOSTKEYS.has_key(self._host):
                BZR_HOSTKEYS[self._host] = {}
            BZR_HOSTKEYS[self._host][keytype] = server_key
            our_server_key = server_key
            our_server_key_hex = paramiko.util.hexify(our_server_key.get_fingerprint())
            save_host_keys()
        if server_key != our_server_key:
            filename1 = os.path.expanduser('~/.ssh/known_hosts')
            filename2 = os.path.join(config_dir(), 'ssh_host_keys')
            raise SFTPTransportError('Host keys for %s do not match!  %s != %s' % \
                (self._host, our_server_key_hex, server_key_hex),
                ['Try editing %s or %s' % (filename1, filename2)])

        self._sftp_auth(t, self._username, self._host)
        
        try:
            self._sftp = t.open_sftp_client()
        except paramiko.SSHException:
            raise BzrError('Unable to find path %s on SFTP server %s' % \
                (self._path, self._host))

    def _sftp_auth(self, transport, username, host):
        agent = paramiko.Agent()
        for key in agent.get_keys():
            mutter('Trying SSH agent key %s' % paramiko.util.hexify(key.get_fingerprint()))
            try:
                transport.auth_publickey(self._username, key)
                return
            except paramiko.SSHException, e:
                pass
        
        # okay, try finding id_rsa or id_dss?  (posix only)
        if self._try_pkey_auth(transport, paramiko.RSAKey, 'id_rsa'):
            return
        if self._try_pkey_auth(transport, paramiko.DSSKey, 'id_dsa'):
            return

        # give up and ask for a password
        password = getpass.getpass('SSH %s@%s password: ' % (self._username, self._host))
        try:
            transport.auth_password(self._username, password)
        except paramiko.SSHException:
            raise SFTPTransportError('Unable to authenticate to SSH host as %s@%s' % \
                (self._username, self._host))

    def _try_pkey_auth(self, transport, pkey_class, filename):
        filename = os.path.expanduser('~/.ssh/' + filename)
        try:
            key = pkey_class.from_private_key_file(filename)
            transport.auth_publickey(self._username, key)
            return True
        except paramiko.PasswordRequiredException:
            password = getpass.getpass('SSH %s password: ' % (os.path.basename(filename),))
            try:
                key = pkey_class.from_private_key_file(filename, password)
                transport.auth_publickey(self._username, key)
                return True
            except paramiko.SSHException:
                mutter('SSH authentication via %s key failed.' % (os.path.basename(filename),))
        except paramiko.SSHException:
            mutter('SSH authentication via %s key failed.' % (os.path.basename(filename),))
        except IOError:
            pass
        return False
>>>>>>> d9a605c9
<|MERGE_RESOLUTION|>--- conflicted
+++ resolved
@@ -1,891 +1,444 @@
-<<<<<<< HEAD
-# Copyright (C) 2005 Robey Pointer <robey@lag.net>, Canonical Ltd
-
-# This program is free software; you can redistribute it and/or modify
-# it under the terms of the GNU General Public License as published by
-# the Free Software Foundation; either version 2 of the License, or
-# (at your option) any later version.
-
-# This program is distributed in the hope that it will be useful,
-# but WITHOUT ANY WARRANTY; without even the implied warranty of
-# MERCHANTABILITY or FITNESS FOR A PARTICULAR PURPOSE.  See the
-# GNU General Public License for more details.
-
-# You should have received a copy of the GNU General Public License
-# along with this program; if not, write to the Free Software
-# Foundation, Inc., 59 Temple Place, Suite 330, Boston, MA  02111-1307  USA
-
-"""Implementation of Transport over SFTP, using paramiko."""
-
-import getpass
-import os
-import re
-import stat
-import sys
-import urllib
-
-from bzrlib.errors import TransportNotPossible, NoSuchFile, NonRelativePath, TransportError
-from bzrlib.config import config_dir
-from bzrlib.trace import mutter, warning, error
-from bzrlib.transport import Transport, register_transport
-
-try:
-    import paramiko
-except ImportError:
-    error('The SFTP transport requires paramiko.')
-    raise
-
-
-SYSTEM_HOSTKEYS = {}
-BZR_HOSTKEYS = {}
-
-def load_host_keys():
-    """
-    Load system host keys (probably doesn't work on windows) and any
-    "discovered" keys from previous sessions.
-    """
-    global SYSTEM_HOSTKEYS, BZR_HOSTKEYS
-    try:
-        SYSTEM_HOSTKEYS = paramiko.util.load_host_keys(os.path.expanduser('~/.ssh/known_hosts'))
-    except Exception, e:
-        mutter('failed to load system host keys: ' + str(e))
-    bzr_hostkey_path = os.path.join(config_dir(), 'ssh_host_keys')
-    try:
-        BZR_HOSTKEYS = paramiko.util.load_host_keys(bzr_hostkey_path)
-    except Exception, e:
-        mutter('failed to load bzr host keys: ' + str(e))
-        save_host_keys()
-
-def save_host_keys():
-    """
-    Save "discovered" host keys in $(config)/ssh_host_keys/.
-    """
-    global SYSTEM_HOSTKEYS, BZR_HOSTKEYS
-    bzr_hostkey_path = os.path.join(config_dir(), 'ssh_host_keys')
-    if not os.path.isdir(config_dir()):
-        os.mkdir(config_dir())
-    try:
-        f = open(bzr_hostkey_path, 'w')
-        f.write('# SSH host keys collected by bzr\n')
-        for hostname, keys in BZR_HOSTKEYS.iteritems():
-            for keytype, key in keys.iteritems():
-                f.write('%s %s %s\n' % (hostname, keytype, key.get_base64()))
-        f.close()
-    except IOError, e:
-        mutter('failed to save bzr host keys: ' + str(e))
-
-
-
-class SFTPTransportError (TransportError):
-    pass
-
-
-class SFTPTransport (Transport):
-    """
-    Transport implementation for SFTP access.
-    """
-
-    _url_matcher = re.compile(r'^sftp://([^@]*@)?(.*?)(:\d+)?(/.*)?$')
-    
-    def __init__(self, base, clone_from=None):
-        assert base.startswith('sftp://')
-        super(SFTPTransport, self).__init__(base)
-        self._parse_url(base)
-        if clone_from is None:
-            self._sftp_connect()
-        else:
-            # use the same ssh connection, etc
-            self._sftp = clone_from._sftp
-        # super saves 'self.base'
-    
-    def should_cache(self):
-        """
-        Return True if the data pulled across should be cached locally.
-        """
-        return True
-
-    def clone(self, offset=None):
-        """
-        Return a new SFTPTransport with root at self.base + offset.
-        We share the same SFTP session between such transports, because it's
-        fairly expensive to set them up.
-        """
-        if offset is None:
-            return SFTPTransport(self.base, self)
-        else:
-            return SFTPTransport(self.abspath(offset), self)
-
-    def abspath(self, relpath):
-        """
-        Return the full url to the given relative path.
-        
-        @param relpath: the relative path or path components
-        @type relpath: str or list
-        """
-        return self._unparse_url(self._abspath(relpath))
-    
-    def _abspath(self, relpath):
-        """Return the absolute path segment without the SFTP URL."""
-        # FIXME: share the common code across transports
-        assert isinstance(relpath, basestring)
-        relpath = [urllib.unquote(relpath)]
-        basepath = self._path.split('/')
-        if len(basepath) > 0 and basepath[-1] == '':
-            basepath = basepath[:-1]
-
-        for p in relpath:
-            if p == '..':
-                if len(basepath) == 0:
-                    # In most filesystems, a request for the parent
-                    # of root, just returns root.
-                    continue
-                basepath.pop()
-            elif p == '.':
-                continue # No-op
-            else:
-                basepath.append(p)
-
-        path = '/'.join(basepath)
-        if path[0] != '/':
-            path = '/' + path
-        return path
-
-    def relpath(self, abspath):
-        # FIXME: this is identical to HttpTransport -- share it
-        if not abspath.startswith(self.base):
-            raise NonRelativePath('path %r is not under base URL %r'
-                           % (abspath, self.base))
-        pl = len(self.base)
-        return abspath[pl:].lstrip('/')
-
-    def has(self, relpath):
-        """
-        Does the target location exist?
-        """
-        try:
-            self._sftp.stat(self._abspath(relpath))
-            return True
-        except IOError:
-            return False
-
-    def get(self, relpath, decode=False):
-        """
-        Get the file at the given relative path.
-
-        :param relpath: The relative path to the file
-        """
-        try:
-            path = self._abspath(relpath)
-            return self._sftp.file(path)
-        except (IOError, paramiko.SSHException), x:
-            raise NoSuchFile('Error retrieving %s: %s' % (path, str(x)), x)
-
-    def get_partial(self, relpath, start, length=None):
-        """
-        Get just part of a file.
-
-        :param relpath: Path to the file, relative to base
-        :param start: The starting position to read from
-        :param length: The length to read. A length of None indicates
-                       read to the end of the file.
-        :return: A file-like object containing at least the specified bytes.
-                 Some implementations may return objects which can be read
-                 past this length, but this is not guaranteed.
-        """
-        f = self.get(relpath)
-        f.seek(start)
-        return f
-
-    def put(self, relpath, f):
-        """
-        Copy the file-like or string object into the location.
-
-        :param relpath: Location to put the contents, relative to base.
-        :param f:       File-like or string object.
-        """
-        # FIXME: should do something atomic or locking here, this is unsafe
-        try:
-            path = self._abspath(relpath)
-            fout = self._sftp.file(path, 'wb')
-        except (IOError, paramiko.SSHException), x:
-            raise SFTPTransportError('Unable to write file %r' % (path,), x)
-        try:
-            self._pump(f, fout)
-        finally:
-            fout.close()
-
-    def iter_files_recursive(self):
-        """Walk the relative paths of all files in this transport."""
-        queue = list(self.list_dir('.'))
-        while queue:
-            relpath = queue.pop(0)
-            st = self.stat(relpath)
-            if stat.S_ISDIR(st.st_mode):
-                for i, basename in enumerate(self.list_dir(relpath)):
-                    queue.insert(i, relpath+'/'+basename)
-            else:
-                yield relpath
-
-    def mkdir(self, relpath):
-        """Create a directory at the given path."""
-        try:
-            path = self._abspath(relpath)
-            self._sftp.mkdir(path)
-        except (IOError, paramiko.SSHException), x:
-            raise SFTPTransportError('Unable to mkdir %r' % (path,), x)
-
-    def append(self, relpath, f):
-        """
-        Append the text in the file-like object into the final
-        location.
-        """
-        try:
-            path = self._abspath(relpath)
-            fout = self._sftp.file(path, 'ab')
-            self._pump(f, fout)
-        except (IOError, paramiko.SSHException), x:
-            raise SFTPTransportError('Unable to append file %r' % (path,), x)
-
-    def copy(self, rel_from, rel_to):
-        """Copy the item at rel_from to the location at rel_to"""
-        path_from = self._abspath(rel_from)
-        path_to = self._abspath(rel_to)
-        try:
-            fin = self._sftp.file(path_from, 'rb')
-            try:
-                fout = self._sftp.file(path_to, 'wb')
-                try:
-                    fout.set_pipelined(True)
-                    self._pump(fin, fout)
-                finally:
-                    fout.close()
-            finally:
-                fin.close()
-        except (IOError, paramiko.SSHException), x:
-            raise SFTPTransportError('Unable to copy %r to %r' % (path_from, path_to), x)
-
-    def move(self, rel_from, rel_to):
-        """Move the item at rel_from to the location at rel_to"""
-        path_from = self._abspath(rel_from)
-        path_to = self._abspath(rel_to)
-        try:
-            self._sftp.rename(path_from, path_to)
-        except (IOError, paramiko.SSHException), x:
-            raise SFTPTransportError('Unable to move %r to %r' % (path_from, path_to), x)
-
-    def delete(self, relpath):
-        """Delete the item at relpath"""
-        path = self._abspath(relpath)
-        try:
-            self._sftp.remove(path)
-        except (IOError, paramiko.SSHException), x:
-            raise SFTPTransportError('Unable to delete %r' % (path,), x)
-            
-    def listable(self):
-        """Return True if this store supports listing."""
-        return True
-
-    def list_dir(self, relpath):
-        """
-        Return a list of all files at the given location.
-        """
-        # does anything actually use this?
-        path = self._abspath(relpath)
-        try:
-            return self._sftp.listdir(path)
-        except (IOError, paramiko.SSHException), x:
-            raise SFTPTransportError('Unable to list folder %r' % (path,), x)
-
-    def stat(self, relpath):
-        """Return the stat information for a file."""
-        path = self._abspath(relpath)
-        try:
-            return self._sftp.stat(path)
-        except (IOError, paramiko.SSHException), x:
-            raise SFTPTransportError('Unable to stat %r' % (path,), x)
-
-    def lock_read(self, relpath):
-        """
-        Lock the given file for shared (read) access.
-        :return: A lock object, which should be passed to Transport.unlock()
-        """
-        # FIXME: there should be something clever i can do here...
-        class BogusLock(object):
-            def __init__(self, path):
-                self.path = path
-            def unlock(self):
-                pass
-        return BogusLock(relpath)
-
-    def lock_write(self, relpath):
-        """
-        Lock the given file for exclusive (write) access.
-        WARNING: many transports do not support this, so trying avoid using it
-
-        :return: A lock object, which should be passed to Transport.unlock()
-        """
-        # FIXME: there should be something clever i can do here...
-        class BogusLock(object):
-            def __init__(self, path):
-                self.path = path
-            def unlock(self):
-                pass
-        return BogusLock(relpath)
-
-
-    def _unparse_url(self, path=None):
-        if path is None:
-            path = self._path
-        if self._port == 22:
-            return 'sftp://%s@%s%s' % (self._username, self._host, path)
-        return 'sftp://%s@%s:%d%s' % (self._username, self._host, self._port, path)
-
-    def _parse_url(self, url):
-        assert url[:7] == 'sftp://'
-        m = self._url_matcher.match(url)
-        if m is None:
-            raise SFTPTransportError('Unable to parse SFTP URL %r' % (url,))
-        self._username, self._host, self._port, self._path = m.groups()
-        if self._username is None:
-            self._username = getpass.getuser()
-        else:
-            self._username = self._username[:-1]
-        if self._port is None:
-            self._port = 22
-        else:
-            self._port = int(self._port[1:])
-        if (self._path is None) or (self._path == ''):
-            self._path = '/'
-
-    def _sftp_connect(self):
-        global SYSTEM_HOSTKEYS, BZR_HOSTKEYS
-        
-        load_host_keys()
-        
-        try:
-            t = paramiko.Transport((self._host, self._port))
-            t.start_client()
-        except paramiko.SSHException:
-            raise SFTPTransportError('Unable to reach SSH host %s:%d' % (self._host, self._port))
-            
-        server_key = t.get_remote_server_key()
-        server_key_hex = paramiko.util.hexify(server_key.get_fingerprint())
-        keytype = server_key.get_name()
-        if SYSTEM_HOSTKEYS.has_key(self._host) and SYSTEM_HOSTKEYS[self._host].has_key(keytype):
-            our_server_key = SYSTEM_HOSTKEYS[self._host][keytype]
-            our_server_key_hex = paramiko.util.hexify(our_server_key.get_fingerprint())
-        elif BZR_HOSTKEYS.has_key(self._host) and BZR_HOSTKEYS[self._host].has_key(keytype):
-            our_server_key = BZR_HOSTKEYS[self._host][keytype]
-            our_server_key_hex = paramiko.util.hexify(our_server_key.get_fingerprint())
-        else:
-            warning('Adding %s host key for %s: %s' % (keytype, self._host, server_key_hex))
-            if not BZR_HOSTKEYS.has_key(self._host):
-                BZR_HOSTKEYS[self._host] = {}
-            BZR_HOSTKEYS[self._host][keytype] = server_key
-            our_server_key = server_key
-            our_server_key_hex = paramiko.util.hexify(our_server_key.get_fingerprint())
-            save_host_keys()
-        if server_key != our_server_key:
-            filename1 = os.path.expanduser('~/.ssh/known_hosts')
-            filename2 = os.path.join(config_dir(), 'ssh_host_keys')
-            raise SFTPTransportError('Host keys for %s do not match!  %s != %s' % \
-                (self._host, our_server_key_hex, server_key_hex),
-                ['Try editing %s or %s' % (filename1, filename2)])
-
-        self._sftp_auth(t, self._username, self._host)
-        
-        try:
-            self._sftp = t.open_sftp_client()
-        except paramiko.SSHException:
-            raise BzrError('Unable to find path %s on SFTP server %s' % \
-                (self._path, self._host))
-
-    def _sftp_auth(self, transport, username, host):
-        agent = paramiko.Agent()
-        for key in agent.get_keys():
-            mutter('Trying SSH agent key %s' % paramiko.util.hexify(key.get_fingerprint()))
-            try:
-                transport.auth_publickey(self._username, key)
-                return
-            except paramiko.SSHException, e:
-                pass
-        
-        # okay, try finding id_rsa or id_dss?  (posix only)
-        if self._try_pkey_auth(transport, paramiko.RSAKey, 'id_rsa'):
-            return
-        if self._try_pkey_auth(transport, paramiko.DSSKey, 'id_dsa'):
-            return
-
-        # give up and ask for a password
-        password = getpass.getpass('SSH %s@%s password: ' % (self._username, self._host))
-        try:
-            transport.auth_password(self._username, password)
-        except paramiko.SSHException:
-            raise SFTPTransportError('Unable to authenticate to SSH host as %s@%s' % \
-                (self._username, self._host))
-
-    def _try_pkey_auth(self, transport, pkey_class, filename):
-        filename = os.path.expanduser('~/.ssh/' + filename)
-        try:
-            key = pkey_class.from_private_key_file(filename)
-            transport.auth_publickey(self._username, key)
-            return True
-        except paramiko.PasswordRequiredException:
-            password = getpass.getpass('SSH %s password: ' % (os.path.basename(filename),))
-            try:
-                key = pkey_class.from_private_key_file(filename, password)
-                transport.auth_publickey(self._username, key)
-                return True
-            except paramiko.SSHException:
-                mutter('SSH authentication via %s key failed.' % (os.path.basename(filename),))
-        except paramiko.SSHException:
-            mutter('SSH authentication via %s key failed.' % (os.path.basename(filename),))
-        except IOError:
-            pass
-        return False
-=======
-# Copyright (C) 2005 Robey Pointer <robey@lag.net>, Canonical Ltd
-
-# This program is free software; you can redistribute it and/or modify
-# it under the terms of the GNU General Public License as published by
-# the Free Software Foundation; either version 2 of the License, or
-# (at your option) any later version.
-
-# This program is distributed in the hope that it will be useful,
-# but WITHOUT ANY WARRANTY; without even the implied warranty of
-# MERCHANTABILITY or FITNESS FOR A PARTICULAR PURPOSE.  See the
-# GNU General Public License for more details.
-
-# You should have received a copy of the GNU General Public License
-# along with this program; if not, write to the Free Software
-# Foundation, Inc., 59 Temple Place, Suite 330, Boston, MA  02111-1307  USA
-
-"""Implementation of Transport over SFTP, using paramiko."""
-
-import getpass
-import os
-import re
-import stat
-import sys
-import urllib
-
-from bzrlib.errors import TransportNotPossible, NoSuchFile, NonRelativePath, TransportError
-from bzrlib.config import config_dir
-from bzrlib.trace import mutter, warning, error
-from bzrlib.transport import Transport, register_transport
-
-try:
-    import paramiko
-except ImportError:
-    error('The SFTP transport requires paramiko.')
-    raise
-
-
-SYSTEM_HOSTKEYS = {}
-BZR_HOSTKEYS = {}
-
-def load_host_keys():
-    """
-    Load system host keys (probably doesn't work on windows) and any
-    "discovered" keys from previous sessions.
-    """
-    global SYSTEM_HOSTKEYS, BZR_HOSTKEYS
-    try:
-        SYSTEM_HOSTKEYS = paramiko.util.load_host_keys(os.path.expanduser('~/.ssh/known_hosts'))
-    except Exception, e:
-        mutter('failed to load system host keys: ' + str(e))
-    bzr_hostkey_path = os.path.join(config_dir(), 'ssh_host_keys')
-    try:
-        BZR_HOSTKEYS = paramiko.util.load_host_keys(bzr_hostkey_path)
-    except Exception, e:
-        mutter('failed to load bzr host keys: ' + str(e))
-        save_host_keys()
-
-def save_host_keys():
-    """
-    Save "discovered" host keys in $(config)/ssh_host_keys/.
-    """
-    global SYSTEM_HOSTKEYS, BZR_HOSTKEYS
-    bzr_hostkey_path = os.path.join(config_dir(), 'ssh_host_keys')
-    if not os.path.isdir(config_dir()):
-        os.mkdir(config_dir())
-    try:
-        f = open(bzr_hostkey_path, 'w')
-        f.write('# SSH host keys collected by bzr\n')
-        for hostname, keys in BZR_HOSTKEYS.iteritems():
-            for keytype, key in keys.iteritems():
-                f.write('%s %s %s\n' % (hostname, keytype, key.get_base64()))
-        f.close()
-    except IOError, e:
-        mutter('failed to save bzr host keys: ' + str(e))
-
-
-
-class SFTPTransportError (TransportError):
-    pass
-
-
-class SFTPTransport (Transport):
-    """
-    Transport implementation for SFTP access.
-    """
-
-    _url_matcher = re.compile(r'^sftp://([^@]*@)?(.*?)(:\d+)?(/.*)?$')
-    
-    def __init__(self, base, clone_from=None):
-        assert base.startswith('sftp://')
-        super(SFTPTransport, self).__init__(base)
-        self._parse_url(base)
-        if clone_from is None:
-            self._sftp_connect()
-        else:
-            # use the same ssh connection, etc
-            self._sftp = clone_from._sftp
-        # super saves 'self.base'
-    
-    def should_cache(self):
-        """
-        Return True if the data pulled across should be cached locally.
-        """
-        return True
-
-    def clone(self, offset=None):
-        """
-        Return a new SFTPTransport with root at self.base + offset.
-        We share the same SFTP session between such transports, because it's
-        fairly expensive to set them up.
-        """
-        if offset is None:
-            return SFTPTransport(self.base, self)
-        else:
-            return SFTPTransport(self.abspath(offset), self)
-
-    def abspath(self, relpath):
-        """
-        Return the full url to the given relative path.
-        
-        @param relpath: the relative path or path components
-        @type relpath: str or list
-        """
-        return self._unparse_url(self._abspath(relpath))
-    
-    def _abspath(self, relpath):
-        """Return the absolute path segment without the SFTP URL."""
-        # FIXME: share the common code across transports
-        assert isinstance(relpath, basestring)
-        relpath = [urllib.unquote(relpath)]
-        basepath = self._path.split('/')
-        if len(basepath) > 0 and basepath[-1] == '':
-            basepath = basepath[:-1]
-
-        for p in relpath:
-            if p == '..':
-                if len(basepath) == 0:
-                    # In most filesystems, a request for the parent
-                    # of root, just returns root.
-                    continue
-                basepath.pop()
-            elif p == '.':
-                continue # No-op
-            else:
-                basepath.append(p)
-
-        path = '/'.join(basepath)
-        if path[0] != '/':
-            path = '/' + path
-        return path
-
-    def relpath(self, abspath):
-        # FIXME: this is identical to HttpTransport -- share it
-        if not abspath.startswith(self.base):
-            raise NonRelativePath('path %r is not under base URL %r'
-                           % (abspath, self.base))
-        pl = len(self.base)
-        return abspath[pl:].lstrip('/')
-
-    def has(self, relpath):
-        """
-        Does the target location exist?
-        """
-        try:
-            self._sftp.stat(self._abspath(relpath))
-            return True
-        except IOError:
-            return False
-
-    def get(self, relpath, decode=False):
-        """
-        Get the file at the given relative path.
-
-        :param relpath: The relative path to the file
-        """
-        try:
-            path = self._abspath(relpath)
-            return self._sftp.file(path)
-        except (IOError, paramiko.SSHException), x:
-            raise NoSuchFile('Error retrieving %s: %s' % (path, str(x)), x)
-
-    def get_partial(self, relpath, start, length=None):
-        """
-        Get just part of a file.
-
-        :param relpath: Path to the file, relative to base
-        :param start: The starting position to read from
-        :param length: The length to read. A length of None indicates
-                       read to the end of the file.
-        :return: A file-like object containing at least the specified bytes.
-                 Some implementations may return objects which can be read
-                 past this length, but this is not guaranteed.
-        """
-        f = self.get(relpath)
-        f.seek(start)
-        return f
-
-    def put(self, relpath, f):
-        """
-        Copy the file-like or string object into the location.
-
-        :param relpath: Location to put the contents, relative to base.
-        :param f:       File-like or string object.
-        """
-        # FIXME: should do something atomic or locking here, this is unsafe
-        try:
-            path = self._abspath(relpath)
-            fout = self._sftp.file(path, 'wb')
-        except (IOError, paramiko.SSHException), x:
-            raise SFTPTransportError('Unable to write file %r' % (path,), x)
-        try:
-            self._pump(f, fout)
-        finally:
-            fout.close()
-
-    def iter_files_recursive(self):
-        """Walk the relative paths of all files in this transport."""
-        queue = list(self.list_dir('.'))
-        while queue:
-            relpath = urllib.quote(queue.pop(0))
-            st = self.stat(relpath)
-            if stat.S_ISDIR(st.st_mode):
-                for i, basename in enumerate(self.list_dir(relpath)):
-                    queue.insert(i, relpath+'/'+basename)
-            else:
-                yield relpath
-
-    def mkdir(self, relpath):
-        """Create a directory at the given path."""
-        try:
-            path = self._abspath(relpath)
-            self._sftp.mkdir(path)
-        except (IOError, paramiko.SSHException), x:
-            raise SFTPTransportError('Unable to mkdir %r' % (path,), x)
-
-    def append(self, relpath, f):
-        """
-        Append the text in the file-like object into the final
-        location.
-        """
-        try:
-            path = self._abspath(relpath)
-            fout = self._sftp.file(path, 'ab')
-            self._pump(f, fout)
-        except (IOError, paramiko.SSHException), x:
-            raise SFTPTransportError('Unable to append file %r' % (path,), x)
-
-    def copy(self, rel_from, rel_to):
-        """Copy the item at rel_from to the location at rel_to"""
-        path_from = self._abspath(rel_from)
-        path_to = self._abspath(rel_to)
-        try:
-            fin = self._sftp.file(path_from, 'rb')
-            try:
-                fout = self._sftp.file(path_to, 'wb')
-                try:
-                    fout.set_pipelined(True)
-                    self._pump(fin, fout)
-                finally:
-                    fout.close()
-            finally:
-                fin.close()
-        except (IOError, paramiko.SSHException), x:
-            raise SFTPTransportError('Unable to copy %r to %r' % (path_from, path_to), x)
-
-    def move(self, rel_from, rel_to):
-        """Move the item at rel_from to the location at rel_to"""
-        path_from = self._abspath(rel_from)
-        path_to = self._abspath(rel_to)
-        try:
-            self._sftp.rename(path_from, path_to)
-        except (IOError, paramiko.SSHException), x:
-            raise SFTPTransportError('Unable to move %r to %r' % (path_from, path_to), x)
-
-    def delete(self, relpath):
-        """Delete the item at relpath"""
-        path = self._abspath(relpath)
-        try:
-            self._sftp.remove(path)
-        except (IOError, paramiko.SSHException), x:
-            raise SFTPTransportError('Unable to delete %r' % (path,), x)
-            
-    def listable(self):
-        """Return True if this store supports listing."""
-        return True
-
-    def list_dir(self, relpath):
-        """
-        Return a list of all files at the given location.
-        """
-        # does anything actually use this?
-        path = self._abspath(relpath)
-        try:
-            return self._sftp.listdir(path)
-        except (IOError, paramiko.SSHException), x:
-            raise SFTPTransportError('Unable to list folder %r' % (path,), x)
-
-    def stat(self, relpath):
-        """Return the stat information for a file."""
-        path = self._abspath(relpath)
-        try:
-            return self._sftp.stat(path)
-        except (IOError, paramiko.SSHException), x:
-            raise SFTPTransportError('Unable to stat %r' % (path,), x)
-
-    def lock_read(self, relpath):
-        """
-        Lock the given file for shared (read) access.
-        :return: A lock object, which should be passed to Transport.unlock()
-        """
-        # FIXME: there should be something clever i can do here...
-        class BogusLock(object):
-            def __init__(self, path):
-                self.path = path
-            def unlock(self):
-                pass
-        return BogusLock(relpath)
-
-    def lock_write(self, relpath):
-        """
-        Lock the given file for exclusive (write) access.
-        WARNING: many transports do not support this, so trying avoid using it
-
-        :return: A lock object, which should be passed to Transport.unlock()
-        """
-        # FIXME: there should be something clever i can do here...
-        class BogusLock(object):
-            def __init__(self, path):
-                self.path = path
-            def unlock(self):
-                pass
-        return BogusLock(relpath)
-
-
-    def _unparse_url(self, path=None):
-        if path is None:
-            path = self._path
-        if self._port == 22:
-            return 'sftp://%s@%s%s' % (self._username, self._host, path)
-        return 'sftp://%s@%s:%d%s' % (self._username, self._host, self._port, path)
-
-    def _parse_url(self, url):
-        assert url[:7] == 'sftp://'
-        m = self._url_matcher.match(url)
-        if m is None:
-            raise SFTPTransportError('Unable to parse SFTP URL %r' % (url,))
-        self._username, self._host, self._port, self._path = m.groups()
-        if self._username is None:
-            self._username = getpass.getuser()
-        else:
-            self._username = self._username[:-1]
-        if self._port is None:
-            self._port = 22
-        else:
-            self._port = int(self._port[1:])
-        if (self._path is None) or (self._path == ''):
-            self._path = '/'
-
-    def _sftp_connect(self):
-        global SYSTEM_HOSTKEYS, BZR_HOSTKEYS
-        
-        load_host_keys()
-        
-        try:
-            t = paramiko.Transport((self._host, self._port))
-            t.start_client()
-        except paramiko.SSHException:
-            raise SFTPTransportError('Unable to reach SSH host %s:%d' % (self._host, self._port))
-            
-        server_key = t.get_remote_server_key()
-        server_key_hex = paramiko.util.hexify(server_key.get_fingerprint())
-        keytype = server_key.get_name()
-        if SYSTEM_HOSTKEYS.has_key(self._host) and SYSTEM_HOSTKEYS[self._host].has_key(keytype):
-            our_server_key = SYSTEM_HOSTKEYS[self._host][keytype]
-            our_server_key_hex = paramiko.util.hexify(our_server_key.get_fingerprint())
-        elif BZR_HOSTKEYS.has_key(self._host) and BZR_HOSTKEYS[self._host].has_key(keytype):
-            our_server_key = BZR_HOSTKEYS[self._host][keytype]
-            our_server_key_hex = paramiko.util.hexify(our_server_key.get_fingerprint())
-        else:
-            warning('Adding %s host key for %s: %s' % (keytype, self._host, server_key_hex))
-            if not BZR_HOSTKEYS.has_key(self._host):
-                BZR_HOSTKEYS[self._host] = {}
-            BZR_HOSTKEYS[self._host][keytype] = server_key
-            our_server_key = server_key
-            our_server_key_hex = paramiko.util.hexify(our_server_key.get_fingerprint())
-            save_host_keys()
-        if server_key != our_server_key:
-            filename1 = os.path.expanduser('~/.ssh/known_hosts')
-            filename2 = os.path.join(config_dir(), 'ssh_host_keys')
-            raise SFTPTransportError('Host keys for %s do not match!  %s != %s' % \
-                (self._host, our_server_key_hex, server_key_hex),
-                ['Try editing %s or %s' % (filename1, filename2)])
-
-        self._sftp_auth(t, self._username, self._host)
-        
-        try:
-            self._sftp = t.open_sftp_client()
-        except paramiko.SSHException:
-            raise BzrError('Unable to find path %s on SFTP server %s' % \
-                (self._path, self._host))
-
-    def _sftp_auth(self, transport, username, host):
-        agent = paramiko.Agent()
-        for key in agent.get_keys():
-            mutter('Trying SSH agent key %s' % paramiko.util.hexify(key.get_fingerprint()))
-            try:
-                transport.auth_publickey(self._username, key)
-                return
-            except paramiko.SSHException, e:
-                pass
-        
-        # okay, try finding id_rsa or id_dss?  (posix only)
-        if self._try_pkey_auth(transport, paramiko.RSAKey, 'id_rsa'):
-            return
-        if self._try_pkey_auth(transport, paramiko.DSSKey, 'id_dsa'):
-            return
-
-        # give up and ask for a password
-        password = getpass.getpass('SSH %s@%s password: ' % (self._username, self._host))
-        try:
-            transport.auth_password(self._username, password)
-        except paramiko.SSHException:
-            raise SFTPTransportError('Unable to authenticate to SSH host as %s@%s' % \
-                (self._username, self._host))
-
-    def _try_pkey_auth(self, transport, pkey_class, filename):
-        filename = os.path.expanduser('~/.ssh/' + filename)
-        try:
-            key = pkey_class.from_private_key_file(filename)
-            transport.auth_publickey(self._username, key)
-            return True
-        except paramiko.PasswordRequiredException:
-            password = getpass.getpass('SSH %s password: ' % (os.path.basename(filename),))
-            try:
-                key = pkey_class.from_private_key_file(filename, password)
-                transport.auth_publickey(self._username, key)
-                return True
-            except paramiko.SSHException:
-                mutter('SSH authentication via %s key failed.' % (os.path.basename(filename),))
-        except paramiko.SSHException:
-            mutter('SSH authentication via %s key failed.' % (os.path.basename(filename),))
-        except IOError:
-            pass
-        return False
->>>>>>> d9a605c9
+# Copyright (C) 2005 Robey Pointer <robey@lag.net>, Canonical Ltd
+
+# This program is free software; you can redistribute it and/or modify
+# it under the terms of the GNU General Public License as published by
+# the Free Software Foundation; either version 2 of the License, or
+# (at your option) any later version.
+
+# This program is distributed in the hope that it will be useful,
+# but WITHOUT ANY WARRANTY; without even the implied warranty of
+# MERCHANTABILITY or FITNESS FOR A PARTICULAR PURPOSE.  See the
+# GNU General Public License for more details.
+
+# You should have received a copy of the GNU General Public License
+# along with this program; if not, write to the Free Software
+# Foundation, Inc., 59 Temple Place, Suite 330, Boston, MA  02111-1307  USA
+
+"""Implementation of Transport over SFTP, using paramiko."""
+
+import getpass
+import os
+import re
+import stat
+import sys
+import urllib
+
+from bzrlib.errors import TransportNotPossible, NoSuchFile, NonRelativePath, TransportError
+from bzrlib.config import config_dir
+from bzrlib.trace import mutter, warning, error
+from bzrlib.transport import Transport, register_transport
+
+try:
+    import paramiko
+except ImportError:
+    error('The SFTP transport requires paramiko.')
+    raise
+
+
+SYSTEM_HOSTKEYS = {}
+BZR_HOSTKEYS = {}
+
+def load_host_keys():
+    """
+    Load system host keys (probably doesn't work on windows) and any
+    "discovered" keys from previous sessions.
+    """
+    global SYSTEM_HOSTKEYS, BZR_HOSTKEYS
+    try:
+        SYSTEM_HOSTKEYS = paramiko.util.load_host_keys(os.path.expanduser('~/.ssh/known_hosts'))
+    except Exception, e:
+        mutter('failed to load system host keys: ' + str(e))
+    bzr_hostkey_path = os.path.join(config_dir(), 'ssh_host_keys')
+    try:
+        BZR_HOSTKEYS = paramiko.util.load_host_keys(bzr_hostkey_path)
+    except Exception, e:
+        mutter('failed to load bzr host keys: ' + str(e))
+        save_host_keys()
+
+def save_host_keys():
+    """
+    Save "discovered" host keys in $(config)/ssh_host_keys/.
+    """
+    global SYSTEM_HOSTKEYS, BZR_HOSTKEYS
+    bzr_hostkey_path = os.path.join(config_dir(), 'ssh_host_keys')
+    if not os.path.isdir(config_dir()):
+        os.mkdir(config_dir())
+    try:
+        f = open(bzr_hostkey_path, 'w')
+        f.write('# SSH host keys collected by bzr\n')
+        for hostname, keys in BZR_HOSTKEYS.iteritems():
+            for keytype, key in keys.iteritems():
+                f.write('%s %s %s\n' % (hostname, keytype, key.get_base64()))
+        f.close()
+    except IOError, e:
+        mutter('failed to save bzr host keys: ' + str(e))
+
+
+
+class SFTPTransportError (TransportError):
+    pass
+
+
+class SFTPTransport (Transport):
+    """
+    Transport implementation for SFTP access.
+    """
+
+    _url_matcher = re.compile(r'^sftp://([^@]*@)?(.*?)(:\d+)?(/.*)?$')
+    
+    def __init__(self, base, clone_from=None):
+        assert base.startswith('sftp://')
+        super(SFTPTransport, self).__init__(base)
+        self._parse_url(base)
+        if clone_from is None:
+            self._sftp_connect()
+        else:
+            # use the same ssh connection, etc
+            self._sftp = clone_from._sftp
+        # super saves 'self.base'
+    
+    def should_cache(self):
+        """
+        Return True if the data pulled across should be cached locally.
+        """
+        return True
+
+    def clone(self, offset=None):
+        """
+        Return a new SFTPTransport with root at self.base + offset.
+        We share the same SFTP session between such transports, because it's
+        fairly expensive to set them up.
+        """
+        if offset is None:
+            return SFTPTransport(self.base, self)
+        else:
+            return SFTPTransport(self.abspath(offset), self)
+
+    def abspath(self, relpath):
+        """
+        Return the full url to the given relative path.
+        
+        @param relpath: the relative path or path components
+        @type relpath: str or list
+        """
+        return self._unparse_url(self._abspath(relpath))
+    
+    def _abspath(self, relpath):
+        """Return the absolute path segment without the SFTP URL."""
+        # FIXME: share the common code across transports
+        assert isinstance(relpath, basestring)
+        relpath = [urllib.unquote(relpath)]
+        basepath = self._path.split('/')
+        if len(basepath) > 0 and basepath[-1] == '':
+            basepath = basepath[:-1]
+
+        for p in relpath:
+            if p == '..':
+                if len(basepath) == 0:
+                    # In most filesystems, a request for the parent
+                    # of root, just returns root.
+                    continue
+                basepath.pop()
+            elif p == '.':
+                continue # No-op
+            else:
+                basepath.append(p)
+
+        path = '/'.join(basepath)
+        if path[0] != '/':
+            path = '/' + path
+        return path
+
+    def relpath(self, abspath):
+        # FIXME: this is identical to HttpTransport -- share it
+        if not abspath.startswith(self.base):
+            raise NonRelativePath('path %r is not under base URL %r'
+                           % (abspath, self.base))
+        pl = len(self.base)
+        return abspath[pl:].lstrip('/')
+
+    def has(self, relpath):
+        """
+        Does the target location exist?
+        """
+        try:
+            self._sftp.stat(self._abspath(relpath))
+            return True
+        except IOError:
+            return False
+
+    def get(self, relpath, decode=False):
+        """
+        Get the file at the given relative path.
+
+        :param relpath: The relative path to the file
+        """
+        try:
+            path = self._abspath(relpath)
+            return self._sftp.file(path)
+        except (IOError, paramiko.SSHException), x:
+            raise NoSuchFile('Error retrieving %s: %s' % (path, str(x)), x)
+
+    def get_partial(self, relpath, start, length=None):
+        """
+        Get just part of a file.
+
+        :param relpath: Path to the file, relative to base
+        :param start: The starting position to read from
+        :param length: The length to read. A length of None indicates
+                       read to the end of the file.
+        :return: A file-like object containing at least the specified bytes.
+                 Some implementations may return objects which can be read
+                 past this length, but this is not guaranteed.
+        """
+        f = self.get(relpath)
+        f.seek(start)
+        return f
+
+    def put(self, relpath, f):
+        """
+        Copy the file-like or string object into the location.
+
+        :param relpath: Location to put the contents, relative to base.
+        :param f:       File-like or string object.
+        """
+        # FIXME: should do something atomic or locking here, this is unsafe
+        try:
+            path = self._abspath(relpath)
+            fout = self._sftp.file(path, 'wb')
+        except (IOError, paramiko.SSHException), x:
+            raise SFTPTransportError('Unable to write file %r' % (path,), x)
+        try:
+            self._pump(f, fout)
+        finally:
+            fout.close()
+
+    def iter_files_recursive(self):
+        """Walk the relative paths of all files in this transport."""
+        queue = list(self.list_dir('.'))
+        while queue:
+            relpath = urllib.quote(queue.pop(0))
+            st = self.stat(relpath)
+            if stat.S_ISDIR(st.st_mode):
+                for i, basename in enumerate(self.list_dir(relpath)):
+                    queue.insert(i, relpath+'/'+basename)
+            else:
+                yield relpath
+
+    def mkdir(self, relpath):
+        """Create a directory at the given path."""
+        try:
+            path = self._abspath(relpath)
+            self._sftp.mkdir(path)
+        except (IOError, paramiko.SSHException), x:
+            raise SFTPTransportError('Unable to mkdir %r' % (path,), x)
+
+    def append(self, relpath, f):
+        """
+        Append the text in the file-like object into the final
+        location.
+        """
+        try:
+            path = self._abspath(relpath)
+            fout = self._sftp.file(path, 'ab')
+            self._pump(f, fout)
+        except (IOError, paramiko.SSHException), x:
+            raise SFTPTransportError('Unable to append file %r' % (path,), x)
+
+    def copy(self, rel_from, rel_to):
+        """Copy the item at rel_from to the location at rel_to"""
+        path_from = self._abspath(rel_from)
+        path_to = self._abspath(rel_to)
+        try:
+            fin = self._sftp.file(path_from, 'rb')
+            try:
+                fout = self._sftp.file(path_to, 'wb')
+                try:
+                    fout.set_pipelined(True)
+                    self._pump(fin, fout)
+                finally:
+                    fout.close()
+            finally:
+                fin.close()
+        except (IOError, paramiko.SSHException), x:
+            raise SFTPTransportError('Unable to copy %r to %r' % (path_from, path_to), x)
+
+    def move(self, rel_from, rel_to):
+        """Move the item at rel_from to the location at rel_to"""
+        path_from = self._abspath(rel_from)
+        path_to = self._abspath(rel_to)
+        try:
+            self._sftp.rename(path_from, path_to)
+        except (IOError, paramiko.SSHException), x:
+            raise SFTPTransportError('Unable to move %r to %r' % (path_from, path_to), x)
+
+    def delete(self, relpath):
+        """Delete the item at relpath"""
+        path = self._abspath(relpath)
+        try:
+            self._sftp.remove(path)
+        except (IOError, paramiko.SSHException), x:
+            raise SFTPTransportError('Unable to delete %r' % (path,), x)
+            
+    def listable(self):
+        """Return True if this store supports listing."""
+        return True
+
+    def list_dir(self, relpath):
+        """
+        Return a list of all files at the given location.
+        """
+        # does anything actually use this?
+        path = self._abspath(relpath)
+        try:
+            return self._sftp.listdir(path)
+        except (IOError, paramiko.SSHException), x:
+            raise SFTPTransportError('Unable to list folder %r' % (path,), x)
+
+    def stat(self, relpath):
+        """Return the stat information for a file."""
+        path = self._abspath(relpath)
+        try:
+            return self._sftp.stat(path)
+        except (IOError, paramiko.SSHException), x:
+            raise SFTPTransportError('Unable to stat %r' % (path,), x)
+
+    def lock_read(self, relpath):
+        """
+        Lock the given file for shared (read) access.
+        :return: A lock object, which should be passed to Transport.unlock()
+        """
+        # FIXME: there should be something clever i can do here...
+        class BogusLock(object):
+            def __init__(self, path):
+                self.path = path
+            def unlock(self):
+                pass
+        return BogusLock(relpath)
+
+    def lock_write(self, relpath):
+        """
+        Lock the given file for exclusive (write) access.
+        WARNING: many transports do not support this, so trying avoid using it
+
+        :return: A lock object, which should be passed to Transport.unlock()
+        """
+        # FIXME: there should be something clever i can do here...
+        class BogusLock(object):
+            def __init__(self, path):
+                self.path = path
+            def unlock(self):
+                pass
+        return BogusLock(relpath)
+
+
+    def _unparse_url(self, path=None):
+        if path is None:
+            path = self._path
+        if self._port == 22:
+            return 'sftp://%s@%s%s' % (self._username, self._host, path)
+        return 'sftp://%s@%s:%d%s' % (self._username, self._host, self._port, path)
+
+    def _parse_url(self, url):
+        assert url[:7] == 'sftp://'
+        m = self._url_matcher.match(url)
+        if m is None:
+            raise SFTPTransportError('Unable to parse SFTP URL %r' % (url,))
+        self._username, self._host, self._port, self._path = m.groups()
+        if self._username is None:
+            self._username = getpass.getuser()
+        else:
+            self._username = self._username[:-1]
+        if self._port is None:
+            self._port = 22
+        else:
+            self._port = int(self._port[1:])
+        if (self._path is None) or (self._path == ''):
+            self._path = '/'
+
+    def _sftp_connect(self):
+        global SYSTEM_HOSTKEYS, BZR_HOSTKEYS
+        
+        load_host_keys()
+        
+        try:
+            t = paramiko.Transport((self._host, self._port))
+            t.start_client()
+        except paramiko.SSHException:
+            raise SFTPTransportError('Unable to reach SSH host %s:%d' % (self._host, self._port))
+            
+        server_key = t.get_remote_server_key()
+        server_key_hex = paramiko.util.hexify(server_key.get_fingerprint())
+        keytype = server_key.get_name()
+        if SYSTEM_HOSTKEYS.has_key(self._host) and SYSTEM_HOSTKEYS[self._host].has_key(keytype):
+            our_server_key = SYSTEM_HOSTKEYS[self._host][keytype]
+            our_server_key_hex = paramiko.util.hexify(our_server_key.get_fingerprint())
+        elif BZR_HOSTKEYS.has_key(self._host) and BZR_HOSTKEYS[self._host].has_key(keytype):
+            our_server_key = BZR_HOSTKEYS[self._host][keytype]
+            our_server_key_hex = paramiko.util.hexify(our_server_key.get_fingerprint())
+        else:
+            warning('Adding %s host key for %s: %s' % (keytype, self._host, server_key_hex))
+            if not BZR_HOSTKEYS.has_key(self._host):
+                BZR_HOSTKEYS[self._host] = {}
+            BZR_HOSTKEYS[self._host][keytype] = server_key
+            our_server_key = server_key
+            our_server_key_hex = paramiko.util.hexify(our_server_key.get_fingerprint())
+            save_host_keys()
+        if server_key != our_server_key:
+            filename1 = os.path.expanduser('~/.ssh/known_hosts')
+            filename2 = os.path.join(config_dir(), 'ssh_host_keys')
+            raise SFTPTransportError('Host keys for %s do not match!  %s != %s' % \
+                (self._host, our_server_key_hex, server_key_hex),
+                ['Try editing %s or %s' % (filename1, filename2)])
+
+        self._sftp_auth(t, self._username, self._host)
+        
+        try:
+            self._sftp = t.open_sftp_client()
+        except paramiko.SSHException:
+            raise BzrError('Unable to find path %s on SFTP server %s' % \
+                (self._path, self._host))
+
+    def _sftp_auth(self, transport, username, host):
+        agent = paramiko.Agent()
+        for key in agent.get_keys():
+            mutter('Trying SSH agent key %s' % paramiko.util.hexify(key.get_fingerprint()))
+            try:
+                transport.auth_publickey(self._username, key)
+                return
+            except paramiko.SSHException, e:
+                pass
+        
+        # okay, try finding id_rsa or id_dss?  (posix only)
+        if self._try_pkey_auth(transport, paramiko.RSAKey, 'id_rsa'):
+            return
+        if self._try_pkey_auth(transport, paramiko.DSSKey, 'id_dsa'):
+            return
+
+        # give up and ask for a password
+        password = getpass.getpass('SSH %s@%s password: ' % (self._username, self._host))
+        try:
+            transport.auth_password(self._username, password)
+        except paramiko.SSHException:
+            raise SFTPTransportError('Unable to authenticate to SSH host as %s@%s' % \
+                (self._username, self._host))
+
+    def _try_pkey_auth(self, transport, pkey_class, filename):
+        filename = os.path.expanduser('~/.ssh/' + filename)
+        try:
+            key = pkey_class.from_private_key_file(filename)
+            transport.auth_publickey(self._username, key)
+            return True
+        except paramiko.PasswordRequiredException:
+            password = getpass.getpass('SSH %s password: ' % (os.path.basename(filename),))
+            try:
+                key = pkey_class.from_private_key_file(filename, password)
+                transport.auth_publickey(self._username, key)
+                return True
+            except paramiko.SSHException:
+                mutter('SSH authentication via %s key failed.' % (os.path.basename(filename),))
+        except paramiko.SSHException:
+            mutter('SSH authentication via %s key failed.' % (os.path.basename(filename),))
+        except IOError:
+            pass
+        return False