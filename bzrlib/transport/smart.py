# Copyright (C) 2006 Canonical Ltd
#
# This program is free software; you can redistribute it and/or modify
# it under the terms of the GNU General Public License as published by
# the Free Software Foundation; either version 2 of the License, or
# (at your option) any later version.
#
# This program is distributed in the hope that it will be useful,
# but WITHOUT ANY WARRANTY; without even the implied warranty of
# MERCHANTABILITY or FITNESS FOR A PARTICULAR PURPOSE.  See the
# GNU General Public License for more details.
#
# You should have received a copy of the GNU General Public License
# along with this program; if not, write to the Free Software
# Foundation, Inc., 59 Temple Place, Suite 330, Boston, MA  02111-1307  USA

"""Smart-server protocol, client and server.

Requests are sent as a command and list of arguments, followed by optional
bulk body data.  Responses are similarly a response and list of arguments,
followed by bulk body data. ::

  SEP := '\001'
    Fields are separated by Ctrl-A.
  BULK_DATA := CHUNK TRAILER
    Chunks can be repeated as many times as necessary.
  CHUNK := CHUNK_LEN CHUNK_BODY
  CHUNK_LEN := DIGIT+ NEWLINE
    Gives the number of bytes in the following chunk.
  CHUNK_BODY := BYTE[chunk_len]
  TRAILER := SUCCESS_TRAILER | ERROR_TRAILER
  SUCCESS_TRAILER := 'done' NEWLINE
  ERROR_TRAILER := 

Paths are passed across the network.  The client needs to see a namespace that
includes any repository that might need to be referenced, and the client needs
to know about a root directory beyond which it cannot ascend.

Servers run over ssh will typically want to be able to access any path the user 
can access.  Public servers on the other hand (which might be over http, ssh
or tcp) will typically want to restrict access to only a particular directory 
and its children, so will want to do a software virtual root at that level.
In other words they'll want to rewrite incoming paths to be under that level
(and prevent escaping using ../ tricks.)

URLs that include ~ should probably be passed across to the server verbatim
and the server can expand them.  This will proably not be meaningful when 
limited to a directory?

At the bottom level socket, pipes, HTTP server.  For sockets, we have the idea
that you have multiple requests and get a read error because the other side did
shutdown.  For pipes we have read pipe which will have a zero read which marks
end-of-file.  For HTTP server environment there is not end-of-stream because
each request coming into the server is independent.

So we need a wrapper around pipes and sockets to seperate out requests from
substrate and this will give us a single model which is consist for HTTP,
sockets and pipes.

Server-side
-----------

 MEDIUM  (factory for protocol, reads bytes & pushes to protocol,
          uses protocol to detect end-of-request, sends written
          bytes to client) e.g. socket, pipe, HTTP request handler.
  ^
  | bytes.
  v

PROTOCOL  (serialization, deserialization)  accepts bytes for one
          request, decodes according to internal state, pushes
          structured data to handler.  accepts structured data from
          handler and encodes and writes to the medium.  factory for
          handler.
  ^
  | structured data
  v

HANDLER   (domain logic) accepts structured data, operates state
          machine until the request can be satisfied,
          sends structured data to the protocol.


Client-side
-----------

 CLIENT             domain logic, accepts domain requests, generated structured
                    data, reads structured data from responses and turns into
                    domain data.  Sends structured data to the protocol.
                    Operates state machines until the request can be delivered
                    (e.g. reading from a bundle generated in bzrlib to deliver a
                    complete request).

                    Possibly this should just be RemoteBzrDir, RemoteTransport,
                    ...
  ^
  | structured data
  v

PROTOCOL  (serialization, deserialization)  accepts structured data for one
          request, encodes and writes to the medium.  Reads bytes from the
          medium, decodes and allows the client to read structured data.
  ^
  | bytes.
  v

 MEDIUM  (accepts bytes from the protocol & delivers to the remote server.
          Allows the potocol to read bytes e.g. socket, pipe, HTTP request.
"""


# TODO: _translate_error should be on the client, not the transport because
#     error coding is wire protocol specific.

# TODO: A plain integer from query_version is too simple; should give some
# capabilities too?

# TODO: Server should probably catch exceptions within itself and send them
# back across the network.  (But shouldn't catch KeyboardInterrupt etc)
# Also needs to somehow report protocol errors like bad requests.  Need to
# consider how we'll handle error reporting, e.g. if we get halfway through a
# bulk transfer and then something goes wrong.

# TODO: Standard marker at start of request/response lines?

# TODO: Make each request and response self-validatable, e.g. with checksums.
#
# TODO: get/put objects could be changed to gradually read back the data as it
# comes across the network
#
# TODO: What should the server do if it hits an error and has to terminate?
#
# TODO: is it useful to allow multiple chunks in the bulk data?
#
# TODO: If we get an exception during transmission of bulk data we can't just
# emit the exception because it won't be seen.
#   John proposes:  I think it would be worthwhile to have a header on each
#   chunk, that indicates it is another chunk. Then you can send an 'error'
#   chunk as long as you finish the previous chunk.
#
# TODO: Clone method on Transport; should work up towards parent directory;
# unclear how this should be stored or communicated to the server... maybe
# just pass it on all relevant requests?
#
# TODO: Better name than clone() for changing between directories.  How about
# open_dir or change_dir or chdir?
#
# TODO: Is it really good to have the notion of current directory within the
# connection?  Perhaps all Transports should factor out a common connection
# from the thing that has the directory context?
#
# TODO: Pull more things common to sftp and ssh to a higher level.
#
# TODO: The server that manages a connection should be quite small and retain
# minimum state because each of the requests are supposed to be stateless.
# Then we can write another implementation that maps to http.
#
# TODO: What to do when a client connection is garbage collected?  Maybe just
# abruptly drop the connection?
#
# TODO: Server in some cases will need to restrict access to files outside of
# a particular root directory.  LocalTransport doesn't do anything to stop you
# ascending above the base directory, so we need to prevent paths
# containing '..' in either the server or transport layers.  (Also need to
# consider what happens if someone creates a symlink pointing outside the 
# directory tree...)
#
# TODO: Server should rebase absolute paths coming across the network to put
# them under the virtual root, if one is in use.  LocalTransport currently
# doesn't do that; if you give it an absolute path it just uses it.
# 
# XXX: Arguments can't contain newlines or ascii; possibly we should e.g.
# urlescape them instead.  Indeed possibly this should just literally be
# http-over-ssh.
#
# FIXME: This transport, with several others, has imperfect handling of paths
# within urls.  It'd probably be better for ".." from a root to raise an error
# rather than return the same directory as we do at present.
#
# TODO: Rather than working at the Transport layer we want a Branch,
# Repository or BzrDir objects that talk to a server.
#
# TODO: Probably want some way for server commands to gradually produce body
# data rather than passing it as a string; they could perhaps pass an
# iterator-like callback that will gradually yield data; it probably needs a
# close() method that will always be closed to do any necessary cleanup.
#
# TODO: Split the actual smart server from the ssh encoding of it.
#
# TODO: Perhaps support file-level readwrite operations over the transport
# too.
#
# TODO: SmartBzrDir class, proxying all Branch etc methods across to another
# branch doing file-level operations.
#

from cStringIO import StringIO
import os
import select
import socket
import tempfile
import threading
import urllib
import urlparse

from bzrlib import (
    bzrdir,
    errors,
    revision,
    transport,
    trace,
    urlutils,
    )
from bzrlib.bundle.serializer import write_bundle

# must do this otherwise urllib can't parse the urls properly :(
for scheme in ['ssh', 'bzr', 'bzr+loopback', 'bzr+ssh']:
    transport.register_urlparse_netloc_protocol(scheme)
del scheme


def _recv_tuple(from_file):
    req_line = from_file.readline()
    return _decode_tuple(req_line)


def _decode_tuple(req_line):
    if req_line == None or req_line == '':
        return None
    if req_line[-1] != '\n':
        raise errors.SmartProtocolError("request %r not terminated" % req_line)
    try:
        return tuple((a.decode('utf-8') for a in req_line[:-1].split('\x01')))
    except UnicodeDecodeError:
        raise errors.SmartProtocolError(
            "one or more arguments of request %r are not valid UTF-8"
            % req_line)


def _encode_tuple(args):
    """Encode the tuple args to a bytestream."""
    return '\x01'.join((a.encode('utf-8') for a in args)) + '\n'


class SmartProtocolBase(object):
    """Methods common to client and server"""

    # TODO: this only actually accomodates a single block; possibly should
    # support multiple chunks?
    def _encode_bulk_data(self, body):
        """Encode body as a bulk data chunk."""
        return ''.join(('%d\n' % len(body), body, 'done\n'))

    def _serialise_offsets(self, offsets):
        """Serialise a readv offset list."""
        txt = []
        for start, length in offsets:
            txt.append('%d,%d' % (start, length))
        return '\n'.join(txt)
        

class SmartServerRequestProtocolOne(SmartProtocolBase):
    """Server-side encoding and decoding logic for smart version 1."""
    
    def __init__(self, backing_transport, write_func):
        self._backing_transport = backing_transport
        self.excess_buffer = ''
        self._finished_reading = False
        self.in_buffer = ''
        self.has_dispatched = False
        self.request = None
        self._body_decoder = None
        self._write_func = write_func

    def accept_bytes(self, bytes):
        """Take bytes, and advance the internal state machine appropriately.
        
        :param bytes: must be a byte string
        """
        assert isinstance(bytes, str)
        self.in_buffer += bytes
        if not self.has_dispatched:
            if '\n' not in self.in_buffer:
                # no command line yet
                return
            self.has_dispatched = True
            try:
                first_line, self.in_buffer = self.in_buffer.split('\n', 1)
                first_line += '\n'
                req_args = _decode_tuple(first_line)
                self.request = SmartServerRequestHandler(
                    self._backing_transport)
                self.request.dispatch_command(req_args[0], req_args[1:])
                if self.request.finished_reading:
                    # trivial request
                    self.excess_buffer = self.in_buffer
                    self.in_buffer = ''
                    self._send_response(self.request.response.args,
                        self.request.response.body)
                self.sync_with_request(self.request)
            except KeyboardInterrupt:
                raise
            except Exception, exception:
                # everything else: pass to client, flush, and quit
                self._send_response(('error', str(exception)))
                return None

        if self.has_dispatched:
            if self._finished_reading:
                # nothing to do.XXX: this routine should be a single state 
                # machine too.
                self.excess_buffer += self.in_buffer
                self.in_buffer = ''
                return
            if self._body_decoder is None:
                self._body_decoder = LengthPrefixedBodyDecoder()
            self._body_decoder.accept_bytes(self.in_buffer)
            self.in_buffer = self._body_decoder.unused_data
            body_data = self._body_decoder.read_pending_data()
            self.request.accept_body(body_data)
            if self._body_decoder.finished_reading:
                self.request.end_of_body()
                assert self.request.finished_reading, \
                    "no more body, request not finished"
            self.sync_with_request(self.request)
            if self.request.response is not None:
                self._send_response(self.request.response.args,
                    self.request.response.body)
                self.excess_buffer = self.in_buffer
                self.in_buffer = ''
            else:
                assert not self.request.finished_reading, \
                    "no response and we have finished reading."

    def _send_response(self, args, body=None):
        """Send a smart server response down the output stream."""
        self._write_func(_encode_tuple(args))
        if body is not None:
            assert isinstance(body, str), 'body must be a str'
            bytes = self._encode_bulk_data(body)
            self._write_func(bytes)

    def sync_with_request(self, request):
        self._finished_reading = request.finished_reading
        
    def next_read_size(self):
        if self._finished_reading:
            return 0
        if self._body_decoder is None:
            return 1
        else:
            return self._body_decoder.next_read_size()


class LengthPrefixedBodyDecoder(object):
    """Decodes the length-prefixed bulk data."""
    
    def __init__(self):
        self.bytes_left = None
        self.finished_reading = False
        self.unused_data = ''
        self.state_accept = self._state_accept_expecting_length
        self.state_read = self._state_read_no_data
        self._in_buffer = ''
        self._trailer_buffer = ''
    
    def accept_bytes(self, bytes):
        """Decode as much of bytes as possible.

        If 'bytes' contains too much data it will be appended to
        self.unused_data.

        finished_reading will be set when no more data is required.  Further
        data will be appended to self.unused_data.
        """
        # accept_bytes is allowed to change the state
        current_state = self.state_accept
        self.state_accept(bytes)
        while current_state != self.state_accept:
            current_state = self.state_accept
            self.state_accept('')

    def next_read_size(self):
        if self.bytes_left is not None:
            # Ideally we want to read all the remainder of the body and the
            # trailer in one go.
            return self.bytes_left + 5
        elif self.state_accept == self._state_accept_reading_trailer:
            # Just the trailer left
            return 5 - len(self._trailer_buffer)
        elif self.state_accept == self._state_accept_expecting_length:
            # There's still at least 6 bytes left ('\n' to end the length, plus
            # 'done\n').
            return 6
        else:
            # Reading excess data.  Either way, 1 byte at a time is fine.
            return 1
        
    def read_pending_data(self):
        """Return any pending data that has been decoded."""
        return self.state_read()

    def _state_accept_expecting_length(self, bytes):
        self._in_buffer += bytes
        pos = self._in_buffer.find('\n')
        if pos == -1:
            return
        self.bytes_left = int(self._in_buffer[:pos])
        self._in_buffer = self._in_buffer[pos+1:]
        self.bytes_left -= len(self._in_buffer)
        self.state_accept = self._state_accept_reading_body
        self.state_read = self._state_read_in_buffer

    def _state_accept_reading_body(self, bytes):
        self._in_buffer += bytes
        self.bytes_left -= len(bytes)
        if self.bytes_left <= 0:
            # Finished with body
            if self.bytes_left != 0:
                self._trailer_buffer = self._in_buffer[self.bytes_left:]
                self._in_buffer = self._in_buffer[:self.bytes_left]
            self.bytes_left = None
            self.state_accept = self._state_accept_reading_trailer
        
    def _state_accept_reading_trailer(self, bytes):
        self._trailer_buffer += bytes
        # TODO: what if the trailer does not match "done\n"?  Should this raise
        # a ProtocolViolation exception?
        if self._trailer_buffer.startswith('done\n'):
            self.unused_data = self._trailer_buffer[len('done\n'):]
            self.state_accept = self._state_accept_reading_unused
            self.finished_reading = True
    
    def _state_accept_reading_unused(self, bytes):
        self.unused_data += bytes

    def _state_read_no_data(self):
        return ''

    def _state_read_in_buffer(self):
        result = self._in_buffer
        self._in_buffer = ''
        return result


class SmartServerStreamMedium(object):
    """Handles smart commands coming over a stream.

    The stream may be a pipe connected to sshd, or a tcp socket, or an
    in-process fifo for testing.

    One instance is created for each connected client; it can serve multiple
    requests in the lifetime of the connection.

    The server passes requests through to an underlying backing transport, 
    which will typically be a LocalTransport looking at the server's filesystem.
    """

    def __init__(self, backing_transport):
        """Construct new server.

        :param backing_transport: Transport for the directory served.
        """
        # backing_transport could be passed to serve instead of __init__
        self.backing_transport = backing_transport
        self.finished = False

    def serve(self):
        """Serve requests until the client disconnects."""
        # Keep a reference to stderr because the sys module's globals get set to
        # None during interpreter shutdown.
        from sys import stderr
        try:
            while not self.finished:
                protocol = SmartServerRequestProtocolOne(self.backing_transport,
                                                         self._write_out)
                self._serve_one_request(protocol)
        except Exception, e:
            stderr.write("%s terminating on exception %s\n" % (self, e))
            raise

    def _serve_one_request(self, protocol):
        """Read one request from input, process, send back a response.
        
        :param protocol: a SmartServerRequestProtocol.
        """
        try:
            self._serve_one_request_unguarded(protocol)
        except KeyboardInterrupt:
            raise
        except Exception, e:
            self.terminate_due_to_error()

    def terminate_due_to_error(self):
        """Called when an unhandled exception from the protocol occurs."""
        raise NotImplementedError(self.terminate_due_to_error)


class SmartServerSocketStreamMedium(SmartServerStreamMedium):

    def __init__(self, sock, backing_transport):
        """Constructor.

        :param sock: the socket the server will read from.  It will be put
            into blocking mode.
        """
        SmartServerStreamMedium.__init__(self, backing_transport)
        self.push_back = ''
        sock.setblocking(True)
        self.socket = sock

    def _serve_one_request_unguarded(self, protocol):
        while protocol.next_read_size():
            if self.push_back:
                protocol.accept_bytes(self.push_back)
                self.push_back = ''
            else:
                bytes = self.socket.recv(4096)
                if bytes == '':
                    self.finished = True
                    return
                protocol.accept_bytes(bytes)
        
        self.push_back = protocol.excess_buffer
    
    def terminate_due_to_error(self):
        """Called when an unhandled exception from the protocol occurs."""
        # TODO: This should log to a server log file, but no such thing
        # exists yet.  Andrew Bennetts 2006-09-29.
        self.socket.close()
        self.finished = True

    def _write_out(self, bytes):
        self.socket.sendall(bytes)


class SmartServerPipeStreamMedium(SmartServerStreamMedium):

    def __init__(self, in_file, out_file, backing_transport):
        """Construct new server.

        :param in_file: Python file from which requests can be read.
        :param out_file: Python file to write responses.
        :param backing_transport: Transport for the directory served.
        """
        SmartServerStreamMedium.__init__(self, backing_transport)
        self._in = in_file
        self._out = out_file

    def _serve_one_request_unguarded(self, protocol):
        while True:
            bytes_to_read = protocol.next_read_size()
            if bytes_to_read == 0:
                # Finished serving this request.
                self._out.flush()
                return
            bytes = self._in.read(bytes_to_read)
            if bytes == '':
                # Connection has been closed.
                self.finished = True
                self._out.flush()
                return
            protocol.accept_bytes(bytes)

    def terminate_due_to_error(self):
        # TODO: This should log to a server log file, but no such thing
        # exists yet.  Andrew Bennetts 2006-09-29.
        self._out.close()
        self.finished = True

    def _write_out(self, bytes):
        self._out.write(bytes)


class SmartServerResponse(object):
    """Response generated by SmartServerRequestHandler."""

    def __init__(self, args, body=None):
        self.args = args
        self.body = body

# XXX: TODO: Create a SmartServerRequestHandler which will take the responsibility
# for delivering the data for a request. This could be done with as the
# StreamServer, though that would create conflation between request and response
# which may be undesirable.


class SmartServerRequestHandler(object):
    """Protocol logic for smart server.
    
    This doesn't handle serialization at all, it just processes requests and
    creates responses.
    """

    # IMPORTANT FOR IMPLEMENTORS: It is important that SmartServerRequestHandler
    # not contain encoding or decoding logic to allow the wire protocol to vary
    # from the object protocol: we will want to tweak the wire protocol separate
    # from the object model, and ideally we will be able to do that without
    # having a SmartServerRequestHandler subclass for each wire protocol, rather
    # just a Protocol subclass.

    # TODO: Better way of representing the body for commands that take it,
    # and allow it to be streamed into the server.
    
    def __init__(self, backing_transport):
        self._backing_transport = backing_transport
        self._converted_command = False
        self.finished_reading = False
        self._body_bytes = ''
        self.response = None

    def accept_body(self, bytes):
        """Accept body data.

        This should be overriden for each command that desired body data to
        handle the right format of that data. I.e. plain bytes, a bundle etc.

        The deserialisation into that format should be done in the Protocol
        object. Set self.desired_body_format to the format your method will
        handle.
        """
        # default fallback is to accumulate bytes.
        self._body_bytes += bytes
        
    def _end_of_body_handler(self):
        """An unimplemented end of body handler."""
        raise NotImplementedError(self._end_of_body_handler)
        
    def do_hello(self):
        """Answer a version request with my version."""
        return SmartServerResponse(('ok', '1'))

    def do_has(self, relpath):
        r = self._backing_transport.has(relpath) and 'yes' or 'no'
        return SmartServerResponse((r,))

    def do_get(self, relpath):
        backing_bytes = self._backing_transport.get_bytes(relpath)
        return SmartServerResponse(('ok',), backing_bytes)

    def _deserialise_optional_mode(self, mode):
        # XXX: FIXME this should be on the protocol object.
        if mode == '':
            return None
        else:
            return int(mode)

    def do_append(self, relpath, mode):
        self._converted_command = True
        self._relpath = relpath
        self._mode = self._deserialise_optional_mode(mode)
        self._end_of_body_handler = self._handle_do_append_end
    
    def _handle_do_append_end(self):
        old_length = self._backing_transport.append_bytes(
            self._relpath, self._body_bytes, self._mode)
        self.response = SmartServerResponse(('appended', '%d' % old_length))

    def do_delete(self, relpath):
        self._backing_transport.delete(relpath)

    def do_iter_files_recursive(self, abspath):
        # XXX: the path handling needs some thought.
        #relpath = self._backing_transport.relpath(abspath)
        transport = self._backing_transport.clone(abspath)
        filenames = transport.iter_files_recursive()
        return SmartServerResponse(('names',) + tuple(filenames))

    def do_list_dir(self, relpath):
        filenames = self._backing_transport.list_dir(relpath)
        return SmartServerResponse(('names',) + tuple(filenames))

    def do_mkdir(self, relpath, mode):
        self._backing_transport.mkdir(relpath,
                                      self._deserialise_optional_mode(mode))

    def do_move(self, rel_from, rel_to):
        self._backing_transport.move(rel_from, rel_to)

    def do_put(self, relpath, mode):
        self._converted_command = True
        self._relpath = relpath
        self._mode = self._deserialise_optional_mode(mode)
        self._end_of_body_handler = self._handle_do_put

    def _handle_do_put(self):
        self._backing_transport.put_bytes(self._relpath,
                self._body_bytes, self._mode)
        self.response = SmartServerResponse(('ok',))

    def _deserialise_offsets(self, text):
        # XXX: FIXME this should be on the protocol object.
        offsets = []
        for line in text.split('\n'):
            if not line:
                continue
            start, length = line.split(',')
            offsets.append((int(start), int(length)))
        return offsets

    def do_put_non_atomic(self, relpath, mode, create_parent, dir_mode):
        self._converted_command = True
        self._end_of_body_handler = self._handle_put_non_atomic
        self._relpath = relpath
        self._dir_mode = self._deserialise_optional_mode(dir_mode)
        self._mode = self._deserialise_optional_mode(mode)
        # a boolean would be nicer XXX
        self._create_parent = (create_parent == 'T')

    def _handle_put_non_atomic(self):
        self._backing_transport.put_bytes_non_atomic(self._relpath,
                self._body_bytes,
                mode=self._mode,
                create_parent_dir=self._create_parent,
                dir_mode=self._dir_mode)
        self.response = SmartServerResponse(('ok',))

    def do_readv(self, relpath):
        self._converted_command = True
        self._end_of_body_handler = self._handle_readv_offsets
        self._relpath = relpath

    def end_of_body(self):
        """No more body data will be received."""
        self._run_handler_code(self._end_of_body_handler, (), {})
        # cannot read after this.
        self.finished_reading = True

    def _handle_readv_offsets(self):
        """accept offsets for a readv request."""
        offsets = self._deserialise_offsets(self._body_bytes)
        backing_bytes = ''.join(bytes for offset, bytes in
            self._backing_transport.readv(self._relpath, offsets))
        self.response = SmartServerResponse(('readv',), backing_bytes)
        
    def do_rename(self, rel_from, rel_to):
        self._backing_transport.rename(rel_from, rel_to)

    def do_rmdir(self, relpath):
        self._backing_transport.rmdir(relpath)

    def do_stat(self, relpath):
        stat = self._backing_transport.stat(relpath)
        return SmartServerResponse(('stat', str(stat.st_size), oct(stat.st_mode)))
        
    def do_get_bundle(self, path, revision_id):
        # open transport relative to our base
        t = self._backing_transport.clone(path)
        control, extra_path = bzrdir.BzrDir.open_containing_from_transport(t)
        repo = control.open_repository()
        tmpf = tempfile.TemporaryFile()
        base_revision = revision.NULL_REVISION
        write_bundle(repo, revision_id, base_revision, tmpf)
        tmpf.seek(0)
        return SmartServerResponse((), tmpf.read())

    def dispatch_command(self, cmd, args):
        """Deprecated compatibility method.""" # XXX XXX
        func = getattr(self, 'do_' + cmd, None)
        if func is None:
            raise errors.SmartProtocolError("bad request %r" % (cmd,))
        self._run_handler_code(func, args, {})

    def _run_handler_code(self, callable, args, kwargs):
        """Run some handler specific code 'callable'.

        If a result is returned, it is considered to be the commands response,
        and finished_reading is set true, and its assigned to self.response.

        Any exceptions caught are translated and a response object created
        from them.
        """
        result = self._call_converting_errors(callable, args, kwargs)
        if result is not None:
            self.response = result
            self.finished_reading = True
        # handle unconverted commands
        if not self._converted_command:
            self.finished_reading = True
            if result is None:
                self.response = SmartServerResponse(('ok',))

    def _call_converting_errors(self, callable, args, kwargs):
        """Call callable converting errors to Response objects."""
        try:
            return callable(*args, **kwargs)
        except errors.NoSuchFile, e:
            return SmartServerResponse(('NoSuchFile', e.path))
        except errors.FileExists, e:
            return SmartServerResponse(('FileExists', e.path))
        except errors.DirectoryNotEmpty, e:
            return SmartServerResponse(('DirectoryNotEmpty', e.path))
        except errors.ShortReadvError, e:
            return SmartServerResponse(('ShortReadvError',
                e.path, str(e.offset), str(e.length), str(e.actual)))
        except UnicodeError, e:
            # If it is a DecodeError, than most likely we are starting
            # with a plain string
            str_or_unicode = e.object
            if isinstance(str_or_unicode, unicode):
                val = u'u:' + str_or_unicode
            else:
                val = u's:' + str_or_unicode.encode('base64')
            # This handles UnicodeEncodeError or UnicodeDecodeError
            return SmartServerResponse((e.__class__.__name__,
                    e.encoding, val, str(e.start), str(e.end), e.reason))
        except errors.TransportNotPossible, e:
            if e.msg == "readonly transport":
                return SmartServerResponse(('ReadOnlyError', ))
            else:
                raise


class SmartTCPServer(object):
    """Listens on a TCP socket and accepts connections from smart clients"""

    def __init__(self, backing_transport, host='127.0.0.1', port=0):
        """Construct a new server.

        To actually start it running, call either start_background_thread or
        serve.

        :param host: Name of the interface to listen on.
        :param port: TCP port to listen on, or 0 to allocate a transient port.
        """
        self._server_socket = socket.socket()
        self._server_socket.bind((host, port))
        self.port = self._server_socket.getsockname()[1]
        self._server_socket.listen(1)
        self._server_socket.settimeout(1)
        self.backing_transport = backing_transport

    def serve(self):
        # let connections timeout so that we get a chance to terminate
        # Keep a reference to the exceptions we want to catch because the socket
        # module's globals get set to None during interpreter shutdown.
        from socket import timeout as socket_timeout
        from socket import error as socket_error
        self._should_terminate = False
        while not self._should_terminate:
            try:
                self.accept_and_serve()
            except socket_timeout:
                # just check if we're asked to stop
                pass
            except socket_error, e:
                trace.warning("client disconnected: %s", e)
                pass

    def get_url(self):
        """Return the url of the server"""
        return "bzr://%s:%d/" % self._server_socket.getsockname()

    def accept_and_serve(self):
        conn, client_addr = self._server_socket.accept()
        # For WIN32, where the timeout value from the listening socket
        # propogates to the newly accepted socket.
        conn.setblocking(True)
        conn.setsockopt(socket.IPPROTO_TCP, socket.TCP_NODELAY, 1)
        handler = SmartServerSocketStreamMedium(conn, self.backing_transport)
        connection_thread = threading.Thread(None, handler.serve, name='smart-server-child')
        connection_thread.setDaemon(True)
        connection_thread.start()

    def start_background_thread(self):
        self._server_thread = threading.Thread(None,
                self.serve,
                name='server-' + self.get_url())
        self._server_thread.setDaemon(True)
        self._server_thread.start()

    def stop_background_thread(self):
        self._should_terminate = True
        # self._server_socket.close()
        # we used to join the thread, but it's not really necessary; it will
        # terminate in time
        ## self._server_thread.join()


class SmartTCPServer_for_testing(SmartTCPServer):
    """Server suitable for use by transport tests.
    
    This server is backed by the process's cwd.
    """

    def __init__(self):
        self._homedir = urlutils.local_path_to_url(os.getcwd())[7:]
        # The server is set up by default like for ssh access: the client
        # passes filesystem-absolute paths; therefore the server must look
        # them up relative to the root directory.  it might be better to act
        # a public server and have the server rewrite paths into the test
        # directory.
        SmartTCPServer.__init__(self,
            transport.get_transport(urlutils.local_path_to_url('/')))
        
    def setUp(self):
        """Set up server for testing"""
        self.start_background_thread()

    def tearDown(self):
        self.stop_background_thread()

    def get_url(self):
        """Return the url of the server"""
        host, port = self._server_socket.getsockname()
        return "bzr://%s:%d%s" % (host, port, urlutils.escape(self._homedir))

    def get_bogus_url(self):
        """Return a URL which will fail to connect"""
        return 'bzr://127.0.0.1:1/'


class SmartStat(object):

    def __init__(self, size, mode):
        self.st_size = size
        self.st_mode = mode


class SmartTransport(transport.Transport):
    """Connection to a smart server.

    The connection holds references to pipes that can be used to send requests
    to the server.

    The connection has a notion of the current directory to which it's
    connected; this is incorporated in filenames passed to the server.
    
    This supports some higher-level RPC operations and can also be treated 
    like a Transport to do file-like operations.

    The connection can be made over a tcp socket, or (in future) an ssh pipe
    or a series of http requests.  There are concrete subclasses for each
    type: SmartTCPTransport, etc.
    """

    # IMPORTANT FOR IMPLEMENTORS: SmartTransport MUST NOT be given encoding
    # responsibilities: Put those on SmartClient or similar. This is vital for
    # the ability to support multiple versions of the smart protocol over time:
    # SmartTransport is an adapter from the Transport object model to the 
    # SmartClient model, not an encoder.

    def __init__(self, url, clone_from=None, medium=None):
        """Constructor.

        :param medium: The medium to use for this RemoteTransport. This must be
            supplied if clone_from is None.
        """
        ### Technically super() here is faulty because Transport's __init__
        ### fails to take 2 parameters, and if super were to choose a silly
        ### initialisation order things would blow up. 
        if not url.endswith('/'):
            url += '/'
        super(SmartTransport, self).__init__(url)
        self._scheme, self._username, self._password, self._host, self._port, self._path = \
                transport.split_url(url)
        if clone_from is None:
            self._medium = medium
        else:
            # credentials may be stripped from the base in some circumstances
            # as yet to be clearly defined or documented, so copy them.
            self._username = clone_from._username
            # reuse same connection
            self._medium = clone_from._medium
        assert self._medium is not None

    def abspath(self, relpath):
        """Return the full url to the given relative path.
        
        @param relpath: the relative path or path components
        @type relpath: str or list
        """
        return self._unparse_url(self._remote_path(relpath))
    
    def clone(self, relative_url):
        """Make a new SmartTransport related to me, sharing the same connection.

        This essentially opens a handle on a different remote directory.
        """
        if relative_url is None:
            return SmartTransport(self.base, self)
        else:
            return SmartTransport(self.abspath(relative_url), self)

    def is_readonly(self):
        """Smart server transport can do read/write file operations."""
        return False
                                                   
    def get_smart_client(self):
        return self._medium

    def get_smart_medium(self):
        return self._medium
                                                   
    def _unparse_url(self, path):
        """Return URL for a path.

        :see: SFTPUrlHandling._unparse_url
        """
        # TODO: Eventually it should be possible to unify this with
        # SFTPUrlHandling._unparse_url?
        if path == '':
            path = '/'
        path = urllib.quote(path)
        netloc = urllib.quote(self._host)
        if self._username is not None:
            netloc = '%s@%s' % (urllib.quote(self._username), netloc)
        if self._port is not None:
            netloc = '%s:%d' % (netloc, self._port)
        return urlparse.urlunparse((self._scheme, netloc, path, '', '', ''))

    def _remote_path(self, relpath):
        """Returns the Unicode version of the absolute path for relpath."""
        return self._combine_paths(self._path, relpath)

    def _call(self, method, *args):
        resp = self._call2(method, *args)
        self._translate_error(resp)

    def _call2(self, method, *args):
        """Call a method on the remote server."""
        protocol = SmartClientRequestProtocolOne(self._medium.get_request())
        protocol.call(method, *args)
        return protocol.read_response_tuple()

    def _call_with_body_bytes(self, method, args, body):
        """Call a method on the remote server with body bytes."""
        protocol = SmartClientRequestProtocolOne(self._medium.get_request())
        protocol.call_with_body_bytes((method, ) + args, body)
        return protocol.read_response_tuple()

    def has(self, relpath):
        """Indicate whether a remote file of the given name exists or not.

        :see: Transport.has()
        """
        resp = self._call2('has', self._remote_path(relpath))
        if resp == ('yes', ):
            return True
        elif resp == ('no', ):
            return False
        else:
            self._translate_error(resp)

    def get(self, relpath):
        """Return file-like object reading the contents of a remote file.
        
        :see: Transport.get_bytes()/get_file()
        """
        return StringIO(self.get_bytes(relpath))

    def get_bytes(self, relpath):
        remote = self._remote_path(relpath)
        protocol = SmartClientRequestProtocolOne(self._medium.get_request())
        protocol.call('get', remote)
        resp = protocol.read_response_tuple(True)
        if resp != ('ok', ):
            protocol.cancel_read_body()
            self._translate_error(resp, relpath)
        return protocol.read_body_bytes()

    def _serialise_optional_mode(self, mode):
        if mode is None:
            return ''
        else:
            return '%d' % mode

    def mkdir(self, relpath, mode=None):
        resp = self._call2('mkdir', self._remote_path(relpath),
            self._serialise_optional_mode(mode))
        self._translate_error(resp)

    def put_bytes(self, relpath, upload_contents, mode=None):
        # FIXME: upload_file is probably not safe for non-ascii characters -
        # should probably just pass all parameters as length-delimited
        # strings?
        resp = self._call_with_body_bytes('put',
            (self._remote_path(relpath), self._serialise_optional_mode(mode)),
            upload_contents)
        self._translate_error(resp)

    def put_bytes_non_atomic(self, relpath, bytes, mode=None,
                             create_parent_dir=False,
                             dir_mode=None):
        """See Transport.put_bytes_non_atomic."""
        # FIXME: no encoding in the transport!
        create_parent_str = 'F'
        if create_parent_dir:
            create_parent_str = 'T'

        resp = self._call_with_body_bytes(
            'put_non_atomic',
            (self._remote_path(relpath), self._serialise_optional_mode(mode),
             create_parent_str, self._serialise_optional_mode(dir_mode)),
            bytes)
        self._translate_error(resp)

    def put_file(self, relpath, upload_file, mode=None):
        # its not ideal to seek back, but currently put_non_atomic_file depends
        # on transports not reading before failing - which is a faulty
        # assumption I think - RBC 20060915
        pos = upload_file.tell()
        try:
            return self.put_bytes(relpath, upload_file.read(), mode)
        except:
            upload_file.seek(pos)
            raise

    def put_file_non_atomic(self, relpath, f, mode=None,
                            create_parent_dir=False,
                            dir_mode=None):
        return self.put_bytes_non_atomic(relpath, f.read(), mode=mode,
                                         create_parent_dir=create_parent_dir,
                                         dir_mode=dir_mode)

    def append_file(self, relpath, from_file, mode=None):
        return self.append_bytes(relpath, from_file.read(), mode)
        
    def append_bytes(self, relpath, bytes, mode=None):
        resp = self._call_with_body_bytes(
            'append',
            (self._remote_path(relpath), self._serialise_optional_mode(mode)),
            bytes)
        if resp[0] == 'appended':
            return int(resp[1])
        self._translate_error(resp)

    def delete(self, relpath):
        resp = self._call2('delete', self._remote_path(relpath))
        self._translate_error(resp)

    def readv(self, relpath, offsets):
        if not offsets:
            return

        offsets = list(offsets)

        sorted_offsets = sorted(offsets)
        # turn the list of offsets into a stack
        offset_stack = iter(offsets)
        cur_offset_and_size = offset_stack.next()
        coalesced = list(self._coalesce_offsets(sorted_offsets,
                               limit=self._max_readv_combine,
                               fudge_factor=self._bytes_to_read_before_seek))

        protocol = SmartClientRequestProtocolOne(self._medium.get_request())
        protocol.call_with_body_readv_array(
            ('readv', self._remote_path(relpath)),
            [(c.start, c.length) for c in coalesced])
        resp = protocol.read_response_tuple(True)

        if resp[0] != 'readv':
            # This should raise an exception
            protocol.cancel_read_body()
            self._translate_error(resp)
            return

        # FIXME: this should know how many bytes are needed, for clarity.
        data = protocol.read_body_bytes()
        # Cache the results, but only until they have been fulfilled
        data_map = {}
        for c_offset in coalesced:
            if len(data) < c_offset.length:
                raise errors.ShortReadvError(relpath, c_offset.start,
                            c_offset.length, actual=len(data))
            for suboffset, subsize in c_offset.ranges:
                key = (c_offset.start+suboffset, subsize)
                data_map[key] = data[suboffset:suboffset+subsize]
            data = data[c_offset.length:]

            # Now that we've read some data, see if we can yield anything back
            while cur_offset_and_size in data_map:
                this_data = data_map.pop(cur_offset_and_size)
                yield cur_offset_and_size[0], this_data
                cur_offset_and_size = offset_stack.next()

    def rename(self, rel_from, rel_to):
        self._call('rename',
                   self._remote_path(rel_from),
                   self._remote_path(rel_to))

    def move(self, rel_from, rel_to):
        self._call('move',
                   self._remote_path(rel_from),
                   self._remote_path(rel_to))

    def rmdir(self, relpath):
        resp = self._call('rmdir', self._remote_path(relpath))

    def _translate_error(self, resp, orig_path=None):
        """Raise an exception from a response"""
        if resp is None:
            what = None
        else:
            what = resp[0]
        if what == 'ok':
            return
        elif what == 'NoSuchFile':
            if orig_path is not None:
                error_path = orig_path
            else:
                error_path = resp[1]
            raise errors.NoSuchFile(error_path)
        elif what == 'error':
            raise errors.SmartProtocolError(unicode(resp[1]))
        elif what == 'FileExists':
            raise errors.FileExists(resp[1])
        elif what == 'DirectoryNotEmpty':
            raise errors.DirectoryNotEmpty(resp[1])
        elif what == 'ShortReadvError':
            raise errors.ShortReadvError(resp[1], int(resp[2]),
                                         int(resp[3]), int(resp[4]))
        elif what in ('UnicodeEncodeError', 'UnicodeDecodeError'):
            encoding = str(resp[1]) # encoding must always be a string
            val = resp[2]
            start = int(resp[3])
            end = int(resp[4])
            reason = str(resp[5]) # reason must always be a string
            if val.startswith('u:'):
                val = val[2:]
            elif val.startswith('s:'):
                val = val[2:].decode('base64')
            if what == 'UnicodeDecodeError':
                raise UnicodeDecodeError(encoding, val, start, end, reason)
            elif what == 'UnicodeEncodeError':
                raise UnicodeEncodeError(encoding, val, start, end, reason)
        elif what == "ReadOnlyError":
            raise errors.TransportNotPossible('readonly transport')
        else:
            raise errors.SmartProtocolError('unexpected smart server error: %r' % (resp,))

    def disconnect(self):
        self._medium.disconnect()

    def delete_tree(self, relpath):
        raise errors.TransportNotPossible('readonly transport')

    def stat(self, relpath):
        resp = self._call2('stat', self._remote_path(relpath))
        if resp[0] == 'stat':
            return SmartStat(int(resp[1]), int(resp[2], 8))
        else:
            self._translate_error(resp)

    ## def lock_read(self, relpath):
    ##     """Lock the given file for shared (read) access.
    ##     :return: A lock object, which should be passed to Transport.unlock()
    ##     """
    ##     # The old RemoteBranch ignore lock for reading, so we will
    ##     # continue that tradition and return a bogus lock object.
    ##     class BogusLock(object):
    ##         def __init__(self, path):
    ##             self.path = path
    ##         def unlock(self):
    ##             pass
    ##     return BogusLock(relpath)

    def listable(self):
        return True

    def list_dir(self, relpath):
        resp = self._call2('list_dir', self._remote_path(relpath))
        if resp[0] == 'names':
            return [name.encode('ascii') for name in resp[1:]]
        else:
            self._translate_error(resp)

    def iter_files_recursive(self):
        resp = self._call2('iter_files_recursive', self._remote_path(''))
        if resp[0] == 'names':
            return resp[1:]
        else:
            self._translate_error(resp)


class SmartClientMediumRequest(object):
    """A request on a SmartClientMedium.

    Each request allows bytes to be provided to it via accept_bytes, and then
    the response bytes to be read via read_bytes.

    For instance:
    request.accept_bytes('123')
    request.finished_writing()
    result = request.read_bytes(3)
    request.finished_reading()

    It is up to the individual SmartClientMedium whether multiple concurrent
    requests can exist. See SmartClientMedium.get_request to obtain instances 
    of SmartClientMediumRequest, and the concrete Medium you are using for 
    details on concurrency and pipelining.
    """

    def __init__(self, medium):
        """Construct a SmartClientMediumRequest for the medium medium."""
        self._medium = medium
        # we track state by constants - we may want to use the same
        # pattern as BodyReader if it gets more complex.
        # valid states are: "writing", "reading", "done"
        self._state = "writing"

    def accept_bytes(self, bytes):
        """Accept bytes for inclusion in this request.

        This method may not be be called after finished_writing() has been
        called.  It depends upon the Medium whether or not the bytes will be
        immediately transmitted. Message based Mediums will tend to buffer the
        bytes until finished_writing() is called.

        :param bytes: A bytestring.
        """
        if self._state != "writing":
            raise errors.WritingCompleted(self)
        self._accept_bytes(bytes)

    def _accept_bytes(self, bytes):
        """Helper for accept_bytes.

        Accept_bytes checks the state of the request to determing if bytes
        should be accepted. After that it hands off to _accept_bytes to do the
        actual acceptance.
        """
        raise NotImplementedError(self._accept_bytes)

    def finished_reading(self):
        """Inform the request that all desired data has been read.

        This will remove the request from the pipeline for its medium (if the
        medium supports pipelining) and any further calls to methods on the
        request will raise ReadingCompleted.
        """
        if self._state == "writing":
            raise errors.WritingNotComplete(self)
        if self._state != "reading":
            raise errors.ReadingCompleted(self)
        self._state = "done"
        self._finished_reading()

    def _finished_reading(self):
        """Helper for finished_reading.

        finished_reading checks the state of the request to determine if 
        finished_reading is allowed, and if it is hands off to _finished_reading
        to perform the action.
        """
        raise NotImplementedError(self._finished_reading)

    def finished_writing(self):
        """Finish the writing phase of this request.

        This will flush all pending data for this request along the medium.
        After calling finished_writing, you may not call accept_bytes anymore.
        """
        if self._state != "writing":
            raise errors.WritingCompleted(self)
        self._state = "reading"
        self._finished_writing()

    def _finished_writing(self):
        """Helper for finished_writing.

        finished_writing checks the state of the request to determine if 
        finished_writing is allowed, and if it is hands off to _finished_writing
        to perform the action.
        """
        raise NotImplementedError(self._finished_writing)

    def read_bytes(self, count):
        """Read bytes from this requests response.

        This method will block and wait for count bytes to be read. It may not
        be invoked until finished_writing() has been called - this is to ensure
        a message-based approach to requests, for compatability with message
        based mediums like HTTP.
        """
        if self._state == "writing":
            raise errors.WritingNotComplete(self)
        if self._state != "reading":
            raise errors.ReadingCompleted(self)
        return self._read_bytes(count)

    def _read_bytes(self, count):
        """Helper for read_bytes.

        read_bytes checks the state of the request to determing if bytes
        should be read. After that it hands off to _read_bytes to do the
        actual read.
        """
        raise NotImplementedError(self._read_bytes)


class SmartClientStreamMediumRequest(SmartClientMediumRequest):
    """A SmartClientMediumRequest that works with an SmartClientStreamMedium."""

    def __init__(self, medium):
        SmartClientMediumRequest.__init__(self, medium)
        # check that we are safe concurrency wise. If some streams start
        # allowing concurrent requests - i.e. via multiplexing - then this
        # assert should be moved to SmartClientStreamMedium.get_request,
        # and the setting/unsetting of _current_request likewise moved into
        # that class : but its unneeded overhead for now. RBC 20060922
        if self._medium._current_request is not None:
            raise errors.TooManyConcurrentRequests(self._medium)
        self._medium._current_request = self

    def _accept_bytes(self, bytes):
        """See SmartClientMediumRequest._accept_bytes.
        
        This forwards to self._medium._accept_bytes because we are operating
        on the mediums stream.
        """
        self._medium._accept_bytes(bytes)

    def _finished_reading(self):
        """See SmartClientMediumRequest._finished_reading.

        This clears the _current_request on self._medium to allow a new 
        request to be created.
        """
        assert self._medium._current_request is self
        self._medium._current_request = None
        
    def _finished_writing(self):
        """See SmartClientMediumRequest._finished_writing.

        This invokes self._medium._flush to ensure all bytes are transmitted.
        """
        self._medium._flush()

    def _read_bytes(self, count):
        """See SmartClientMediumRequest._read_bytes.
        
        This forwards to self._medium._read_bytes because we are operating
        on the mediums stream.
        """
        return self._medium._read_bytes(count)


class SmartClientRequestProtocolOne(SmartProtocolBase):
    """The client-side protocol for smart version 1."""

    def __init__(self, request):
        """Construct a SmartClientRequestProtocolOne.

        :param request: A SmartClientMediumRequest to serialise onto and
            deserialise from.
        """
        self._request = request
        self._body_buffer = None

    def call(self, *args):
        bytes = _encode_tuple(args)
        self._request.accept_bytes(bytes)
        self._request.finished_writing()

    def call_with_body_bytes(self, args, body):
        """Make a remote call of args with body bytes 'body'.

        After calling this, call read_response_tuple to find the result out.
        """
        bytes = _encode_tuple(args)
        self._request.accept_bytes(bytes)
        bytes = self._encode_bulk_data(body)
        self._request.accept_bytes(bytes)
        self._request.finished_writing()

    def call_with_body_readv_array(self, args, body):
        """Make a remote call with a readv array.

        The body is encoded with one line per readv offset pair. The numbers in
        each pair are separated by a comma, and no trailing \n is emitted.
        """
        bytes = _encode_tuple(args)
        self._request.accept_bytes(bytes)
        readv_bytes = self._serialise_offsets(body)
        bytes = self._encode_bulk_data(readv_bytes)
        self._request.accept_bytes(bytes)
        self._request.finished_writing()

    def cancel_read_body(self):
        """After expecting a body, a response code may indicate one otherwise.

        This method lets the domain client inform the protocol that no body
        will be transmitted. This is a terminal method: after calling it the
        protocol is not able to be used further.
        """
        self._request.finished_reading()

    def read_response_tuple(self, expect_body=False):
        """Read a response tuple from the wire.

        This should only be called once.
        """
        result = self._recv_tuple()
        if not expect_body:
            self._request.finished_reading()
        return result

    def read_body_bytes(self, count=-1):
        """Read bytes from the body, decoding into a byte stream.
        
        We read all bytes at once to ensure we've checked the trailer for 
        errors, and then feed the buffer back as read_body_bytes is called.
        """
        if self._body_buffer is not None:
            return self._body_buffer.read(count)
        _body_decoder = LengthPrefixedBodyDecoder()

        while not _body_decoder.finished_reading:
            bytes_wanted = _body_decoder.next_read_size()
            bytes = self._request.read_bytes(bytes_wanted)
            _body_decoder.accept_bytes(bytes)
        self._request.finished_reading()
        self._body_buffer = StringIO(_body_decoder.read_pending_data())
        # XXX: TODO check the trailer result.
        return self._body_buffer.read(count)

    def _recv_tuple(self):
        """Receive a tuple from the medium request."""
        line = ''
        while not line or line[-1] != '\n':
            # TODO: this is inefficient - but tuples are short.
            new_char = self._request.read_bytes(1)
            line += new_char
            assert new_char != '', "end of file reading from server."
        return _decode_tuple(line)

    def query_version(self):
        """Return protocol version number of the server."""
        self.call('hello')
        resp = self.read_response_tuple()
        if resp == ('ok', '1'):
            return 1
        else:
            raise errors.SmartProtocolError("bad response %r" % (resp,))


class SmartClientMedium(object):
    """Smart client is a medium for sending smart protocol requests over."""

    def disconnect(self):
        """If this medium maintains a persistent connection, close it.
        
        The default implementation does nothing.
        """
        

class SmartClientStreamMedium(SmartClientMedium):
    """Stream based medium common class.

    SmartClientStreamMediums operate on a stream. All subclasses use a common
    SmartClientStreamMediumRequest for their requests, and should implement
    _accept_bytes and _read_bytes to allow the request objects to send and
    receive bytes.
    """

    def __init__(self):
        self._current_request = None

    def accept_bytes(self, bytes):
        self._accept_bytes(bytes)

    def __del__(self):
        """The SmartClientStreamMedium knows how to close the stream when it is
        finished with it.
        """
        self.disconnect()

    def _flush(self):
        """Flush the output stream.
        
        This method is used by the SmartClientStreamMediumRequest to ensure that
        all data for a request is sent, to avoid long timeouts or deadlocks.
        """
        raise NotImplementedError(self._flush)

    def get_request(self):
        """See SmartClientMedium.get_request().

        SmartClientStreamMedium always returns a SmartClientStreamMediumRequest
        for get_request.
        """
        return SmartClientStreamMediumRequest(self)

    def read_bytes(self, count):
        return self._read_bytes(count)


class SmartSimplePipesClientMedium(SmartClientStreamMedium):
    """A client medium using simple pipes.
    
    This client does not manage the pipes: it assumes they will always be open.
    """

    def __init__(self, readable_pipe, writeable_pipe):
        SmartClientStreamMedium.__init__(self)
        self._readable_pipe = readable_pipe
        self._writeable_pipe = writeable_pipe

    def _accept_bytes(self, bytes):
        """See SmartClientStreamMedium.accept_bytes."""
        self._writeable_pipe.write(bytes)

    def _flush(self):
        """See SmartClientStreamMedium._flush()."""
        self._writeable_pipe.flush()

    def _read_bytes(self, count):
        """See SmartClientStreamMedium._read_bytes."""
        return self._readable_pipe.read(count)


class SmartSSHClientMedium(SmartClientStreamMedium):
    """A client medium using SSH."""
    
    def __init__(self, host, port=None, username=None, password=None,
            vendor=None):
        """Creates a client that will connect on the first use.
        
        :param vendor: An optional override for the ssh vendor to use. See
            bzrlib.transport.ssh for details on ssh vendors.
        """
        SmartClientStreamMedium.__init__(self)
        self._connected = False
        self._host = host
        self._password = password
        self._port = port
        self._username = username
        self._read_from = None
        self._ssh_connection = None
        self._vendor = vendor
        self._write_to = None

    def _accept_bytes(self, bytes):
        """See SmartClientStreamMedium.accept_bytes."""
        self._ensure_connection()
        self._write_to.write(bytes)

    def disconnect(self):
        """See SmartClientMedium.disconnect()."""
        if not self._connected:
            return
        self._read_from.close()
        self._write_to.close()
        self._ssh_connection.close()
        self._connected = False

    def _ensure_connection(self):
        """Connect this medium if not already connected."""
        if self._connected:
            return
        executable = os.environ.get('BZR_REMOTE_PATH', 'bzr')
        if self._vendor is None:
            vendor = ssh._get_ssh_vendor()
        else:
            vendor = self._vendor
        self._ssh_connection = vendor.connect_ssh(self._username,
                self._password, self._host, self._port,
                command=[executable, 'serve', '--inet', '--directory=/',
                         '--allow-writes'])
        self._read_from, self._write_to = \
            self._ssh_connection.get_filelike_channels()
        self._connected = True

    def _flush(self):
        """See SmartClientStreamMedium._flush()."""
        self._write_to.flush()

    def _read_bytes(self, count):
        """See SmartClientStreamMedium.read_bytes."""
        if not self._connected:
            raise errors.MediumNotConnected(self)
        return self._read_from.read(count)


class SmartTCPClientMedium(SmartClientStreamMedium):
    """A client medium using TCP."""
    
    def __init__(self, host, port):
        """Creates a client that will connect on the first use."""
        SmartClientStreamMedium.__init__(self)
        self._connected = False
        self._host = host
        self._port = port
        self._socket = None

    def _accept_bytes(self, bytes):
        """See SmartClientMedium.accept_bytes."""
        self._ensure_connection()
        self._socket.sendall(bytes)

    def disconnect(self):
        """See SmartClientMedium.disconnect()."""
        if not self._connected:
            return
        self._socket.close()
        self._socket = None
        self._connected = False

    def _ensure_connection(self):
        """Connect this medium if not already connected."""
        if self._connected:
            return
        self._socket = socket.socket()
        self._socket.setsockopt(socket.IPPROTO_TCP, socket.TCP_NODELAY, 1)
        result = self._socket.connect_ex((self._host, int(self._port)))
        if result:
            raise errors.ConnectionError("failed to connect to %s:%d: %s" %
                    (self._host, self._port, os.strerror(result)))
        self._connected = True

    def _flush(self):
        """See SmartClientStreamMedium._flush().
        
        For TCP we do no flushing. We may want to turn off TCP_NODELAY and 
        add a means to do a flush, but that can be done in the future.
        """

    def _read_bytes(self, count):
        """See SmartClientMedium.read_bytes."""
        if not self._connected:
            raise errors.MediumNotConnected(self)
        return self._socket.recv(count)


class SmartTCPTransport(SmartTransport):
    """Connection to smart server over plain tcp.
    
    This is essentially just a factory to get 'RemoteTransport(url,
        SmartTCPClientMedium).
    """

    def __init__(self, url):
        _scheme, _username, _password, _host, _port, _path = \
            transport.split_url(url)
        try:
            _port = int(_port)
        except (ValueError, TypeError), e:
            raise errors.InvalidURL(path=url, extra="invalid port %s" % _port)
        medium = SmartTCPClientMedium(_host, _port)
        super(SmartTCPTransport, self).__init__(url, medium=medium)


<<<<<<< HEAD
try:
    from bzrlib.transport import ssh
except errors.ParamikoNotPresent:
    # no paramiko, no SSHTransport.
    pass
else:
    class SmartSSHTransport(SmartTransport):
        """Connection to smart server over SSH.

        This is essentially just a factory to get 'RemoteTransport(url,
            SmartSSHClientMedium).
        """

        def __init__(self, url):
            _scheme, _username, _password, _host, _port, _path = \
                transport.split_url(url)
            try:
                if _port is not None:
                    _port = int(_port)
            except (ValueError, TypeError), e:
                raise errors.InvalidURL(path=url, extra="invalid port %s" % 
                    _port)
            medium = SmartSSHClientMedium(_host, _port, _username, _password)
            super(SmartSSHTransport, self).__init__(url, medium=medium)
=======

class SmartSSHTransport(SmartTransport):
    """Connection to smart server over SSH."""

    def __init__(self, url, clone_from=None):
        # TODO: all this probably belongs in the parent class.
        super(SmartSSHTransport, self).__init__(url, clone_from)
        try:
            if self._port is not None:
                self._port = int(self._port)
        except (ValueError, TypeError), e:
            raise errors.InvalidURL(path=url, extra="invalid port %s" % self._port)

    def _connect_to_server(self):
        from bzrlib.transport import ssh
        executable = os.environ.get('BZR_REMOTE_PATH', 'bzr')
        vendor = ssh._get_ssh_vendor()
        self._ssh_connection = vendor.connect_ssh(self._username,
                self._password, self._host, self._port,
                command=[executable, 'serve', '--inet', '--directory=/',
                         '--allow-writes'])
        return self._ssh_connection.get_filelike_channels()

    def disconnect(self):
        super(SmartSSHTransport, self).disconnect()
        self._ssh_connection.close()
>>>>>>> c148bb60


def get_test_permutations():
    """Return (transport, server) permutations for testing."""
    ### We may need a little more test framework support to construct an
    ### appropriate RemoteTransport in the future.
    return [(SmartTCPTransport, SmartTCPServer_for_testing)]<|MERGE_RESOLUTION|>--- conflicted
+++ resolved
@@ -196,7 +196,6 @@
 
 from cStringIO import StringIO
 import os
-import select
 import socket
 import tempfile
 import threading
@@ -212,6 +211,11 @@
     urlutils,
     )
 from bzrlib.bundle.serializer import write_bundle
+try:
+    from bzrlib.transport import ssh
+except errors.ParamikoNotPresent:
+    # no paramiko.  SmartSSHClientMedium will break.
+    pass
 
 # must do this otherwise urllib can't parse the urls properly :(
 for scheme in ['ssh', 'bzr', 'bzr+loopback', 'bzr+ssh']:
@@ -1741,59 +1745,24 @@
         super(SmartTCPTransport, self).__init__(url, medium=medium)
 
 
-<<<<<<< HEAD
-try:
-    from bzrlib.transport import ssh
-except errors.ParamikoNotPresent:
-    # no paramiko, no SSHTransport.
-    pass
-else:
-    class SmartSSHTransport(SmartTransport):
-        """Connection to smart server over SSH.
-
-        This is essentially just a factory to get 'RemoteTransport(url,
-            SmartSSHClientMedium).
-        """
-
-        def __init__(self, url):
-            _scheme, _username, _password, _host, _port, _path = \
-                transport.split_url(url)
-            try:
-                if _port is not None:
-                    _port = int(_port)
-            except (ValueError, TypeError), e:
-                raise errors.InvalidURL(path=url, extra="invalid port %s" % 
-                    _port)
-            medium = SmartSSHClientMedium(_host, _port, _username, _password)
-            super(SmartSSHTransport, self).__init__(url, medium=medium)
-=======
-
 class SmartSSHTransport(SmartTransport):
-    """Connection to smart server over SSH."""
-
-    def __init__(self, url, clone_from=None):
-        # TODO: all this probably belongs in the parent class.
-        super(SmartSSHTransport, self).__init__(url, clone_from)
+    """Connection to smart server over SSH.
+
+    This is essentially just a factory to get 'RemoteTransport(url,
+        SmartSSHClientMedium).
+    """
+
+    def __init__(self, url):
+        _scheme, _username, _password, _host, _port, _path = \
+            transport.split_url(url)
         try:
-            if self._port is not None:
-                self._port = int(self._port)
+            if _port is not None:
+                _port = int(_port)
         except (ValueError, TypeError), e:
-            raise errors.InvalidURL(path=url, extra="invalid port %s" % self._port)
-
-    def _connect_to_server(self):
-        from bzrlib.transport import ssh
-        executable = os.environ.get('BZR_REMOTE_PATH', 'bzr')
-        vendor = ssh._get_ssh_vendor()
-        self._ssh_connection = vendor.connect_ssh(self._username,
-                self._password, self._host, self._port,
-                command=[executable, 'serve', '--inet', '--directory=/',
-                         '--allow-writes'])
-        return self._ssh_connection.get_filelike_channels()
-
-    def disconnect(self):
-        super(SmartSSHTransport, self).disconnect()
-        self._ssh_connection.close()
->>>>>>> c148bb60
+            raise errors.InvalidURL(path=url, extra="invalid port %s" % 
+                _port)
+        medium = SmartSSHClientMedium(_host, _port, _username, _password)
+        super(SmartSSHTransport, self).__init__(url, medium=medium)
 
 
 def get_test_permutations():
