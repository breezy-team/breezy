--- conflicted
+++ resolved
@@ -61,10 +61,7 @@
     url = urlparse.urlunsplit((scheme, netloc, path, query, fragment))
     return url
 
-<<<<<<< HEAD
-    
-def get_url(url):
-=======
+
 class Request(urllib2.Request):
     """Request object for urllib2 that allows the method to be overridden."""
 
@@ -76,8 +73,8 @@
         else:
             return urllib2.Request.get_method(self)
 
+
 def get_url(url, method=None):
->>>>>>> 1580bcaa
     import urllib2
     mutter("get_url %s", url)
     manager = urllib2.HTTPPasswordMgrWithDefaultRealm()
@@ -90,6 +87,7 @@
     request.add_header('User-Agent', 'bzr/%s' % bzrlib.__version__)
     response = opener.open(request)
     return response
+
 
 class HttpTransport(Transport):
     """This is the transport agent for http:// access.
@@ -359,6 +357,7 @@
         method = getattr(self, mname)
         method()
 
+
 class TestingHTTPServer(BaseHTTPServer.HTTPServer):
     def __init__(self, server_address, RequestHandlerClass, test_case):
         BaseHTTPServer.HTTPServer.__init__(self, server_address,
