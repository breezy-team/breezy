# Copyright (C) 2005, 2006 Canonical Ltd
#
# This program is free software; you can redistribute it and/or modify
# it under the terms of the GNU General Public License as published by
# the Free Software Foundation; either version 2 of the License, or
# (at your option) any later version.
#
# This program is distributed in the hope that it will be useful,
# but WITHOUT ANY WARRANTY; without even the implied warranty of
# MERCHANTABILITY or FITNESS FOR A PARTICULAR PURPOSE.  See the
# GNU General Public License for more details.
#
# You should have received a copy of the GNU General Public License
# along with this program; if not, write to the Free Software
# Foundation, Inc., 59 Temple Place, Suite 330, Boston, MA  02111-1307  USA

"""Transport for the local filesystem.

This is a fairly thin wrapper on regular file IO.
"""

import os
from stat import ST_MODE, S_ISDIR, ST_SIZE, S_IMODE
import sys
<<<<<<< HEAD
from stat import ST_MODE, S_ISDIR, ST_SIZE
import tempfile

from bzrlib.osutils import (abspath, realpath, normpath, pathjoin, rename, 
                            check_legal_path, rmtree)
from bzrlib.symbol_versioning import warn
from bzrlib.trace import mutter
from bzrlib.transport import Transport, Server
import bzrlib.urlutils as urlutils
=======

from bzrlib.lazy_import import lazy_import
lazy_import(globals(), """
import errno
import shutil

from bzrlib import (
    atomicfile,
    osutils,
    urlutils,
    symbol_versioning,
    transport,
    )
from bzrlib.trace import mutter
from bzrlib.transport import LateReadError
""")

from bzrlib.transport import Transport, Server


_append_flags = os.O_CREAT | os.O_APPEND | os.O_WRONLY | osutils.O_BINARY
_put_non_atomic_flags = os.O_CREAT | os.O_TRUNC | os.O_WRONLY | osutils.O_BINARY
>>>>>>> ebdefa04


class LocalTransport(Transport):
    """This is the transport agent for local filesystem access."""

    def __init__(self, base):
        """Set the base path where files will be stored."""
        if not base.startswith('file://'):
<<<<<<< HEAD
            warn("Instantiating LocalTransport with a filesystem path"
=======
            symbol_versioning.warn(
                "Instantiating LocalTransport with a filesystem path"
>>>>>>> ebdefa04
                " is deprecated as of bzr 0.8."
                " Please use bzrlib.transport.get_transport()"
                " or pass in a file:// url.",
                 DeprecationWarning,
                 stacklevel=2
                 )
            base = urlutils.local_path_to_url(base)
        if base[-1] != '/':
            base = base + '/'
<<<<<<< HEAD
        super(LocalTransport, self).__init__(base)
        self._local_base = urlutils.local_path_from_url(base)
=======
>>>>>>> ebdefa04

        # Special case : windows has no "root", but does have
        # multiple lettered drives inside it. #240910
        if sys.platform == 'win32' and base == 'file:///':
            base = ''
            self._local_base = ''
            super(LocalTransport, self).__init__(base)
            return
            
        super(LocalTransport, self).__init__(base)
        self._local_base = urlutils.local_path_from_url(base)

    def clone(self, offset=None):
        """Return a new LocalTransport with root at self.base + offset
        Because the local filesystem does not require a connection, 
        we can just return a new object.
        """
        if offset is None:
            return LocalTransport(self.base)
        else:
            abspath = self.abspath(offset)
            if abspath == 'file://':
                # fix upwalk for UNC path
                # when clone from //HOST/path updir recursively
                # we should stop at least at //HOST part
                abspath = self.base
            return LocalTransport(abspath)

    def _abspath(self, relative_reference):
        """Return a path for use in os calls.

        Several assumptions are made:
         - relative_reference does not contain '..'
         - relative_reference is url escaped.
        """
        if relative_reference in ('.', ''):
            return self._local_base
        return self._local_base + urlutils.unescape(relative_reference)

    def _abspath(self, relative_reference):
        """Return a path for use in os calls.

        Several assumptions are made:
         - relative_reference does not contain '..'
         - relative_reference is url escaped.
        """
        if relative_reference in ('.', ''):
            return self._local_base
        return self._local_base + urlutils.unescape(relative_reference)

    def abspath(self, relpath):
        """Return the full url to the given relative URL."""
        # TODO: url escape the result. RBC 20060523.
<<<<<<< HEAD
        assert isinstance(relpath, basestring), (type(relpath), relpath)
        # jam 20060426 Using normpath on the real path, because that ensures
        #       proper handling of stuff like
        path = normpath(pathjoin(self._local_base, urlutils.unescape(relpath)))
=======
        # jam 20060426 Using normpath on the real path, because that ensures
        #       proper handling of stuff like
        path = osutils.normpath(osutils.pathjoin(
                    self._local_base, urlutils.unescape(relpath)))
>>>>>>> ebdefa04
        return urlutils.local_path_to_url(path)

    def local_abspath(self, relpath):
        """Transform the given relative path URL into the actual path on disk

        This function only exists for the LocalTransport, since it is
        the only one that has direct local access.
        This is mostly for stuff like WorkingTree which needs to know
<<<<<<< HEAD
        the local working directory.
        
=======
        the local working directory.  The returned path will always contain
        forward slashes as the path separator, regardless of the platform.

>>>>>>> ebdefa04
        This function is quite expensive: it calls realpath which resolves
        symlinks.
        """
        absurl = self.abspath(relpath)
        # mutter(u'relpath %s => base: %s, absurl %s', relpath, self.base, absurl)
        return urlutils.local_path_from_url(absurl)

    def relpath(self, abspath):
        """Return the local path portion from a given absolute path.
        """
        if abspath is None:
            abspath = u'.'

        return urlutils.file_relpath(
<<<<<<< HEAD
            urlutils.strip_trailing_slash(self.base), 
=======
            urlutils.strip_trailing_slash(self.base),
>>>>>>> ebdefa04
            urlutils.strip_trailing_slash(abspath))

    def has(self, relpath):
        return os.access(self._abspath(relpath), os.F_OK)

    def get(self, relpath):
        """Get the file at the given relative path.

        :param relpath: The relative path to the file
        """
        canonical_url = self.abspath(relpath)
        if canonical_url in transport._file_streams:
            transport._file_streams[canonical_url].flush()
        try:
            path = self._abspath(relpath)
            return open(path, 'rb')
        except (IOError, OSError),e:
            if e.errno == errno.EISDIR:
                return LateReadError(relpath)
            self._translate_error(e, path)

    def put_file(self, relpath, f, mode=None):
        """Copy the file-like object into the location.

        :param relpath: Location to put the contents, relative to base.
        :param f:       File-like object.
        :param mode: The mode for the newly created file, 
                     None means just use the default
        """

        path = relpath
        try:
            path = self._abspath(relpath)
            osutils.check_legal_path(path)
            fp = atomicfile.AtomicFile(path, 'wb', new_mode=mode)
        except (IOError, OSError),e:
            self._translate_error(e, path)
        try:
            length = self._pump(f, fp)
            fp.commit()
        finally:
            fp.close()
        return length

    def put_bytes(self, relpath, bytes, mode=None):
        """Copy the string into the location.

        :param relpath: Location to put the contents, relative to base.
        :param bytes:   String
        """

        path = relpath
        try:
            path = self._abspath(relpath)
<<<<<<< HEAD
            check_legal_path(path)
            fp = AtomicFile(path, 'wb', new_mode=mode)
=======
            osutils.check_legal_path(path)
            fp = atomicfile.AtomicFile(path, 'wb', new_mode=mode)
>>>>>>> ebdefa04
        except (IOError, OSError),e:
            self._translate_error(e, path)
        try:
            fp.write(bytes)
            fp.commit()
        finally:
            fp.close()

    def _put_non_atomic_helper(self, relpath, writer,
                               mode=None,
                               create_parent_dir=False,
                               dir_mode=None):
        """Common functionality information for the put_*_non_atomic.

        This tracks all the create_parent_dir stuff.

        :param relpath: the path we are putting to.
        :param writer: A function that takes an os level file descriptor
            and writes whatever data it needs to write there.
        :param mode: The final file mode.
        :param create_parent_dir: Should we be creating the parent directory
            if it doesn't exist?
        """
        abspath = self._abspath(relpath)
        if mode is None:
            # os.open() will automatically use the umask
            local_mode = 0666
        else:
            local_mode = mode
        try:
            fd = os.open(abspath, _put_non_atomic_flags, local_mode)
        except (IOError, OSError),e:
            # We couldn't create the file, maybe we need to create
            # the parent directory, and try again
            if (not create_parent_dir
                or e.errno not in (errno.ENOENT,errno.ENOTDIR)):
                self._translate_error(e, relpath)
            parent_dir = os.path.dirname(abspath)
            if not parent_dir:
                self._translate_error(e, relpath)
            self._mkdir(parent_dir, mode=dir_mode)
            # We created the parent directory, lets try to open the
            # file again
            try:
                fd = os.open(abspath, _put_non_atomic_flags, local_mode)
            except (IOError, OSError), e:
                self._translate_error(e, relpath)
        try:
            st = os.fstat(fd)
            if mode is not None and mode != S_IMODE(st.st_mode):
                # Because of umask, we may still need to chmod the file.
                # But in the general case, we won't have to
                os.chmod(abspath, mode)
            writer(fd)
        finally:
            os.close(fd)

    def put_file_non_atomic(self, relpath, f, mode=None,
                            create_parent_dir=False,
                            dir_mode=None):
        """Copy the file-like object into the target location.

        This function is not strictly safe to use. It is only meant to
        be used when you already know that the target does not exist.
        It is not safe, because it will open and truncate the remote
        file. So there may be a time when the file has invalid contents.

        :param relpath: The remote location to put the contents.
        :param f:       File-like object.
        :param mode:    Possible access permissions for new file.
                        None means do not set remote permissions.
        :param create_parent_dir: If we cannot create the target file because
                        the parent directory does not exist, go ahead and
                        create it, and then try again.
        """
        def writer(fd):
            self._pump_to_fd(f, fd)
        self._put_non_atomic_helper(relpath, writer, mode=mode,
                                    create_parent_dir=create_parent_dir,
                                    dir_mode=dir_mode)

    def put_bytes_non_atomic(self, relpath, bytes, mode=None,
                             create_parent_dir=False, dir_mode=None):
        def writer(fd):
            os.write(fd, bytes)
        self._put_non_atomic_helper(relpath, writer, mode=mode,
                                    create_parent_dir=create_parent_dir,
                                    dir_mode=dir_mode)

    def iter_files_recursive(self):
        """Iter the relative paths of files in the transports sub-tree."""
        queue = list(self.list_dir(u'.'))
        while queue:
            relpath = queue.pop(0)
            st = self.stat(relpath)
            if S_ISDIR(st[ST_MODE]):
                for i, basename in enumerate(self.list_dir(relpath)):
                    queue.insert(i, relpath+'/'+basename)
            else:
                yield relpath

    def _mkdir(self, abspath, mode=None):
        """Create a real directory, filtering through mode"""
        if mode is None:
            # os.mkdir() will filter through umask
            local_mode = 0777
        else:
            local_mode = mode
        try:
<<<<<<< HEAD
            path = self._abspath(relpath)
            os.mkdir(path)
=======
            os.mkdir(abspath, local_mode)
>>>>>>> ebdefa04
            if mode is not None:
                # It is probably faster to just do the chmod, rather than
                # doing a stat, and then trying to compare
                os.chmod(abspath, mode)
        except (IOError, OSError),e:
            self._translate_error(e, abspath)

<<<<<<< HEAD
    def append(self, relpath, f, mode=None):
        """Append the text in the file-like object into the final location."""
        abspath = self._abspath(relpath)
        try:
            fp = open(abspath, 'ab')
            # FIXME should we really be chmodding every time ? RBC 20060523
            if mode is not None:
                os.chmod(abspath, mode)
=======
    def mkdir(self, relpath, mode=None):
        """Create a directory at the given path."""
        self._mkdir(self._abspath(relpath), mode=mode)

    def open_write_stream(self, relpath, mode=None):
        """See Transport.open_write_stream."""
        # initialise the file
        self.put_bytes_non_atomic(relpath, "", mode=mode)
        abspath = self._abspath(relpath)
        handle = open(abspath, 'wb')
        if mode is not None:
            self._check_mode_and_size(abspath, handle.fileno(), mode)
        transport._file_streams[self.abspath(relpath)] = handle
        return transport.FileFileStream(self, relpath, handle)

    def _get_append_file(self, relpath, mode=None):
        """Call os.open() for the given relpath"""
        file_abspath = self._abspath(relpath)
        if mode is None:
            # os.open() will automatically use the umask
            local_mode = 0666
        else:
            local_mode = mode
        try:
            return file_abspath, os.open(file_abspath, _append_flags, local_mode)
>>>>>>> ebdefa04
        except (IOError, OSError),e:
            self._translate_error(e, relpath)

    def _check_mode_and_size(self, file_abspath, fd, mode=None):
        """Check the mode of the file, and return the current size"""
        st = os.fstat(fd)
        if mode is not None and mode != S_IMODE(st.st_mode):
            # Because of umask, we may still need to chmod the file.
            # But in the general case, we won't have to
            os.chmod(file_abspath, mode)
        return st.st_size

    def append_file(self, relpath, f, mode=None):
        """Append the text in the file-like object into the final location."""
        file_abspath, fd = self._get_append_file(relpath, mode=mode)
        try:
            result = self._check_mode_and_size(file_abspath, fd, mode=mode)
            self._pump_to_fd(f, fd)
        finally:
            os.close(fd)
        return result

    def append_bytes(self, relpath, bytes, mode=None):
        """Append the text in the string into the final location."""
        file_abspath, fd = self._get_append_file(relpath, mode=mode)
        try:
            result = self._check_mode_and_size(file_abspath, fd, mode=mode)
            os.write(fd, bytes)
        finally:
            os.close(fd)
        return result

    def _pump_to_fd(self, fromfile, to_fd):
        """Copy contents of one file to another."""
        BUFSIZE = 32768
        while True:
            b = fromfile.read(BUFSIZE)
            if not b:
                break
            os.write(to_fd, b)

    def copy(self, rel_from, rel_to):
        """Copy the item at rel_from to the location at rel_to"""
        path_from = self._abspath(rel_from)
        path_to = self._abspath(rel_to)
        try:
            shutil.copy(path_from, path_to)
        except (IOError, OSError),e:
            # TODO: What about path_to?
            self._translate_error(e, path_from)

    def rename(self, rel_from, rel_to):
        path_from = self._abspath(rel_from)
        try:
            # *don't* call bzrlib.osutils.rename, because we want to 
            # detect errors on rename
            os.rename(path_from, self._abspath(rel_to))
        except (IOError, OSError),e:
            # TODO: What about path_to?
            self._translate_error(e, path_from)

    def move(self, rel_from, rel_to):
        """Move the item at rel_from to the location at rel_to"""
        path_from = self._abspath(rel_from)
        path_to = self._abspath(rel_to)

        try:
            # this version will delete the destination if necessary
            osutils.rename(path_from, path_to)
        except (IOError, OSError),e:
            # TODO: What about path_to?
            self._translate_error(e, path_from)

    def delete(self, relpath):
        """Delete the item at relpath"""
        path = relpath
        try:
            path = self._abspath(relpath)
            os.remove(path)
        except (IOError, OSError),e:
            self._translate_error(e, path)

    def external_url(self):
        """See bzrlib.transport.Transport.external_url."""
        # File URL's are externally usable.
        return self.base

    def copy_to(self, relpaths, other, mode=None, pb=None):
        """Copy a set of entries from self into another Transport.

        :param relpaths: A list/generator of entries to be copied.
        """
        if isinstance(other, LocalTransport):
            # Both from & to are on the local filesystem
            # Unfortunately, I can't think of anything faster than just
            # copying them across, one by one :(
            total = self._get_total(relpaths)
            count = 0
            for path in relpaths:
                self._update_pb(pb, 'copy-to', count, total)
                try:
                    mypath = self._abspath(path)
                    otherpath = other._abspath(path)
                    shutil.copy(mypath, otherpath)
                    if mode is not None:
                        os.chmod(otherpath, mode)
                except (IOError, OSError),e:
                    self._translate_error(e, path)
                count += 1
            return count
        else:
            return super(LocalTransport, self).copy_to(relpaths, other, mode=mode, pb=pb)

    def listable(self):
        """See Transport.listable."""
        return True

    def list_dir(self, relpath):
        """Return a list of all files at the given location.
        WARNING: many transports do not support this, so trying avoid using
        it if at all possible.
        """
        path = self._abspath(relpath)
        try:
<<<<<<< HEAD
            return [urlutils.escape(entry) for entry in os.listdir(path)]
=======
            entries = os.listdir(path)
>>>>>>> ebdefa04
        except (IOError, OSError), e:
            self._translate_error(e, path)
        return [urlutils.escape(entry) for entry in entries]

    def stat(self, relpath):
        """Return the stat information for a file.
        """
        path = relpath
        try:
            path = self._abspath(relpath)
            return os.stat(path)
        except (IOError, OSError),e:
            self._translate_error(e, path)

    def lock_read(self, relpath):
        """Lock the given file for shared (read) access.
        :return: A lock object, which should be passed to Transport.unlock()
        """
        from bzrlib.lock import ReadLock
        path = relpath
        try:
            path = self._abspath(relpath)
            return ReadLock(path)
        except (IOError, OSError), e:
            self._translate_error(e, path)

    def lock_write(self, relpath):
        """Lock the given file for exclusive (write) access.
        WARNING: many transports do not support this, so trying avoid using it

        :return: A lock object, which should be passed to Transport.unlock()
        """
        from bzrlib.lock import WriteLock
        return WriteLock(self._abspath(relpath))

    def rmdir(self, relpath):
        """See Transport.rmdir."""
        path = relpath
        try:
            path = self._abspath(relpath)
            os.rmdir(path)
        except (IOError, OSError),e:
            self._translate_error(e, path)

    def _can_roundtrip_unix_modebits(self):
        if sys.platform == 'win32':
            # anyone else?
            return False
        else:
            return True


class EmulatedWin32LocalTransport(LocalTransport):
    """Special transport for testing Win32 [UNC] paths on non-windows"""

    def __init__(self, base):
        if base[-1] != '/':
            base = base + '/'
        super(LocalTransport, self).__init__(base)
        self._local_base = urlutils._win32_local_path_from_url(base)

    def abspath(self, relpath):
        path = osutils.normpath(osutils.pathjoin(
                    self._local_base, urlutils.unescape(relpath)))
        return urlutils._win32_local_path_to_url(path)

    def clone(self, offset=None):
        """Return a new LocalTransport with root at self.base + offset
        Because the local filesystem does not require a connection, 
        we can just return a new object.
        """
        if offset is None:
            return EmulatedWin32LocalTransport(self.base)
        else:
            abspath = self.abspath(offset)
            if abspath == 'file://':
                # fix upwalk for UNC path
                # when clone from //HOST/path updir recursively
                # we should stop at least at //HOST part
                abspath = self.base
            return EmulatedWin32LocalTransport(abspath)


class LocalURLServer(Server):
    """A pretend server for local transports, using file:// urls.
    
    Of course no actual server is required to access the local filesystem, so
    this just exists to tell the test code how to get to it.
    """

    def setUp(self):
        """Setup the server to service requests.
        
        :param decorated_transport: ignored by this implementation.
        """

    def get_url(self):
        """See Transport.Server.get_url."""
        return urlutils.local_path_to_url('')


def get_test_permutations():
    """Return the permutations to be used in testing."""
    return [
            (LocalTransport, LocalURLServer),
            ]<|MERGE_RESOLUTION|>--- conflicted
+++ resolved
@@ -22,17 +22,6 @@
 import os
 from stat import ST_MODE, S_ISDIR, ST_SIZE, S_IMODE
 import sys
-<<<<<<< HEAD
-from stat import ST_MODE, S_ISDIR, ST_SIZE
-import tempfile
-
-from bzrlib.osutils import (abspath, realpath, normpath, pathjoin, rename, 
-                            check_legal_path, rmtree)
-from bzrlib.symbol_versioning import warn
-from bzrlib.trace import mutter
-from bzrlib.transport import Transport, Server
-import bzrlib.urlutils as urlutils
-=======
 
 from bzrlib.lazy_import import lazy_import
 lazy_import(globals(), """
@@ -55,7 +44,6 @@
 
 _append_flags = os.O_CREAT | os.O_APPEND | os.O_WRONLY | osutils.O_BINARY
 _put_non_atomic_flags = os.O_CREAT | os.O_TRUNC | os.O_WRONLY | osutils.O_BINARY
->>>>>>> ebdefa04
 
 
 class LocalTransport(Transport):
@@ -64,12 +52,8 @@
     def __init__(self, base):
         """Set the base path where files will be stored."""
         if not base.startswith('file://'):
-<<<<<<< HEAD
-            warn("Instantiating LocalTransport with a filesystem path"
-=======
             symbol_versioning.warn(
                 "Instantiating LocalTransport with a filesystem path"
->>>>>>> ebdefa04
                 " is deprecated as of bzr 0.8."
                 " Please use bzrlib.transport.get_transport()"
                 " or pass in a file:// url.",
@@ -79,11 +63,6 @@
             base = urlutils.local_path_to_url(base)
         if base[-1] != '/':
             base = base + '/'
-<<<<<<< HEAD
-        super(LocalTransport, self).__init__(base)
-        self._local_base = urlutils.local_path_from_url(base)
-=======
->>>>>>> ebdefa04
 
         # Special case : windows has no "root", but does have
         # multiple lettered drives inside it. #240910
@@ -123,31 +102,13 @@
             return self._local_base
         return self._local_base + urlutils.unescape(relative_reference)
 
-    def _abspath(self, relative_reference):
-        """Return a path for use in os calls.
-
-        Several assumptions are made:
-         - relative_reference does not contain '..'
-         - relative_reference is url escaped.
-        """
-        if relative_reference in ('.', ''):
-            return self._local_base
-        return self._local_base + urlutils.unescape(relative_reference)
-
     def abspath(self, relpath):
         """Return the full url to the given relative URL."""
         # TODO: url escape the result. RBC 20060523.
-<<<<<<< HEAD
-        assert isinstance(relpath, basestring), (type(relpath), relpath)
-        # jam 20060426 Using normpath on the real path, because that ensures
-        #       proper handling of stuff like
-        path = normpath(pathjoin(self._local_base, urlutils.unescape(relpath)))
-=======
         # jam 20060426 Using normpath on the real path, because that ensures
         #       proper handling of stuff like
         path = osutils.normpath(osutils.pathjoin(
                     self._local_base, urlutils.unescape(relpath)))
->>>>>>> ebdefa04
         return urlutils.local_path_to_url(path)
 
     def local_abspath(self, relpath):
@@ -156,14 +117,9 @@
         This function only exists for the LocalTransport, since it is
         the only one that has direct local access.
         This is mostly for stuff like WorkingTree which needs to know
-<<<<<<< HEAD
-        the local working directory.
-        
-=======
         the local working directory.  The returned path will always contain
         forward slashes as the path separator, regardless of the platform.
 
->>>>>>> ebdefa04
         This function is quite expensive: it calls realpath which resolves
         symlinks.
         """
@@ -178,11 +134,7 @@
             abspath = u'.'
 
         return urlutils.file_relpath(
-<<<<<<< HEAD
-            urlutils.strip_trailing_slash(self.base), 
-=======
             urlutils.strip_trailing_slash(self.base),
->>>>>>> ebdefa04
             urlutils.strip_trailing_slash(abspath))
 
     def has(self, relpath):
@@ -237,13 +189,8 @@
         path = relpath
         try:
             path = self._abspath(relpath)
-<<<<<<< HEAD
-            check_legal_path(path)
-            fp = AtomicFile(path, 'wb', new_mode=mode)
-=======
             osutils.check_legal_path(path)
             fp = atomicfile.AtomicFile(path, 'wb', new_mode=mode)
->>>>>>> ebdefa04
         except (IOError, OSError),e:
             self._translate_error(e, path)
         try:
@@ -353,12 +300,7 @@
         else:
             local_mode = mode
         try:
-<<<<<<< HEAD
-            path = self._abspath(relpath)
-            os.mkdir(path)
-=======
             os.mkdir(abspath, local_mode)
->>>>>>> ebdefa04
             if mode is not None:
                 # It is probably faster to just do the chmod, rather than
                 # doing a stat, and then trying to compare
@@ -366,16 +308,6 @@
         except (IOError, OSError),e:
             self._translate_error(e, abspath)
 
-<<<<<<< HEAD
-    def append(self, relpath, f, mode=None):
-        """Append the text in the file-like object into the final location."""
-        abspath = self._abspath(relpath)
-        try:
-            fp = open(abspath, 'ab')
-            # FIXME should we really be chmodding every time ? RBC 20060523
-            if mode is not None:
-                os.chmod(abspath, mode)
-=======
     def mkdir(self, relpath, mode=None):
         """Create a directory at the given path."""
         self._mkdir(self._abspath(relpath), mode=mode)
@@ -401,7 +333,6 @@
             local_mode = mode
         try:
             return file_abspath, os.open(file_abspath, _append_flags, local_mode)
->>>>>>> ebdefa04
         except (IOError, OSError),e:
             self._translate_error(e, relpath)
 
@@ -526,11 +457,7 @@
         """
         path = self._abspath(relpath)
         try:
-<<<<<<< HEAD
-            return [urlutils.escape(entry) for entry in os.listdir(path)]
-=======
             entries = os.listdir(path)
->>>>>>> ebdefa04
         except (IOError, OSError), e:
             self._translate_error(e, path)
         return [urlutils.escape(entry) for entry in entries]
