# Copyright (C) 2005, 2006 Canonical Ltd
#
# This program is free software; you can redistribute it and/or modify
# it under the terms of the GNU General Public License as published by
# the Free Software Foundation; either version 2 of the License, or
# (at your option) any later version.
#
# This program is distributed in the hope that it will be useful,
# but WITHOUT ANY WARRANTY; without even the implied warranty of
# MERCHANTABILITY or FITNESS FOR A PARTICULAR PURPOSE.  See the
# GNU General Public License for more details.
#
# You should have received a copy of the GNU General Public License
# along with this program; if not, write to the Free Software
# Foundation, Inc., 59 Temple Place, Suite 330, Boston, MA  02111-1307  USA

import errno
import urllib, urllib2
import errno
from cStringIO import StringIO

from bzrlib import (
    ui,
    )
from bzrlib.errors import (TransportNotPossible,
                           NoSuchFile,
                           BzrError,
                           TransportError,
                           ConnectionError,
                           )
from bzrlib.trace import mutter
from bzrlib.transport import register_urlparse_netloc_protocol
from bzrlib.transport.http import (HttpTransportBase,
                                   HttpServer)
# TODO: handle_response should integrated into the _urllib2_wrappers
from bzrlib.transport.http.response import handle_response
from bzrlib.transport.http._urllib2_wrappers import (
    Opener,
    Request,
    )


register_urlparse_netloc_protocol('http+urllib')


class HttpTransport_urllib(HttpTransportBase):
    """Python urllib transport for http and https."""

    # In order to debug we have to issue our traces in syc with
    # httplib, which use print :(
    _debuglevel = 0
    
    # TODO: jam 20060915 Rather than having a class-wide opener class
    #       consider having a class-wide instance.
    _opener_class = Opener

    def __init__(self, base, from_transport=None):
        """Set the base path where files will be stored."""
        super(HttpTransport_urllib, self).__init__(base)
        if from_transport is not None:
            # Tracing transport creations that use cloning process
            # mutter('Cloning HttpTransport_urllib '
            #       + 'for base : [%s], from base [%s]' % (base,
            #                                              from_transport.base))
            # import traceback
            # mutter(''.join(traceback.format_stack()))
            self._accept_ranges = from_transport._accept_ranges
            self._connection = from_transport._connection
            self._user = from_transport._user
            self._password = from_transport._password
            self._opener = from_transport._opener
        else:
            # Tracing transport creations that avoid cloning process
            # mutter('Creating new HttpTransport_urllib for base : [%s]' % base)
            # import traceback
            # mutter(''.join(traceback.format_stack()))
            self._accept_ranges = True
            self._connection = None
            self._user = None
            self._password = None
            self._opener = self._opener_class()

    def ask_password(self, request):
        """Ask for a password if none is already provided in the request"""
        # TODO: jam 20060915 There should be a test that asserts we ask 
        #       for a password at the right time.
        if request.password is None:
            # We can't predict realm, let's try None, we'll get a
            # 401 if we are wrong anyway
            realm = None
            host = request.get_host()
<<<<<<< HEAD
=======
            http_pass = 'HTTP %(user)s@%(host)s password'
            request.password = ui.ui_factory.get_password(prompt=http_pass,
                                                       user=request.user,
                                                       host=host)
>>>>>>> 504879ae
            password_manager = self._opener.password_manager
            user, password = password_manager.find_user_password(None, host)
            if user == request.user and password is not None:
                request.password = password
            else:
                # Ask the user
                http_pass = 'HTTP %(user)s@%(host)s password'
                request.password = ui_factory.get_password(prompt=http_pass,
                                                           user=request.user,
                                                           host=host)
                password_manager.add_password(None, host,
                                              request.user, request.password)

    def _perform(self, request):
        """Send the request to the server and handles common errors."""
        if self._connection is not None:
            # Give back shared info
            request.connection = self._connection
            if self._user is not None:
                request.user = self._user
                request.password = self._password
        elif request.user is not None:
            # We will issue our first request, time to ask for a
            # password if needed
            self.ask_password(request)

        mutter('%s: [%s]' % (request.method, request.get_full_url()))
        if self._debuglevel > 0:
            print 'perform: %s base: %s, url: %s' % (request.method, self.base,
                                                     request.get_full_url())

        response = self._opener.open(request)
        if self._connection is None:
            # Acquire connection when the first request is able
            # to connect to the server
            self._connection = request.connection
            self._user = request.user
            self._password = request.password

        if request.redirected_to is not None:
            # TODO: Update the transport so that subsequent
            # requests goes directly to the right host
            mutter('redirected from: %s to: %s' % (request.get_full_url(),
                                                   request.redirected_to))

        return response

    def _get(self, relpath, ranges, tail_amount=0):
        """See HttpTransport._get"""

        abspath = self._real_abspath(relpath)
        headers = {}
        if ranges or tail_amount:
            bytes = 'bytes=' + self.range_header(ranges, tail_amount)
            headers = {'Range': bytes}
        
        request = Request('GET', abspath, None, headers)
        response = self._perform(request)

        code = response.code
        if code == 404: # not found
            # FIXME: Check that there is really no message to be read
            self._connection.fake_close()
            raise NoSuchFile(abspath)

        data = handle_response(abspath, code, response.headers, response)
        # Close response to free the httplib.HTTPConnection pipeline
        self._connection.fake_close()
        return code, data

    def should_cache(self):
        """Return True if the data pulled across should be cached locally.
        """
        return True

    def _head(self, relpath):
        """Request the HEAD of a file.

        Performs the request and leaves callers handle the results.
        """
        abspath = self._real_abspath(relpath)
        request = Request('HEAD', abspath)
        response = self._perform(request)

        self._connection.fake_close()
        return response

    def has(self, relpath):
        """Does the target location exist?
        """
        response = self._head(relpath)

        code = response.code
        # FIXME: 302 MAY have been already processed by the
        # redirection handler
        if code in (200, 302): # "ok", "found"
            return True
        else:
            assert(code == 404, 'Only 200, 404 or may be 302 are correct')
            return False


class HttpServer_urllib(HttpServer):
    """Subclass of HttpServer that gives http+urllib urls.

    This is for use in testing: connections to this server will always go
    through urllib where possible.
    """

    # urls returned by this server should require the urllib client impl
    _url_protocol = 'http+urllib'


def get_test_permutations():
    """Return the permutations to be used in testing."""
    return [(HttpTransport_urllib, HttpServer_urllib),
            ]<|MERGE_RESOLUTION|>--- conflicted
+++ resolved
@@ -89,13 +89,6 @@
             # 401 if we are wrong anyway
             realm = None
             host = request.get_host()
-<<<<<<< HEAD
-=======
-            http_pass = 'HTTP %(user)s@%(host)s password'
-            request.password = ui.ui_factory.get_password(prompt=http_pass,
-                                                       user=request.user,
-                                                       host=host)
->>>>>>> 504879ae
             password_manager = self._opener.password_manager
             user, password = password_manager.find_user_password(None, host)
             if user == request.user and password is not None:
@@ -103,9 +96,9 @@
             else:
                 # Ask the user
                 http_pass = 'HTTP %(user)s@%(host)s password'
-                request.password = ui_factory.get_password(prompt=http_pass,
-                                                           user=request.user,
-                                                           host=host)
+                request.password = ui.ui_factory.get_password(prompt=http_pass,
+                                                              user=request.user,
+                                                              host=host)
                 password_manager.add_password(None, host,
                                               request.user, request.password)
 
