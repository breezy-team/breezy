# Copyright (C) 2005, 2006 Canonical Ltd
#
# This program is free software; you can redistribute it and/or modify
# it under the terms of the GNU General Public License as published by
# the Free Software Foundation; either version 2 of the License, or
# (at your option) any later version.
#
# This program is distributed in the hope that it will be useful,
# but WITHOUT ANY WARRANTY; without even the implied warranty of
# MERCHANTABILITY or FITNESS FOR A PARTICULAR PURPOSE.  See the
# GNU General Public License for more details.
#
# You should have received a copy of the GNU General Public License
# along with this program; if not, write to the Free Software
# Foundation, Inc., 59 Temple Place, Suite 330, Boston, MA  02111-1307  USA

"""Base implementation of Transport over http.

There are separate implementation modules for each http client implementation.
"""

from cStringIO import StringIO
import errno
import mimetools
import os
import posixpath
import re
import sys
import urlparse
import urllib
from warnings import warn

# TODO: load these only when running http tests
import BaseHTTPServer, SimpleHTTPServer, socket, time
import threading

from bzrlib import errors
from bzrlib.errors import (TransportNotPossible, NoSuchFile,
                           TransportError, ConnectionError, InvalidURL)
from bzrlib.branch import Branch
from bzrlib.trace import mutter
from bzrlib.transport import Transport, register_transport, Server
from bzrlib.transport.http.response import (HttpMultipartRangeResponse,
                                            HttpRangeResponse)
from bzrlib.ui import ui_factory


def extract_auth(url, password_manager):
    """Extract auth parameters from am HTTP/HTTPS url and add them to the given
    password manager.  Return the url, minus those auth parameters (which
    confuse urllib2).
    """
    assert re.match(r'^(https?)(\+\w+)?://', url), \
            'invalid absolute url %r' % url
    scheme, netloc, path, query, fragment = urlparse.urlsplit(url)
    
    if '@' in netloc:
        auth, netloc = netloc.split('@', 1)
        if ':' in auth:
            username, password = auth.split(':', 1)
        else:
            username, password = auth, None
        if ':' in netloc:
            host = netloc.split(':', 1)[0]
        else:
            host = netloc
        username = urllib.unquote(username)
        if password is not None:
            password = urllib.unquote(password)
        else:
            password = ui_factory.get_password(prompt='HTTP %(user)@%(host) password',
                                               user=username, host=host)
        password_manager.add_password(None, host, username, password)
    url = urlparse.urlunsplit((scheme, netloc, path, query, fragment))
    return url


def _extract_headers(header_text, url):
    """Extract the mapping for an rfc2822 header

    This is a helper function for the test suite and for _pycurl.
    (urllib already parses the headers for us)

    In the case that there are multiple headers inside the file,
    the last one is returned.

    :param header_text: A string of header information.
        This expects that the first line of a header will always be HTTP ...
    :param url: The url we are parsing, so we can raise nice errors
    :return: mimetools.Message object, which basically acts like a case 
        insensitive dictionary.
    """
    first_header = True
    remaining = header_text

    if not remaining:
        raise errors.InvalidHttpResponse(url, 'Empty headers')

    while remaining:
        header_file = StringIO(remaining)
        first_line = header_file.readline()
        if not first_line.startswith('HTTP'):
            if first_header: # The first header *must* start with HTTP
                raise errors.InvalidHttpResponse(url,
                    'Opening header line did not start with HTTP: %s' 
                    % (first_line,))
                assert False, 'Opening header line was not HTTP'
            else:
                break # We are done parsing
        first_header = False
        m = mimetools.Message(header_file)

        # mimetools.Message parses the first header up to a blank line
        # So while there is remaining data, it probably means there is
        # another header to be parsed.
        # Get rid of any preceeding whitespace, which if it is all whitespace
        # will get rid of everything.
        remaining = header_file.read().lstrip()
    return m


class HttpTransportBase(Transport):
    """Base class for http implementations.

    Does URL parsing, etc, but not any network IO.

    The protocol can be given as e.g. http+urllib://host/ to use a particular
    implementation.
    """

    # _proto: "http" or "https"
    # _qualified_proto: may have "+pycurl", etc

    def __init__(self, base):
        """Set the base path where files will be stored."""
        proto_match = re.match(r'^(https?)(\+\w+)?://', base)
        if not proto_match:
            raise AssertionError("not a http url: %r" % base)
        self._proto = proto_match.group(1)
        impl_name = proto_match.group(2)
        if impl_name:
            impl_name = impl_name[1:]
        self._impl_name = impl_name
        if base[-1] != '/':
            base = base + '/'
        super(HttpTransportBase, self).__init__(base)
        # In the future we might actually connect to the remote host
        # rather than using get_url
        # self._connection = None
        (apparent_proto, self._host,
            self._path, self._parameters,
            self._query, self._fragment) = urlparse.urlparse(self.base)
        self._qualified_proto = apparent_proto

    def abspath(self, relpath):
        """Return the full url to the given relative path.

        This can be supplied with a string or a list.

        The URL returned always has the protocol scheme originally used to 
        construct the transport, even if that includes an explicit
        implementation qualifier.
        """
        assert isinstance(relpath, basestring)
        if isinstance(relpath, unicode):
            raise InvalidURL(relpath, 'paths must not be unicode.')
        if isinstance(relpath, basestring):
            relpath_parts = relpath.split('/')
        else:
            # TODO: Don't call this with an array - no magic interfaces
            relpath_parts = relpath[:]
        if len(relpath_parts) > 1:
            # TODO: Check that the "within branch" part of the
            # error messages below is relevant in all contexts
            if relpath_parts[0] == '':
                raise ValueError("path %r within branch %r seems to be absolute"
                                 % (relpath, self._path))
<<<<<<< HEAD
	    # read only transports never manipulate directories
=======
            # read only transports never manipulate directories
>>>>>>> f16eaed6
            if self.is_readonly() and relpath_parts[-1] == '':
                raise ValueError("path %r within branch %r seems to be a directory"
                                 % (relpath, self._path))
        basepath = self._path.split('/')
        if len(basepath) > 0 and basepath[-1] == '':
            basepath = basepath[:-1]
        for p in relpath_parts:
            if p == '..':
                if len(basepath) == 0:
                    # In most filesystems, a request for the parent
                    # of root, just returns root.
                    continue
                basepath.pop()
            elif p == '.' or p == '':
                continue # No-op
            else:
                basepath.append(p)
        # Possibly, we could use urlparse.urljoin() here, but
        # I'm concerned about when it chooses to strip the last
        # portion of the path, and when it doesn't.
        path = '/'.join(basepath)
        if path == '':
            path = '/'
        result = urlparse.urlunparse((self._qualified_proto,
                                    self._host, path, '', '', ''))
        return result

    def _real_abspath(self, relpath):
        """Produce absolute path, adjusting protocol if needed"""
        abspath = self.abspath(relpath)
        qp = self._qualified_proto
        rp = self._proto
        if self._qualified_proto != self._proto:
            abspath = rp + abspath[len(qp):]
        if not isinstance(abspath, str):
            # escaping must be done at a higher level
            abspath = abspath.encode('ascii')
        return abspath

    def has(self, relpath):
        raise NotImplementedError("has() is abstract on %r" % self)

    def get(self, relpath):
        """Get the file at the given relative path.

        :param relpath: The relative path to the file
        """
        code, response_file = self._get(relpath, None)
        return response_file

    def _get(self, relpath, ranges):
        """Get a file, or part of a file.

        :param relpath: Path relative to transport base URL
        :param byte_range: None to get the whole file;
            or [(start,end)] to fetch parts of a file.

        :returns: (http_code, result_file)

        Note that the current http implementations can only fetch one range at
        a time through this call.
        """
        raise NotImplementedError(self._get)

    def readv(self, relpath, offsets):
        """Get parts of the file at the given relative path.

        :param offsets: A list of (offset, size) tuples.
        :param return: A list or generator of (offset, data) tuples
        """
        ranges = self.offsets_to_ranges(offsets)
        mutter('http readv of %s collapsed %s offsets => %s',
                relpath, len(offsets), ranges)
        code, f = self._get(relpath, ranges)
        for start, size in offsets:
            f.seek(start, (start < 0) and 2 or 0)
            start = f.tell()
            data = f.read(size)
            assert len(data) == size
            yield start, data

    @staticmethod
    def offsets_to_ranges(offsets):
        """Turn a list of offsets and sizes into a list of byte ranges.

        :param offsets: A list of tuples of (start, size).  An empty list
            is not accepted.
        :return: a list of inclusive byte ranges (start, end) 
            Adjacent ranges will be combined.
        """
        # Make sure we process sorted offsets
        offsets = sorted(offsets)

        prev_end = None
        combined = []

        for start, size in offsets:
            end = start + size - 1
            if prev_end is None:
                combined.append([start, end])
            elif start <= prev_end + 1:
                combined[-1][1] = end
            else:
                combined.append([start, end])
            prev_end = end

        return combined

    def put(self, relpath, f, mode=None):
        """Copy the file-like or string object into the location.

        :param relpath: Location to put the contents, relative to base.
        :param f:       File-like or string object.
        """
        raise TransportNotPossible('http PUT not supported')

    def mkdir(self, relpath, mode=None):
        """Create a directory at the given path."""
        raise TransportNotPossible('http does not support mkdir()')

    def rmdir(self, relpath):
        """See Transport.rmdir."""
        raise TransportNotPossible('http does not support rmdir()')

    def append(self, relpath, f):
        """Append the text in the file-like object into the final
        location.
        """
        raise TransportNotPossible('http does not support append()')

    def copy(self, rel_from, rel_to):
        """Copy the item at rel_from to the location at rel_to"""
        raise TransportNotPossible('http does not support copy()')

    def copy_to(self, relpaths, other, mode=None, pb=None):
        """Copy a set of entries from self into another Transport.

        :param relpaths: A list/generator of entries to be copied.

        TODO: if other is LocalTransport, is it possible to
              do better than put(get())?
        """
        # At this point HttpTransport might be able to check and see if
        # the remote location is the same, and rather than download, and
        # then upload, it could just issue a remote copy_this command.
        if isinstance(other, HttpTransportBase):
            raise TransportNotPossible('http cannot be the target of copy_to()')
        else:
            return super(HttpTransportBase, self).\
                    copy_to(relpaths, other, mode=mode, pb=pb)

    def move(self, rel_from, rel_to):
        """Move the item at rel_from to the location at rel_to"""
        raise TransportNotPossible('http does not support move()')

    def delete(self, relpath):
        """Delete the item at relpath"""
        raise TransportNotPossible('http does not support delete()')

    def is_readonly(self):
        """See Transport.is_readonly."""
        return True

    def listable(self):
        """See Transport.listable."""
        return False

    def stat(self, relpath):
        """Return the stat information for a file.
        """
        raise TransportNotPossible('http does not support stat()')

    def lock_read(self, relpath):
        """Lock the given file for shared (read) access.
        :return: A lock object, which should be passed to Transport.unlock()
        """
        # The old RemoteBranch ignore lock for reading, so we will
        # continue that tradition and return a bogus lock object.
        class BogusLock(object):
            def __init__(self, path):
                self.path = path
            def unlock(self):
                pass
        return BogusLock(relpath)

    def lock_write(self, relpath):
        """Lock the given file for exclusive (write) access.
        WARNING: many transports do not support this, so trying avoid using it

        :return: A lock object, which should be passed to Transport.unlock()
        """
        raise TransportNotPossible('http does not support lock_write()')

    def clone(self, offset=None):
        """Return a new HttpTransportBase with root at self.base + offset
        For now HttpTransportBase does not actually connect, so just return
        a new HttpTransportBase object.
        """
        if offset is None:
            return self.__class__(self.base)
        else:
            return self.__class__(self.abspath(offset))

    @staticmethod
    def range_header(ranges, tail_amount):
        """Turn a list of bytes ranges into a HTTP Range header value.

        :param offsets: A list of byte ranges, (start, end). An empty list
        is not accepted.

        :return: HTTP range header string.
        """
        strings = []
        for start, end in ranges:
            strings.append('%d-%d' % (start, end))

        if tail_amount:
            strings.append('-%d' % tail_amount)

        return ','.join(strings)


#---------------- test server facilities ----------------
# TODO: load these only when running tests


class WebserverNotAvailable(Exception):
    pass


class BadWebserverPath(ValueError):
    def __str__(self):
        return 'path %s is not in %s' % self.args


class TestingHTTPRequestHandler(SimpleHTTPServer.SimpleHTTPRequestHandler):

    def log_message(self, format, *args):
        self.server.test_case.log('webserver - %s - - [%s] %s "%s" "%s"',
                                  self.address_string(),
                                  self.log_date_time_string(),
                                  format % args,
                                  self.headers.get('referer', '-'),
                                  self.headers.get('user-agent', '-'))

    def handle_one_request(self):
        """Handle a single HTTP request.

        You normally don't need to override this method; see the class
        __doc__ string for information on how to handle specific HTTP
        commands such as GET and POST.

        """
        for i in xrange(1,11): # Don't try more than 10 times
            try:
                self.raw_requestline = self.rfile.readline()
            except socket.error, e:
                if e.args[0] in (errno.EAGAIN, errno.EWOULDBLOCK):
                    # omitted for now because some tests look at the log of
                    # the server and expect to see no errors.  see recent
                    # email thread. -- mbp 20051021. 
                    ## self.log_message('EAGAIN (%d) while reading from raw_requestline' % i)
                    time.sleep(0.01)
                    continue
                raise
            else:
                break
        if not self.raw_requestline:
            self.close_connection = 1
            return
        if not self.parse_request(): # An error code has been sent, just exit
            return
        mname = 'do_' + self.command
        if not hasattr(self, mname):
            self.send_error(501, "Unsupported method (%r)" % self.command)
            return
        method = getattr(self, mname)
        method()

    if sys.platform == 'win32':
        # On win32 you cannot access non-ascii filenames without
        # decoding them into unicode first.
        # However, under Linux, you can access bytestream paths
        # without any problems. If this function was always active
        # it would probably break tests when LANG=C was set
        def translate_path(self, path):
            """Translate a /-separated PATH to the local filename syntax.

            For bzr, all url paths are considered to be utf8 paths.
            On Linux, you can access these paths directly over the bytestream
            request, but on win32, you must decode them, and access them
            as Unicode files.
            """
            # abandon query parameters
            path = urlparse.urlparse(path)[2]
            path = posixpath.normpath(urllib.unquote(path))
            path = path.decode('utf-8')
            words = path.split('/')
            words = filter(None, words)
            path = os.getcwdu()
            for word in words:
                drive, word = os.path.splitdrive(word)
                head, word = os.path.split(word)
                if word in (os.curdir, os.pardir): continue
                path = os.path.join(path, word)
            return path


class TestingHTTPServer(BaseHTTPServer.HTTPServer):
    def __init__(self, server_address, RequestHandlerClass, test_case):
        BaseHTTPServer.HTTPServer.__init__(self, server_address,
                                                RequestHandlerClass)
        self.test_case = test_case


class HttpServer(Server):
    """A test server for http transports."""

    # used to form the url that connects to this server
    _url_protocol = 'http'

    # Subclasses can provide a specific request handler
    def __init__(self, request_handler=TestingHTTPRequestHandler):
        Server.__init__(self)
        self.request_handler = request_handler

    def _http_start(self):
        httpd = None
        httpd = TestingHTTPServer(('localhost', 0),
                                  self.request_handler,
                                  self)
        host, port = httpd.socket.getsockname()
        self._http_base_url = '%s://localhost:%s/' % (self._url_protocol, port)
        self._http_starting.release()
        httpd.socket.settimeout(0.1)

        while self._http_running:
            try:
                httpd.handle_request()
            except socket.timeout:
                pass

    def _get_remote_url(self, path):
        path_parts = path.split(os.path.sep)
        if os.path.isabs(path):
            if path_parts[:len(self._local_path_parts)] != \
                   self._local_path_parts:
                raise BadWebserverPath(path, self.test_dir)
            remote_path = '/'.join(path_parts[len(self._local_path_parts):])
        else:
            remote_path = '/'.join(path_parts)

        self._http_starting.acquire()
        self._http_starting.release()
        return self._http_base_url + remote_path

    def log(self, format, *args):
        """Capture Server log output."""
        self.logs.append(format % args)

    def setUp(self):
        """See bzrlib.transport.Server.setUp."""
        self._home_dir = os.getcwdu()
        self._local_path_parts = self._home_dir.split(os.path.sep)
        self._http_starting = threading.Lock()
        self._http_starting.acquire()
        self._http_running = True
        self._http_base_url = None
        self._http_thread = threading.Thread(target=self._http_start)
        self._http_thread.setDaemon(True)
        self._http_thread.start()
        self._http_proxy = os.environ.get("http_proxy")
        if self._http_proxy is not None:
            del os.environ["http_proxy"]
        self.logs = []

    def tearDown(self):
        """See bzrlib.transport.Server.tearDown."""
        self._http_running = False
        self._http_thread.join()
        if self._http_proxy is not None:
            import os
            os.environ["http_proxy"] = self._http_proxy

    def get_url(self):
        """See bzrlib.transport.Server.get_url."""
        return self._get_remote_url(self._home_dir)
        
    def get_bogus_url(self):
        """See bzrlib.transport.Server.get_bogus_url."""
        # this is chosen to try to prevent trouble with proxies, weird dns,
        # etc
        return 'http://127.0.0.1:1/'
<|MERGE_RESOLUTION|>--- conflicted
+++ resolved
@@ -175,11 +175,7 @@
             if relpath_parts[0] == '':
                 raise ValueError("path %r within branch %r seems to be absolute"
                                  % (relpath, self._path))
-<<<<<<< HEAD
-	    # read only transports never manipulate directories
-=======
             # read only transports never manipulate directories
->>>>>>> f16eaed6
             if self.is_readonly() and relpath_parts[-1] == '':
                 raise ValueError("path %r within branch %r seems to be a directory"
                                  % (relpath, self._path))
