--- conflicted
+++ resolved
@@ -23,11 +23,7 @@
 from cStringIO import StringIO
 
 from bzrlib.smart import protocol
-<<<<<<< HEAD
-from bzrlib.transport import chroot, get_transport, remote
-=======
 from bzrlib.transport import chroot, get_transport
->>>>>>> 1a0370b4
 from bzrlib.urlutils import local_path_to_url
     
 
