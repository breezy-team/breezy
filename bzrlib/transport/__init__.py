--- conflicted
+++ resolved
@@ -432,21 +432,19 @@
         """
         raise NotImplementedError(self.get)
 
-<<<<<<< HEAD
+    def get_bytes(self, relpath):
+        """Get a raw string of the bytes for a file at the given location.
+
+        :param relpath: The relative path to the file
+        """
+        return self.get(relpath).read()
+
     def get_smart_client(self):
         """Return a smart client for this transport if possible.
 
         :raises NoSmartServer: if no smart server client is available.
         """
         raise errors.NoSmartServer(self.base)
-=======
-    def get_bytes(self, relpath):
-        """Get a raw string of the bytes for a file at the given location.
-
-        :param relpath: The relative path to the file
-        """
-        return self.get(relpath).read()
->>>>>>> acfda7e5
 
     def readv(self, relpath, offsets):
         """Get parts of the file at the given relative path.
