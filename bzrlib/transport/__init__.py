--- conflicted
+++ resolved
@@ -629,17 +629,6 @@
 
     @deprecated_method(zero_eleven)
     def append(self, relpath, f, mode=None):
-<<<<<<< HEAD
-        """Append bytes to a file.
-
-        The file is created if it does not already exist.
-
-        :param f: a file-like object or string of the bytes to append.
-        :param mode: Unix mode for newly created files.  This is not used for
-            existing files.
-
-        :returns: the length of f before the content was written to it.
-=======
         """Append the text in the file-like object to the supplied location.
 
         returns the length of relpath before the content was written to it.
@@ -649,11 +638,15 @@
         return self.append_file(relpath, f, mode=mode)
 
     def append_file(self, relpath, f, mode=None):
-        """Append the text in the file-like object to the supplied location.
-
-        returns the length of relpath before the content was written to it.
-        
-        If the file does not exist, it is created with the supplied mode.
+        """Append bytes from a file-like object to a file at relpath.
+
+        The file is created if it does not already exist.
+
+        :param f: a file-like object of the bytes to append.
+        :param mode: Unix mode for newly created files.  This is not used for
+            existing files.
+
+        :returns: the length of relpath before the content was written to it.
         """
         symbol_versioning.warn('Transport %s should implement append_file,'
                                ' rather than implementing append() as of'
@@ -663,12 +656,16 @@
         return self.append(relpath, f, mode=mode)
 
     def append_bytes(self, relpath, bytes, mode=None):
-        """Append the text in the string object to the supplied location.
-
-        returns the length of relpath before the content was written to it.
-        
-        If the file does not exist, it is created with the supplied mode.
->>>>>>> 357d180e
+        """Append bytes to a file at relpath.
+
+        The file is created if it does not already exist.
+
+        :type f: str
+        :param f: a string of the bytes to append.
+        :param mode: Unix mode for newly created files.  This is not used for
+            existing files.
+
+        :returns: the length of relpath before the content was written to it.
         """
         assert isinstance(bytes, str), \
             'bytes must be a plain string, not %s' % type(bytes)
