--- conflicted
+++ resolved
@@ -403,10 +403,6 @@
         This function will only be defined for Transports which have a
         physical local filesystem representation.
         """
-<<<<<<< HEAD
-        # TODO: jam 20060426 Should this raise NotLocalUrl instead?
-=======
->>>>>>> a46a2263
         raise errors.NotLocalUrl(self.abspath(relpath))
 
     def has(self, relpath):
