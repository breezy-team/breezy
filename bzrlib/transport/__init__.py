# Copyright (C) 2005, 2006, 2007 Canonical Ltd
#
# This program is free software; you can redistribute it and/or modify
# it under the terms of the GNU General Public License as published by
# the Free Software Foundation; either version 2 of the License, or
# (at your option) any later version.
#
# This program is distributed in the hope that it will be useful,
# but WITHOUT ANY WARRANTY; without even the implied warranty of
# MERCHANTABILITY or FITNESS FOR A PARTICULAR PURPOSE.  See the
# GNU General Public License for more details.
#
# You should have received a copy of the GNU General Public License
# along with this program; if not, write to the Free Software
# Foundation, Inc., 59 Temple Place, Suite 330, Boston, MA  02111-1307  USA

"""Transport is an abstraction layer to handle file access.

The abstraction is to allow access from the local filesystem, as well
as remote (such as http or sftp).

Transports are constructed from a string, being a URL or (as a degenerate
case) a local filesystem path.  This is typically the top directory of
a bzrdir, repository, or similar object we are interested in working with.
The Transport returned has methods to read, write and manipulate files within
it.
"""

from cStringIO import StringIO
import re
import sys

from bzrlib.lazy_import import lazy_import
lazy_import(globals(), """
import errno
from collections import deque
from stat import S_ISDIR
import unittest
import urllib
import urlparse
import warnings

import bzrlib
from bzrlib import (
    errors,
    osutils,
    symbol_versioning,
    urlutils,
    )
""")

from bzrlib.symbol_versioning import (
        deprecated_passed,
        deprecated_method,
        deprecated_function,
        DEPRECATED_PARAMETER,
        zero_eight,
        zero_eleven,
        zero_ninety,
        )
from bzrlib.trace import (
    note,
    mutter,
    warning,
    )
from bzrlib import registry


# a dictionary of open file streams. Keys are absolute paths, values are
# transport defined.
_file_streams = {}


def _get_protocol_handlers():
    """Return a dictionary of {urlprefix: [factory]}"""
    return transport_list_registry


def _set_protocol_handlers(new_handlers):
    """Replace the current protocol handlers dictionary.

    WARNING this will remove all build in protocols. Use with care.
    """
    global transport_list_registry
    transport_list_registry = new_handlers


def _clear_protocol_handlers():
    global transport_list_registry
    transport_list_registry = TransportListRegistry()


def _get_transport_modules():
    """Return a list of the modules providing transports."""
    modules = set()
    for prefix, factory_list in transport_list_registry.iteritems():
        for factory in factory_list:
            if hasattr(factory, "_module_name"):
                modules.add(factory._module_name)
            else:
                modules.add(factory._obj.__module__)
    # Add chroot directly, because there is no handler registered for it.
    modules.add('bzrlib.transport.chroot')
    result = list(modules)
    result.sort()
    return result


class TransportListRegistry(registry.Registry):
    """A registry which simplifies tracking available Transports.

    A registration of a new protocol requires two step:
    1) register the prefix with the function register_transport( )
    2) register the protocol provider with the function
    register_transport_provider( ) ( and the "lazy" variant )

    This is needed because:
    a) a single provider can support multple protcol ( like the ftp
    provider which supports both the ftp:// and the aftp:// protocols )
    b) a single protocol can have multiple providers ( like the http://
    protocol which is supported by both the urllib and pycurl provider )
    """

    def register_transport_provider(self, key, obj):
        self.get(key).insert(0, registry._ObjectGetter(obj))

    def register_lazy_transport_provider(self, key, module_name, member_name):
        self.get(key).insert(0,
                registry._LazyObjectGetter(module_name, member_name))

    def register_transport(self, key, help=None, default_port=None):
        self.register(key, [], help, default_port)

    def set_default_transport(self, key=None):
        """Return either 'key' or the default key if key is None"""
        self._default_key = key

    def get_default_port(self, scheme):
        """Return the registered default port for this protocol scheme."""
        try:
            return self.get_info(scheme + '://')
        except LookupError:
            return None


transport_list_registry = TransportListRegistry()


def register_transport_proto(prefix, help=None, info=None, default_port=None):
    transport_list_registry.register_transport(prefix, help, default_port)


def register_lazy_transport(prefix, module, classname):
    if not prefix in transport_list_registry:
        register_transport_proto(prefix)
    transport_list_registry.register_lazy_transport_provider(prefix, module, classname)


def register_transport(prefix, klass, override=DEPRECATED_PARAMETER):
    if not prefix in transport_list_registry:
        register_transport_proto(prefix)
    transport_list_registry.register_transport_provider(prefix, klass)


def register_urlparse_netloc_protocol(protocol):
    """Ensure that protocol is setup to be used with urlparse netloc parsing."""
    if protocol not in urlparse.uses_netloc:
        urlparse.uses_netloc.append(protocol)


def _unregister_urlparse_netloc_protocol(protocol):
    """Remove protocol from urlparse netloc parsing.

    Except for tests, you should never use that function. Using it with 'http',
    for example, will break all http transports.
    """
    if protocol in urlparse.uses_netloc:
        urlparse.uses_netloc.remove(protocol)


def unregister_transport(scheme, factory):
    """Unregister a transport."""
    l = transport_list_registry.get(scheme)
    for i in l:
        o = i.get_obj( )
        if o == factory:
            transport_list_registry.get(scheme).remove(i)
            break
    if len(l) == 0:
        transport_list_registry.remove(scheme)



@deprecated_function(zero_ninety)
def split_url(url):
    # TODO: jam 20060606 urls should only be ascii, or they should raise InvalidURL
    if isinstance(url, unicode):
        url = url.encode('utf-8')
    (scheme, netloc, path, params,
     query, fragment) = urlparse.urlparse(url, allow_fragments=False)
    username = password = host = port = None
    if '@' in netloc:
        username, host = netloc.split('@', 1)
        if ':' in username:
            username, password = username.split(':', 1)
            password = urllib.unquote(password)
        username = urllib.unquote(username)
    else:
        host = netloc

    if ':' in host:
        host, port = host.rsplit(':', 1)
        try:
            port = int(port)
        except ValueError:
            # TODO: Should this be ConnectionError?
            raise errors.TransportError(
                'invalid port number %s in url:\n%s' % (port, url))
    host = urllib.unquote(host)

    path = urllib.unquote(path)

    return (scheme, username, password, host, port, path)


class _CoalescedOffset(object):
    """A data container for keeping track of coalesced offsets."""

    __slots__ = ['start', 'length', 'ranges']

    def __init__(self, start, length, ranges):
        self.start = start
        self.length = length
        self.ranges = ranges

    def __cmp__(self, other):
        return cmp((self.start, self.length, self.ranges),
                   (other.start, other.length, other.ranges))


class LateReadError(object):
    """A helper for transports which pretends to be a readable file.

    When read() is called, errors.ReadError is raised.
    """

    def __init__(self, path):
        self._path = path

    def close(self):
        """a no-op - do nothing."""

    def _fail(self):
        """Raise ReadError."""
        raise errors.ReadError(self._path)

    def __iter__(self):
        self._fail()

    def read(self, count=-1):
        self._fail()

    def readlines(self):
        self._fail()


class FileStream(object):
    """Base class for FileStreams."""

    def __init__(self, transport, relpath):
        """Create a FileStream for relpath on transport."""
        self.transport = transport
        self.relpath = relpath

    def _close(self):
        """A hook point for subclasses that need to take action on close."""

    def close(self):
        self._close()
        del _file_streams[self.transport.abspath(self.relpath)]


class FileFileStream(FileStream):
    """A file stream object returned by open_write_stream.
    
    This version uses a file like object to perform writes.
    """

    def __init__(self, transport, relpath, file_handle):
        FileStream.__init__(self, transport, relpath)
        self.file_handle = file_handle

    def _close(self):
        self.file_handle.close()

    def write(self, bytes):
        self.file_handle.write(bytes)


class AppendBasedFileStream(FileStream):
    """A file stream object returned by open_write_stream.
    
    This version uses append on a transport to perform writes.
    """

    def write(self, bytes):
        self.transport.append_bytes(self.relpath, bytes)


class Transport(object):
    """This class encapsulates methods for retrieving or putting a file
    from/to a storage location.

    Most functions have a _multi variant, which allows you to queue up
    multiple requests. They generally have a dumb base implementation 
    which just iterates over the arguments, but smart Transport
    implementations can do pipelining.
    In general implementations should support having a generator or a list
    as an argument (ie always iterate, never index)

    :ivar base: Base URL for the transport; should always end in a slash.
    """

    # implementations can override this if it is more efficient
    # for them to combine larger read chunks together
    _max_readv_combine = 50
    # It is better to read this much more data in order, rather
    # than doing another seek. Even for the local filesystem,
    # there is a benefit in just reading.
    # TODO: jam 20060714 Do some real benchmarking to figure out
    #       where the biggest benefit between combining reads and
    #       and seeking is. Consider a runtime auto-tune.
    _bytes_to_read_before_seek = 0

    def __init__(self, base):
        super(Transport, self).__init__()
        self.base = base

    def _translate_error(self, e, path, raise_generic=True):
        """Translate an IOError or OSError into an appropriate bzr error.

        This handles things like ENOENT, ENOTDIR, EEXIST, and EACCESS
        """
        if getattr(e, 'errno', None) is not None:
            if e.errno in (errno.ENOENT, errno.ENOTDIR):
                raise errors.NoSuchFile(path, extra=e)
            # I would rather use errno.EFOO, but there doesn't seem to be
            # any matching for 267
            # This is the error when doing a listdir on a file:
            # WindowsError: [Errno 267] The directory name is invalid
            if sys.platform == 'win32' and e.errno in (errno.ESRCH, 267):
                raise errors.NoSuchFile(path, extra=e)
            if e.errno == errno.EEXIST:
                raise errors.FileExists(path, extra=e)
            if e.errno == errno.EACCES:
                raise errors.PermissionDenied(path, extra=e)
            if e.errno == errno.ENOTEMPTY:
                raise errors.DirectoryNotEmpty(path, extra=e)
            if e.errno == errno.EBUSY:
                raise errors.ResourceBusy(path, extra=e)
        if raise_generic:
            raise errors.TransportError(orig_error=e)

    def clone(self, offset=None):
        """Return a new Transport object, cloned from the current location,
        using a subdirectory or parent directory. This allows connections 
        to be pooled, rather than a new one needed for each subdir.
        """
        raise NotImplementedError(self.clone)

    def ensure_base(self):
        """Ensure that the directory this transport references exists.

        This will create a directory if it doesn't exist.
        :return: True if the directory was created, False otherwise.
        """
        # The default implementation just uses "Easier to ask for forgiveness
        # than permission". We attempt to create the directory, and just
        # suppress FileExists and PermissionDenied (for Windows) exceptions.
        try:
            self.mkdir('.')
        except (errors.FileExists, errors.PermissionDenied):
            return False
        else:
            return True

    def external_url(self):
        """Return a URL for self that can be given to an external process.

        There is no guarantee that the URL can be accessed from a different
        machine - e.g. file:/// urls are only usable on the local machine,
        sftp:/// urls when the server is only bound to localhost are only
        usable from localhost etc.

        NOTE: This method may remove security wrappers (e.g. on chroot
        transports) and thus should *only* be used when the result will not
        be used to obtain a new transport within bzrlib. Ideally chroot
        transports would know enough to cause the external url to be the exact
        one used that caused the chrooting in the first place, but that is not
        currently the case.

        :return: A URL that can be given to another process.
        :raises InProcessTransport: If the transport is one that cannot be
            accessed out of the current process (e.g. a MemoryTransport)
            then InProcessTransport is raised.
        """
        raise NotImplementedError(self.external_url)

    def _pump(self, from_file, to_file):
        """Most children will need to copy from one file-like 
        object or string to another one.
        This just gives them something easy to call.
        """
        assert not isinstance(from_file, basestring), \
            '_pump should only be called on files not %s' % (type(from_file,))
        return osutils.pumpfile(from_file, to_file)

    def _get_total(self, multi):
        """Try to figure out how many entries are in multi,
        but if not possible, return None.
        """
        try:
            return len(multi)
        except TypeError: # We can't tell how many, because relpaths is a generator
            return None

    def _update_pb(self, pb, msg, count, total):
        """Update the progress bar based on the current count
        and total available, total may be None if it was
        not possible to determine.
        """
        if pb is None:
            return
        if total is None:
            pb.update(msg, count, count+1)
        else:
            pb.update(msg, count, total)

    def _iterate_over(self, multi, func, pb, msg, expand=True):
        """Iterate over all entries in multi, passing them to func,
        and update the progress bar as you go along.

        :param expand:  If True, the entries will be passed to the function
                        by expanding the tuple. If False, it will be passed
                        as a single parameter.
        """
        total = self._get_total(multi)
        result = []
        count = 0
        for entry in multi:
            self._update_pb(pb, msg, count, total)
            if expand:
                result.append(func(*entry))
            else:
                result.append(func(entry))
            count += 1
        return tuple(result)

    def abspath(self, relpath):
        """Return the full url to the given relative path.

        :param relpath: a string of a relative path
        """

        # XXX: Robert Collins 20051016 - is this really needed in the public
        # interface ?
        raise NotImplementedError(self.abspath)

    def _combine_paths(self, base_path, relpath):
        """Transform a Transport-relative path to a remote absolute path.

        This does not handle substitution of ~ but does handle '..' and '.'
        components.

        Examples::

            t._combine_paths('/home/sarah', 'project/foo')
                => '/home/sarah/project/foo'
            t._combine_paths('/home/sarah', '../../etc')
                => '/etc'
            t._combine_paths('/home/sarah', '/etc')
                => '/etc'

        :param base_path: urlencoded path for the transport root; typically a 
             URL but need not contain scheme/host/etc.
        :param relpath: relative url string for relative part of remote path.
        :return: urlencoded string for final path.
        """
        if not isinstance(relpath, str):
            raise errors.InvalidURL(relpath)
        if relpath.startswith('/'):
            base_parts = []
        else:
            base_parts = base_path.split('/')
        if len(base_parts) > 0 and base_parts[-1] == '':
            base_parts = base_parts[:-1]
        for p in relpath.split('/'):
            if p == '..':
                if len(base_parts) == 0:
                    # In most filesystems, a request for the parent
                    # of root, just returns root.
                    continue
                base_parts.pop()
            elif p == '.':
                continue # No-op
            elif p != '':
                base_parts.append(p)
        path = '/'.join(base_parts)
        if not path.startswith('/'):
            path = '/' + path
        return path

    def recommended_page_size(self):
        """Return the recommended page size for this transport.

        This is potentially different for every path in a given namespace.
        For example, local transports might use an operating system call to 
        get the block size for a given path, which can vary due to mount
        points.

        :return: The page size in bytes.
        """
        return 4 * 1024

    def relpath(self, abspath):
        """Return the local path portion from a given absolute path.

        This default implementation is not suitable for filesystems with
        aliasing, such as that given by symlinks, where a path may not 
        start with our base, but still be a relpath once aliasing is 
        resolved.
        """
        # TODO: This might want to use bzrlib.osutils.relpath
        #       but we have to watch out because of the prefix issues
        if not (abspath == self.base[:-1] or abspath.startswith(self.base)):
            raise errors.PathNotChild(abspath, self.base)
        pl = len(self.base)
        return abspath[pl:].strip('/')

    def local_abspath(self, relpath):
        """Return the absolute path on the local filesystem.

        This function will only be defined for Transports which have a
        physical local filesystem representation.
        """
        raise errors.NotLocalUrl(self.abspath(relpath))


    def has(self, relpath):
        """Does the file relpath exist?
        
        Note that some transports MAY allow querying on directories, but this
        is not part of the protocol.  In other words, the results of 
        t.has("a_directory_name") are undefined.

        :rtype: bool
        """
        raise NotImplementedError(self.has)

    def has_multi(self, relpaths, pb=None):
        """Return True/False for each entry in relpaths"""
        total = self._get_total(relpaths)
        count = 0
        for relpath in relpaths:
            self._update_pb(pb, 'has', count, total)
            yield self.has(relpath)
            count += 1

    def has_any(self, relpaths):
        """Return True if any of the paths exist."""
        for relpath in relpaths:
            if self.has(relpath):
                return True
        return False

    def iter_files_recursive(self):
        """Iter the relative paths of files in the transports sub-tree.

        *NOTE*: This only lists *files*, not subdirectories!
        
        As with other listing functions, only some transports implement this,.
        you may check via is_listable to determine if it will.
        """
        raise errors.TransportNotPossible("This transport has not "
                                          "implemented iter_files_recursive "
                                          "(but must claim to be listable "
                                          "to trigger this error).")

    def get(self, relpath):
        """Get the file at the given relative path.

        This may fail in a number of ways:
         - HTTP servers may return content for a directory. (unexpected
           content failure)
         - FTP servers may indicate NoSuchFile for a directory.
         - SFTP servers may give a file handle for a directory that will
           fail on read().

        For correct use of the interface, be sure to catch errors.PathError
        when calling it and catch errors.ReadError when reading from the
        returned object.

        :param relpath: The relative path to the file
        :rtype: File-like object.
        """
        raise NotImplementedError(self.get)

    def get_bytes(self, relpath):
        """Get a raw string of the bytes for a file at the given location.

        :param relpath: The relative path to the file
        """
        return self.get(relpath).read()

    def get_smart_client(self):
        """Return a smart client for this transport if possible.

        A smart client doesn't imply the presence of a smart server: it implies
        that the smart protocol can be tunnelled via this transport.

        :raises NoSmartServer: if no smart server client is available.
        """
        raise errors.NoSmartServer(self.base)

    def get_smart_medium(self):
        """Return a smart client medium for this transport if possible.

        A smart medium doesn't imply the presence of a smart server: it implies
        that the smart protocol can be tunnelled via this transport.

        :raises NoSmartMedium: if no smart server medium is available.
        """
        raise errors.NoSmartMedium(self)

    def get_shared_medium(self):
        """Return a smart client shared medium for this transport if possible.

        A smart medium doesn't imply the presence of a smart server: it implies
        that the smart protocol can be tunnelled via this transport.

        :raises NoSmartMedium: if no smart server medium is available.
        """
        raise errors.NoSmartMedium(self)

<<<<<<< HEAD
    def readv(self, relpath, offsets, adjust_for_latency=False):
=======
    def readv(self, relpath, offsets, adjust_for_latency=False,
        upper_limit=None):
>>>>>>> 1000d6ed
        """Get parts of the file at the given relative path.

        :param relpath: The path to read data from.
        :param offsets: A list of (offset, size) tuples.
        :param adjust_for_latency: Adjust the requested offsets to accomdate
            transport latency. This may re-order the offsets, expand them to
            grab adjacent data when there is likely a high cost to requesting
            data relative to delivering it.
<<<<<<< HEAD
=======
        :param upper_limit: When adjust_for_latency is True setting upper_limit
            allows the caller to tell the transport about the length of the
            file, so that requests are not issued for ranges beyond the end of
            the file. This matters because some servers and/or transports error
            in such a case rather than just satisfying the available ranges.
            upper_limit should always be provided when adjust_for_latency is
            True, and should be the size of the file in bytes.
>>>>>>> 1000d6ed
        :return: A list or generator of (offset, data) tuples
        """
        if adjust_for_latency:
            offsets = sorted(offsets)
            # short circuit empty requests
            if len(offsets) == 0:
                def empty_yielder():
                    # Quick thunk to stop this function becoming a generator
                    # itself, rather we return a generator that has nothing to
                    # yield.
                    if False:
                        yield None
                return empty_yielder()
            # expand by page size at either end
<<<<<<< HEAD
            expansion = self.recommended_page_size() / 2
            new_offsets = []
            for offset, length in offsets:
                new_offset = offset - expansion
=======
            expansion = self.recommended_page_size()
            reduction = expansion / 2
            new_offsets = []
            for offset, length in offsets:
                new_offset = offset - reduction
>>>>>>> 1000d6ed
                new_length = length + expansion
                if new_offset < 0:
                    # don't ask for anything < 0
                    new_length -= new_offset
                    new_offset = 0
<<<<<<< HEAD
=======
                if (upper_limit is not None and
                    new_offset + new_length > upper_limit):
                    new_length = upper_limit - new_offset
>>>>>>> 1000d6ed
                new_offsets.append((new_offset, new_length))
            # combine the expanded offsets
            offsets = []
            current_offset, current_length = new_offsets[0]
            current_finish = current_length + current_offset
            for offset, length in new_offsets[1:]:
                if offset > current_finish:
                    offsets.append((current_offset, current_length))
                    current_offset = offset
                    current_length = length
                    continue
                finish = offset + length
                if finish > current_finish:
                    current_finish = finish
            offsets.append((current_offset, current_length))
        return self._readv(relpath, offsets)

    def _readv(self, relpath, offsets):
        """Get parts of the file at the given relative path.

        :param relpath: The path to read.
        :param offsets: A list of (offset, size) tuples.
        :return: A list or generator of (offset, data) tuples
        """
        if not offsets:
            return

        fp = self.get(relpath)
        return self._seek_and_read(fp, offsets, relpath)

    def _seek_and_read(self, fp, offsets, relpath='<unknown>'):
        """An implementation of readv that uses fp.seek and fp.read.

        This uses _coalesce_offsets to issue larger reads and fewer seeks.

        :param fp: A file-like object that supports seek() and read(size)
        :param offsets: A list of offsets to be read from the given file.
        :return: yield (pos, data) tuples for each request
        """
        # We are going to iterate multiple times, we need a list
        offsets = list(offsets)
        sorted_offsets = sorted(offsets)

        # turn the list of offsets into a stack
        offset_stack = iter(offsets)
        cur_offset_and_size = offset_stack.next()
        coalesced = self._coalesce_offsets(sorted_offsets,
                               limit=self._max_readv_combine,
                               fudge_factor=self._bytes_to_read_before_seek)

        # Cache the results, but only until they have been fulfilled
        data_map = {}
        for c_offset in coalesced:
            # TODO: jam 20060724 it might be faster to not issue seek if 
            #       we are already at the right location. This should be
            #       benchmarked.
            fp.seek(c_offset.start)
            data = fp.read(c_offset.length)
            if len(data) < c_offset.length:
                raise errors.ShortReadvError(relpath, c_offset.start,
                            c_offset.length, actual=len(data))
            for suboffset, subsize in c_offset.ranges:
                key = (c_offset.start+suboffset, subsize)
                data_map[key] = data[suboffset:suboffset+subsize]

            # Now that we've read some data, see if we can yield anything back
            while cur_offset_and_size in data_map:
                this_data = data_map.pop(cur_offset_and_size)
                yield cur_offset_and_size[0], this_data
                cur_offset_and_size = offset_stack.next()

    @staticmethod
    def _coalesce_offsets(offsets, limit, fudge_factor):
        """Yield coalesced offsets.

        With a long list of neighboring requests, combine them
        into a single large request, while retaining the original
        offsets.
        Turns  [(15, 10), (25, 10)] => [(15, 20, [(0, 10), (10, 10)])]

        :param offsets: A list of (start, length) pairs
        :param limit: Only combine a maximum of this many pairs
                      Some transports penalize multiple reads more than
                      others, and sometimes it is better to return early.
                      0 means no limit
        :param fudge_factor: All transports have some level of 'it is
                better to read some more data and throw it away rather 
                than seek', so collapse if we are 'close enough'
        :return: yield _CoalescedOffset objects, which have members for where
                to start, how much to read, and how to split those 
                chunks back up
        """
        last_end = None
        cur = _CoalescedOffset(None, None, [])

        for start, size in offsets:
            end = start + size
            if (last_end is not None 
                and start <= last_end + fudge_factor
                and start >= cur.start
                and (limit <= 0 or len(cur.ranges) < limit)):
                cur.length = end - cur.start
                cur.ranges.append((start-cur.start, size))
            else:
                if cur.start is not None:
                    yield cur
                cur = _CoalescedOffset(start, size, [(0, size)])
            last_end = end

        if cur.start is not None:
            yield cur

        return

    def get_multi(self, relpaths, pb=None):
        """Get a list of file-like objects, one for each entry in relpaths.

        :param relpaths: A list of relative paths.
        :param pb:  An optional ProgressBar for indicating percent done.
        :return: A list or generator of file-like objects
        """
        # TODO: Consider having this actually buffer the requests,
        # in the default mode, it probably won't give worse performance,
        # and all children wouldn't have to implement buffering
        total = self._get_total(relpaths)
        count = 0
        for relpath in relpaths:
            self._update_pb(pb, 'get', count, total)
            yield self.get(relpath)
            count += 1

    def put_bytes(self, relpath, bytes, mode=None):
        """Atomically put the supplied bytes into the given location.

        :param relpath: The location to put the contents, relative to the
            transport base.
        :param bytes: A bytestring of data.
        :param mode: Create the file with the given mode.
        :return: None
        """
        if not isinstance(bytes, str):
            raise AssertionError(
                'bytes must be a plain string, not %s' % type(bytes))
        return self.put_file(relpath, StringIO(bytes), mode=mode)

    def put_bytes_non_atomic(self, relpath, bytes, mode=None,
                             create_parent_dir=False,
                             dir_mode=None):
        """Copy the string into the target location.

        This function is not strictly safe to use. See 
        Transport.put_bytes_non_atomic for more information.

        :param relpath: The remote location to put the contents.
        :param bytes:   A string object containing the raw bytes to write into
                        the target file.
        :param mode:    Possible access permissions for new file.
                        None means do not set remote permissions.
        :param create_parent_dir: If we cannot create the target file because
                        the parent directory does not exist, go ahead and
                        create it, and then try again.
        :param dir_mode: Possible access permissions for new directories.
        """
        if not isinstance(bytes, str):
            raise AssertionError(
                'bytes must be a plain string, not %s' % type(bytes))
        self.put_file_non_atomic(relpath, StringIO(bytes), mode=mode,
                                 create_parent_dir=create_parent_dir,
                                 dir_mode=dir_mode)

    def put_file(self, relpath, f, mode=None):
        """Copy the file-like object into the location.

        :param relpath: Location to put the contents, relative to base.
        :param f:       File-like object.
        :param mode: The mode for the newly created file,
                     None means just use the default.
        :return: The length of the file that was written.
        """
        # We would like to mark this as NotImplemented, but most likely
        # transports have defined it in terms of the old api.
        symbol_versioning.warn('Transport %s should implement put_file,'
                               ' rather than implementing put() as of'
                               ' version 0.11.'
                               % (self.__class__.__name__,),
                               DeprecationWarning)
        return self.put(relpath, f, mode=mode)
        #raise NotImplementedError(self.put_file)

    def put_file_non_atomic(self, relpath, f, mode=None,
                            create_parent_dir=False,
                            dir_mode=None):
        """Copy the file-like object into the target location.

        This function is not strictly safe to use. It is only meant to
        be used when you already know that the target does not exist.
        It is not safe, because it will open and truncate the remote
        file. So there may be a time when the file has invalid contents.

        :param relpath: The remote location to put the contents.
        :param f:       File-like object.
        :param mode:    Possible access permissions for new file.
                        None means do not set remote permissions.
        :param create_parent_dir: If we cannot create the target file because
                        the parent directory does not exist, go ahead and
                        create it, and then try again.
        :param dir_mode: Possible access permissions for new directories.
        """
        # Default implementation just does an atomic put.
        try:
            return self.put_file(relpath, f, mode=mode)
        except errors.NoSuchFile:
            if not create_parent_dir:
                raise
            parent_dir = osutils.dirname(relpath)
            if parent_dir:
                self.mkdir(parent_dir, mode=dir_mode)
                return self.put_file(relpath, f, mode=mode)

    def mkdir(self, relpath, mode=None):
        """Create a directory at the given path."""
        raise NotImplementedError(self.mkdir)

    def mkdir_multi(self, relpaths, mode=None, pb=None):
        """Create a group of directories"""
        def mkdir(path):
            self.mkdir(path, mode=mode)
        return len(self._iterate_over(relpaths, mkdir, pb, 'mkdir', expand=False))

    def open_write_stream(self, relpath, mode=None):
        """Open a writable file stream at relpath.

        A file stream is a file like object with a write() method that accepts
        bytes to write.. Buffering may occur internally until the stream is
        closed with stream.close().  Calls to readv or the get_* methods will
        be synchronised with any internal buffering that may be present.

        :param relpath: The relative path to the file.
        :param mode: The mode for the newly created file, 
                     None means just use the default
        :return: A FileStream. FileStream objects have two methods, write() and
            close(). There is no guarantee that data is committed to the file
            if close() has not been called (even if get() is called on the same
            path).
        """
        raise NotImplementedError(self.open_write_stream)

    def append_file(self, relpath, f, mode=None):
        """Append bytes from a file-like object to a file at relpath.

        The file is created if it does not already exist.

        :param f: a file-like object of the bytes to append.
        :param mode: Unix mode for newly created files.  This is not used for
            existing files.

        :returns: the length of relpath before the content was written to it.
        """
        symbol_versioning.warn('Transport %s should implement append_file,'
                               ' rather than implementing append() as of'
                               ' version 0.11.'
                               % (self.__class__.__name__,),
                               DeprecationWarning)
        return self.append(relpath, f, mode=mode)

    def append_bytes(self, relpath, bytes, mode=None):
        """Append bytes to a file at relpath.

        The file is created if it does not already exist.

        :type f: str
        :param f: a string of the bytes to append.
        :param mode: Unix mode for newly created files.  This is not used for
            existing files.

        :returns: the length of relpath before the content was written to it.
        """
        assert isinstance(bytes, str), \
            'bytes must be a plain string, not %s' % type(bytes)
        return self.append_file(relpath, StringIO(bytes), mode=mode)

    def append_multi(self, files, pb=None):
        """Append the text in each file-like or string object to
        the supplied location.

        :param files: A set of (path, f) entries
        :param pb:  An optional ProgressBar for indicating percent done.
        """
        return self._iterate_over(files, self.append_file, pb, 'append', expand=True)

    def copy(self, rel_from, rel_to):
        """Copy the item at rel_from to the location at rel_to.
        
        Override this for efficiency if a specific transport can do it 
        faster than this default implementation.
        """
        self.put_file(rel_to, self.get(rel_from))

    def copy_multi(self, relpaths, pb=None):
        """Copy a bunch of entries.
        
        :param relpaths: A list of tuples of the form [(from, to), (from, to),...]
        """
        # This is the non-pipelined implementation, so that
        # implementors don't have to implement everything.
        return self._iterate_over(relpaths, self.copy, pb, 'copy', expand=True)

    def copy_to(self, relpaths, other, mode=None, pb=None):
        """Copy a set of entries from self into another Transport.

        :param relpaths: A list/generator of entries to be copied.
        :param mode: This is the target mode for the newly created files
        TODO: This interface needs to be updated so that the target location
              can be different from the source location.
        """
        # The dummy implementation just does a simple get + put
        def copy_entry(path):
            other.put_file(path, self.get(path), mode=mode)

        return len(self._iterate_over(relpaths, copy_entry, pb, 'copy_to', expand=False))

    def copy_tree(self, from_relpath, to_relpath):
        """Copy a subtree from one relpath to another.

        If a faster implementation is available, specific transports should 
        implement it.
        """
        source = self.clone(from_relpath)
        self.mkdir(to_relpath)
        target = self.clone(to_relpath)
        files = []
        directories = ['.']
        while directories:
            dir = directories.pop()
            if dir != '.':
                target.mkdir(dir)
            for path in source.list_dir(dir):
                path = dir + '/' + path
                stat = source.stat(path)
                if S_ISDIR(stat.st_mode):
                    directories.append(path)
                else:
                    files.append(path)
        source.copy_to(files, target)

    def rename(self, rel_from, rel_to):
        """Rename a file or directory.

        This *must* fail if the destination is a nonempty directory - it must
        not automatically remove it.  It should raise DirectoryNotEmpty, or
        some other PathError if the case can't be specifically detected.

        If the destination is an empty directory or a file this function may
        either fail or succeed, depending on the underlying transport.  It
        should not attempt to remove the destination if overwriting is not the
        native transport behaviour.  If at all possible the transport should
        ensure that the rename either completes or not, without leaving the
        destination deleted and the new file not moved in place.

        This is intended mainly for use in implementing LockDir.
        """
        # transports may need to override this
        raise NotImplementedError(self.rename)

    def move(self, rel_from, rel_to):
        """Move the item at rel_from to the location at rel_to.

        The destination is deleted if possible, even if it's a non-empty
        directory tree.
        
        If a transport can directly implement this it is suggested that
        it do so for efficiency.
        """
        if S_ISDIR(self.stat(rel_from).st_mode):
            self.copy_tree(rel_from, rel_to)
            self.delete_tree(rel_from)
        else:
            self.copy(rel_from, rel_to)
            self.delete(rel_from)

    def move_multi(self, relpaths, pb=None):
        """Move a bunch of entries.
        
        :param relpaths: A list of tuples of the form [(from1, to1), (from2, to2),...]
        """
        return self._iterate_over(relpaths, self.move, pb, 'move', expand=True)

    def move_multi_to(self, relpaths, rel_to):
        """Move a bunch of entries to a single location.
        This differs from move_multi in that you give a list of from, and
        a single destination, rather than multiple destinations.

        :param relpaths: A list of relative paths [from1, from2, from3, ...]
        :param rel_to: A directory where each entry should be placed.
        """
        # This is not implemented, because you need to do special tricks to
        # extract the basename, and add it to rel_to
        raise NotImplementedError(self.move_multi_to)

    def delete(self, relpath):
        """Delete the item at relpath"""
        raise NotImplementedError(self.delete)

    def delete_multi(self, relpaths, pb=None):
        """Queue up a bunch of deletes to be done.
        """
        return self._iterate_over(relpaths, self.delete, pb, 'delete', expand=False)

    def delete_tree(self, relpath):
        """Delete an entire tree. This may require a listable transport."""
        subtree = self.clone(relpath)
        files = []
        directories = ['.']
        pending_rmdirs = []
        while directories:
            dir = directories.pop()
            if dir != '.':
                pending_rmdirs.append(dir)
            for path in subtree.list_dir(dir):
                path = dir + '/' + path
                stat = subtree.stat(path)
                if S_ISDIR(stat.st_mode):
                    directories.append(path)
                else:
                    files.append(path)
        subtree.delete_multi(files)
        pending_rmdirs.reverse()
        for dir in pending_rmdirs:
            subtree.rmdir(dir)
        self.rmdir(relpath)

    def __repr__(self):
        return "<%s.%s url=%s>" % (self.__module__, self.__class__.__name__, self.base)

    def stat(self, relpath):
        """Return the stat information for a file.
        WARNING: This may not be implementable for all protocols, so use
        sparingly.
        NOTE: This returns an object with fields such as 'st_size'. It MAY
        or MAY NOT return the literal result of an os.stat() call, so all
        access should be via named fields.
        ALSO NOTE: Stats of directories may not be supported on some 
        transports.
        """
        raise NotImplementedError(self.stat)

    def rmdir(self, relpath):
        """Remove a directory at the given path."""
        raise NotImplementedError

    def stat_multi(self, relpaths, pb=None):
        """Stat multiple files and return the information.
        """
        #TODO:  Is it worth making this a generator instead of a
        #       returning a list?
        stats = []
        def gather(path):
            stats.append(self.stat(path))

        count = self._iterate_over(relpaths, gather, pb, 'stat', expand=False)
        return stats

    def listable(self):
        """Return True if this store supports listing."""
        raise NotImplementedError(self.listable)

    def list_dir(self, relpath):
        """Return a list of all files at the given location.
        WARNING: many transports do not support this, so trying avoid using
        it if at all possible.
        """
        raise errors.TransportNotPossible("Transport %r has not "
                                          "implemented list_dir "
                                          "(but must claim to be listable "
                                          "to trigger this error)."
                                          % (self))

    def lock_read(self, relpath):
        """Lock the given file for shared (read) access.

        WARNING: many transports do not support this, so trying avoid using it.
        These methods may be removed in the future.

        Transports may raise TransportNotPossible if OS-level locks cannot be
        taken over this transport.  

        :return: A lock object, which should contain an unlock() function.
        """
        raise errors.TransportNotPossible("transport locks not supported on %s" % self)

    def lock_write(self, relpath):
        """Lock the given file for exclusive (write) access.

        WARNING: many transports do not support this, so trying avoid using it.
        These methods may be removed in the future.

        Transports may raise TransportNotPossible if OS-level locks cannot be
        taken over this transport.

        :return: A lock object, which should contain an unlock() function.
        """
        raise errors.TransportNotPossible("transport locks not supported on %s" % self)

    def is_readonly(self):
        """Return true if this connection cannot be written to."""
        return False

    def _can_roundtrip_unix_modebits(self):
        """Return true if this transport can store and retrieve unix modebits.

        (For example, 0700 to make a directory owner-private.)
        
        Note: most callers will not want to switch on this, but should rather 
        just try and set permissions and let them be either stored or not.
        This is intended mainly for the use of the test suite.
        
        Warning: this is not guaranteed to be accurate as sometimes we can't 
        be sure: for example with vfat mounted on unix, or a windows sftp
        server."""
        # TODO: Perhaps return a e.g. TransportCharacteristics that can answer
        # several questions about the transport.
        return False

    def _reuse_for(self, other_base):
        # This is really needed for ConnectedTransport only, but it's easier to
        # have Transport refuses to be reused than testing that the reuse
        # should be asked to ConnectedTransport only.
        return None


class _SharedConnection(object):
    """A connection shared between several transports."""

    def __init__(self, connection=None, credentials=None):
        """Constructor.

        :param connection: An opaque object specific to each transport.

        :param credentials: An opaque object containing the credentials used to
            create the connection.
        """
        self.connection = connection
        self.credentials = credentials


class ConnectedTransport(Transport):
    """A transport connected to a remote server.

    This class provide the basis to implement transports that need to connect
    to a remote server.

    Host and credentials are available as private attributes, cloning preserves
    them and share the underlying, protocol specific, connection.
    """

    def __init__(self, base, _from_transport=None):
        """Constructor.

        The caller should ensure that _from_transport points at the same host
        as the new base.

        :param base: transport root URL

        :param _from_transport: optional transport to build from. The built
            transport will share the connection with this transport.
        """
        if not base.endswith('/'):
            base += '/'
        (self._scheme,
         self._user, self._password,
         self._host, self._port,
         self._path) = self._split_url(base)
        if _from_transport is not None:
            # Copy the password as it does not appear in base and will be lost
            # otherwise. It can appear in the _split_url above if the user
            # provided it on the command line. Otherwise, daughter classes will
            # prompt the user for one when appropriate.
            self._password = _from_transport._password

        base = self._unsplit_url(self._scheme,
                                 self._user, self._password,
                                 self._host, self._port,
                                 self._path)

        super(ConnectedTransport, self).__init__(base)
        if _from_transport is None:
            self._shared_connection = _SharedConnection()
        else:
            self._shared_connection = _from_transport._shared_connection

    def clone(self, offset=None):
        """Return a new transport with root at self.base + offset

        We leave the daughter classes take advantage of the hint
        that it's a cloning not a raw creation.
        """
        if offset is None:
            return self.__class__(self.base, _from_transport=self)
        else:
            return self.__class__(self.abspath(offset), _from_transport=self)

    @staticmethod
    def _split_url(url):
        """
        Extract the server address, the credentials and the path from the url.

        user, password, host and path should be quoted if they contain reserved
        chars.

        :param url: an quoted url

        :return: (scheme, user, password, host, port, path) tuple, all fields
            are unquoted.
        """
        if isinstance(url, unicode):
            raise errors.InvalidURL('should be ascii:\n%r' % url)
        url = url.encode('utf-8')
        (scheme, netloc, path, params,
         query, fragment) = urlparse.urlparse(url, allow_fragments=False)
        user = password = host = port = None
        if '@' in netloc:
            user, host = netloc.split('@', 1)
            if ':' in user:
                user, password = user.split(':', 1)
                password = urllib.unquote(password)
            user = urllib.unquote(user)
        else:
            host = netloc

        if ':' in host:
            host, port = host.rsplit(':', 1)
            try:
                port = int(port)
            except ValueError:
                raise errors.InvalidURL('invalid port number %s in url:\n%s' %
                                        (port, url))
        host = urllib.unquote(host)
        path = urllib.unquote(path)

        if port is None:
            # The port isn't explicitly specified, so return the default (if
            # there is one).
            port = transport_list_registry.get_default_port(scheme)
        return (scheme, user, password, host, port, path)

    @staticmethod
    def _unsplit_url(scheme, user, password, host, port, path):
        """
        Build the full URL for the given already URL encoded path.

        user, password, host and path will be quoted if they contain reserved
        chars.

        :param scheme: protocol

        :param user: login

        :param password: associated password

        :param host: the server address

        :param port: the associated port

        :param path: the absolute path on the server

        :return: The corresponding URL.
        """
        netloc = urllib.quote(host)
        if user is not None:
            # Note that we don't put the password back even if we
            # have one so that it doesn't get accidentally
            # exposed.
            netloc = '%s@%s' % (urllib.quote(user), netloc)
        if (port is not None and 
            port != transport_list_registry.get_default_port(scheme)):
            # Include the port in the netloc (unless it's the same as the
            # default, in which case we omit it as it is redundant).
            netloc = '%s:%d' % (netloc, port)
        path = urllib.quote(path)
        return urlparse.urlunparse((scheme, netloc, path, None, None, None))

    def relpath(self, abspath):
        """Return the local path portion from a given absolute path"""
        scheme, user, password, host, port, path = self._split_url(abspath)
        error = []
        if (scheme != self._scheme):
            error.append('scheme mismatch')
        if (user != self._user):
            error.append('user name mismatch')
        if (host != self._host):
            error.append('host mismatch')
        if (port != self._port):
            error.append('port mismatch')
        if not (path == self._path[:-1] or path.startswith(self._path)):
            error.append('path mismatch')
        if error:
            extra = ', '.join(error)
            raise errors.PathNotChild(abspath, self.base, extra=extra)
        pl = len(self._path)
        return path[pl:].strip('/')

    def abspath(self, relpath):
        """Return the full url to the given relative path.
        
        :param relpath: the relative path urlencoded

        :returns: the Unicode version of the absolute path for relpath.
        """
        relative = urlutils.unescape(relpath).encode('utf-8')
        path = self._combine_paths(self._path, relative)
        return self._unsplit_url(self._scheme, self._user, self._password,
                                 self._host, self._port,
                                 path)

    def _remote_path(self, relpath):
        """Return the absolute path part of the url to the given relative path.

        This is the path that the remote server expect to receive in the
        requests, daughter classes should redefine this method if needed and
        use the result to build their requests.

        :param relpath: the path relative to the transport base urlencoded.

        :return: the absolute Unicode path on the server,
        """
        relative = urlutils.unescape(relpath).encode('utf-8')
        remote_path = self._combine_paths(self._path, relative)
        return remote_path

    def _get_shared_connection(self):
        """Get the object shared amongst cloned transports.

        This should be used only by classes that needs to extend the sharing
        with other objects than tramsports.

        Use _get_connection to get the connection itself.
        """
        return self._shared_connection

    def _set_connection(self, connection, credentials=None):
        """Record a newly created connection with its associated credentials.

        Note: To ensure that connection is still shared after a temporary
        failure and a new one needs to be created, daughter classes should
        always call this method to set the connection and do so each time a new
        connection is created.

        :param connection: An opaque object representing the connection used by
            the daughter class.

        :param credentials: An opaque object representing the credentials
            needed to create the connection.
        """
        self._shared_connection.connection = connection
        self._shared_connection.credentials = credentials

    def _get_connection(self):
        """Returns the transport specific connection object."""
        return self._shared_connection.connection

    def _get_credentials(self):
        """Returns the credentials used to establish the connection."""
        return self._shared_connection.credentials

    def _update_credentials(self, credentials):
        """Update the credentials of the current connection.

        Some protocols can renegociate the credentials within a connection,
        this method allows daughter classes to share updated credentials.
        
        :param credentials: the updated credentials.
        """
        # We don't want to call _set_connection here as we are only updating
        # the credentials not creating a new connection.
        self._shared_connection.credentials = credentials

    def _reuse_for(self, other_base):
        """Returns a transport sharing the same connection if possible.

        Note: we share the connection if the expected credentials are the
        same: (host, port, user). Some protocols may disagree and redefine the
        criteria in daughter classes.

        Note: we don't compare the passwords here because other_base may have
        been obtained from an existing transport.base which do not mention the
        password.

        :param other_base: the URL we want to share the connection with.

        :return: A new transport or None if the connection cannot be shared.
        """
        (scheme, user, password, host, port, path) = self._split_url(other_base)
        transport = None
        # Don't compare passwords, they may be absent from other_base or from
        # self and they don't carry more information than user anyway.
        if (scheme == self._scheme
            and user == self._user
            and host == self._host
            and port == self._port):
            if not path.endswith('/'):
                # This normally occurs at __init__ time, but it's easier to do
                # it now to avoid creating two transports for the same base.
                path += '/'
            if self._path  == path:
                # shortcut, it's really the same transport
                return self
            # We don't call clone here because the intent is different: we
            # build a new transport on a different base (which may be totally
            # unrelated) but we share the connection.
            transport = self.__class__(other_base, _from_transport=self)
        return transport


@deprecated_function(zero_ninety)
def urlescape(relpath):
    urlutils.escape(relpath)


@deprecated_function(zero_ninety)
def urlunescape(url):
    urlutils.unescape(url)

# We try to recognize an url lazily (ignoring user, password, etc)
_urlRE = re.compile(r'^(?P<proto>[^:/\\]+)://(?P<rest>.*)$')

def get_transport(base, possible_transports=None):
    """Open a transport to access a URL or directory.

    :param base: either a URL or a directory name.

    :param transports: optional reusable transports list. If not None, created
        transports will be added to the list.

    :return: A new transport optionally sharing its connection with one of
        possible_transports.
    """
    if base is None:
        base = '.'
    last_err = None

    def convert_path_to_url(base, error_str):
        m = _urlRE.match(base)
        if m:
            # This looks like a URL, but we weren't able to 
            # instantiate it as such raise an appropriate error
            # FIXME: we have a 'error_str' unused and we use last_err below
            raise errors.UnsupportedProtocol(base, last_err)
        # This doesn't look like a protocol, consider it a local path
        new_base = urlutils.local_path_to_url(base)
        # mutter('converting os path %r => url %s', base, new_base)
        return new_base

    # Catch any URLs which are passing Unicode rather than ASCII
    try:
        base = base.encode('ascii')
    except UnicodeError:
        # Only local paths can be Unicode
        base = convert_path_to_url(base,
            'URLs must be properly escaped (protocol: %s)')

    transport = None
    if possible_transports is not None:
        for t in possible_transports:
            t_same_connection = t._reuse_for(base)
            if t_same_connection is not None:
                # Add only new transports
                if t_same_connection not in possible_transports:
                    possible_transports.append(t_same_connection)
                return t_same_connection

    for proto, factory_list in transport_list_registry.iteritems():
        if proto is not None and base.startswith(proto):
            transport, last_err = _try_transport_factories(base, factory_list)
            if transport:
                if possible_transports is not None:
                    assert transport not in possible_transports
                    possible_transports.append(transport)
                return transport

    # We tried all the different protocols, now try one last time
    # as a local protocol
    base = convert_path_to_url(base, 'Unsupported protocol: %s')

    # The default handler is the filesystem handler, stored as protocol None
    factory_list = transport_list_registry.get(None)
    transport, last_err = _try_transport_factories(base, factory_list)

    return transport


def _try_transport_factories(base, factory_list):
    last_err = None
    for factory in factory_list:
        try:
            return factory.get_obj()(base), None
        except errors.DependencyNotPresent, e:
            mutter("failed to instantiate transport %r for %r: %r" %
                    (factory, base, e))
            last_err = e
            continue
    return None, last_err


def do_catching_redirections(action, transport, redirected):
    """Execute an action with given transport catching redirections.

    This is a facility provided for callers needing to follow redirections
    silently. The silence is relative: it is the caller responsability to
    inform the user about each redirection or only inform the user of a user
    via the exception parameter.

    :param action: A callable, what the caller want to do while catching
                  redirections.
    :param transport: The initial transport used.
    :param redirected: A callable receiving the redirected transport and the 
                  RedirectRequested exception.

    :return: Whatever 'action' returns
    """
    MAX_REDIRECTIONS = 8

    # If a loop occurs, there is little we can do. So we don't try to detect
    # them, just getting out if too much redirections occurs. The solution
    # is outside: where the loop is defined.
    for redirections in range(MAX_REDIRECTIONS):
        try:
            return action(transport)
        except errors.RedirectRequested, e:
            redirection_notice = '%s is%s redirected to %s' % (
                e.source, e.permanently, e.target)
            transport = redirected(transport, e, redirection_notice)
    else:
        # Loop exited without resolving redirect ? Either the
        # user has kept a very very very old reference or a loop
        # occurred in the redirections.  Nothing we can cure here:
        # tell the user. Note that as the user has been informed
        # about each redirection (it is the caller responsibility
        # to do that in redirected via the provided
        # redirection_notice). The caller may provide more
        # information if needed (like what file or directory we
        # were trying to act upon when the redirection loop
        # occurred).
        raise errors.TooManyRedirections


class Server(object):
    """A Transport Server.
    
    The Server interface provides a server for a given transport. We use
    these servers as loopback testing tools. For any given transport the
    Servers it provides must either allow writing, or serve the contents
    of os.getcwdu() at the time setUp is called.
    
    Note that these are real servers - they must implement all the things
    that we want bzr transports to take advantage of.
    """

    def setUp(self):
        """Setup the server to service requests."""

    def tearDown(self):
        """Remove the server and cleanup any resources it owns."""

    def get_url(self):
        """Return a url for this server.
        
        If the transport does not represent a disk directory (i.e. it is 
        a database like svn, or a memory only transport, it should return
        a connection to a newly established resource for this Server.
        Otherwise it should return a url that will provide access to the path
        that was os.getcwdu() when setUp() was called.
        
        Subsequent calls will return the same resource.
        """
        raise NotImplementedError

    def get_bogus_url(self):
        """Return a url for this protocol, that will fail to connect.
        
        This may raise NotImplementedError to indicate that this server cannot
        provide bogus urls.
        """
        raise NotImplementedError


# None is the default transport, for things with no url scheme
register_transport_proto('file://',
            help="Access using the standard filesystem (default)")
register_lazy_transport('file://', 'bzrlib.transport.local', 'LocalTransport')
transport_list_registry.set_default_transport("file://")

register_transport_proto('sftp://',
            help="Access using SFTP (most SSH servers provide SFTP).",
            default_port=22)
register_lazy_transport('sftp://', 'bzrlib.transport.sftp', 'SFTPTransport')
# Decorated http transport
register_transport_proto('http+urllib://',
#                help="Read-only access of branches exported on the web."
            default_port=80)
register_lazy_transport('http+urllib://', 'bzrlib.transport.http._urllib',
                        'HttpTransport_urllib')
register_transport_proto('https+urllib://',
#                help="Read-only access of branches exported on the web using SSL."
            default_port=443)
register_lazy_transport('https+urllib://', 'bzrlib.transport.http._urllib',
                        'HttpTransport_urllib')
register_transport_proto('http+pycurl://',
#                help="Read-only access of branches exported on the web."
            default_port=80)
register_lazy_transport('http+pycurl://', 'bzrlib.transport.http._pycurl',
                        'PyCurlTransport')
register_transport_proto('https+pycurl://',
#                help="Read-only access of branches exported on the web using SSL."
            default_port=443)
register_lazy_transport('https+pycurl://', 'bzrlib.transport.http._pycurl',
                        'PyCurlTransport')
# Default http transports (last declared wins (if it can be imported))
register_transport_proto('http://',
            help="Read-only access of branches exported on the web.",
            default_port=80)
register_transport_proto('https://',
            help="Read-only access of branches exported on the web using SSL.",
            default_port=443)
register_lazy_transport('http://', 'bzrlib.transport.http._urllib',
                        'HttpTransport_urllib')
register_lazy_transport('https://', 'bzrlib.transport.http._urllib',
                        'HttpTransport_urllib')
register_lazy_transport('http://', 'bzrlib.transport.http._pycurl', 'PyCurlTransport')
register_lazy_transport('https://', 'bzrlib.transport.http._pycurl', 'PyCurlTransport')

register_transport_proto('ftp://',
            help="Access using passive FTP.",
            default_port=21)
register_lazy_transport('ftp://', 'bzrlib.transport.ftp', 'FtpTransport')
register_transport_proto('aftp://',
            help="Access using active FTP.",
            default_port=21)
register_lazy_transport('aftp://', 'bzrlib.transport.ftp', 'FtpTransport')

register_transport_proto('memory://')
register_lazy_transport('memory://', 'bzrlib.transport.memory', 'MemoryTransport')

# chroots cannot be implicitly accessed, they must be explicitly created:
register_transport_proto('chroot+')

register_transport_proto('readonly+',
#              help="This modifier converts any transport to be readonly."
            )
register_lazy_transport('readonly+', 'bzrlib.transport.readonly', 'ReadonlyTransportDecorator')

register_transport_proto('fakenfs+')
register_lazy_transport('fakenfs+', 'bzrlib.transport.fakenfs', 'FakeNFSTransportDecorator')

register_transport_proto('trace+')
register_lazy_transport('trace+', 'bzrlib.transport.trace', 'TransportTraceDecorator')

register_transport_proto('unlistable+')
register_lazy_transport('unlistable+', 'bzrlib.transport.unlistable', 'UnlistableTransportDecorator')

register_transport_proto('brokenrename+')
register_lazy_transport('brokenrename+', 'bzrlib.transport.brokenrename',
        'BrokenRenameTransportDecorator')

register_transport_proto('vfat+')
register_lazy_transport('vfat+',
                        'bzrlib.transport.fakevfat',
                        'FakeVFATTransportDecorator')
register_transport_proto('bzr://',
            help="Fast access using the Bazaar smart server.",
            default_port=4155)

register_lazy_transport('bzr://',
                        'bzrlib.transport.remote',
                        'RemoteTCPTransport')
register_transport_proto('bzr+http://',
#                help="Fast access using the Bazaar smart server over HTTP."
            default_port=80)
register_lazy_transport('bzr+http://',
                        'bzrlib.transport.remote',
                        'RemoteHTTPTransport')
register_transport_proto('bzr+https://',
#                help="Fast access using the Bazaar smart server over HTTPS."
             )
register_lazy_transport('bzr+https://',
                        'bzrlib.transport.remote',
                        'RemoteHTTPTransport')
register_transport_proto('bzr+ssh://',
            help="Fast access using the Bazaar smart server over SSH.",
            default_port=22)
register_lazy_transport('bzr+ssh://',
                        'bzrlib.transport.remote',
                        'RemoteSSHTransport')<|MERGE_RESOLUTION|>--- conflicted
+++ resolved
@@ -642,12 +642,8 @@
         """
         raise errors.NoSmartMedium(self)
 
-<<<<<<< HEAD
-    def readv(self, relpath, offsets, adjust_for_latency=False):
-=======
     def readv(self, relpath, offsets, adjust_for_latency=False,
         upper_limit=None):
->>>>>>> 1000d6ed
         """Get parts of the file at the given relative path.
 
         :param relpath: The path to read data from.
@@ -656,8 +652,6 @@
             transport latency. This may re-order the offsets, expand them to
             grab adjacent data when there is likely a high cost to requesting
             data relative to delivering it.
-<<<<<<< HEAD
-=======
         :param upper_limit: When adjust_for_latency is True setting upper_limit
             allows the caller to tell the transport about the length of the
             file, so that requests are not issued for ranges beyond the end of
@@ -665,7 +659,6 @@
             in such a case rather than just satisfying the available ranges.
             upper_limit should always be provided when adjust_for_latency is
             True, and should be the size of the file in bytes.
->>>>>>> 1000d6ed
         :return: A list or generator of (offset, data) tuples
         """
         if adjust_for_latency:
@@ -680,29 +673,19 @@
                         yield None
                 return empty_yielder()
             # expand by page size at either end
-<<<<<<< HEAD
-            expansion = self.recommended_page_size() / 2
-            new_offsets = []
-            for offset, length in offsets:
-                new_offset = offset - expansion
-=======
             expansion = self.recommended_page_size()
             reduction = expansion / 2
             new_offsets = []
             for offset, length in offsets:
                 new_offset = offset - reduction
->>>>>>> 1000d6ed
                 new_length = length + expansion
                 if new_offset < 0:
                     # don't ask for anything < 0
                     new_length -= new_offset
                     new_offset = 0
-<<<<<<< HEAD
-=======
                 if (upper_limit is not None and
                     new_offset + new_length > upper_limit):
                     new_length = upper_limit - new_offset
->>>>>>> 1000d6ed
                 new_offsets.append((new_offset, new_length))
             # combine the expanded offsets
             offsets = []
@@ -1789,6 +1772,12 @@
 register_lazy_transport('bzr+https://',
                         'bzrlib.transport.remote',
                         'RemoteHTTPTransport')
+register_transport_proto('bzr+https://',
+#                help="Fast access using the Bazaar smart server over HTTPS."
+             )
+register_lazy_transport('bzr+https://',
+                        'bzrlib.transport.remote',
+                        'RemoteHTTPTransport')
 register_transport_proto('bzr+ssh://',
             help="Fast access using the Bazaar smart server over SSH.",
             default_port=22)
