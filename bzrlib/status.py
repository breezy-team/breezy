# Copyright (C) 2005, 2006, 2007 Canonical Ltd
#
# This program is free software; you can redistribute it and/or modify
# it under the terms of the GNU General Public License as published by
# the Free Software Foundation; either version 2 of the License, or
# (at your option) any later version.
#
# This program is distributed in the hope that it will be useful,
# but WITHOUT ANY WARRANTY; without even the implied warranty of
# MERCHANTABILITY or FITNESS FOR A PARTICULAR PURPOSE.  See the
# GNU General Public License for more details.
#
# You should have received a copy of the GNU General Public License
# along with this program; if not, write to the Free Software
# Foundation, Inc., 59 Temple Place, Suite 330, Boston, MA  02111-1307  USA

import sys

from bzrlib import (
    delta as _mod_delta,
    osutils,
    tree,
    tsort,
    revision as _mod_revision,
    )
from bzrlib.diff import _raise_if_nonexistent
import bzrlib.errors as errors
from bzrlib.log import line_log
from bzrlib.osutils import is_inside_any
from bzrlib.symbol_versioning import (deprecated_function,
        )
from bzrlib.trace import warning

# TODO: when showing single-line logs, truncate to the width of the terminal
# if known, but only if really going to the terminal (not into a file)


def show_tree_status(wt, show_unchanged=None,
                     specific_files=None,
                     show_ids=False,
                     to_file=None,
                     show_pending=True,
                     revision=None,
                     short=False,
                     versioned=False):
    """Display summary of changes.

    By default this compares the working tree to a previous revision. 
    If the revision argument is given, summarizes changes between the 
    working tree and another, or between two revisions.

    The result is written out as Unicode and to_file should be able 
    to encode that.

    If showing the status of a working tree, extra information is included
    about unknown files, conflicts, and pending merges.

    :param show_unchanged: Deprecated parameter. If set, includes unchanged 
        files.
    :param specific_files: If set, a list of filenames whose status should be
        shown.  It is an error to give a filename that is not in the working 
        tree, or in the working inventory or in the basis inventory.
    :param show_ids: If set, includes each file's id.
    :param to_file: If set, write to this file (default stdout.)
    :param show_pending: If set, write pending merges.
    :param revision: If None the compare latest revision with working tree
        If not None it must be a RevisionSpec list.
        If one revision show compared it with working tree.
        If two revisions show status between first and second.
    :param short: If True, gives short SVN-style status lines.
    :param versioned: If True, only shows versioned files.
    """
    if show_unchanged is not None:
        warn("show_status_trees with show_unchanged has been deprecated "
             "since bzrlib 0.9", DeprecationWarning, stacklevel=2)

    if to_file is None:
        to_file = sys.stdout
    
    wt.lock_read()
    try:
        new_is_working_tree = True
        if revision is None:
            if wt.last_revision() != wt.branch.last_revision():
                warning("working tree is out of date, run 'bzr update'")
            new = wt
            old = new.basis_tree()
        elif len(revision) > 0:
            try:
                rev_id = revision[0].as_revision_id(wt.branch)
                old = wt.branch.repository.revision_tree(rev_id)
            except errors.NoSuchRevision, e:
                raise errors.BzrCommandError(str(e))
            if (len(revision) > 1) and (revision[1].spec is not None):
                try:
                    rev_id = revision[1].as_revision_id(wt.branch)
                    new = wt.branch.repository.revision_tree(rev_id)
                    new_is_working_tree = False
                except errors.NoSuchRevision, e:
                    raise errors.BzrCommandError(str(e))
            else:
                new = wt
        old.lock_read()
        new.lock_read()
        try:
            _raise_if_nonexistent(specific_files, old, new)
            want_unversioned = not versioned
            if short:
                changes = new.iter_changes(old, show_unchanged, specific_files,
                    require_versioned=False, want_unversioned=want_unversioned)
                reporter = _mod_delta._ChangeReporter(output_file=to_file,
                    unversioned_filter=new.is_ignored)
                _mod_delta.report_changes(changes, reporter)
            else:
                delta = new.changes_from(old, want_unchanged=show_unchanged,
                                      specific_files=specific_files,
                                      want_unversioned=want_unversioned)
                # filter out unknown files. We may want a tree method for
                # this
                delta.unversioned = [unversioned for unversioned in
                    delta.unversioned if not new.is_ignored(unversioned[0])]
                delta.show(to_file,
                           show_ids=show_ids,
                           show_unchanged=show_unchanged,
                           short_status=False)
            # show the new conflicts only for now. XXX: get them from the
            # delta.
            conflicts = new.conflicts()
            if specific_files is not None:
                conflicts = conflicts.select_conflicts(new, specific_files,
                    ignore_misses=True, recurse=True)[1]
            if len(conflicts) > 0 and not short:
                to_file.write("conflicts:\n")
            for conflict in conflicts:
                if short:
                    prefix = 'C  '
                else:
                    prefix = ' '
                to_file.write("%s %s\n" % (prefix, conflict))
            if (new_is_working_tree and show_pending
                and specific_files is None):
                show_pending_merges(new, to_file, short)
        finally:
            old.unlock()
            new.unlock()
    finally:
        wt.unlock()

def show_pending_merges(new, to_file, short=False):
    """Write out a display of pending merges in a working tree."""
    parents = new.get_parent_ids()
    if len(parents) < 2:
        return
    pending = parents[1:]
    branch = new.branch
    last_revision = parents[0]
    if not short:
        to_file.write('pending merges:\n')
    ignore = set([None, last_revision, _mod_revision.NULL_REVISION])
    graph = branch.repository.get_graph()
    for merge in pending:
        # Find all of the revisions in the merge source, which are not in the
        # last committed revision.
        # We don't care about last_extra
        last_extra, merge_extra = graph.find_difference(last_revision, merge)
        # Now that we have the revisions, we need to sort them to get a proper
        # listing. We want to sort in reverse topological order (which
        # MergeSorter gives us). MergeSorter requires that there are no
        # dangling references, though, so clean up the graph to point to only
        # present nodes.
        merge_extra.discard(_mod_revision.NULL_REVISION)
        merged_graph = {}
        for merge, parents in zip(merge_extra, graph.get_parents(merge_extra)):
            if parents is None: # The revision does not exist in the repository
                merged_graph[merge] = []
            else:
                merged_graph[merge] = [p for p in parents if p in merge_extra]
        sorter = tsort.MergeSorter(merged_graph, merge)
        # Get a handle to all of the revisions we will need
        width = osutils.terminal_width()
        try:
<<<<<<< HEAD
            from bzrlib.osutils import terminal_width
            width = terminal_width() - 1    # we need one extra space to avoid
                                            # extra blank lines
            m_revision = branch.repository.get_revision(merge)
=======
            revisions = dict((rev.revision_id, rev) for rev in
                             branch.repository.get_revisions(merge_extra))
        except errors.NoSuchRevision:
            # If we are missing a revision, just print out the revision id
            if short:
                prefix = 'P  '
            else:
                prefix = ' '
            to_file.write(prefix + ' ' + merge)
            to_file.write('\n')
        else:
            rev_id_iterator = sorter.iter_topo_order()
            num, first, depth, eom = rev_id_iterator.next()
            assert first == merge
            m_revision = revisions[merge]
>>>>>>> 3d87b4b5
            if short:
                prefix = 'P   '
            else:
                prefix = '  '
            to_file.write(prefix)
            to_file.write(line_log(m_revision, width - len(prefix)))
            to_file.write('\n')
            for num, mmerge, depth, eom in rev_id_iterator:
                if mmerge in ignore:
                    continue
                mm_revision = revisions[mmerge]
                if short:
                    prefix = 'P.   '
                else:
                    prefix = '    '
                to_file.write(prefix)
                to_file.write(line_log(mm_revision, width - len(prefix)))
                to_file.write('\n')
        ignore.update(merge_extra)<|MERGE_RESOLUTION|>--- conflicted
+++ resolved
@@ -179,12 +179,10 @@
         # Get a handle to all of the revisions we will need
         width = osutils.terminal_width()
         try:
-<<<<<<< HEAD
             from bzrlib.osutils import terminal_width
             width = terminal_width() - 1    # we need one extra space to avoid
                                             # extra blank lines
             m_revision = branch.repository.get_revision(merge)
-=======
             revisions = dict((rev.revision_id, rev) for rev in
                              branch.repository.get_revisions(merge_extra))
         except errors.NoSuchRevision:
@@ -200,7 +198,6 @@
             num, first, depth, eom = rev_id_iterator.next()
             assert first == merge
             m_revision = revisions[merge]
->>>>>>> 3d87b4b5
             if short:
                 prefix = 'P   '
             else:
