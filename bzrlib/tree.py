--- conflicted
+++ resolved
@@ -530,7 +530,6 @@
         """
         raise NotImplementedError(self.walkdirs)
 
-<<<<<<< HEAD
     def _content_filter_stack(self, path=None, file_id=None):
         """The stack of content filters for a path.
         
@@ -548,13 +547,10 @@
             return []
         if path is None:
             path = self.id2path(file_id)
-        prefs = None
-        # TODO: Replace the line above with the line below
-        # (when the rule-based preferences branch is merged)
-        #prefs = rules.iter_search_rules(self.branch, [path],
-        #    filter_pref_names).next()
+        prefs = rules.iter_search_rules(self.branch, [path],
+            filter_pref_names).next()
         return filters._get_filter_stack_for(prefs)
-=======
+
     def iter_search_rules(self, path_names, pref_names=None,
         _default_searcher=rules._per_user_searcher):
         """Find the preferences for filenames in a tree.
@@ -585,7 +581,6 @@
             searcher = rules._StackedRulesSearcher(
                 [rules._IniBasedRulesSearcher(ini_file), default_searcher])
         return searcher
->>>>>>> 2ffbc16f
 
 
 class EmptyTree(Tree):
