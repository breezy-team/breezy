--- conflicted
+++ resolved
@@ -163,16 +163,12 @@
             return ie.text_sha1
         return None
 
-<<<<<<< HEAD
     def get_file_mtime(self, file_id):
         ie = self._inventory[file_id]
         revision = self._branch.get_revision(ie.revision)
         return revision.timestamp
 
-    def is_executable(self, file_id):
-=======
     def is_executable(self, file_id, path=None):
->>>>>>> cd52554e
         ie = self._inventory[file_id]
         if ie.kind != "file":
             return None 
