--- conflicted
+++ resolved
@@ -612,33 +612,15 @@
             output. An unversioned file is defined as one with (False, False)
             for the versioned pair.
         """
-<<<<<<< HEAD
         # this must return a sequence rather than a list so that it can hold a
         # read-lock for the whole time.
         #
         # TODO: this really only needs to lock the trees not the branches, so
         # could do with lock_tree_read() -- mbp 20070227
         result = []
-        self.source.lock_read()
-        self.target.lock_read()
-        try:
-            lookup_trees = [self.source]
-            if extra_trees:
-                 lookup_trees.extend(extra_trees)
-            specific_file_ids = self.target.paths2ids(specific_files,
-                lookup_trees, require_versioned=require_versioned)
-            to_paths = {}
-            from_entries_by_dir = list(self.source.inventory.iter_entries_by_dir(
-                specific_file_ids=specific_file_ids))
-            from_data = dict((e.file_id, (p, e)) for p, e in from_entries_by_dir)
-            to_entries_by_dir = list(self.target.inventory.iter_entries_by_dir(
-                specific_file_ids=specific_file_ids))
-            num_entries = len(from_entries_by_dir) + len(to_entries_by_dir)
-            entry_count = 0
-            for to_path, to_entry in to_entries_by_dir:
-                file_id = to_entry.file_id
-                to_paths[file_id] = to_path
-=======
+        ## self.source.lock_read()
+        ## self.target.lock_read()
+        ## try:
         lookup_trees = [self.source]
         if extra_trees:
              lookup_trees.extend(extra_trees)
@@ -685,96 +667,35 @@
                 from_parent = from_entry.parent_id
                 from_kind, from_executable, from_stat = \
                     self.source._comparison_data(from_entry, from_path)
->>>>>>> 3ce907dd
                 entry_count += 1
-                changed_content = False
-                from_path, from_entry = from_data.get(file_id, (None, None))
-                from_versioned = (from_entry is not None)
-                if from_entry is not None:
-                    from_versioned = True
-                    from_name = from_entry.name
-                    from_parent = from_entry.parent_id
-                    from_kind, from_executable, from_stat = \
-                        self.source._comparison_data(from_entry, from_path)
-                    entry_count += 1
-                else:
-                    from_versioned = False
-                    from_kind = None
-                    from_parent = None
-                    from_name = None
-                    from_executable = None
-                versioned = (from_versioned, True)
-                to_kind, to_executable, to_stat = \
-                    self.target._comparison_data(to_entry, to_path)
-                kind = (from_kind, to_kind)
-                if kind[0] != kind[1]:
+            else:
+                from_versioned = False
+                from_kind = None
+                from_parent = None
+                from_name = None
+                from_executable = None
+            versioned = (from_versioned, True)
+            to_kind, to_executable, to_stat = \
+                self.target._comparison_data(to_entry, to_path)
+            kind = (from_kind, to_kind)
+            if kind[0] != kind[1]:
+                changed_content = True
+            elif from_kind == 'file':
+                from_size = self.source._file_size(from_entry, from_stat)
+                to_size = self.target._file_size(to_entry, to_stat)
+                if from_size != to_size:
                     changed_content = True
-<<<<<<< HEAD
-                elif from_kind == 'file':
-                    from_size = self.source._file_size(from_entry, from_stat)
-                    to_size = self.target._file_size(to_entry, to_stat)
-                    if from_size != to_size:
-                        changed_content = True
-                    elif (self.source.get_file_sha1(file_id, from_path, from_stat) !=
-                        self.target.get_file_sha1(file_id, to_path, to_stat)):
-                        changed_content = True
-                elif from_kind == 'symlink':
-                    if (self.source.get_symlink_target(file_id) != 
-                        self.target.get_symlink_target(file_id)):
-                        changed_content = True
+                elif (self.source.get_file_sha1(file_id, from_path, from_stat) !=
+                    self.target.get_file_sha1(file_id, to_path, to_stat)):
+                    changed_content = True
+            elif from_kind == 'symlink':
+                if (self.source.get_symlink_target(file_id) !=
+                    self.target.get_symlink_target(file_id)):
+                    changed_content = True
                 elif from_kind == 'tree-reference':
                     if (self.source.get_reference_revision(from_entry, from_path)
                         != self.target.get_reference_revision(to_entry, to_path)):
                         changed_content = True 
-                parent = (from_parent, to_entry.parent_id)
-                name = (from_name, to_entry.name)
-                executable = (from_executable, to_executable)
-                if pb is not None:
-                    pb.update('comparing files', entry_count, num_entries)
-                if (changed_content is not False or versioned[0] != versioned[1] 
-                    or parent[0] != parent[1] or name[0] != name[1] or 
-                    executable[0] != executable[1] or include_unchanged):
-                    result.append((file_id, to_path, changed_content, versioned, parent,
-                           name, kind, executable))
-            def get_to_path(from_entry):
-                if from_entry.parent_id is None:
-                    to_path = ''
-                else:
-                    if from_entry.parent_id not in to_paths:
-                        get_to_path(self.source.inventory[from_entry.parent_id])
-                    to_path = osutils.pathjoin(to_paths[from_entry.parent_id],
-                                               from_entry.name)
-                to_paths[from_entry.file_id] = to_path
-                return to_path
-
-            for path, from_entry in from_entries_by_dir:
-                file_id = from_entry.file_id
-                if file_id in to_paths:
-                    continue
-                to_path = get_to_path(from_entry)
-                entry_count += 1
-                if pb is not None:
-                    pb.update('comparing files', entry_count, num_entries)
-                versioned = (True, False)
-                parent = (from_entry.parent_id, None)
-                name = (from_entry.name, None)
-                from_kind, from_executable, stat_value = \
-                    self.source._comparison_data(from_entry, path)
-                kind = (from_kind, None)
-                executable = (from_executable, None)
-                changed_content = True
-                # the parent's path is necessarily known at this point.
-                result.append((file_id, to_path, changed_content, versioned, parent,
-                      name, kind, executable))
-        finally:
-            self.source.unlock()
-            self.target.unlock()
-        return result
-=======
-            elif from_kind == 'symlink':
-                if (self.source.get_symlink_target(file_id) !=
-                    self.target.get_symlink_target(file_id)):
-                    changed_content = True
             parent = (from_parent, to_entry.parent_id)
             name = (from_name, to_entry.name)
             executable = (from_executable, to_executable)
@@ -826,7 +747,6 @@
             # the parent's path is necessarily known at this point.
             yield(file_id, to_path, changed_content, versioned, parent,
                   name, kind, executable)
->>>>>>> 3ce907dd
 
 
 # This was deprecated before 0.12, but did not have an official warning
