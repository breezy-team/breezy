# Copyright (C) 2005, 2006 Canonical Ltd
#
# This program is free software; you can redistribute it and/or modify
# it under the terms of the GNU General Public License as published by
# the Free Software Foundation; either version 2 of the License, or
# (at your option) any later version.
#
# This program is distributed in the hope that it will be useful,
# but WITHOUT ANY WARRANTY; without even the implied warranty of
# MERCHANTABILITY or FITNESS FOR A PARTICULAR PURPOSE.  See the
# GNU General Public License for more details.
#
# You should have received a copy of the GNU General Public License
# along with this program; if not, write to the Free Software
# Foundation, Inc., 59 Temple Place, Suite 330, Boston, MA  02111-1307  USA


"""Commit message editor support."""

import codecs
import errno
import os
from subprocess import call
import sys

from bzrlib import (
    config,
    osutils,
    )
from bzrlib.errors import BzrError, BadCommitMessageEncoding
<<<<<<< HEAD
from bzrlib.trace import warning
=======
from bzrlib.hooks import Hooks
from bzrlib.trace import warning, mutter
>>>>>>> 7d51740a


def _get_editor():
    """Return a sequence of possible editor binaries for the current platform"""
    try:
        yield os.environ["BZR_EDITOR"]
    except KeyError:
        pass

    e = config.GlobalConfig().get_editor()
    if e is not None:
        yield e
        
    for varname in 'VISUAL', 'EDITOR':
        if varname in os.environ:
            yield os.environ[varname]

    if sys.platform == 'win32':
        for editor in 'wordpad.exe', 'notepad.exe':
            yield editor
    else:
        for editor in ['/usr/bin/editor', 'vi', 'pico', 'nano', 'joe']:
            yield editor


def _run_editor(filename):
    """Try to execute an editor to edit the commit message."""
    for e in _get_editor():
        edargs = e.split(' ')
        try:
            ## mutter("trying editor: %r", (edargs +[filename]))
            x = call(edargs + [filename])
        except OSError, e:
            # We're searching for an editor, so catch safe errors and continue
            if e.errno in (errno.ENOENT, ):
                continue
            raise
        if x == 0:
            return True
        elif x == 127:
            continue
        else:
            break
    raise BzrError("Could not start any editor.\nPlease specify one with:\n"
                   " - $BZR_EDITOR\n - editor=/some/path in %s\n"
                   " - $VISUAL\n - $EDITOR" % \
                    config.config_filename())


DEFAULT_IGNORE_LINE = "%(bar)s %(msg)s %(bar)s" % \
    { 'bar' : '-' * 14, 'msg' : 'This line and the following will be ignored' }


def edit_commit_message(infotext, ignoreline=DEFAULT_IGNORE_LINE,
                        start_message=None):
    """Let the user edit a commit message in a temp file.

    This is run if they don't give a message or
    message-containing file on the command line.

    :param infotext:    Text to be displayed at bottom of message
                        for the user's reference;
                        currently similar to 'bzr status'.

    :param ignoreline:  The separator to use above the infotext.

    :param start_message:   The text to place above the separator, if any.
                            This will not be removed from the message
                            after the user has edited it.

    :return:    commit message or None.
    """

    if not start_message is None:
        start_message = start_message.encode(osutils.get_user_encoding())
    infotext = infotext.encode(osutils.get_user_encoding(), 'replace')
    return edit_commit_message_encoded(infotext, ignoreline, start_message)


def edit_commit_message_encoded(infotext, ignoreline=DEFAULT_IGNORE_LINE,
                                start_message=None):
    """Let the user edit a commit message in a temp file.

    This is run if they don't give a message or
    message-containing file on the command line.

    :param infotext:    Text to be displayed at bottom of message
                        for the user's reference;
                        currently similar to 'bzr status'.
                        The string is already encoded

    :param ignoreline:  The separator to use above the infotext.

    :param start_message:   The text to place above the separator, if any.
                            This will not be removed from the message
                            after the user has edited it.
                            The string is already encoded

    :return:    commit message or None.
    """
    msgfilename = None
    try:
        msgfilename, hasinfo = _create_temp_file_with_commit_template(
                                    infotext, ignoreline, start_message)

        if not msgfilename or not _run_editor(msgfilename):
            return None
        
        started = False
        msg = []
        lastline, nlines = 0, 0
        # codecs.open() ALWAYS opens file in binary mode but we need text mode
        # 'rU' mode useful when bzr.exe used on Cygwin (bialix 20070430)
        f = file(msgfilename, 'rU')
        try:
            try:
                for line in codecs.getreader(osutils.get_user_encoding())(f):
                    stripped_line = line.strip()
                    # strip empty line before the log message starts
                    if not started:
                        if stripped_line != "":
                            started = True
                        else:
                            continue
                    # check for the ignore line only if there
                    # is additional information at the end
                    if hasinfo and stripped_line == ignoreline:
                        break
                    nlines += 1
                    # keep track of the last line that had some content
                    if stripped_line != "":
                        lastline = nlines
                    msg.append(line)
            except UnicodeDecodeError:
                raise BadCommitMessageEncoding()
        finally:
            f.close()

        if len(msg) == 0:
            return ""
        # delete empty lines at the end
        del msg[lastline:]
        # add a newline at the end, if needed
        if not msg[-1].endswith("\n"):
            return "%s%s" % ("".join(msg), "\n")
        else:
            return "".join(msg)
    finally:
        # delete the msg file in any case
        if msgfilename is not None:
            try:
                os.unlink(msgfilename)
            except IOError, e:
                warning("failed to unlink %s: %s; ignored", msgfilename, e)


def _create_temp_file_with_commit_template(infotext,
                                           ignoreline=DEFAULT_IGNORE_LINE,
                                           start_message=None):
    """Create temp file and write commit template in it.

    :param infotext:    Text to be displayed at bottom of message
                        for the user's reference;
                        currently similar to 'bzr status'.
                        The text is already encoded.

    :param ignoreline:  The separator to use above the infotext.

    :param start_message:   The text to place above the separator, if any.
                            This will not be removed from the message
                            after the user has edited it.
                            The string is already encoded

    :return:    2-tuple (temp file name, hasinfo)
    """
    import tempfile
    tmp_fileno, msgfilename = tempfile.mkstemp(prefix='bzr_log.',
                                               dir='.',
                                               text=True)
    msgfilename = osutils.basename(msgfilename)
    msgfile = os.fdopen(tmp_fileno, 'w')
    try:
        if start_message is not None:
            msgfile.write("%s\n" % start_message)

        if infotext is not None and infotext != "":
            hasinfo = True
            msgfile.write("\n\n%s\n\n%s" %(ignoreline, infotext))
        else:
            hasinfo = False
    finally:
        msgfile.close()

    return (msgfilename, hasinfo)


def make_commit_message_template(working_tree, specific_files):
    """Prepare a template file for a commit into a branch.

    Returns a unicode string containing the template.
    """
    # TODO: make provision for this to be overridden or modified by a hook
    #
    # TODO: Rather than running the status command, should prepare a draft of
    # the revision to be committed, then pause and ask the user to
    # confirm/write a message.
    from StringIO import StringIO       # must be unicode-safe
    from bzrlib.status import show_tree_status
    status_tmp = StringIO()
    show_tree_status(working_tree, specific_files=specific_files, 
                     to_file=status_tmp)
    return status_tmp.getvalue()


def make_commit_message_template_encoded(working_tree, specific_files,
                                         diff=None, output_encoding='utf-8'):
    """Prepare a template file for a commit into a branch.

    Returns an encoded string.
    """
    # TODO: make provision for this to be overridden or modified by a hook
    #
    # TODO: Rather than running the status command, should prepare a draft of
    # the revision to be committed, then pause and ask the user to
    # confirm/write a message.
    from StringIO import StringIO       # must be unicode-safe
    from bzrlib.diff import show_diff_trees

    template = make_commit_message_template(working_tree, specific_files)
    template = template.encode(output_encoding, "replace")

    if diff:
        stream = StringIO()
        show_diff_trees(working_tree.basis_tree(),
                        working_tree, stream, specific_files,
                        path_encoding=output_encoding)
        template = template + '\n' + stream.getvalue()

    return template


class MessageEditorHooks(Hooks):
    """A dictionary mapping hook name to a list of callables for message editor
    hooks.

    e.g. ['commit_message_template'] is the list of items to be called to 
    generate a commit message template
    """

    def __init__(self):
        """Create the default hooks.

        These are all empty initially.
        """
        Hooks.__init__(self)
        # Introduced in 1.8:
        # Invoked to generate the commit message template shown in the editor
        # The api signature is:
        # (commit, message), and the function should return the new message
        # There is currently no way to modify the order in which 
        # template hooks are invoked
        self['commit_message_template'] = []


hooks = MessageEditorHooks()


def generate_commit_message_template(commit, start_message=None):
    """Generate a commit message template.

    :param commit: Commit object for the active commit.
    :param start_message: Message to start with.
    :return: A start commit message or None for an empty start commit message.
    """
    start_message = None
    for hook in hooks['commit_message_template']:
        start_message = hook(commit, start_message)
    return start_message<|MERGE_RESOLUTION|>--- conflicted
+++ resolved
@@ -28,12 +28,8 @@
     osutils,
     )
 from bzrlib.errors import BzrError, BadCommitMessageEncoding
-<<<<<<< HEAD
-from bzrlib.trace import warning
-=======
 from bzrlib.hooks import Hooks
 from bzrlib.trace import warning, mutter
->>>>>>> 7d51740a
 
 
 def _get_editor():
