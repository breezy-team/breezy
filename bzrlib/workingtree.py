--- conflicted
+++ resolved
@@ -2088,34 +2088,33 @@
         """
         raise NotImplementedError(self.unlock)
 
-<<<<<<< HEAD
     _marker = object()
 
-    @needs_write_lock
-    def update(self, revision=None, old_tip=_marker):
-=======
-    def update(self, change_reporter=None, possible_transports=None):
->>>>>>> c26fa54a
+    def update(self, change_reporter=None, possible_transports=None,
+               revision=None, old_tip=_marker):
         """Update a working tree along its branch.
 
         This will update the branch if its bound too, which means we have
         multiple trees involved:
-<<<<<<< HEAD
-        The new basis tree of the master.
-        The old basis tree of the branch.
-        The old basis tree of the working tree.
-        The current working tree state.
-        pathologically all three may be different, and non ancestors of each other.
-        Conceptually we want to:
-        Preserve the wt.basis->wt.state changes
-        Transform the wt.basis to the new master basis.
-        Apply a merge of the old branch basis to get any 'local' changes from
-        it into the tree.
-        Restore the wt.basis->wt.state changes.
+
+        - The new basis tree of the master.
+        - The old basis tree of the branch.
+        - The old basis tree of the working tree.
+        - The current working tree state.
+
+        Pathologically, all three may be different, and non-ancestors of each
+        other.  Conceptually we want to:
+
+        - Preserve the wt.basis->wt.state changes
+        - Transform the wt.basis to the new master basis.
+        - Apply a merge of the old branch basis to get any 'local' changes from
+          it into the tree.
+        - Restore the wt.basis->wt.state changes.
 
         There isn't a single operation at the moment to do that, so we:
-        Merge current state -> basis tree of the master w.r.t. the old tree 
-        basis. Do a 'normal' merge of the old branch basis if it is relevant.
+        - Merge current state -> basis tree of the master w.r.t. the old tree
+          basis.
+        - Do a 'normal' merge of the old branch basis if it is relevant.
 
         :param revision: The target revision to update to. Must be in the
             revision history.
@@ -2123,32 +2122,9 @@
             returned (old tip of the branch or None). _marker is used
             otherwise.
         """
-        if old_tip == self._marker:
-            old_tip = self.branch.update()
-=======
-
-        - The new basis tree of the master.
-        - The old basis tree of the branch.
-        - The old basis tree of the working tree.
-        - The current working tree state.
-
-        Pathologically, all three may be different, and non-ancestors of each
-        other.  Conceptually we want to:
-
-        - Preserve the wt.basis->wt.state changes
-        - Transform the wt.basis to the new master basis.
-        - Apply a merge of the old branch basis to get any 'local' changes from
-          it into the tree.
-        - Restore the wt.basis->wt.state changes.
-
-        There isn't a single operation at the moment to do that, so we:
-        - Merge current state -> basis tree of the master w.r.t. the old tree
-          basis.
-        - Do a 'normal' merge of the old branch basis if it is relevant.
-        """
         if self.branch.get_bound_location() is not None:
             self.lock_write()
-            update_branch = True
+            update_branch = (old_tip == self._marker)
         else:
             self.lock_tree_write()
             update_branch = False
@@ -2157,18 +2133,17 @@
                 old_tip = self.branch.update(possible_transports)
             else:
                 old_tip = None
-            return self._update_tree(old_tip, change_reporter)
+            return self._update_tree(old_tip, change_reporter, revision)
         finally:
             self.unlock()
 
     @needs_tree_write_lock
-    def _update_tree(self, old_tip=None, change_reporter=None):
+    def _update_tree(self, old_tip=None, change_reporter=None, revision=None):
         """Update a tree to the master branch.
 
         :param old_tip: if supplied, the previous tip revision the branch,
             before it was changed to the master branch's tip.
         """
->>>>>>> c26fa54a
         # here if old_tip is not None, it is the old tip of the branch before
         # it was updated from the master branch. This should become a pending
         # merge in the working tree to preserve the user existing work.  we
@@ -2183,30 +2158,18 @@
         try:
             last_rev = self.get_parent_ids()[0]
         except IndexError:
-<<<<<<< HEAD
-            last_rev = None
+            last_rev = _mod_revision.NULL_REVISION
         if revision is None:
             revision = self.branch.last_revision()
         else:
             if revision not in self.branch.revision_history():
                 raise errors.NoSuchRevision(self.branch, revision)
-        if last_rev != revision:
-            # merge tree state up to new branch tip.
-            basis = self.basis_tree()
-            to_tree = self.branch.repository.revision_tree(revision)
-            result += merge_inner(self.branch,
-                                  to_tree,
-                                  basis,
-                                  this_tree=self)
-            self.set_last_revision(revision)
-=======
-            last_rev = _mod_revision.NULL_REVISION
-        if last_rev != _mod_revision.ensure_null(self.branch.last_revision()):
-            # merge tree state up to new branch tip.
+        if last_rev != _mod_revision.ensure_null(revision):
+            # merge tree state up to specified revision.
             basis = self.basis_tree()
             basis.lock_read()
             try:
-                to_tree = self.branch.basis_tree()
+                to_tree = self.branch.repository.revision_tree(revision)
                 if basis.inventory.root is None:
                     self.set_root_id(to_tree.get_root_id())
                     self.flush()
@@ -2216,9 +2179,9 @@
                                       basis,
                                       this_tree=self,
                                       change_reporter=change_reporter)
+                self.set_last_revision(revision)
             finally:
                 basis.unlock()
->>>>>>> c26fa54a
             # TODO - dedup parents list with things merged by pull ?
             # reuse the tree we've updated to to set the basis:
             parent_trees = [(revision, to_tree)]
@@ -2248,15 +2211,6 @@
             # and we have converted that last revision to a pending merge.
             # base is somewhere between the branch tip now
             # and the now pending merge
-<<<<<<< HEAD
-            from bzrlib.revision import common_ancestor
-            try:
-                base_rev_id = common_ancestor(revision,
-                                              old_tip,
-                                              self.branch.repository)
-            except errors.NoCommonAncestor:
-                base_rev_id = None
-=======
 
             # Since we just modified the working tree and inventory, flush out
             # the current state, before we modify it again.
@@ -2266,9 +2220,7 @@
             #       should be able to remove this extra flush.
             self.flush()
             graph = self.branch.repository.get_graph()
-            base_rev_id = graph.find_unique_lca(self.branch.last_revision(),
-                                                old_tip)
->>>>>>> c26fa54a
+            base_rev_id = graph.find_unique_lca(revision, old_tip)
             base_tree = self.branch.repository.revision_tree(base_rev_id)
             other_tree = self.branch.repository.revision_tree(old_tip)
             result += merge.merge_inner(
