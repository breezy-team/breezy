# Copyright (C) 2005, 2006 Canonical Ltd

# This program is free software; you can redistribute it and/or modify
# it under the terms of the GNU General Public License as published by
# the Free Software Foundation; either version 2 of the License, or
# (at your option) any later version.

# This program is distributed in the hope that it will be useful,
# but WITHOUT ANY WARRANTY; without even the implied warranty of
# MERCHANTABILITY or FITNESS FOR A PARTICULAR PURPOSE.  See the
# GNU General Public License for more details.

# You should have received a copy of the GNU General Public License
# along with this program; if not, write to the Free Software
# Foundation, Inc., 59 Temple Place, Suite 330, Boston, MA  02111-1307  USA

"""WorkingTree object and friends.

A WorkingTree represents the editable working copy of a branch.
Operations which represent the WorkingTree are also done here, 
such as renaming or adding files.  The WorkingTree has an inventory 
which is updated by these operations.  A commit produces a 
new revision based on the workingtree and its inventory.

At the moment every WorkingTree has its own branch.  Remote
WorkingTrees aren't supported.

To get a WorkingTree, call bzrdir.open_workingtree() or
WorkingTree.open(dir).
"""

MERGE_MODIFIED_HEADER_1 = "BZR merge-modified list format 1"
CONFLICT_HEADER_1 = "BZR conflict list format 1"

# TODO: Give the workingtree sole responsibility for the working inventory;
# remove the variable and references to it from the branch.  This may require
# updating the commit code so as to update the inventory within the working
# copy, and making sure there's only one WorkingTree for any directory on disk.
# At the moment they may alias the inventory and have old copies of it in
# memory.  (Now done? -- mbp 20060309)

from binascii import hexlify
from copy import deepcopy
from cStringIO import StringIO
import errno
import fnmatch
import os
import re
import stat
from time import time

from bzrlib.atomicfile import AtomicFile
from bzrlib.branch import (Branch,
                           quotefn)
from bzrlib.conflicts import Conflict, ConflictList, CONFLICT_SUFFIXES
import bzrlib.bzrdir as bzrdir
from bzrlib.decorators import needs_read_lock, needs_write_lock
import bzrlib.errors as errors
from bzrlib.errors import (BzrCheckError,
                           BzrError,
                           ConflictFormatError,
                           DivergedBranches,
                           WeaveRevisionNotPresent,
                           NotBranchError,
                           NoSuchFile,
                           NotVersionedError,
                           MergeModifiedFormatError,
                           UnsupportedOperation,
                           )
from bzrlib.inventory import InventoryEntry, Inventory
from bzrlib.lockable_files import LockableFiles, TransportLock
from bzrlib.lockdir import LockDir
from bzrlib.merge import merge_inner, transform_tree
from bzrlib.osutils import (
                            abspath,
                            appendpath,
                            compact_date,
                            file_kind,
                            isdir,
                            getcwd,
                            pathjoin,
                            pumpfile,
                            safe_unicode,
                            splitpath,
                            rand_chars,
                            normpath,
                            realpath,
                            relpath,
                            rename,
                            supports_executable,
                            )
from bzrlib.progress import DummyProgress, ProgressPhase
from bzrlib.revision import NULL_REVISION
from bzrlib.rio import RioReader, rio_file, Stanza
from bzrlib.symbol_versioning import *
from bzrlib.textui import show_status
import bzrlib.tree
from bzrlib.transform import build_tree
from bzrlib.trace import mutter, note
from bzrlib.transport import get_transport
from bzrlib.transport.local import LocalTransport
import bzrlib.ui
import bzrlib.xml5


# the regex here does the following:
# 1) remove any weird characters; we don't escape them but rather
# just pull them out
 # 2) match leading '.'s to make it not hidden
_gen_file_id_re = re.compile(r'[^\w.]|(^\.*)')
_gen_id_suffix = None
_gen_id_serial = 0

<<<<<<< HEAD
=======
    This should probably generate proper UUIDs, but for the moment we
    cope with just randomness because running uuidgen every time is
    slow."""
    from binascii import hexlify
    from time import time
>>>>>>> 0c353dbc

def _next_id_suffix():
    """Create a new file id suffix that is reasonably unique.
    
    On the first call we combine the current time with 64 bits of randomness
    to give a highly probably globally unique number. Then each call in the same
    process adds 1 to a serial number we append to that unique value.
    """
    # XXX TODO: change bzrlib.add.smart_add to call workingtree.add() rather 
    # than having to move the id randomness out of the inner loop like this.
    # XXX TODO: for the global randomness this uses we should add the thread-id
    # before the serial #.
    global _gen_id_suffix, _gen_id_serial
    if _gen_id_suffix is None:
        _gen_id_suffix = "-%s-%s-" % (compact_date(time()), rand_chars(16))
    _gen_id_serial += 1
    return _gen_id_suffix + str(_gen_id_serial)


def gen_file_id(name):
    """Return new file id for the basename 'name'.

    The uniqueness is supplied from _next_id_suffix.
    """
    # XXX TODO: squash the filename to lowercase.
    # XXX TODO: truncate the filename to something like 20 or 30 chars.
    # XXX TODO: consider what to do with ids that look like illegal filepaths
    # on platforms we support.
    return _gen_file_id_re.sub('', name) + _next_id_suffix()


def gen_root_id():
    """Return a new tree-root file id."""
    return gen_file_id('TREE_ROOT')


class TreeEntry(object):
    """An entry that implements the minium interface used by commands.

    This needs further inspection, it may be better to have 
    InventoryEntries without ids - though that seems wrong. For now,
    this is a parallel hierarchy to InventoryEntry, and needs to become
    one of several things: decorates to that hierarchy, children of, or
    parents of it.
    Another note is that these objects are currently only used when there is
    no InventoryEntry available - i.e. for unversioned objects.
    Perhaps they should be UnversionedEntry et al. ? - RBC 20051003
    """
 
    def __eq__(self, other):
        # yes, this us ugly, TODO: best practice __eq__ style.
        return (isinstance(other, TreeEntry)
                and other.__class__ == self.__class__)
 
    def kind_character(self):
        return "???"


class TreeDirectory(TreeEntry):
    """See TreeEntry. This is a directory in a working tree."""

    def __eq__(self, other):
        return (isinstance(other, TreeDirectory)
                and other.__class__ == self.__class__)

    def kind_character(self):
        return "/"


class TreeFile(TreeEntry):
    """See TreeEntry. This is a regular file in a working tree."""

    def __eq__(self, other):
        return (isinstance(other, TreeFile)
                and other.__class__ == self.__class__)

    def kind_character(self):
        return ''


class TreeLink(TreeEntry):
    """See TreeEntry. This is a symlink in a working tree."""

    def __eq__(self, other):
        return (isinstance(other, TreeLink)
                and other.__class__ == self.__class__)

    def kind_character(self):
        return ''


class WorkingTree(bzrlib.tree.Tree):
    """Working copy tree.

    The inventory is held in the `Branch` working-inventory, and the
    files are in a directory on disk.

    It is possible for a `WorkingTree` to have a filename which is
    not listed in the Inventory and vice versa.
    """

    def __init__(self, basedir='.',
                 branch=DEPRECATED_PARAMETER,
                 _inventory=None,
                 _control_files=None,
                 _internal=False,
                 _format=None,
                 _bzrdir=None):
        """Construct a WorkingTree for basedir.

        If the branch is not supplied, it is opened automatically.
        If the branch is supplied, it must be the branch for this basedir.
        (branch.base is not cross checked, because for remote branches that
        would be meaningless).
        """
        self._format = _format
        self.bzrdir = _bzrdir
        if not _internal:
            # not created via open etc.
            warn("WorkingTree() is deprecated as of bzr version 0.8. "
                 "Please use bzrdir.open_workingtree or WorkingTree.open().",
                 DeprecationWarning,
                 stacklevel=2)
            wt = WorkingTree.open(basedir)
            self._branch = wt.branch
            self.basedir = wt.basedir
            self._control_files = wt._control_files
            self._hashcache = wt._hashcache
            self._set_inventory(wt._inventory)
            self._format = wt._format
            self.bzrdir = wt.bzrdir
        from bzrlib.hashcache import HashCache
        from bzrlib.trace import note, mutter
        assert isinstance(basedir, basestring), \
            "base directory %r is not a string" % basedir
        basedir = safe_unicode(basedir)
        mutter("opening working tree %r", basedir)
        if deprecated_passed(branch):
            if not _internal:
                warn("WorkingTree(..., branch=XXX) is deprecated as of bzr 0.8."
                     " Please use bzrdir.open_workingtree() or"
                     " WorkingTree.open().",
                     DeprecationWarning,
                     stacklevel=2
                     )
            self._branch = branch
        else:
            self._branch = self.bzrdir.open_branch()
        assert isinstance(self.branch, Branch), \
            "branch %r is not a Branch" % self.branch
        self.basedir = realpath(basedir)
        # if branch is at our basedir and is a format 6 or less
        if isinstance(self._format, WorkingTreeFormat2):
            # share control object
            self._control_files = self.branch.control_files
        else:
            # only ready for format 3
            assert isinstance(self._format, WorkingTreeFormat3)
            assert isinstance(_control_files, LockableFiles), \
                    "_control_files must be a LockableFiles, not %r" \
                    % _control_files
            self._control_files = _control_files
        # update the whole cache up front and write to disk if anything changed;
        # in the future we might want to do this more selectively
        # two possible ways offer themselves : in self._unlock, write the cache
        # if needed, or, when the cache sees a change, append it to the hash
        # cache file, and have the parser take the most recent entry for a
        # given path only.
        cache_filename = self.bzrdir.get_workingtree_transport(None).abspath('stat-cache')
        hc = self._hashcache = HashCache(basedir, cache_filename, self._control_files._file_mode)
        hc.read()
        # is this scan needed ? it makes things kinda slow.
        hc.scan()

        if hc.needs_write:
            mutter("write hc")
            hc.write()

        if _inventory is None:
            self._set_inventory(self.read_working_inventory())
        else:
            self._set_inventory(_inventory)

    branch = property(
        fget=lambda self: self._branch,
        doc="""The branch this WorkingTree is connected to.

            This cannot be set - it is reflective of the actual disk structure
            the working tree has been constructed from.
            """)

    def break_lock(self):
        """Break a lock if one is present from another instance.

        Uses the ui factory to ask for confirmation if the lock may be from
        an active process.

        This will probe the repository for its lock as well.
        """
        self._control_files.break_lock()
        self.branch.break_lock()

    def _set_inventory(self, inv):
        self._inventory = inv
        self.path2id = self._inventory.path2id

    def is_control_filename(self, filename):
        """True if filename is the name of a control file in this tree.
        
        This is true IF and ONLY IF the filename is part of the meta data
        that bzr controls in this tree. I.E. a random .bzr directory placed
        on disk will not be a control file for this tree.
        """
        try:
            self.bzrdir.transport.relpath(self.abspath(filename))
            return True
        except errors.PathNotChild:
            return False

    @staticmethod
    def open(path=None, _unsupported=False):
        """Open an existing working tree at path.

        """
        if path is None:
            path = os.path.getcwdu()
        control = bzrdir.BzrDir.open(path, _unsupported)
        return control.open_workingtree(_unsupported)
        
    @staticmethod
    def open_containing(path=None):
        """Open an existing working tree which has its root about path.
        
        This probes for a working tree at path and searches upwards from there.

        Basically we keep looking up until we find the control directory or
        run into /.  If there isn't one, raises NotBranchError.
        TODO: give this a new exception.
        If there is one, it is returned, along with the unused portion of path.
        """
        if path is None:
            path = os.getcwdu()
        control, relpath = bzrdir.BzrDir.open_containing(path)
        return control.open_workingtree(), relpath

    @staticmethod
    def open_downlevel(path=None):
        """Open an unsupported working tree.

        Only intended for advanced situations like upgrading part of a bzrdir.
        """
        return WorkingTree.open(path, _unsupported=True)

    def __iter__(self):
        """Iterate through file_ids for this tree.

        file_ids are in a WorkingTree if they are in the working inventory
        and the working file exists.
        """
        inv = self._inventory
        for path, ie in inv.iter_entries():
            if bzrlib.osutils.lexists(self.abspath(path)):
                yield ie.file_id

    def __repr__(self):
        return "<%s of %s>" % (self.__class__.__name__,
                               getattr(self, 'basedir', None))

    def abspath(self, filename):
        return pathjoin(self.basedir, filename)
    
    def basis_tree(self):
        """Return RevisionTree for the current last revision."""
        revision_id = self.last_revision()
        if revision_id is not None:
            try:
                xml = self.read_basis_inventory()
                inv = bzrlib.xml5.serializer_v5.read_inventory_from_string(xml)
            except NoSuchFile:
                inv = None
            if inv is not None and inv.revision_id == revision_id:
                return bzrlib.tree.RevisionTree(self.branch.repository, inv,
                                                revision_id)
        # FIXME? RBC 20060403 should we cache the inventory here ?
        return self.branch.repository.revision_tree(revision_id)

    @staticmethod
    @deprecated_method(zero_eight)
    def create(branch, directory):
        """Create a workingtree for branch at directory.

        If existing_directory already exists it must have a .bzr directory.
        If it does not exist, it will be created.

        This returns a new WorkingTree object for the new checkout.

        TODO FIXME RBC 20060124 when we have checkout formats in place this
        should accept an optional revisionid to checkout [and reject this if
        checking out into the same dir as a pre-checkout-aware branch format.]

        XXX: When BzrDir is present, these should be created through that 
        interface instead.
        """
        warn('delete WorkingTree.create', stacklevel=3)
        transport = get_transport(directory)
        if branch.bzrdir.root_transport.base == transport.base:
            # same dir 
            return branch.bzrdir.create_workingtree()
        # different directory, 
        # create a branch reference
        # and now a working tree.
        raise NotImplementedError
 
    @staticmethod
    @deprecated_method(zero_eight)
    def create_standalone(directory):
        """Create a checkout and a branch and a repo at directory.

        Directory must exist and be empty.

        please use BzrDir.create_standalone_workingtree
        """
        return bzrdir.BzrDir.create_standalone_workingtree(directory)

    def relpath(self, abs):
        """Return the local path portion from a given absolute path."""
        return relpath(self.basedir, abs)

    def has_filename(self, filename):
        return bzrlib.osutils.lexists(self.abspath(filename))

    def get_file(self, file_id):
        return self.get_file_byname(self.id2path(file_id))

    def get_file_byname(self, filename):
        return file(self.abspath(filename), 'rb')

    def get_root_id(self):
        """Return the id of this trees root"""
        inv = self.read_working_inventory()
        return inv.root.file_id
        
    def _get_store_filename(self, file_id):
        ## XXX: badly named; this is not in the store at all
        return self.abspath(self.id2path(file_id))

    @needs_read_lock
    def clone(self, to_bzrdir, revision_id=None, basis=None):
        """Duplicate this working tree into to_bzr, including all state.
        
        Specifically modified files are kept as modified, but
        ignored and unknown files are discarded.

        If you want to make a new line of development, see bzrdir.sprout()

        revision
            If not None, the cloned tree will have its last revision set to 
            revision, and and difference between the source trees last revision
            and this one merged in.

        basis
            If not None, a closer copy of a tree which may have some files in
            common, and which file content should be preferentially copied from.
        """
        # assumes the target bzr dir format is compatible.
        result = self._format.initialize(to_bzrdir)
        self.copy_content_into(result, revision_id)
        return result

    @needs_read_lock
    def copy_content_into(self, tree, revision_id=None):
        """Copy the current content and user files of this tree into tree."""
        if revision_id is None:
            transform_tree(tree, self)
        else:
            # TODO now merge from tree.last_revision to revision
            transform_tree(tree, self)
            tree.set_last_revision(revision_id)

    @needs_write_lock
    def commit(self, message=None, revprops=None, *args, **kwargs):
        # avoid circular imports
        from bzrlib.commit import Commit
        if revprops is None:
            revprops = {}
        if not 'branch-nick' in revprops:
            revprops['branch-nick'] = self.branch.nick
        # args for wt.commit start at message from the Commit.commit method,
        # but with branch a kwarg now, passing in args as is results in the
        #message being used for the branch
        args = (DEPRECATED_PARAMETER, message, ) + args
        Commit().commit(working_tree=self, revprops=revprops, *args, **kwargs)
        self._set_inventory(self.read_working_inventory())

    def id2abspath(self, file_id):
        return self.abspath(self.id2path(file_id))

    def has_id(self, file_id):
        # files that have been deleted are excluded
        inv = self._inventory
        if not inv.has_id(file_id):
            return False
        path = inv.id2path(file_id)
        return bzrlib.osutils.lexists(self.abspath(path))

    def has_or_had_id(self, file_id):
        if file_id == self.inventory.root.file_id:
            return True
        return self.inventory.has_id(file_id)

    __contains__ = has_id

    def get_file_size(self, file_id):
        return os.path.getsize(self.id2abspath(file_id))

    @needs_read_lock
    def get_file_sha1(self, file_id):
        path = self._inventory.id2path(file_id)
        return self._hashcache.get_sha1(path)

    def is_executable(self, file_id):
        if not supports_executable():
            return self._inventory[file_id].executable
        else:
            path = self._inventory.id2path(file_id)
            mode = os.lstat(self.abspath(path)).st_mode
            return bool(stat.S_ISREG(mode) and stat.S_IEXEC&mode)

    @needs_write_lock
    def add(self, files, ids=None):
        """Make files versioned.

        Note that the command line normally calls smart_add instead,
        which can automatically recurse.

        This adds the files to the inventory, so that they will be
        recorded by the next commit.

        files
            List of paths to add, relative to the base of the tree.

        ids
            If set, use these instead of automatically generated ids.
            Must be the same length as the list of files, but may
            contain None for ids that are to be autogenerated.

        TODO: Perhaps have an option to add the ids even if the files do
              not (yet) exist.

        TODO: Perhaps callback with the ids and paths as they're added.
        """
        # TODO: Re-adding a file that is removed in the working copy
        # should probably put it back with the previous ID.
        if isinstance(files, basestring):
            assert(ids is None or isinstance(ids, basestring))
            files = [files]
            if ids is not None:
                ids = [ids]

        if ids is None:
            ids = [None] * len(files)
        else:
            assert(len(ids) == len(files))

        inv = self.read_working_inventory()
        for f,file_id in zip(files, ids):
            if self.is_control_filename(f):
                raise BzrError("cannot add control file %s" % quotefn(f))

            fp = splitpath(f)

            if len(fp) == 0:
                raise BzrError("cannot add top-level %r" % f)

            fullpath = normpath(self.abspath(f))

            try:
                kind = file_kind(fullpath)
            except OSError, e:
                if e.errno == errno.ENOENT:
                    raise NoSuchFile(fullpath)
                # maybe something better?
                raise BzrError('cannot add: not a regular file, symlink or directory: %s' % quotefn(f))

            if not InventoryEntry.versionable_kind(kind):
                raise BzrError('cannot add: not a versionable file ('
                               'i.e. regular file, symlink or directory): %s' % quotefn(f))

            if file_id is None:
                inv.add_path(f, kind=kind)
            else:
                inv.add_path(f, kind=kind, file_id=file_id)

        self._write_inventory(inv)

    @needs_write_lock
    def add_pending_merge(self, *revision_ids):
        # TODO: Perhaps should check at this point that the
        # history of the revision is actually present?
        p = self.pending_merges()
        updated = False
        for rev_id in revision_ids:
            if rev_id in p:
                continue
            p.append(rev_id)
            updated = True
        if updated:
            self.set_pending_merges(p)

    @needs_read_lock
    def pending_merges(self):
        """Return a list of pending merges.

        These are revisions that have been merged into the working
        directory but not yet committed.
        """
        try:
            merges_file = self._control_files.get_utf8('pending-merges')
        except OSError, e:
            if e.errno != errno.ENOENT:
                raise
            return []
        p = []
        for l in merges_file.readlines():
            p.append(l.rstrip('\n'))
        return p

    @needs_write_lock
    def set_pending_merges(self, rev_list):
        self._control_files.put_utf8('pending-merges', '\n'.join(rev_list))

    @needs_write_lock
    def set_merge_modified(self, modified_hashes):
        def iter_stanzas():
            for file_id, hash in modified_hashes.iteritems():
                yield Stanza(file_id=file_id, hash=hash)
        self._put_rio('merge-hashes', iter_stanzas(), MERGE_MODIFIED_HEADER_1)

    @needs_write_lock
    def _put_rio(self, filename, stanzas, header):
        my_file = rio_file(stanzas, header)
        self._control_files.put(filename, my_file)

    @needs_read_lock
    def merge_modified(self):
        try:
            hashfile = self._control_files.get('merge-hashes')
        except NoSuchFile:
            return {}
        merge_hashes = {}
        try:
            if hashfile.next() != MERGE_MODIFIED_HEADER_1 + '\n':
                raise MergeModifiedFormatError()
        except StopIteration:
            raise MergeModifiedFormatError()
        for s in RioReader(hashfile):
            file_id = s.get("file_id")
            if file_id not in self.inventory:
                continue
            hash = s.get("hash")
            if hash == self.get_file_sha1(file_id):
                merge_hashes[file_id] = hash
        return merge_hashes

    def get_symlink_target(self, file_id):
        return os.readlink(self.id2abspath(file_id))

    def file_class(self, filename):
        if self.path2id(filename):
            return 'V'
        elif self.is_ignored(filename):
            return 'I'
        else:
            return '?'

    def list_files(self):
        """Recursively list all files as (path, class, kind, id).

        Lists, but does not descend into unversioned directories.

        This does not include files that have been deleted in this
        tree.

        Skips the control directory.
        """
        inv = self._inventory

        def descend(from_dir_relpath, from_dir_id, dp):
            ls = os.listdir(dp)
            ls.sort()
            for f in ls:
                ## TODO: If we find a subdirectory with its own .bzr
                ## directory, then that is a separate tree and we
                ## should exclude it.

                # the bzrdir for this tree
                if self.bzrdir.transport.base.endswith(f + '/'):
                    continue

                # path within tree
                fp = appendpath(from_dir_relpath, f)

                # absolute path
                fap = appendpath(dp, f)
                
                f_ie = inv.get_child(from_dir_id, f)
                if f_ie:
                    c = 'V'
                elif self.is_ignored(fp):
                    c = 'I'
                else:
                    c = '?'

                fk = file_kind(fap)

                if f_ie:
                    if f_ie.kind != fk:
                        raise BzrCheckError("file %r entered as kind %r id %r, "
                                            "now of kind %r"
                                            % (fap, f_ie.kind, f_ie.file_id, fk))

                # make a last minute entry
                if f_ie:
                    entry = f_ie
                else:
                    if fk == 'directory':
                        entry = TreeDirectory()
                    elif fk == 'file':
                        entry = TreeFile()
                    elif fk == 'symlink':
                        entry = TreeLink()
                    else:
                        entry = TreeEntry()
                
                yield fp, c, fk, (f_ie and f_ie.file_id), entry

                if fk != 'directory':
                    continue

                if c != 'V':
                    # don't descend unversioned directories
                    continue
                
                for ff in descend(fp, f_ie.file_id, fap):
                    yield ff

        for f in descend(u'', inv.root.file_id, self.basedir):
            yield f

    @needs_write_lock
    def move(self, from_paths, to_name):
        """Rename files.

        to_name must exist in the inventory.

        If to_name exists and is a directory, the files are moved into
        it, keeping their old names.  

        Note that to_name is only the last component of the new name;
        this doesn't change the directory.

        This returns a list of (from_path, to_path) pairs for each
        entry that is moved.
        """
        result = []
        ## TODO: Option to move IDs only
        assert not isinstance(from_paths, basestring)
        inv = self.inventory
        to_abs = self.abspath(to_name)
        if not isdir(to_abs):
            raise BzrError("destination %r is not a directory" % to_abs)
        if not self.has_filename(to_name):
            raise BzrError("destination %r not in working directory" % to_abs)
        to_dir_id = inv.path2id(to_name)
        if to_dir_id == None and to_name != '':
            raise BzrError("destination %r is not a versioned directory" % to_name)
        to_dir_ie = inv[to_dir_id]
        if to_dir_ie.kind not in ('directory', 'root_directory'):
            raise BzrError("destination %r is not a directory" % to_abs)

        to_idpath = inv.get_idpath(to_dir_id)

        for f in from_paths:
            if not self.has_filename(f):
                raise BzrError("%r does not exist in working tree" % f)
            f_id = inv.path2id(f)
            if f_id == None:
                raise BzrError("%r is not versioned" % f)
            name_tail = splitpath(f)[-1]
            dest_path = appendpath(to_name, name_tail)
            if self.has_filename(dest_path):
                raise BzrError("destination %r already exists" % dest_path)
            if f_id in to_idpath:
                raise BzrError("can't move %r to a subdirectory of itself" % f)

        # OK, so there's a race here, it's possible that someone will
        # create a file in this interval and then the rename might be
        # left half-done.  But we should have caught most problems.
        orig_inv = deepcopy(self.inventory)
        try:
            for f in from_paths:
                name_tail = splitpath(f)[-1]
                dest_path = appendpath(to_name, name_tail)
                result.append((f, dest_path))
                inv.rename(inv.path2id(f), to_dir_id, name_tail)
                try:
                    rename(self.abspath(f), self.abspath(dest_path))
                except OSError, e:
                    raise BzrError("failed to rename %r to %r: %s" %
                                   (f, dest_path, e[1]),
                            ["rename rolled back"])
        except:
            # restore the inventory on error
            self._set_inventory(orig_inv)
            raise
        self._write_inventory(inv)
        return result

    @needs_write_lock
    def rename_one(self, from_rel, to_rel):
        """Rename one file.

        This can change the directory or the filename or both.
        """
        inv = self.inventory
        if not self.has_filename(from_rel):
            raise BzrError("can't rename: old working file %r does not exist" % from_rel)
        if self.has_filename(to_rel):
            raise BzrError("can't rename: new working file %r already exists" % to_rel)

        file_id = inv.path2id(from_rel)
        if file_id == None:
            raise BzrError("can't rename: old name %r is not versioned" % from_rel)

        entry = inv[file_id]
        from_parent = entry.parent_id
        from_name = entry.name
        
        if inv.path2id(to_rel):
            raise BzrError("can't rename: new name %r is already versioned" % to_rel)

        to_dir, to_tail = os.path.split(to_rel)
        to_dir_id = inv.path2id(to_dir)
        if to_dir_id == None and to_dir != '':
            raise BzrError("can't determine destination directory id for %r" % to_dir)

        mutter("rename_one:")
        mutter("  file_id    {%s}" % file_id)
        mutter("  from_rel   %r" % from_rel)
        mutter("  to_rel     %r" % to_rel)
        mutter("  to_dir     %r" % to_dir)
        mutter("  to_dir_id  {%s}" % to_dir_id)

        inv.rename(file_id, to_dir_id, to_tail)

        from_abs = self.abspath(from_rel)
        to_abs = self.abspath(to_rel)
        try:
            rename(from_abs, to_abs)
        except OSError, e:
            inv.rename(file_id, from_parent, from_name)
            raise BzrError("failed to rename %r to %r: %s"
                    % (from_abs, to_abs, e[1]),
                    ["rename rolled back"])
        self._write_inventory(inv)

    @needs_read_lock
    def unknowns(self):
        """Return all unknown files.

        These are files in the working directory that are not versioned or
        control files or ignored.
        
        >>> from bzrlib.bzrdir import ScratchDir
        >>> d = ScratchDir(files=['foo', 'foo~'])
        >>> b = d.open_branch()
        >>> tree = d.open_workingtree()
        >>> map(str, tree.unknowns())
        ['foo']
        >>> tree.add('foo')
        >>> list(b.unknowns())
        []
        >>> tree.remove('foo')
        >>> list(b.unknowns())
        [u'foo']
        """
        for subp in self.extras():
            if not self.is_ignored(subp):
                yield subp

    @deprecated_method(zero_eight)
    def iter_conflicts(self):
        """List all files in the tree that have text or content conflicts.
        DEPRECATED.  Use conflicts instead."""
        return self._iter_conflicts()

    def _iter_conflicts(self):
        conflicted = set()
        for path in (s[0] for s in self.list_files()):
            stem = get_conflicted_stem(path)
            if stem is None:
                continue
            if stem not in conflicted:
                conflicted.add(stem)
                yield stem

    @needs_write_lock
    def pull(self, source, overwrite=False, stop_revision=None):
        top_pb = bzrlib.ui.ui_factory.nested_progress_bar()
        source.lock_read()
        try:
            pp = ProgressPhase("Pull phase", 2, top_pb)
            pp.next_phase()
            old_revision_history = self.branch.revision_history()
            basis_tree = self.basis_tree()
            count = self.branch.pull(source, overwrite, stop_revision)
            new_revision_history = self.branch.revision_history()
            if new_revision_history != old_revision_history:
                pp.next_phase()
                if len(old_revision_history):
                    other_revision = old_revision_history[-1]
                else:
                    other_revision = None
                repository = self.branch.repository
                pb = bzrlib.ui.ui_factory.nested_progress_bar()
                try:
                    merge_inner(self.branch,
                                self.branch.basis_tree(),
                                basis_tree, 
                                this_tree=self, 
                                pb=pb)
                finally:
                    pb.finished()
                self.set_last_revision(self.branch.last_revision())
            return count
        finally:
            source.unlock()
            top_pb.finished()

    def extras(self):
        """Yield all unknown files in this WorkingTree.

        If there are any unknown directories then only the directory is
        returned, not all its children.  But if there are unknown files
        under a versioned subdirectory, they are returned.

        Currently returned depth-first, sorted by name within directories.
        """
        ## TODO: Work from given directory downwards
        for path, dir_entry in self.inventory.directories():
            mutter("search for unknowns in %r", path)
            dirabs = self.abspath(path)
            if not isdir(dirabs):
                # e.g. directory deleted
                continue

            fl = []
            for subf in os.listdir(dirabs):
                if (subf != '.bzr'
                    and (subf not in dir_entry.children)):
                    fl.append(subf)
            
            fl.sort()
            for subf in fl:
                subp = appendpath(path, subf)
                yield subp

    def _translate_ignore_rule(self, rule):
        """Translate a single ignore rule to a regex.

        There are two types of ignore rules.  Those that do not contain a / are
        matched against the tail of the filename (that is, they do not care
        what directory the file is in.)  Rules which do contain a slash must
        match the entire path.  As a special case, './' at the start of the
        string counts as a slash in the string but is removed before matching
        (e.g. ./foo.c, ./src/foo.c)

        :return: The translated regex.
        """
        if rule[:2] in ('./', '.\\'):
            # rootdir rule
            result = fnmatch.translate(rule[2:])
        elif '/' in rule or '\\' in rule:
            # path prefix 
            result = fnmatch.translate(rule)
        else:
            # default rule style.
            result = "(?:.*/)?(?!.*/)" + fnmatch.translate(rule)
        assert result[-1] == '$', "fnmatch.translate did not add the expected $"
        return "(" + result + ")"

    def _combine_ignore_rules(self, rules):
        """Combine a list of ignore rules into a single regex object.

        Each individual rule is combined with | to form a big regex, which then
        has $ added to it to form something like ()|()|()$. The group index for
        each subregex's outermost group is placed in a dictionary mapping back 
        to the rule. This allows quick identification of the matching rule that
        triggered a match.
        :return: a list of the compiled regex and the matching-group index 
        dictionaries. We return a list because python complains if you try to 
        combine more than 100 regexes.
        """
        result = []
        groups = {}
        next_group = 0
        translated_rules = []
        for rule in rules:
            translated_rule = self._translate_ignore_rule(rule)
            compiled_rule = re.compile(translated_rule)
            groups[next_group] = rule
            next_group += compiled_rule.groups
            translated_rules.append(translated_rule)
            if next_group == 99:
                result.append((re.compile("|".join(translated_rules)), groups))
                groups = {}
                next_group = 0
                translated_rules = []
        if len(translated_rules):
            result.append((re.compile("|".join(translated_rules)), groups))
        return result

    def ignored_files(self):
        """Yield list of PATH, IGNORE_PATTERN"""
        for subp in self.extras():
            pat = self.is_ignored(subp)
            if pat != None:
                yield subp, pat

    def get_ignore_list(self):
        """Return list of ignore patterns.

        Cached in the Tree object after the first call.
        """
        if hasattr(self, '_ignorelist'):
            return self._ignorelist

        l = bzrlib.DEFAULT_IGNORE[:]
        if self.has_filename(bzrlib.IGNORE_FILENAME):
            f = self.get_file_byname(bzrlib.IGNORE_FILENAME)
            l.extend([line.rstrip("\n\r") for line in f.readlines()])
        self._ignorelist = l
        self._ignore_regex = self._combine_ignore_rules(l)
        return l

    def _get_ignore_rules_as_regex(self):
        """Return a regex of the ignore rules and a mapping dict.

        :return: (ignore rules compiled regex, dictionary mapping rule group 
        indices to original rule.)
        """
        if getattr(self, '_ignorelist', None) is None:
            self.get_ignore_list()
        return self._ignore_regex

    def is_ignored(self, filename):
        r"""Check whether the filename matches an ignore pattern.

        Patterns containing '/' or '\' need to match the whole path;
        others match against only the last component.

        If the file is ignored, returns the pattern which caused it to
        be ignored, otherwise None.  So this can simply be used as a
        boolean if desired."""

        # TODO: Use '**' to match directories, and other extended
        # globbing stuff from cvs/rsync.

        # XXX: fnmatch is actually not quite what we want: it's only
        # approximately the same as real Unix fnmatch, and doesn't
        # treat dotfiles correctly and allows * to match /.
        # Eventually it should be replaced with something more
        # accurate.
    
        rules = self._get_ignore_rules_as_regex()
        for regex, mapping in rules:
            match = regex.match(filename)
            if match is not None:
                # one or more of the groups in mapping will have a non-None group 
                # match.
                groups = match.groups()
                rules = [mapping[group] for group in 
                    mapping if groups[group] is not None]
                return rules[0]
        return None

    def kind(self, file_id):
        return file_kind(self.id2abspath(file_id))

    @needs_read_lock
    def last_revision(self):
        """Return the last revision id of this working tree.

        In early branch formats this was == the branch last_revision,
        but that cannot be relied upon - for working tree operations,
        always use tree.last_revision().
        """
        return self.branch.last_revision()

    def is_locked(self):
        return self._control_files.is_locked()

    def lock_read(self):
        """See Branch.lock_read, and WorkingTree.unlock."""
        self.branch.lock_read()
        try:
            return self._control_files.lock_read()
        except:
            self.branch.unlock()
            raise

    def lock_write(self):
        """See Branch.lock_write, and WorkingTree.unlock."""
        self.branch.lock_write()
        try:
            return self._control_files.lock_write()
        except:
            self.branch.unlock()
            raise

    def get_physical_lock_status(self):
        return self._control_files.get_physical_lock_status()

    def _basis_inventory_name(self):
        return 'basis-inventory'

    @needs_write_lock
    def set_last_revision(self, new_revision):
        """Change the last revision in the working tree."""
        if self._change_last_revision(new_revision):
            self._cache_basis_inventory(new_revision)

    def _change_last_revision(self, new_revision):
        """Template method part of set_last_revision to perform the change.
        
        This is used to allow WorkingTree3 instances to not affect branch
        when their last revision is set.
        """
        if new_revision is None:
            self.branch.set_revision_history([])
            return False
        # current format is locked in with the branch
        revision_history = self.branch.revision_history()
        try:
            position = revision_history.index(new_revision)
        except ValueError:
            raise errors.NoSuchRevision(self.branch, new_revision)
        self.branch.set_revision_history(revision_history[:position + 1])
        return True

    def _cache_basis_inventory(self, new_revision):
        """Cache new_revision as the basis inventory."""
        try:
            # this double handles the inventory - unpack and repack - 
            # but is easier to understand. We can/should put a conditional
            # in here based on whether the inventory is in the latest format
            # - perhaps we should repack all inventories on a repository
            # upgrade ?
            inv = self.branch.repository.get_inventory(new_revision)
            inv.revision_id = new_revision
            xml = bzrlib.xml5.serializer_v5.write_inventory_to_string(inv)

            path = self._basis_inventory_name()
            self._control_files.put_utf8(path, xml)
        except WeaveRevisionNotPresent:
            pass

    def read_basis_inventory(self):
        """Read the cached basis inventory."""
        path = self._basis_inventory_name()
        return self._control_files.get_utf8(path).read()
        
    @needs_read_lock
    def read_working_inventory(self):
        """Read the working inventory."""
        # ElementTree does its own conversion from UTF-8, so open in
        # binary.
        result = bzrlib.xml5.serializer_v5.read_inventory(
            self._control_files.get('inventory'))
        self._set_inventory(result)
        return result

    @needs_write_lock
    def remove(self, files, verbose=False):
        """Remove nominated files from the working inventory..

        This does not remove their text.  This does not run on XXX on what? RBC

        TODO: Refuse to remove modified files unless --force is given?

        TODO: Do something useful with directories.

        TODO: Should this remove the text or not?  Tough call; not
        removing may be useful and the user can just use use rm, and
        is the opposite of add.  Removing it is consistent with most
        other tools.  Maybe an option.
        """
        ## TODO: Normalize names
        ## TODO: Remove nested loops; better scalability
        if isinstance(files, basestring):
            files = [files]

        inv = self.inventory

        # do this before any modifications
        for f in files:
            fid = inv.path2id(f)
            if not fid:
                # TODO: Perhaps make this just a warning, and continue?
                # This tends to happen when 
                raise NotVersionedError(path=f)
            mutter("remove inventory entry %s {%s}", quotefn(f), fid)
            if verbose:
                # having remove it, it must be either ignored or unknown
                if self.is_ignored(f):
                    new_status = 'I'
                else:
                    new_status = '?'
                show_status(new_status, inv[fid].kind, quotefn(f))
            del inv[fid]

        self._write_inventory(inv)

    @needs_write_lock
    def revert(self, filenames, old_tree=None, backups=True, 
               pb=DummyProgress()):
        from transform import revert
        from conflicts import resolve
        if old_tree is None:
            old_tree = self.basis_tree()
        conflicts = revert(self, old_tree, filenames, backups, pb)
        if not len(filenames):
            self.set_pending_merges([])
            resolve(self)
        else:
            resolve(self, filenames, ignore_misses=True)
        return conflicts

    # XXX: This method should be deprecated in favour of taking in a proper
    # new Inventory object.
    @needs_write_lock
    def set_inventory(self, new_inventory_list):
        from bzrlib.inventory import (Inventory,
                                      InventoryDirectory,
                                      InventoryEntry,
                                      InventoryFile,
                                      InventoryLink)
        inv = Inventory(self.get_root_id())
        for path, file_id, parent, kind in new_inventory_list:
            name = os.path.basename(path)
            if name == "":
                continue
            # fixme, there should be a factory function inv,add_?? 
            if kind == 'directory':
                inv.add(InventoryDirectory(file_id, name, parent))
            elif kind == 'file':
                inv.add(InventoryFile(file_id, name, parent))
            elif kind == 'symlink':
                inv.add(InventoryLink(file_id, name, parent))
            else:
                raise BzrError("unknown kind %r" % kind)
        self._write_inventory(inv)

    @needs_write_lock
    def set_root_id(self, file_id):
        """Set the root id for this tree."""
        inv = self.read_working_inventory()
        orig_root_id = inv.root.file_id
        del inv._byid[inv.root.file_id]
        inv.root.file_id = file_id
        inv._byid[inv.root.file_id] = inv.root
        for fid in inv:
            entry = inv[fid]
            if entry.parent_id == orig_root_id:
                entry.parent_id = inv.root.file_id
        self._write_inventory(inv)

    def unlock(self):
        """See Branch.unlock.
        
        WorkingTree locking just uses the Branch locking facilities.
        This is current because all working trees have an embedded branch
        within them. IF in the future, we were to make branch data shareable
        between multiple working trees, i.e. via shared storage, then we 
        would probably want to lock both the local tree, and the branch.
        """
        # FIXME: We want to write out the hashcache only when the last lock on
        # this working copy is released.  Peeking at the lock count is a bit
        # of a nasty hack; probably it's better to have a transaction object,
        # which can do some finalization when it's either successfully or
        # unsuccessfully completed.  (Denys's original patch did that.)
        # RBC 20060206 hookinhg into transaction will couple lock and transaction
        # wrongly. Hookinh into unllock on the control files object is fine though.
        
        # TODO: split this per format so there is no ugly if block
        if self._hashcache.needs_write and (
            # dedicated lock files
            self._control_files._lock_count==1 or 
            # shared lock files
            (self._control_files is self.branch.control_files and 
             self._control_files._lock_count==3)):
            self._hashcache.write()
        # reverse order of locking.
        try:
            return self._control_files.unlock()
        finally:
            self.branch.unlock()

    @needs_write_lock
    def update(self):
        """Update a working tree along its branch.

        This will update the branch if its bound too, which means we have multiple trees involved:
        The new basis tree of the master.
        The old basis tree of the branch.
        The old basis tree of the working tree.
        The current working tree state.
        pathologically all three may be different, and non ancestors of each other.
        Conceptually we want to:
        Preserve the wt.basis->wt.state changes
        Transform the wt.basis to the new master basis.
        Apply a merge of the old branch basis to get any 'local' changes from it into the tree.
        Restore the wt.basis->wt.state changes.

        There isn't a single operation at the moment to do that, so we:
        Merge current state -> basis tree of the master w.r.t. the old tree basis.
        Do a 'normal' merge of the old branch basis if it is relevant.
        """
        old_tip = self.branch.update()
        if old_tip is not None:
            self.add_pending_merge(old_tip)
        self.branch.lock_read()
        try:
            result = 0
            if self.last_revision() != self.branch.last_revision():
                # merge tree state up to new branch tip.
                basis = self.basis_tree()
                to_tree = self.branch.basis_tree()
                result += merge_inner(self.branch,
                                      to_tree,
                                      basis,
                                      this_tree=self)
                self.set_last_revision(self.branch.last_revision())
            if old_tip and old_tip != self.last_revision():
                # our last revision was not the prior branch last reivison
                # and we have converted that last revision to a pending merge.
                # base is somewhere between the branch tip now
                # and the now pending merge
                from bzrlib.revision import common_ancestor
                try:
                    base_rev_id = common_ancestor(self.branch.last_revision(),
                                                  old_tip,
                                                  self.branch.repository)
                except errors.NoCommonAncestor:
                    base_rev_id = None
                base_tree = self.branch.repository.revision_tree(base_rev_id)
                other_tree = self.branch.repository.revision_tree(old_tip)
                result += merge_inner(self.branch,
                                      other_tree,
                                      base_tree,
                                      this_tree=self)
            return result
        finally:
            self.branch.unlock()

    @needs_write_lock
    def _write_inventory(self, inv):
        """Write inventory as the current inventory."""
        sio = StringIO()
        bzrlib.xml5.serializer_v5.write_inventory(inv, sio)
        sio.seek(0)
        self._control_files.put('inventory', sio)
        self._set_inventory(inv)
        mutter('wrote working inventory')

    def set_conflicts(self, arg):
        raise UnsupportedOperation(self.set_conflicts, self)

    @needs_read_lock
    def conflicts(self):
        conflicts = ConflictList()
        for conflicted in self._iter_conflicts():
            text = True
            try:
                if file_kind(self.abspath(conflicted)) != "file":
                    text = False
            except OSError, e:
                if e.errno == errno.ENOENT:
                    text = False
                else:
                    raise
            if text is True:
                for suffix in ('.THIS', '.OTHER'):
                    try:
                        kind = file_kind(self.abspath(conflicted+suffix))
                    except OSError, e:
                        if e.errno == errno.ENOENT:
                            text = False
                            break
                        else:
                            raise
                    if kind != "file":
                        text = False
                        break
            ctype = {True: 'text conflict', False: 'contents conflict'}[text]
            conflicts.append(Conflict.factory(ctype, path=conflicted,
                             file_id=self.path2id(conflicted)))
        return conflicts


class WorkingTree3(WorkingTree):
    """This is the Format 3 working tree.

    This differs from the base WorkingTree by:
     - having its own file lock
     - having its own last-revision property.

    This is new in bzr 0.8
    """

    @needs_read_lock
    def last_revision(self):
        """See WorkingTree.last_revision."""
        try:
            return self._control_files.get_utf8('last-revision').read()
        except NoSuchFile:
            return None

    def _change_last_revision(self, revision_id):
        """See WorkingTree._change_last_revision."""
        if revision_id is None or revision_id == NULL_REVISION:
            try:
                self._control_files._transport.delete('last-revision')
            except errors.NoSuchFile:
                pass
            return False
        else:
            try:
                self.branch.revision_history().index(revision_id)
            except ValueError:
                raise errors.NoSuchRevision(self.branch, revision_id)
            self._control_files.put_utf8('last-revision', revision_id)
            return True

    @needs_write_lock
    def set_conflicts(self, conflicts):
        self._put_rio('conflicts', conflicts.to_stanzas(), 
                      CONFLICT_HEADER_1)

    @needs_read_lock
    def conflicts(self):
        try:
            confile = self._control_files.get('conflicts')
        except NoSuchFile:
            return ConflictList()
        try:
            if confile.next() != CONFLICT_HEADER_1 + '\n':
                raise ConflictFormatError()
        except StopIteration:
            raise ConflictFormatError()
        return ConflictList.from_stanzas(RioReader(confile))


def get_conflicted_stem(path):
    for suffix in CONFLICT_SUFFIXES:
        if path.endswith(suffix):
            return path[:-len(suffix)]

@deprecated_function(zero_eight)
def is_control_file(filename):
    """See WorkingTree.is_control_filename(filename)."""
    ## FIXME: better check
    filename = normpath(filename)
    while filename != '':
        head, tail = os.path.split(filename)
        ## mutter('check %r for control file' % ((head, tail),))
        if tail == '.bzr':
            return True
        if filename == head:
            break
        filename = head
    return False


class WorkingTreeFormat(object):
    """An encapsulation of the initialization and open routines for a format.

    Formats provide three things:
     * An initialization routine,
     * a format string,
     * an open routine.

    Formats are placed in an dict by their format string for reference 
    during workingtree opening. Its not required that these be instances, they
    can be classes themselves with class methods - it simply depends on 
    whether state is needed for a given format or not.

    Once a format is deprecated, just deprecate the initialize and open
    methods on the format class. Do not deprecate the object, as the 
    object will be created every time regardless.
    """

    _default_format = None
    """The default format used for new trees."""

    _formats = {}
    """The known formats."""

    @classmethod
    def find_format(klass, a_bzrdir):
        """Return the format for the working tree object in a_bzrdir."""
        try:
            transport = a_bzrdir.get_workingtree_transport(None)
            format_string = transport.get("format").read()
            return klass._formats[format_string]
        except NoSuchFile:
            raise errors.NoWorkingTree(base=transport.base)
        except KeyError:
            raise errors.UnknownFormatError(format_string)

    @classmethod
    def get_default_format(klass):
        """Return the current default format."""
        return klass._default_format

    def get_format_string(self):
        """Return the ASCII format string that identifies this format."""
        raise NotImplementedError(self.get_format_string)

    def get_format_description(self):
        """Return the short description for this format."""
        raise NotImplementedError(self.get_format_description)

    def is_supported(self):
        """Is this format supported?

        Supported formats can be initialized and opened.
        Unsupported formats may not support initialization or committing or 
        some other features depending on the reason for not being supported.
        """
        return True

    @classmethod
    def register_format(klass, format):
        klass._formats[format.get_format_string()] = format

    @classmethod
    def set_default_format(klass, format):
        klass._default_format = format

    @classmethod
    def unregister_format(klass, format):
        assert klass._formats[format.get_format_string()] is format
        del klass._formats[format.get_format_string()]



class WorkingTreeFormat2(WorkingTreeFormat):
    """The second working tree format. 

    This format modified the hash cache from the format 1 hash cache.
    """

    def get_format_description(self):
        """See WorkingTreeFormat.get_format_description()."""
        return "Working tree format 2"

    def stub_initialize_remote(self, control_files):
        """As a special workaround create critical control files for a remote working tree
        
        This ensures that it can later be updated and dealt with locally,
        since BzrDirFormat6 and BzrDirFormat5 cannot represent dirs with 
        no working tree.  (See bug #43064).
        """
        sio = StringIO()
        inv = Inventory()
        bzrlib.xml5.serializer_v5.write_inventory(inv, sio)
        sio.seek(0)
        control_files.put('inventory', sio)

        control_files.put_utf8('pending-merges', '')
        

    def initialize(self, a_bzrdir, revision_id=None):
        """See WorkingTreeFormat.initialize()."""
        if not isinstance(a_bzrdir.transport, LocalTransport):
            raise errors.NotLocalUrl(a_bzrdir.transport.base)
        branch = a_bzrdir.open_branch()
        if revision_id is not None:
            branch.lock_write()
            try:
                revision_history = branch.revision_history()
                try:
                    position = revision_history.index(revision_id)
                except ValueError:
                    raise errors.NoSuchRevision(branch, revision_id)
                branch.set_revision_history(revision_history[:position + 1])
            finally:
                branch.unlock()
        revision = branch.last_revision()
        inv = Inventory() 
        wt = WorkingTree(a_bzrdir.root_transport.base,
                         branch,
                         inv,
                         _internal=True,
                         _format=self,
                         _bzrdir=a_bzrdir)
        wt._write_inventory(inv)
        wt.set_root_id(inv.root.file_id)
        wt.set_last_revision(revision)
        wt.set_pending_merges([])
        build_tree(wt.basis_tree(), wt)
        return wt

    def __init__(self):
        super(WorkingTreeFormat2, self).__init__()
        self._matchingbzrdir = bzrdir.BzrDirFormat6()

    def open(self, a_bzrdir, _found=False):
        """Return the WorkingTree object for a_bzrdir

        _found is a private parameter, do not use it. It is used to indicate
               if format probing has already been done.
        """
        if not _found:
            # we are being called directly and must probe.
            raise NotImplementedError
        if not isinstance(a_bzrdir.transport, LocalTransport):
            raise errors.NotLocalUrl(a_bzrdir.transport.base)
        return WorkingTree(a_bzrdir.root_transport.base,
                           _internal=True,
                           _format=self,
                           _bzrdir=a_bzrdir)


class WorkingTreeFormat3(WorkingTreeFormat):
    """The second working tree format updated to record a format marker.

    This format:
        - exists within a metadir controlling .bzr
        - includes an explicit version marker for the workingtree control
          files, separate from the BzrDir format
        - modifies the hash cache format
        - is new in bzr 0.8
        - uses a LockDir to guard access to the repository
    """

    def get_format_string(self):
        """See WorkingTreeFormat.get_format_string()."""
        return "Bazaar-NG Working Tree format 3"

    def get_format_description(self):
        """See WorkingTreeFormat.get_format_description()."""
        return "Working tree format 3"

    _lock_file_name = 'lock'
    _lock_class = LockDir

    def _open_control_files(self, a_bzrdir):
        transport = a_bzrdir.get_workingtree_transport(None)
        return LockableFiles(transport, self._lock_file_name, 
                             self._lock_class)

    def initialize(self, a_bzrdir, revision_id=None):
        """See WorkingTreeFormat.initialize().
        
        revision_id allows creating a working tree at a differnet
        revision than the branch is at.
        """
        if not isinstance(a_bzrdir.transport, LocalTransport):
            raise errors.NotLocalUrl(a_bzrdir.transport.base)
        transport = a_bzrdir.get_workingtree_transport(self)
        control_files = self._open_control_files(a_bzrdir)
        control_files.create_lock()
        control_files.lock_write()
        control_files.put_utf8('format', self.get_format_string())
        branch = a_bzrdir.open_branch()
        if revision_id is None:
            revision_id = branch.last_revision()
        inv = Inventory() 
        wt = WorkingTree3(a_bzrdir.root_transport.base,
                         branch,
                         inv,
                         _internal=True,
                         _format=self,
                         _bzrdir=a_bzrdir,
                         _control_files=control_files)
        wt.lock_write()
        try:
            wt._write_inventory(inv)
            wt.set_root_id(inv.root.file_id)
            wt.set_last_revision(revision_id)
            wt.set_pending_merges([])
            build_tree(wt.basis_tree(), wt)
        finally:
            wt.unlock()
            control_files.unlock()
        return wt

    def __init__(self):
        super(WorkingTreeFormat3, self).__init__()
        self._matchingbzrdir = bzrdir.BzrDirMetaFormat1()

    def open(self, a_bzrdir, _found=False):
        """Return the WorkingTree object for a_bzrdir

        _found is a private parameter, do not use it. It is used to indicate
               if format probing has already been done.
        """
        if not _found:
            # we are being called directly and must probe.
            raise NotImplementedError
        if not isinstance(a_bzrdir.transport, LocalTransport):
            raise errors.NotLocalUrl(a_bzrdir.transport.base)
        control_files = self._open_control_files(a_bzrdir)
        return WorkingTree3(a_bzrdir.root_transport.base,
                           _internal=True,
                           _format=self,
                           _bzrdir=a_bzrdir,
                           _control_files=control_files)

    def __str__(self):
        return self.get_format_string()


# formats which have no format string are not discoverable
# and not independently creatable, so are not registered.
__default_format = WorkingTreeFormat3()
WorkingTreeFormat.register_format(__default_format)
WorkingTreeFormat.set_default_format(__default_format)
_legacy_formats = [WorkingTreeFormat2(),
                   ]


class WorkingTreeTestProviderAdapter(object):
    """A tool to generate a suite testing multiple workingtree formats at once.

    This is done by copying the test once for each transport and injecting
    the transport_server, transport_readonly_server, and workingtree_format
    classes into each copy. Each copy is also given a new id() to make it
    easy to identify.
    """

    def __init__(self, transport_server, transport_readonly_server, formats):
        self._transport_server = transport_server
        self._transport_readonly_server = transport_readonly_server
        self._formats = formats
    
    def adapt(self, test):
        from bzrlib.tests import TestSuite
        result = TestSuite()
        for workingtree_format, bzrdir_format in self._formats:
            new_test = deepcopy(test)
            new_test.transport_server = self._transport_server
            new_test.transport_readonly_server = self._transport_readonly_server
            new_test.bzrdir_format = bzrdir_format
            new_test.workingtree_format = workingtree_format
            def make_new_test_id():
                new_id = "%s(%s)" % (new_test.id(), workingtree_format.__class__.__name__)
                return lambda: new_id
            new_test.id = make_new_test_id()
            result.addTest(new_test)
        return result<|MERGE_RESOLUTION|>--- conflicted
+++ resolved
@@ -111,14 +111,6 @@
 _gen_id_suffix = None
 _gen_id_serial = 0
 
-<<<<<<< HEAD
-=======
-    This should probably generate proper UUIDs, but for the moment we
-    cope with just randomness because running uuidgen every time is
-    slow."""
-    from binascii import hexlify
-    from time import time
->>>>>>> 0c353dbc
 
 def _next_id_suffix():
     """Create a new file id suffix that is reasonably unique.
