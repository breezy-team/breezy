--- conflicted
+++ resolved
@@ -2449,11 +2449,7 @@
             raise errors.ObjectNotLocked(self)
 
         if from_dir is None and include_root is True:
-<<<<<<< HEAD
             yield ('', 'V', 'directory', self.get_root_id(), self.root_inventory.root)
-=======
-            yield ('', 'V', 'directory', self.get_root_id(), self.inventory.root)
->>>>>>> d6688332
         # Convert these into local objects to save lookup times
         pathjoin = osutils.pathjoin
         file_kind = self._kind
@@ -2472,11 +2468,7 @@
                 return
             from_dir_abspath = pathjoin(self.basedir, from_dir)
         else:
-<<<<<<< HEAD
             inv = self.root_inventory
-=======
-            inv = self.inventory
->>>>>>> d6688332
             from_dir_id = inv.root.file_id
             from_dir_abspath = self.basedir
         children = os.listdir(from_dir_abspath)
@@ -2703,11 +2695,7 @@
                 raise errors.BzrRenameFailedError(from_rel,to_rel,
                     errors.NotVersionedError(path=from_rel))
             # put entry back in the inventory so we can rename it
-<<<<<<< HEAD
             from_entry = basis_tree.root_inventory[from_id].copy()
-=======
-            from_entry = basis_tree.inventory[from_id].copy()
->>>>>>> d6688332
             from_inv.add(from_entry)
         else:
             from_inv, from_inv_id = self._unpack_file_id(from_id)
