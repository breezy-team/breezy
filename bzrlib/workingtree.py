--- conflicted
+++ resolved
@@ -3078,154 +3078,12 @@
         format_registry.remove(format)
 
 
-<<<<<<< HEAD
-__default_format = WorkingTreeFormat6()
-=======
-class WorkingTreeFormat3(WorkingTreeFormat):
-    """The second working tree format updated to record a format marker.
-
-    This format:
-        - exists within a metadir controlling .bzr
-        - includes an explicit version marker for the workingtree control
-          files, separate from the BzrDir format
-        - modifies the hash cache format
-        - is new in bzr 0.8
-        - uses a LockDir to guard access for writes.
-    """
-
-    upgrade_recommended = True
-
-    missing_parent_conflicts = True
-
-    def get_format_string(self):
-        """See WorkingTreeFormat.get_format_string()."""
-        return "Bazaar-NG Working Tree format 3"
-
-    def get_format_description(self):
-        """See WorkingTreeFormat.get_format_description()."""
-        return "Working tree format 3"
-
-    _lock_file_name = 'lock'
-    _lock_class = LockDir
-
-    _tree_class = WorkingTree3
-
-    def __get_matchingbzrdir(self):
-        return bzrdir.BzrDirMetaFormat1()
-
-    _matchingbzrdir = property(__get_matchingbzrdir)
-
-    def _open_control_files(self, a_bzrdir):
-        transport = a_bzrdir.get_workingtree_transport(None)
-        return LockableFiles(transport, self._lock_file_name,
-                             self._lock_class)
-
-    def initialize(self, a_bzrdir, revision_id=None, from_branch=None,
-                   accelerator_tree=None, hardlink=False):
-        """See WorkingTreeFormat.initialize().
-
-        :param revision_id: if supplied, create a working tree at a different
-            revision than the branch is at.
-        :param accelerator_tree: A tree which can be used for retrieving file
-            contents more quickly than the revision tree, i.e. a workingtree.
-            The revision tree will be used for cases where accelerator_tree's
-            content is different.
-        :param hardlink: If true, hard-link files from accelerator_tree,
-            where possible.
-        """
-        if not isinstance(a_bzrdir.transport, LocalTransport):
-            raise errors.NotLocalUrl(a_bzrdir.transport.base)
-        transport = a_bzrdir.get_workingtree_transport(self)
-        control_files = self._open_control_files(a_bzrdir)
-        control_files.create_lock()
-        control_files.lock_write()
-        transport.put_bytes('format', self.get_format_string(),
-            mode=a_bzrdir._get_file_mode())
-        if from_branch is not None:
-            branch = from_branch
-        else:
-            branch = a_bzrdir.open_branch()
-        if revision_id is None:
-            revision_id = _mod_revision.ensure_null(branch.last_revision())
-        # WorkingTree3 can handle an inventory which has a unique root id.
-        # as of bzr 0.12. However, bzr 0.11 and earlier fail to handle
-        # those trees. And because there isn't a format bump inbetween, we
-        # are maintaining compatibility with older clients.
-        # inv = Inventory(root_id=gen_root_id())
-        inv = self._initial_inventory()
-        wt = self._tree_class(a_bzrdir.root_transport.local_abspath('.'),
-                         branch,
-                         inv,
-                         _internal=True,
-                         _format=self,
-                         _bzrdir=a_bzrdir,
-                         _control_files=control_files)
-        wt.lock_tree_write()
-        try:
-            basis_tree = branch.repository.revision_tree(revision_id)
-            # only set an explicit root id if there is one to set.
-            if basis_tree.inventory.root is not None:
-                wt.set_root_id(basis_tree.get_root_id())
-            if revision_id == _mod_revision.NULL_REVISION:
-                wt.set_parent_trees([])
-            else:
-                wt.set_parent_trees([(revision_id, basis_tree)])
-            transform.build_tree(basis_tree, wt)
-        finally:
-            # Unlock in this order so that the unlock-triggers-flush in
-            # WorkingTree is given a chance to fire.
-            control_files.unlock()
-            wt.unlock()
-        return wt
-
-    def _initial_inventory(self):
-        return inventory.Inventory()
-
-    def __init__(self):
-        super(WorkingTreeFormat3, self).__init__()
-
-    def open(self, a_bzrdir, _found=False):
-        """Return the WorkingTree object for a_bzrdir
-
-        _found is a private parameter, do not use it. It is used to indicate
-               if format probing has already been done.
-        """
-        if not _found:
-            # we are being called directly and must probe.
-            raise NotImplementedError
-        if not isinstance(a_bzrdir.transport, LocalTransport):
-            raise errors.NotLocalUrl(a_bzrdir.transport.base)
-        wt = self._open(a_bzrdir, self._open_control_files(a_bzrdir))
-        return wt
-
-    def _open(self, a_bzrdir, control_files):
-        """Open the tree itself.
-
-        :param a_bzrdir: the dir for the tree.
-        :param control_files: the control files for the tree.
-        """
-        return self._tree_class(a_bzrdir.root_transport.local_abspath('.'),
-                                _internal=True,
-                                _format=self,
-                                _bzrdir=a_bzrdir,
-                                _control_files=control_files)
-
-    def __str__(self):
-        return self.get_format_string()
-
-
->>>>>>> 228a95ca
 format_registry.register_lazy("Bazaar Working Tree Format 4 (bzr 0.15)\n",
     "bzrlib.workingtree_4", "WorkingTreeFormat4")
 format_registry.register_lazy("Bazaar Working Tree Format 5 (bzr 1.11)\n",
     "bzrlib.workingtree_4", "WorkingTreeFormat5")
 format_registry.register_lazy("Bazaar Working Tree Format 6 (bzr 1.14)\n",
     "bzrlib.workingtree_4", "WorkingTreeFormat6")
-<<<<<<< HEAD
 format_registry.register_lazy("Bazaar-NG Working Tree format 3",
     "bzrlib.workingtree_3", "WorkingTreeFormat3")
-format_registry.set_default(__default_format)
-=======
-format_registry.register(WorkingTreeFormat3())
-format_registry.set_default_key("Bazaar Working Tree Format 6 (bzr 1.14)\n")
->>>>>>> 228a95ca
+format_registry.set_default_key("Bazaar Working Tree Format 6 (bzr 1.14)\n")