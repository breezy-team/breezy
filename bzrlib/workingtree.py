--- conflicted
+++ resolved
@@ -2888,11 +2888,8 @@
 
     requires_normalized_unicode_filenames = False
 
-<<<<<<< HEAD
-=======
     case_sensitive_filename = "FoRMaT"
 
->>>>>>> dd650619
     @classmethod
     def find_format(klass, a_bzrdir):
         """Return the format for the working tree object in a_bzrdir."""
@@ -2965,11 +2962,8 @@
 
     requires_normalized_unicode_filenames = True
 
-<<<<<<< HEAD
-=======
     case_sensitive_filename = "Branch-FoRMaT"
 
->>>>>>> dd650619
     def get_format_description(self):
         """See WorkingTreeFormat.get_format_description()."""
         return "Working tree format 2"
