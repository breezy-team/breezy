# Copyright (C) 2005, 2006 Canonical Ltd
#
# This program is free software; you can redistribute it and/or modify
# it under the terms of the GNU General Public License as published by
# the Free Software Foundation; either version 2 of the License, or
# (at your option) any later version.
#
# This program is distributed in the hope that it will be useful,
# but WITHOUT ANY WARRANTY; without even the implied warranty of
# MERCHANTABILITY or FITNESS FOR A PARTICULAR PURPOSE.  See the
# GNU General Public License for more details.
#
# You should have received a copy of the GNU General Public License
# along with this program; if not, write to the Free Software
# Foundation, Inc., 59 Temple Place, Suite 330, Boston, MA  02111-1307  USA

"""WorkingTree object and friends.

A WorkingTree represents the editable working copy of a branch.
Operations which represent the WorkingTree are also done here, 
such as renaming or adding files.  The WorkingTree has an inventory 
which is updated by these operations.  A commit produces a 
new revision based on the workingtree and its inventory.

At the moment every WorkingTree has its own branch.  Remote
WorkingTrees aren't supported.

To get a WorkingTree, call bzrdir.open_workingtree() or
WorkingTree.open(dir).
"""

# TODO: Give the workingtree sole responsibility for the working inventory;
# remove the variable and references to it from the branch.  This may require
# updating the commit code so as to update the inventory within the working
# copy, and making sure there's only one WorkingTree for any directory on disk.
# At the moment they may alias the inventory and have old copies of it in
# memory.  (Now done? -- mbp 20060309)

from cStringIO import StringIO
import os

from bzrlib.lazy_import import lazy_import
lazy_import(globals(), """
from bisect import bisect_left
import collections
from copy import deepcopy
import errno
import itertools
import operator
import stat
from time import time
import warnings

import bzrlib
from bzrlib import (
    branch,
    bzrdir,
    conflicts as _mod_conflicts,
    dirstate,
    errors,
    generate_ids,
    globbing,
    hashcache,
    ignores,
    merge,
    osutils,
<<<<<<< HEAD
    revisiontree,
=======
    repository,
>>>>>>> a58aa00f
    textui,
    transform,
    urlutils,
    xml5,
    xml6,
    xml7,
    )
import bzrlib.branch
from bzrlib.transport import get_transport
import bzrlib.ui
from bzrlib.workingtree_4 import WorkingTreeFormat4
""")

from bzrlib import symbol_versioning
from bzrlib.decorators import needs_read_lock, needs_write_lock
from bzrlib.inventory import InventoryEntry, Inventory, ROOT_ID, TreeReference
from bzrlib.lockable_files import LockableFiles, TransportLock
from bzrlib.lockdir import LockDir
import bzrlib.mutabletree
from bzrlib.mutabletree import needs_tree_write_lock
from bzrlib.osutils import (
    compact_date,
    file_kind,
    isdir,
    normpath,
    pathjoin,
    rand_chars,
    realpath,
    safe_unicode,
    splitpath,
    supports_executable,
    )
from bzrlib.trace import mutter, note
from bzrlib.transport.local import LocalTransport
from bzrlib.progress import DummyProgress, ProgressPhase
from bzrlib.revision import NULL_REVISION, CURRENT_REVISION
from bzrlib.rio import RioReader, rio_file, Stanza
from bzrlib.symbol_versioning import (deprecated_passed,
        deprecated_method,
        deprecated_function,
        DEPRECATED_PARAMETER,
        zero_eight,
        zero_eleven,
        zero_thirteen,
        )


MERGE_MODIFIED_HEADER_1 = "BZR merge-modified list format 1"
CONFLICT_HEADER_1 = "BZR conflict list format 1"


@deprecated_function(zero_thirteen)
def gen_file_id(name):
    """Return new file id for the basename 'name'.

    Use bzrlib.generate_ids.gen_file_id() instead
    """
    return generate_ids.gen_file_id(name)


@deprecated_function(zero_thirteen)
def gen_root_id():
    """Return a new tree-root file id.

    This has been deprecated in favor of bzrlib.generate_ids.gen_root_id()
    """
    return generate_ids.gen_root_id()


class TreeEntry(object):
    """An entry that implements the minimum interface used by commands.

    This needs further inspection, it may be better to have 
    InventoryEntries without ids - though that seems wrong. For now,
    this is a parallel hierarchy to InventoryEntry, and needs to become
    one of several things: decorates to that hierarchy, children of, or
    parents of it.
    Another note is that these objects are currently only used when there is
    no InventoryEntry available - i.e. for unversioned objects.
    Perhaps they should be UnversionedEntry et al. ? - RBC 20051003
    """
 
    def __eq__(self, other):
        # yes, this us ugly, TODO: best practice __eq__ style.
        return (isinstance(other, TreeEntry)
                and other.__class__ == self.__class__)
 
    def kind_character(self):
        return "???"


class TreeDirectory(TreeEntry):
    """See TreeEntry. This is a directory in a working tree."""

    def __eq__(self, other):
        return (isinstance(other, TreeDirectory)
                and other.__class__ == self.__class__)

    def kind_character(self):
        return "/"


class TreeFile(TreeEntry):
    """See TreeEntry. This is a regular file in a working tree."""

    def __eq__(self, other):
        return (isinstance(other, TreeFile)
                and other.__class__ == self.__class__)

    def kind_character(self):
        return ''


class TreeLink(TreeEntry):
    """See TreeEntry. This is a symlink in a working tree."""

    def __eq__(self, other):
        return (isinstance(other, TreeLink)
                and other.__class__ == self.__class__)

    def kind_character(self):
        return ''


class WorkingTree(bzrlib.mutabletree.MutableTree):
    """Working copy tree.

    The inventory is held in the `Branch` working-inventory, and the
    files are in a directory on disk.

    It is possible for a `WorkingTree` to have a filename which is
    not listed in the Inventory and vice versa.
    """

    def __init__(self, basedir='.',
                 branch=DEPRECATED_PARAMETER,
                 _inventory=None,
                 _control_files=None,
                 _internal=False,
                 _format=None,
                 _bzrdir=None):
        """Construct a WorkingTree for basedir.

        If the branch is not supplied, it is opened automatically.
        If the branch is supplied, it must be the branch for this basedir.
        (branch.base is not cross checked, because for remote branches that
        would be meaningless).
        """
        self._format = _format
        self.bzrdir = _bzrdir
        if not _internal:
            # not created via open etc.
            warnings.warn("WorkingTree() is deprecated as of bzr version 0.8. "
                 "Please use bzrdir.open_workingtree or WorkingTree.open().",
                 DeprecationWarning,
                 stacklevel=2)
            wt = WorkingTree.open(basedir)
            self._branch = wt.branch
            self.basedir = wt.basedir
            self._control_files = wt._control_files
            self._hashcache = wt._hashcache
            self._set_inventory(wt._inventory, dirty=False)
            self._format = wt._format
            self.bzrdir = wt.bzrdir
        assert isinstance(basedir, basestring), \
            "base directory %r is not a string" % basedir
        basedir = safe_unicode(basedir)
        mutter("opening working tree %r", basedir)
        if deprecated_passed(branch):
            if not _internal:
                warnings.warn("WorkingTree(..., branch=XXX) is deprecated"
                     " as of bzr 0.8. Please use bzrdir.open_workingtree() or"
                     " WorkingTree.open().",
                     DeprecationWarning,
                     stacklevel=2
                     )
            self._branch = branch
        else:
            self._branch = self.bzrdir.open_branch()
        self.basedir = realpath(basedir)
        # if branch is at our basedir and is a format 6 or less
        if isinstance(self._format, WorkingTreeFormat2):
            # share control object
            self._control_files = self.branch.control_files
        else:
            # assume all other formats have their own control files.
            assert isinstance(_control_files, LockableFiles), \
                    "_control_files must be a LockableFiles, not %r" \
                    % _control_files
            self._control_files = _control_files
        # update the whole cache up front and write to disk if anything changed;
        # in the future we might want to do this more selectively
        # two possible ways offer themselves : in self._unlock, write the cache
        # if needed, or, when the cache sees a change, append it to the hash
        # cache file, and have the parser take the most recent entry for a
        # given path only.
        wt_trans = self.bzrdir.get_workingtree_transport(None)
        cache_filename = wt_trans.local_abspath('stat-cache')
        self._hashcache = hashcache.HashCache(basedir, cache_filename,
                                              self._control_files._file_mode)
        hc = self._hashcache
        hc.read()
        # is this scan needed ? it makes things kinda slow.
        #hc.scan()

        if hc.needs_write:
            mutter("write hc")
            hc.write()

        if _inventory is None:
            self._inventory_is_modified = False
            self.read_working_inventory()
        else:
            # the caller of __init__ has provided an inventory,
            # we assume they know what they are doing - as its only
            # the Format factory and creation methods that are
            # permitted to do this.
            self._set_inventory(_inventory, dirty=False)

    branch = property(
        fget=lambda self: self._branch,
        doc="""The branch this WorkingTree is connected to.

            This cannot be set - it is reflective of the actual disk structure
            the working tree has been constructed from.
            """)

    def break_lock(self):
        """Break a lock if one is present from another instance.

        Uses the ui factory to ask for confirmation if the lock may be from
        an active process.

        This will probe the repository for its lock as well.
        """
        self._control_files.break_lock()
        self.branch.break_lock()

    def requires_rich_root(self):
        return self._format.requires_rich_root

    def supports_tree_reference(self):
        return getattr(self._format, 'supports_tree_reference', False)

    def _set_inventory(self, inv, dirty):
        """Set the internal cached inventory.

        :param inv: The inventory to set.
        :param dirty: A boolean indicating whether the inventory is the same
            logical inventory as whats on disk. If True the inventory is not
            the same and should be written to disk or data will be lost, if
            False then the inventory is the same as that on disk and any
            serialisation would be unneeded overhead.
        """
        assert inv.root is not None
        self._inventory = inv
        self._inventory_is_modified = dirty

    @staticmethod
    def open(path=None, _unsupported=False):
        """Open an existing working tree at path.

        """
        if path is None:
            path = os.path.getcwdu()
        control = bzrdir.BzrDir.open(path, _unsupported)
        return control.open_workingtree(_unsupported)
        
    @staticmethod
    def open_containing(path=None):
        """Open an existing working tree which has its root about path.
        
        This probes for a working tree at path and searches upwards from there.

        Basically we keep looking up until we find the control directory or
        run into /.  If there isn't one, raises NotBranchError.
        TODO: give this a new exception.
        If there is one, it is returned, along with the unused portion of path.

        :return: The WorkingTree that contains 'path', and the rest of path
        """
        if path is None:
            path = osutils.getcwd()
        control, relpath = bzrdir.BzrDir.open_containing(path)

        return control.open_workingtree(), relpath

    @staticmethod
    def open_downlevel(path=None):
        """Open an unsupported working tree.

        Only intended for advanced situations like upgrading part of a bzrdir.
        """
        return WorkingTree.open(path, _unsupported=True)

    def __iter__(self):
        """Iterate through file_ids for this tree.

        file_ids are in a WorkingTree if they are in the working inventory
        and the working file exists.
        """
        inv = self._inventory
        for path, ie in inv.iter_entries():
            if osutils.lexists(self.abspath(path)):
                yield ie.file_id

    def __repr__(self):
        return "<%s of %s>" % (self.__class__.__name__,
                               getattr(self, 'basedir', None))

    def abspath(self, filename):
        return pathjoin(self.basedir, filename)
    
    def basis_tree(self):
        """Return RevisionTree for the current last revision.
        
        If the left most parent is a ghost then the returned tree will be an
        empty tree - one obtained by calling repository.revision_tree(None).
        """
        try:
            revision_id = self.get_parent_ids()[0]
        except IndexError:
            # no parents, return an empty revision tree.
            # in the future this should return the tree for
            # 'empty:' - the implicit root empty tree.
            return self.branch.repository.revision_tree(None)
        try:
            return self.revision_tree(revision_id)
        except errors.NoSuchRevision:
            pass
        # No cached copy available, retrieve from the repository.
        # FIXME? RBC 20060403 should we cache the inventory locally
        # at this point ?
        try:
            return self.branch.repository.revision_tree(revision_id)
        except errors.RevisionNotPresent:
            # the basis tree *may* be a ghost or a low level error may have
            # occured. If the revision is present, its a problem, if its not
            # its a ghost.
            if self.branch.repository.has_revision(revision_id):
                raise
            # the basis tree is a ghost so return an empty tree.
            return self.branch.repository.revision_tree(None)

    @staticmethod
    @deprecated_method(zero_eight)
    def create(branch, directory):
        """Create a workingtree for branch at directory.

        If existing_directory already exists it must have a .bzr directory.
        If it does not exist, it will be created.

        This returns a new WorkingTree object for the new checkout.

        TODO FIXME RBC 20060124 when we have checkout formats in place this
        should accept an optional revisionid to checkout [and reject this if
        checking out into the same dir as a pre-checkout-aware branch format.]

        XXX: When BzrDir is present, these should be created through that 
        interface instead.
        """
        warnings.warn('delete WorkingTree.create', stacklevel=3)
        transport = get_transport(directory)
        if branch.bzrdir.root_transport.base == transport.base:
            # same dir 
            return branch.bzrdir.create_workingtree()
        # different directory, 
        # create a branch reference
        # and now a working tree.
        raise NotImplementedError
 
    @staticmethod
    @deprecated_method(zero_eight)
    def create_standalone(directory):
        """Create a checkout and a branch and a repo at directory.

        Directory must exist and be empty.

        please use BzrDir.create_standalone_workingtree
        """
        return bzrdir.BzrDir.create_standalone_workingtree(directory)

    def relpath(self, path):
        """Return the local path portion from a given path.
        
        The path may be absolute or relative. If its a relative path it is 
        interpreted relative to the python current working directory.
        """
        return osutils.relpath(self.basedir, path)

    def has_filename(self, filename):
        return osutils.lexists(self.abspath(filename))

    def get_file(self, file_id):
        return self.get_file_byname(self.id2path(file_id))

    def get_file_text(self, file_id):
        return self.get_file(file_id).read()

    def get_file_byname(self, filename):
        return file(self.abspath(filename), 'rb')

    @needs_read_lock
    def annotate_iter(self, file_id):
        """See Tree.annotate_iter

        This implementation will use the basis tree implementation if possible.
        Lines not in the basis are attributed to CURRENT_REVISION

        If there are pending merges, lines added by those merges will be
        incorrectly attributed to CURRENT_REVISION (but after committing, the
        attribution will be correct).
        """
        basis = self.basis_tree()
        changes = self._iter_changes(basis, True, [file_id]).next()
        changed_content, kind = changes[2], changes[6]
        if not changed_content:
            return basis.annotate_iter(file_id)
        if kind[1] is None:
            return None
        import annotate
        if kind[0] != 'file':
            old_lines = []
        else:
            old_lines = list(basis.annotate_iter(file_id))
        old = [old_lines]
        for tree in self.branch.repository.revision_trees(
            self.get_parent_ids()[1:]):
            if file_id not in tree:
                continue
            old.append(list(tree.annotate_iter(file_id)))
        return annotate.reannotate(old, self.get_file(file_id).readlines(),
                                   CURRENT_REVISION)

    def get_parent_ids(self):
        """See Tree.get_parent_ids.
        
        This implementation reads the pending merges list and last_revision
        value and uses that to decide what the parents list should be.
        """
        last_rev = self._last_revision()
        if last_rev is None:
            parents = []
        else:
            parents = [last_rev]
        try:
            merges_file = self._control_files.get('pending-merges')
        except errors.NoSuchFile:
            pass
        else:
            for l in merges_file.readlines():
                revision_id = osutils.safe_revision_id(l.rstrip('\n'))
                parents.append(revision_id)
        return parents

    @needs_read_lock
    def get_root_id(self):
        """Return the id of this trees root"""
        return self._inventory.root.file_id
        
    def _get_store_filename(self, file_id):
        ## XXX: badly named; this is not in the store at all
        return self.abspath(self.id2path(file_id))

    @needs_read_lock
    def clone(self, to_bzrdir, revision_id=None, basis=None):
        """Duplicate this working tree into to_bzr, including all state.
        
        Specifically modified files are kept as modified, but
        ignored and unknown files are discarded.

        If you want to make a new line of development, see bzrdir.sprout()

        revision
            If not None, the cloned tree will have its last revision set to 
            revision, and and difference between the source trees last revision
            and this one merged in.

        basis
            If not None, a closer copy of a tree which may have some files in
            common, and which file content should be preferentially copied from.
        """
        # assumes the target bzr dir format is compatible.
        result = self._format.initialize(to_bzrdir)
        self.copy_content_into(result, revision_id)
        return result

    @needs_read_lock
    def copy_content_into(self, tree, revision_id=None):
        """Copy the current content and user files of this tree into tree."""
        tree.set_root_id(self.get_root_id())
        if revision_id is None:
            merge.transform_tree(tree, self)
        else:
            # TODO now merge from tree.last_revision to revision (to preserve
            # user local changes)
            merge.transform_tree(tree, self)
            tree.set_parent_ids([revision_id])

    def id2abspath(self, file_id):
        return self.abspath(self.id2path(file_id))

    def has_id(self, file_id):
        # files that have been deleted are excluded
        inv = self.inventory
        if not inv.has_id(file_id):
            return False
        path = inv.id2path(file_id)
        return osutils.lexists(self.abspath(path))

    def has_or_had_id(self, file_id):
        if file_id == self.inventory.root.file_id:
            return True
        return self.inventory.has_id(file_id)

    __contains__ = has_id

    def get_file_size(self, file_id):
        return os.path.getsize(self.id2abspath(file_id))

    @needs_read_lock
    def get_file_sha1(self, file_id, path=None, stat_value=None):
        if not path:
            path = self._inventory.id2path(file_id)
        return self._hashcache.get_sha1(path, stat_value)

    def get_file_mtime(self, file_id, path=None):
        if not path:
            path = self._inventory.id2path(file_id)
        return os.lstat(self.abspath(path)).st_mtime

    if not supports_executable():
        def is_executable(self, file_id, path=None):
            return self._inventory[file_id].executable
    else:
        def is_executable(self, file_id, path=None):
            if not path:
                path = self.id2path(file_id)
            mode = os.lstat(self.abspath(path)).st_mode
            return bool(stat.S_ISREG(mode) and stat.S_IEXEC & mode)

    @needs_write_lock
    def _add(self, files, ids, kinds):
        """See MutableTree._add."""
        # TODO: Re-adding a file that is removed in the working copy
        # should probably put it back with the previous ID.
        # the read and write working inventory should not occur in this 
        # function - they should be part of lock_write and unlock.
        inv = self.read_working_inventory()
        for f, file_id, kind in zip(files, ids, kinds):
            assert kind is not None
            if file_id is None:
                inv.add_path(f, kind=kind)
            else:
                inv.add_path(f, kind=kind, file_id=file_id)
        self._write_inventory(inv)

    def add_reference(self, sub_tree):
        """Add a TreeReference to the tree, pointing at sub_tree"""
        raise errors.UnsupportedOperation(self.add_reference, self)

    @needs_tree_write_lock
    def _gather_kinds(self, files, kinds):
        """See MutableTree._gather_kinds."""
        for pos, f in enumerate(files):
            if kinds[pos] is None:
                fullpath = normpath(self.abspath(f))
                try:
                    kinds[pos] = file_kind(fullpath)
                except OSError, e:
                    if e.errno == errno.ENOENT:
                        raise errors.NoSuchFile(fullpath)

    @needs_write_lock
    def add_parent_tree_id(self, revision_id, allow_leftmost_as_ghost=False):
        """Add revision_id as a parent.

        This is equivalent to retrieving the current list of parent ids
        and setting the list to its value plus revision_id.

        :param revision_id: The revision id to add to the parent list. It may
        be a ghost revision as long as its not the first parent to be added,
        or the allow_leftmost_as_ghost parameter is set True.
        :param allow_leftmost_as_ghost: Allow the first parent to be a ghost.
        """
        parents = self.get_parent_ids() + [revision_id]
        self.set_parent_ids(parents, allow_leftmost_as_ghost=len(parents) > 1
            or allow_leftmost_as_ghost)

    @needs_tree_write_lock
    def add_parent_tree(self, parent_tuple, allow_leftmost_as_ghost=False):
        """Add revision_id, tree tuple as a parent.

        This is equivalent to retrieving the current list of parent trees
        and setting the list to its value plus parent_tuple. See also
        add_parent_tree_id - if you only have a parent id available it will be
        simpler to use that api. If you have the parent already available, using
        this api is preferred.

        :param parent_tuple: The (revision id, tree) to add to the parent list.
            If the revision_id is a ghost, pass None for the tree.
        :param allow_leftmost_as_ghost: Allow the first parent to be a ghost.
        """
        parent_ids = self.get_parent_ids() + [parent_tuple[0]]
        if len(parent_ids) > 1:
            # the leftmost may have already been a ghost, preserve that if it
            # was.
            allow_leftmost_as_ghost = True
        self.set_parent_ids(parent_ids,
            allow_leftmost_as_ghost=allow_leftmost_as_ghost)

    @needs_tree_write_lock
    def add_pending_merge(self, *revision_ids):
        # TODO: Perhaps should check at this point that the
        # history of the revision is actually present?
        parents = self.get_parent_ids()
        updated = False
        for rev_id in revision_ids:
            if rev_id in parents:
                continue
            parents.append(rev_id)
            updated = True
        if updated:
            self.set_parent_ids(parents, allow_leftmost_as_ghost=True)

    @deprecated_method(zero_eleven)
    @needs_read_lock
    def pending_merges(self):
        """Return a list of pending merges.

        These are revisions that have been merged into the working
        directory but not yet committed.

        As of 0.11 this is deprecated. Please see WorkingTree.get_parent_ids()
        instead - which is available on all tree objects.
        """
        return self.get_parent_ids()[1:]

    def _check_parents_for_ghosts(self, revision_ids, allow_leftmost_as_ghost):
        """Common ghost checking functionality from set_parent_*.

        This checks that the left hand-parent exists if there are any
        revisions present.
        """
        if len(revision_ids) > 0:
            leftmost_id = revision_ids[0]
            if (not allow_leftmost_as_ghost and not
                self.branch.repository.has_revision(leftmost_id)):
                raise errors.GhostRevisionUnusableHere(leftmost_id)

    def _set_merges_from_parent_ids(self, parent_ids):
        merges = parent_ids[1:]
        self._control_files.put_utf8('pending-merges', '\n'.join(merges))

    @needs_tree_write_lock
    def set_parent_ids(self, revision_ids, allow_leftmost_as_ghost=False):
        """Set the parent ids to revision_ids.
        
        See also set_parent_trees. This api will try to retrieve the tree data
        for each element of revision_ids from the trees repository. If you have
        tree data already available, it is more efficient to use
        set_parent_trees rather than set_parent_ids. set_parent_ids is however
        an easier API to use.

        :param revision_ids: The revision_ids to set as the parent ids of this
            working tree. Any of these may be ghosts.
        """
        revision_ids = [osutils.safe_revision_id(r) for r in revision_ids]
        self._check_parents_for_ghosts(revision_ids,
            allow_leftmost_as_ghost=allow_leftmost_as_ghost)

        if len(revision_ids) > 0:
            self.set_last_revision(revision_ids[0])
        else:
            self.set_last_revision(None)

        self._set_merges_from_parent_ids(revision_ids)

    @needs_tree_write_lock
    def set_parent_trees(self, parents_list, allow_leftmost_as_ghost=False):
        """See MutableTree.set_parent_trees."""
        parent_ids = [osutils.safe_revision_id(rev) for (rev, tree) in parents_list]

        self._check_parents_for_ghosts(parent_ids,
            allow_leftmost_as_ghost=allow_leftmost_as_ghost)

        if len(parent_ids) == 0:
            leftmost_parent_id = None
            leftmost_parent_tree = None
        else:
            leftmost_parent_id, leftmost_parent_tree = parents_list[0]

        if self._change_last_revision(leftmost_parent_id):
            if leftmost_parent_tree is None:
                # If we don't have a tree, fall back to reading the
                # parent tree from the repository.
                self._cache_basis_inventory(leftmost_parent_id)
            else:
                inv = leftmost_parent_tree.inventory
                xml = self._create_basis_xml_from_inventory(
                                        leftmost_parent_id, inv)
                self._write_basis_inventory(xml)
        self._set_merges_from_parent_ids(parent_ids)

    @needs_tree_write_lock
    def set_pending_merges(self, rev_list):
        parents = self.get_parent_ids()
        leftmost = parents[:1]
        new_parents = leftmost + rev_list
        self.set_parent_ids(new_parents)

    @needs_tree_write_lock
    def set_merge_modified(self, modified_hashes):
        def iter_stanzas():
            for file_id, hash in modified_hashes.iteritems():
                yield Stanza(file_id=file_id, hash=hash)
        self._put_rio('merge-hashes', iter_stanzas(), MERGE_MODIFIED_HEADER_1)

    @needs_tree_write_lock
    def _put_rio(self, filename, stanzas, header):
        my_file = rio_file(stanzas, header)
        self._control_files.put(filename, my_file)

    @needs_write_lock # because merge pulls data into the branch.
    def merge_from_branch(self, branch, to_revision=None):
        """Merge from a branch into this working tree.

        :param branch: The branch to merge from.
        :param to_revision: If non-None, the merge will merge to to_revision,
            but not beyond it. to_revision does not need to be in the history
            of the branch when it is supplied. If None, to_revision defaults to
            branch.last_revision().
        """
        from bzrlib.merge import Merger, Merge3Merger
        pb = bzrlib.ui.ui_factory.nested_progress_bar()
        try:
            merger = Merger(self.branch, this_tree=self, pb=pb)
            merger.pp = ProgressPhase("Merge phase", 5, pb)
            merger.pp.next_phase()
            # check that there are no
            # local alterations
            merger.check_basis(check_clean=True, require_commits=False)
            if to_revision is None:
                to_revision = branch.last_revision()
            else:
                to_revision = osutils.safe_revision_id(to_revision)
            merger.other_rev_id = to_revision
            if merger.other_rev_id is None:
                raise error.NoCommits(branch)
            self.branch.fetch(branch, last_revision=merger.other_rev_id)
            merger.other_basis = merger.other_rev_id
            merger.other_tree = self.branch.repository.revision_tree(
                merger.other_rev_id)
            merger.other_branch = branch
            merger.pp.next_phase()
            merger.find_base()
            if merger.base_rev_id == merger.other_rev_id:
                raise errors.PointlessMerge
            merger.backup_files = False
            merger.merge_type = Merge3Merger
            merger.set_interesting_files(None)
            merger.show_base = False
            merger.reprocess = False
            conflicts = merger.do_merge()
            merger.set_pending()
        finally:
            pb.finished()
        return conflicts

    @needs_write_lock
    def subsume(self, other_tree):
        def add_children(inventory, entry):
            for child_entry in entry.children.values():
                inventory._byid[child_entry.file_id] = child_entry
                if child_entry.kind == 'directory':
                    add_children(inventory, child_entry)
        if other_tree.get_root_id() == self.get_root_id():
            raise errors.BadSubsumeSource(self, other_tree, 
                                          'Trees have the same root')
        try:
            other_tree_path = self.relpath(other_tree.basedir)
        except errors.PathNotChild:
            raise errors.BadSubsumeSource(self, other_tree, 
                'Tree is not contained by the other')
        new_root_parent = self.path2id(osutils.dirname(other_tree_path))
        if new_root_parent is None:
            raise errors.BadSubsumeSource(self, other_tree, 
                'Parent directory is not versioned.')
        # We need to ensure that the result of a fetch will have a
        # versionedfile for the other_tree root, and only fetching into
        # RepositoryKnit2 guarantees that.
        if not self.branch.repository.supports_rich_root():
            raise errors.SubsumeTargetNeedsUpgrade(other_tree)
        other_tree.lock_tree_write()
        try:
            for parent_id in other_tree.get_parent_ids():
                self.branch.fetch(other_tree.branch, parent_id)
                self.add_parent_tree_id(parent_id)
            other_root = other_tree.inventory.root
            other_root.parent_id = new_root_parent
            other_root.name = osutils.basename(other_tree_path)
            self.inventory.add(other_root)
            add_children(self.inventory, other_root)
            self._write_inventory(self.inventory)
        finally:
            other_tree.unlock()
        other_tree.bzrdir.destroy_workingtree_metadata()

    @needs_tree_write_lock
    def extract(self, file_id, format=None):
        """Extract a subtree from this tree.
        
        A new branch will be created, relative to the path for this tree.
        """
        def mkdirs(path):
            segments = osutils.splitpath(path)
            transport = self.branch.bzrdir.root_transport
            for name in segments:
                transport = transport.clone(name)
                try:
                    transport.mkdir('.')
                except errors.FileExists:
                    pass
            return transport
            
        sub_path = self.id2path(file_id)
        branch_transport = mkdirs(sub_path)
        if format is None:
            format = bzrdir.format_registry.make_bzrdir('experimental-knit2')
        try:
            branch_transport.mkdir('.')
        except errors.FileExists:
            pass
        branch_bzrdir = format.initialize_on_transport(branch_transport)
        try:
            repo = branch_bzrdir.find_repository()
        except errors.NoRepositoryPresent:
            repo = branch_bzrdir.create_repository()
            assert repo.supports_rich_root()
        else:
            if not repo.supports_rich_root():
                raise errors.RootNotRich()
        new_branch = branch_bzrdir.create_branch()
        new_branch.pull(self.branch)
        for parent_id in self.get_parent_ids():
            new_branch.fetch(self.branch, parent_id)
        tree_transport = self.bzrdir.root_transport.clone(sub_path)
        if tree_transport.base != branch_transport.base:
            tree_bzrdir = format.initialize_on_transport(tree_transport)
            branch.BranchReferenceFormat().initialize(tree_bzrdir, new_branch)
        else:
            tree_bzrdir = branch_bzrdir
        wt = tree_bzrdir.create_workingtree(NULL_REVISION)
        wt.set_parent_ids(self.get_parent_ids())
        my_inv = self.inventory
        child_inv = Inventory(root_id=None)
        new_root = my_inv[file_id]
        my_inv.remove_recursive_id(file_id)
        new_root.parent_id = None
        child_inv.add(new_root)
        self._write_inventory(my_inv)
        wt._write_inventory(child_inv)
        return wt

    @needs_read_lock
    def merge_modified(self):
        try:
            hashfile = self._control_files.get('merge-hashes')
        except errors.NoSuchFile:
            return {}
        merge_hashes = {}
        try:
            if hashfile.next() != MERGE_MODIFIED_HEADER_1 + '\n':
                raise errors.MergeModifiedFormatError()
        except StopIteration:
            raise errors.MergeModifiedFormatError()
        for s in RioReader(hashfile):
            file_id = s.get("file_id")
            if file_id not in self.inventory:
                continue
            hash = s.get("hash")
            if hash == self.get_file_sha1(file_id):
                merge_hashes[file_id] = hash
        return merge_hashes

    @needs_write_lock
    def mkdir(self, path, file_id=None):
        """See MutableTree.mkdir()."""
        if file_id is None:
            file_id = generate_ids.gen_file_id(os.path.basename(path))
        os.mkdir(self.abspath(path))
        self.add(path, file_id, 'directory')
        return file_id

    def get_symlink_target(self, file_id):
        return os.readlink(self.id2abspath(file_id))

    def file_class(self, filename):
        if self.path2id(filename):
            return 'V'
        elif self.is_ignored(filename):
            return 'I'
        else:
            return '?'

    def flush(self):
        """Write the in memory inventory to disk."""
        # TODO: Maybe this should only write on dirty ?
        if self._control_files._lock_mode != 'w':
            raise errors.NotWriteLocked(self)
        sio = StringIO()
        self._serialize(self._inventory, sio)
        sio.seek(0)
        self._control_files.put('inventory', sio)
        self._inventory_is_modified = False

    def _serialize(self, inventory, out_file):
        xml5.serializer_v5.write_inventory(self._inventory, out_file)

    def _deserialize(selt, in_file):
        return xml5.serializer_v5.read_inventory(in_file)

    def list_files(self, include_root=False):
        """Recursively list all files as (path, class, kind, id, entry).

        Lists, but does not descend into unversioned directories.

        This does not include files that have been deleted in this
        tree.

        Skips the control directory.
        """
        # list_files is an iterator, so @needs_read_lock doesn't work properly
        # with it. So callers should be careful to always read_lock the tree.
        if not self.is_locked():
            raise errors.ObjectNotLocked(self)

        inv = self.inventory
        if include_root is True:
            yield ('', 'V', 'directory', inv.root.file_id, inv.root)
        # Convert these into local objects to save lookup times
        pathjoin = osutils.pathjoin
        file_kind = osutils.file_kind

        # transport.base ends in a slash, we want the piece
        # between the last two slashes
        transport_base_dir = self.bzrdir.transport.base.rsplit('/', 2)[1]

        fk_entries = {'directory':TreeDirectory, 'file':TreeFile, 'symlink':TreeLink}

        # directory file_id, relative path, absolute path, reverse sorted children
        children = os.listdir(self.basedir)
        children.sort()
        # jam 20060527 The kernel sized tree seems equivalent whether we 
        # use a deque and popleft to keep them sorted, or if we use a plain
        # list and just reverse() them.
        children = collections.deque(children)
        stack = [(inv.root.file_id, u'', self.basedir, children)]
        while stack:
            from_dir_id, from_dir_relpath, from_dir_abspath, children = stack[-1]

            while children:
                f = children.popleft()
                ## TODO: If we find a subdirectory with its own .bzr
                ## directory, then that is a separate tree and we
                ## should exclude it.

                # the bzrdir for this tree
                if transport_base_dir == f:
                    continue

                # we know that from_dir_relpath and from_dir_abspath never end in a slash
                # and 'f' doesn't begin with one, we can do a string op, rather
                # than the checks of pathjoin(), all relative paths will have an extra slash
                # at the beginning
                fp = from_dir_relpath + '/' + f

                # absolute path
                fap = from_dir_abspath + '/' + f
                
                f_ie = inv.get_child(from_dir_id, f)
                if f_ie:
                    c = 'V'
                elif self.is_ignored(fp[1:]):
                    c = 'I'
                else:
                    # we may not have found this file, because of a unicode issue
                    f_norm, can_access = osutils.normalized_filename(f)
                    if f == f_norm or not can_access:
                        # No change, so treat this file normally
                        c = '?'
                    else:
                        # this file can be accessed by a normalized path
                        # check again if it is versioned
                        # these lines are repeated here for performance
                        f = f_norm
                        fp = from_dir_relpath + '/' + f
                        fap = from_dir_abspath + '/' + f
                        f_ie = inv.get_child(from_dir_id, f)
                        if f_ie:
                            c = 'V'
                        elif self.is_ignored(fp[1:]):
                            c = 'I'
                        else:
                            c = '?'

                fk = file_kind(fap)

                if f_ie:
                    if f_ie.kind != fk:
                        raise errors.BzrCheckError(
                            "file %r entered as kind %r id %r, now of kind %r"
                            % (fap, f_ie.kind, f_ie.file_id, fk))

                # make a last minute entry
                if f_ie:
                    yield fp[1:], c, fk, f_ie.file_id, f_ie
                else:
                    try:
                        yield fp[1:], c, fk, None, fk_entries[fk]()
                    except KeyError:
                        yield fp[1:], c, fk, None, TreeEntry()
                    continue
                
                if fk != 'directory':
                    continue

                # But do this child first
                new_children = os.listdir(fap)
                new_children.sort()
                new_children = collections.deque(new_children)
                stack.append((f_ie.file_id, fp, fap, new_children))
                # Break out of inner loop,
                # so that we start outer loop with child
                break
            else:
                # if we finished all children, pop it off the stack
                stack.pop()

    @needs_tree_write_lock
    def move(self, from_paths, to_dir=None, after=False, **kwargs):
        """Rename files.

        to_dir must exist in the inventory.

        If to_dir exists and is a directory, the files are moved into
        it, keeping their old names.  

        Note that to_dir is only the last component of the new name;
        this doesn't change the directory.

        For each entry in from_paths the move mode will be determined
        independently.

        The first mode moves the file in the filesystem and updates the
        inventory. The second mode only updates the inventory without
        touching the file on the filesystem. This is the new mode introduced
        in version 0.15.

        move uses the second mode if 'after == True' and the target is not
        versioned but present in the working tree.

        move uses the second mode if 'after == False' and the source is
        versioned but no longer in the working tree, and the target is not
        versioned but present in the working tree.

        move uses the first mode if 'after == False' and the source is
        versioned and present in the working tree, and the target is not
        versioned and not present in the working tree.

        Everything else results in an error.

        This returns a list of (from_path, to_path) pairs for each
        entry that is moved.
        """
        rename_entries = []
        rename_tuples = []

        # check for deprecated use of signature
        if to_dir is None:
            to_dir = kwargs.get('to_name', None)
            if to_dir is None:
                raise TypeError('You must supply a target directory')
            else:
                symbol_versioning.warn('The parameter to_name was deprecated'
                                       ' in version 0.13. Use to_dir instead',
                                       DeprecationWarning)

        # check destination directory
        assert not isinstance(from_paths, basestring)
        inv = self.inventory
        to_abs = self.abspath(to_dir)
        if not isdir(to_abs):
            raise errors.BzrMoveFailedError('',to_dir,
                errors.NotADirectory(to_abs))
        if not self.has_filename(to_dir):
            raise errors.BzrMoveFailedError('',to_dir,
                errors.NotInWorkingDirectory(to_dir))
        to_dir_id = inv.path2id(to_dir)
        if to_dir_id is None:
            raise errors.BzrMoveFailedError('',to_dir,
                errors.NotVersionedError(path=str(to_dir)))

        to_dir_ie = inv[to_dir_id]
        if to_dir_ie.kind != 'directory':
            raise errors.BzrMoveFailedError('',to_dir,
                errors.NotADirectory(to_abs))

        # create rename entries and tuples
        for from_rel in from_paths:
            from_tail = splitpath(from_rel)[-1]
            from_id = inv.path2id(from_rel)
            if from_id is None:
                raise errors.BzrMoveFailedError(from_rel,to_dir,
                    errors.NotVersionedError(path=str(from_rel)))

            from_entry = inv[from_id]
            from_parent_id = from_entry.parent_id
            to_rel = pathjoin(to_dir, from_tail)
            rename_entry = WorkingTree._RenameEntry(from_rel=from_rel,
                                         from_id=from_id,
                                         from_tail=from_tail,
                                         from_parent_id=from_parent_id,
                                         to_rel=to_rel, to_tail=from_tail,
                                         to_parent_id=to_dir_id)
            rename_entries.append(rename_entry)
            rename_tuples.append((from_rel, to_rel))

        # determine which move mode to use. checks also for movability
        rename_entries = self._determine_mv_mode(rename_entries, after)

        original_modified = self._inventory_is_modified
        try:
            if len(from_paths):
                self._inventory_is_modified = True
            self._move(rename_entries)
        except:
            # restore the inventory on error
            self._inventory_is_modified = original_modified
            raise
        self._write_inventory(inv)
        return rename_tuples

    def _determine_mv_mode(self, rename_entries, after=False):
        """Determines for each from-to pair if both inventory and working tree
        or only the inventory has to be changed.

        Also does basic plausability tests.
        """
        inv = self.inventory

        for rename_entry in rename_entries:
            # store to local variables for easier reference
            from_rel = rename_entry.from_rel
            from_id = rename_entry.from_id
            to_rel = rename_entry.to_rel
            to_id = inv.path2id(to_rel)
            only_change_inv = False

            # check the inventory for source and destination
            if from_id is None:
                raise errors.BzrMoveFailedError(from_rel,to_rel,
                    errors.NotVersionedError(path=str(from_rel)))
            if to_id is not None:
                raise errors.BzrMoveFailedError(from_rel,to_rel,
                    errors.AlreadyVersionedError(path=str(to_rel)))

            # try to determine the mode for rename (only change inv or change
            # inv and file system)
            if after:
                if not self.has_filename(to_rel):
                    raise errors.BzrMoveFailedError(from_id,to_rel,
                        errors.NoSuchFile(path=str(to_rel),
                        extra="New file has not been created yet"))
                only_change_inv = True
            elif not self.has_filename(from_rel) and self.has_filename(to_rel):
                only_change_inv = True
            elif self.has_filename(from_rel) and not self.has_filename(to_rel):
                only_change_inv = False
            else:
                # something is wrong, so lets determine what exactly
                if not self.has_filename(from_rel) and \
                   not self.has_filename(to_rel):
                    raise errors.BzrRenameFailedError(from_rel,to_rel,
                        errors.PathsDoNotExist(paths=(str(from_rel),
                        str(to_rel))))
                else:
                    raise errors.RenameFailedFilesExist(from_rel, to_rel,
                        extra="(Use --after to update the Bazaar id)")
            rename_entry.only_change_inv = only_change_inv
        return rename_entries

    def _move(self, rename_entries):
        """Moves a list of files.

        Depending on the value of the flag 'only_change_inv', the
        file will be moved on the file system or not.
        """
        inv = self.inventory
        moved = []

        for entry in rename_entries:
            try:
                self._move_entry(entry)
            except:
                self._rollback_move(moved)
                raise
            moved.append(entry)

    def _rollback_move(self, moved):
        """Try to rollback a previous move in case of an filesystem error."""
        inv = self.inventory
        for entry in moved:
            try:
                self._move_entry(_RenameEntry(entry.to_rel, entry.from_id,
                    entry.to_tail, entry.to_parent_id, entry.from_rel,
                    entry.from_tail, entry.from_parent_id,
                    entry.only_change_inv))
            except errors.BzrMoveFailedError, e:
                raise errors.BzrMoveFailedError( '', '', "Rollback failed."
                        " The working tree is in an inconsistent state."
                        " Please consider doing a 'bzr revert'."
                        " Error message is: %s" % e)

    def _move_entry(self, entry):
        inv = self.inventory
        from_rel_abs = self.abspath(entry.from_rel)
        to_rel_abs = self.abspath(entry.to_rel)
        if from_rel_abs == to_rel_abs:
            raise errors.BzrMoveFailedError(entry.from_rel, entry.to_rel,
                "Source and target are identical.")

        if not entry.only_change_inv:
            try:
                osutils.rename(from_rel_abs, to_rel_abs)
            except OSError, e:
                raise errors.BzrMoveFailedError(entry.from_rel,
                    entry.to_rel, e[1])
        inv.rename(entry.from_id, entry.to_parent_id, entry.to_tail)

    @needs_tree_write_lock
    def rename_one(self, from_rel, to_rel, after=False):
        """Rename one file.

        This can change the directory or the filename or both.

        rename_one has several 'modes' to work. First, it can rename a physical
        file and change the file_id. That is the normal mode. Second, it can
        only change the file_id without touching any physical file. This is
        the new mode introduced in version 0.15.

        rename_one uses the second mode if 'after == True' and 'to_rel' is not
        versioned but present in the working tree.

        rename_one uses the second mode if 'after == False' and 'from_rel' is
        versioned but no longer in the working tree, and 'to_rel' is not
        versioned but present in the working tree.

        rename_one uses the first mode if 'after == False' and 'from_rel' is
        versioned and present in the working tree, and 'to_rel' is not
        versioned and not present in the working tree.

        Everything else results in an error.
        """
        inv = self.inventory
        rename_entries = []

        # create rename entries and tuples
        from_tail = splitpath(from_rel)[-1]
        from_id = inv.path2id(from_rel)
        if from_id is None:
            raise errors.BzrRenameFailedError(from_rel,to_rel,
                errors.NotVersionedError(path=str(from_rel)))
        from_entry = inv[from_id]
        from_parent_id = from_entry.parent_id
        to_dir, to_tail = os.path.split(to_rel)
        to_dir_id = inv.path2id(to_dir)
        rename_entry = WorkingTree._RenameEntry(from_rel=from_rel,
                                     from_id=from_id,
                                     from_tail=from_tail,
                                     from_parent_id=from_parent_id,
                                     to_rel=to_rel, to_tail=to_tail,
                                     to_parent_id=to_dir_id)
        rename_entries.append(rename_entry)

        # determine which move mode to use. checks also for movability
        rename_entries = self._determine_mv_mode(rename_entries, after)

        # check if the target changed directory and if the target directory is
        # versioned
        if to_dir_id is None:
            raise errors.BzrMoveFailedError(from_rel,to_rel,
                errors.NotVersionedError(path=str(to_dir)))

        # all checks done. now we can continue with our actual work
        mutter('rename_one:\n'
               '  from_id   {%s}\n'
               '  from_rel: %r\n'
               '  to_rel:   %r\n'
               '  to_dir    %r\n'
               '  to_dir_id {%s}\n',
               from_id, from_rel, to_rel, to_dir, to_dir_id)

        self._move(rename_entries)
        self._write_inventory(inv)

    class _RenameEntry(object):
        def __init__(self, from_rel, from_id, from_tail, from_parent_id,
                     to_rel, to_tail, to_parent_id, only_change_inv=False):
            self.from_rel = from_rel
            self.from_id = from_id
            self.from_tail = from_tail
            self.from_parent_id = from_parent_id
            self.to_rel = to_rel
            self.to_tail = to_tail
            self.to_parent_id = to_parent_id
            self.only_change_inv = only_change_inv

    @needs_read_lock
    def unknowns(self):
        """Return all unknown files.

        These are files in the working directory that are not versioned or
        control files or ignored.
        """
        # force the extras method to be fully executed before returning, to 
        # prevent race conditions with the lock
        return iter(
            [subp for subp in self.extras() if not self.is_ignored(subp)])
    
    @needs_tree_write_lock
    def unversion(self, file_ids):
        """Remove the file ids in file_ids from the current versioned set.

        When a file_id is unversioned, all of its children are automatically
        unversioned.

        :param file_ids: The file ids to stop versioning.
        :raises: NoSuchId if any fileid is not currently versioned.
        """
        for file_id in file_ids:
            if self._inventory.has_id(file_id):
                self._inventory.remove_recursive_id(file_id)
            else:
                raise errors.NoSuchId(self, file_id)
        if len(file_ids):
            # in the future this should just set a dirty bit to wait for the 
            # final unlock. However, until all methods of workingtree start
            # with the current in -memory inventory rather than triggering 
            # a read, it is more complex - we need to teach read_inventory
            # to know when to read, and when to not read first... and possibly
            # to save first when the in memory one may be corrupted.
            # so for now, we just only write it if it is indeed dirty.
            # - RBC 20060907
            self._write_inventory(self._inventory)
    
    @deprecated_method(zero_eight)
    def iter_conflicts(self):
        """List all files in the tree that have text or content conflicts.
        DEPRECATED.  Use conflicts instead."""
        return self._iter_conflicts()

    def _iter_conflicts(self):
        conflicted = set()
        for info in self.list_files():
            path = info[0]
            stem = get_conflicted_stem(path)
            if stem is None:
                continue
            if stem not in conflicted:
                conflicted.add(stem)
                yield stem

    @needs_write_lock
    def pull(self, source, overwrite=False, stop_revision=None,
             change_reporter=None):
        top_pb = bzrlib.ui.ui_factory.nested_progress_bar()
        source.lock_read()
        try:
            pp = ProgressPhase("Pull phase", 2, top_pb)
            pp.next_phase()
            old_revision_info = self.branch.last_revision_info()
            basis_tree = self.basis_tree()
            count = self.branch.pull(source, overwrite, stop_revision)
            new_revision_info = self.branch.last_revision_info()
            if new_revision_info != old_revision_info:
                pp.next_phase()
                repository = self.branch.repository
                pb = bzrlib.ui.ui_factory.nested_progress_bar()
                basis_tree.lock_read()
                try:
                    new_basis_tree = self.branch.basis_tree()
                    merge.merge_inner(
                                self.branch,
                                new_basis_tree,
                                basis_tree,
                                this_tree=self,
                                pb=pb,
                                change_reporter=change_reporter)
                    if (basis_tree.inventory.root is None and
                        new_basis_tree.inventory.root is not None):
                        self.set_root_id(new_basis_tree.inventory.root.file_id)
                finally:
                    pb.finished()
                    basis_tree.unlock()
                # TODO - dedup parents list with things merged by pull ?
                # reuse the revisiontree we merged against to set the new
                # tree data.
                parent_trees = [(self.branch.last_revision(), new_basis_tree)]
                # we have to pull the merge trees out again, because 
                # merge_inner has set the ids. - this corner is not yet 
                # layered well enough to prevent double handling.
                # XXX TODO: Fix the double handling: telling the tree about
                # the already known parent data is wasteful.
                merges = self.get_parent_ids()[1:]
                parent_trees.extend([
                    (parent, repository.revision_tree(parent)) for
                     parent in merges])
                self.set_parent_trees(parent_trees)
            return count
        finally:
            source.unlock()
            top_pb.finished()

    @needs_write_lock
    def put_file_bytes_non_atomic(self, file_id, bytes):
        """See MutableTree.put_file_bytes_non_atomic."""
        stream = file(self.id2abspath(file_id), 'wb')
        try:
            stream.write(bytes)
        finally:
            stream.close()
        # TODO: update the hashcache here ?

    def extras(self):
        """Yield all unknown files in this WorkingTree.

        If there are any unknown directories then only the directory is
        returned, not all its children.  But if there are unknown files
        under a versioned subdirectory, they are returned.

        Currently returned depth-first, sorted by name within directories.
        """
        ## TODO: Work from given directory downwards
        for path, dir_entry in self.inventory.directories():
            # mutter("search for unknowns in %r", path)
            dirabs = self.abspath(path)
            if not isdir(dirabs):
                # e.g. directory deleted
                continue

            fl = []
            for subf in os.listdir(dirabs):
                if subf == '.bzr':
                    continue
                if subf not in dir_entry.children:
                    subf_norm, can_access = osutils.normalized_filename(subf)
                    if subf_norm != subf and can_access:
                        if subf_norm not in dir_entry.children:
                            fl.append(subf_norm)
                    else:
                        fl.append(subf)
            
            fl.sort()
            for subf in fl:
                subp = pathjoin(path, subf)
                yield subp

    def ignored_files(self):
        """Yield list of PATH, IGNORE_PATTERN"""
        for subp in self.extras():
            pat = self.is_ignored(subp)
            if pat is not None:
                yield subp, pat

    def get_ignore_list(self):
        """Return list of ignore patterns.

        Cached in the Tree object after the first call.
        """
        ignoreset = getattr(self, '_ignoreset', None)
        if ignoreset is not None:
            return ignoreset

        ignore_globs = set(bzrlib.DEFAULT_IGNORE)
        ignore_globs.update(ignores.get_runtime_ignores())
        ignore_globs.update(ignores.get_user_ignores())
        if self.has_filename(bzrlib.IGNORE_FILENAME):
            f = self.get_file_byname(bzrlib.IGNORE_FILENAME)
            try:
                ignore_globs.update(ignores.parse_ignore_file(f))
            finally:
                f.close()
        self._ignoreset = ignore_globs
        return ignore_globs

    def _flush_ignore_list_cache(self):
        """Resets the cached ignore list to force a cache rebuild."""
        self._ignoreset = None
        self._ignoreglobster = None

    def is_ignored(self, filename):
        r"""Check whether the filename matches an ignore pattern.

        Patterns containing '/' or '\' need to match the whole path;
        others match against only the last component.

        If the file is ignored, returns the pattern which caused it to
        be ignored, otherwise None.  So this can simply be used as a
        boolean if desired."""
        if getattr(self, '_ignoreglobster', None) is None:
            self._ignoreglobster = globbing.Globster(self.get_ignore_list())
        return self._ignoreglobster.match(filename)

    def kind(self, file_id):
        return file_kind(self.id2abspath(file_id))

    def _comparison_data(self, entry, path):
        abspath = self.abspath(path)
        try:
            stat_value = os.lstat(abspath)
        except OSError, e:
            if getattr(e, 'errno', None) == errno.ENOENT:
                stat_value = None
                kind = None
                executable = False
            else:
                raise
        else:
            mode = stat_value.st_mode
            kind = osutils.file_kind_from_stat_mode(mode)
            if not supports_executable():
                executable = entry.executable
            else:
                executable = bool(stat.S_ISREG(mode) and stat.S_IEXEC & mode)
        return kind, executable, stat_value

    def _file_size(self, entry, stat_value):
        return stat_value.st_size

    def last_revision(self):
        """Return the last revision of the branch for this tree.

        This format tree does not support a separate marker for last-revision
        compared to the branch.

        See MutableTree.last_revision
        """
        return self._last_revision()

    @needs_read_lock
    def _last_revision(self):
        """helper for get_parent_ids."""
        return self.branch.last_revision()

    def is_locked(self):
        return self._control_files.is_locked()

    def lock_read(self):
        """See Branch.lock_read, and WorkingTree.unlock."""
        self.branch.lock_read()
        try:
            return self._control_files.lock_read()
        except:
            self.branch.unlock()
            raise

    def lock_tree_write(self):
        """See MutableTree.lock_tree_write, and WorkingTree.unlock."""
        self.branch.lock_read()
        try:
            return self._control_files.lock_write()
        except:
            self.branch.unlock()
            raise

    def lock_write(self):
        """See MutableTree.lock_write, and WorkingTree.unlock."""
        self.branch.lock_write()
        try:
            return self._control_files.lock_write()
        except:
            self.branch.unlock()
            raise

    def get_physical_lock_status(self):
        return self._control_files.get_physical_lock_status()

    def _basis_inventory_name(self):
        return 'basis-inventory-cache'

    @needs_tree_write_lock
    def set_last_revision(self, new_revision):
        """Change the last revision in the working tree."""
        new_revision = osutils.safe_revision_id(new_revision)
        if self._change_last_revision(new_revision):
            self._cache_basis_inventory(new_revision)

    def _change_last_revision(self, new_revision):
        """Template method part of set_last_revision to perform the change.
        
        This is used to allow WorkingTree3 instances to not affect branch
        when their last revision is set.
        """
        if new_revision is None:
            self.branch.set_revision_history([])
            return False
        try:
            self.branch.generate_revision_history(new_revision)
        except errors.NoSuchRevision:
            # not present in the repo - dont try to set it deeper than the tip
            self.branch.set_revision_history([new_revision])
        return True

    def _write_basis_inventory(self, xml):
        """Write the basis inventory XML to the basis-inventory file"""
        assert isinstance(xml, str), 'serialised xml must be bytestring.'
        path = self._basis_inventory_name()
        sio = StringIO(xml)
        self._control_files.put(path, sio)

    def _create_basis_xml_from_inventory(self, revision_id, inventory):
        """Create the text that will be saved in basis-inventory"""
<<<<<<< HEAD
        # TODO: jam 20070209 This should be redundant, as the revision_id
        #       as all callers should have already converted the revision_id to
        #       utf8
        inventory.revision_id = osutils.safe_revision_id(revision_id)
        return xml6.serializer_v6.write_inventory_to_string(inventory)
=======
        inventory.revision_id = revision_id
        return xml7.serializer_v7.write_inventory_to_string(inventory)
>>>>>>> a58aa00f

    def _cache_basis_inventory(self, new_revision):
        """Cache new_revision as the basis inventory."""
        # TODO: this should allow the ready-to-use inventory to be passed in,
        # as commit already has that ready-to-use [while the format is the
        # same, that is].
        try:
            # this double handles the inventory - unpack and repack - 
            # but is easier to understand. We can/should put a conditional
            # in here based on whether the inventory is in the latest format
            # - perhaps we should repack all inventories on a repository
            # upgrade ?
            # the fast path is to copy the raw xml from the repository. If the
            # xml contains 'revision_id="', then we assume the right 
            # revision_id is set. We must check for this full string, because a
            # root node id can legitimately look like 'revision_id' but cannot
            # contain a '"'.
            xml = self.branch.repository.get_inventory_xml(new_revision)
            firstline = xml.split('\n', 1)[0]
            if (not 'revision_id="' in firstline or 
                'format="7"' not in firstline):
                inv = self.branch.repository.deserialise_inventory(
                    new_revision, xml)
                xml = self._create_basis_xml_from_inventory(new_revision, inv)
            self._write_basis_inventory(xml)
        except (errors.NoSuchRevision, errors.RevisionNotPresent):
            pass

    def read_basis_inventory(self):
        """Read the cached basis inventory."""
        path = self._basis_inventory_name()
        return self._control_files.get(path).read()
        
    @needs_read_lock
    def read_working_inventory(self):
        """Read the working inventory.
        
        :raises errors.InventoryModified: read_working_inventory will fail
            when the current in memory inventory has been modified.
        """
        # conceptually this should be an implementation detail of the tree. 
        # XXX: Deprecate this.
        # ElementTree does its own conversion from UTF-8, so open in
        # binary.
        if self._inventory_is_modified:
            raise errors.InventoryModified(self)
        result = self._deserialize(self._control_files.get('inventory'))
        self._set_inventory(result, dirty=False)
        return result

    @needs_tree_write_lock
    def remove(self, files, verbose=False, to_file=None):
        """Remove nominated files from the working inventory..

        This does not remove their text.  This does not run on XXX on what? RBC

        TODO: Refuse to remove modified files unless --force is given?

        TODO: Do something useful with directories.

        TODO: Should this remove the text or not?  Tough call; not
        removing may be useful and the user can just use use rm, and
        is the opposite of add.  Removing it is consistent with most
        other tools.  Maybe an option.
        """
        ## TODO: Normalize names
        ## TODO: Remove nested loops; better scalability
        if isinstance(files, basestring):
            files = [files]

        inv = self.inventory

        # do this before any modifications
        for f in files:
            fid = inv.path2id(f)
            if not fid:
                note("%s is not versioned."%f)
            else:
                if verbose:
                    # having remove it, it must be either ignored or unknown
                    if self.is_ignored(f):
                        new_status = 'I'
                    else:
                        new_status = '?'
                    textui.show_status(new_status, inv[fid].kind, f,
                                       to_file=to_file)
                del inv[fid]

        self._write_inventory(inv)

    @needs_tree_write_lock
    def revert(self, filenames, old_tree=None, backups=True, 
               pb=DummyProgress(), report_changes=False):
        from bzrlib.conflicts import resolve
        if old_tree is None:
            old_tree = self.basis_tree()
        conflicts = transform.revert(self, old_tree, filenames, backups, pb,
                                     report_changes)
        if not len(filenames):
            self.set_parent_ids(self.get_parent_ids()[:1])
            resolve(self)
        else:
            resolve(self, filenames, ignore_misses=True)
        return conflicts

    def revision_tree(self, revision_id):
        """See Tree.revision_tree.

        WorkingTree can supply revision_trees for the basis revision only
        because there is only one cached inventory in the bzr directory.
        """
        if revision_id == self.last_revision():
            try:
                xml = self.read_basis_inventory()
            except errors.NoSuchFile:
                pass
            else:
                try:
                    inv = xml6.serializer_v6.read_inventory_from_string(xml)
                    # dont use the repository revision_tree api because we want
                    # to supply the inventory.
                    if inv.revision_id == revision_id:
                        return revisiontree.RevisionTree(self.branch.repository,
                            inv, revision_id)
                except errors.BadInventoryFormat:
                    pass
        # raise if there was no inventory, or if we read the wrong inventory.
        raise errors.NoSuchRevisionInTree(self, revision_id)

    # XXX: This method should be deprecated in favour of taking in a proper
    # new Inventory object.
    @needs_tree_write_lock
    def set_inventory(self, new_inventory_list):
        from bzrlib.inventory import (Inventory,
                                      InventoryDirectory,
                                      InventoryEntry,
                                      InventoryFile,
                                      InventoryLink)
        inv = Inventory(self.get_root_id())
        for path, file_id, parent, kind in new_inventory_list:
            name = os.path.basename(path)
            if name == "":
                continue
            # fixme, there should be a factory function inv,add_?? 
            if kind == 'directory':
                inv.add(InventoryDirectory(file_id, name, parent))
            elif kind == 'file':
                inv.add(InventoryFile(file_id, name, parent))
            elif kind == 'symlink':
                inv.add(InventoryLink(file_id, name, parent))
            else:
                raise errors.BzrError("unknown kind %r" % kind)
        self._write_inventory(inv)

    @needs_tree_write_lock
    def set_root_id(self, file_id):
        """Set the root id for this tree."""
        # for compatability 
        if file_id is None:
            symbol_versioning.warn(symbol_versioning.zero_twelve
                % 'WorkingTree.set_root_id with fileid=None',
                DeprecationWarning,
                stacklevel=3)
            file_id = ROOT_ID
        self._set_root_id(file_id)

    def _set_root_id(self, file_id):
        """Set the root id for this tree, in a format specific manner.

        :param file_id: The file id to assign to the root. It must not be 
            present in the current inventory or an error will occur. It must
            not be None, but rather a valid file id.
        """
        inv = self._inventory
        orig_root_id = inv.root.file_id
        # TODO: it might be nice to exit early if there was nothing
        # to do, saving us from trigger a sync on unlock.
        self._inventory_is_modified = True
        # we preserve the root inventory entry object, but
        # unlinkit from the byid index
        del inv._byid[inv.root.file_id]
        inv.root.file_id = file_id
        # and link it into the index with the new changed id.
        inv._byid[inv.root.file_id] = inv.root
        # and finally update all children to reference the new id.
        # XXX: this should be safe to just look at the root.children
        # list, not the WHOLE INVENTORY.
        for fid in inv:
            entry = inv[fid]
            if entry.parent_id == orig_root_id:
                entry.parent_id = inv.root.file_id

    def unlock(self):
        """See Branch.unlock.
        
        WorkingTree locking just uses the Branch locking facilities.
        This is current because all working trees have an embedded branch
        within them. IF in the future, we were to make branch data shareable
        between multiple working trees, i.e. via shared storage, then we 
        would probably want to lock both the local tree, and the branch.
        """
        raise NotImplementedError(self.unlock)

    def update(self):
        """Update a working tree along its branch.

        This will update the branch if its bound too, which means we have
        multiple trees involved:

        - The new basis tree of the master.
        - The old basis tree of the branch.
        - The old basis tree of the working tree.
        - The current working tree state.

        Pathologically, all three may be different, and non-ancestors of each
        other.  Conceptually we want to:

        - Preserve the wt.basis->wt.state changes
        - Transform the wt.basis to the new master basis.
        - Apply a merge of the old branch basis to get any 'local' changes from
          it into the tree.
        - Restore the wt.basis->wt.state changes.

        There isn't a single operation at the moment to do that, so we:
        - Merge current state -> basis tree of the master w.r.t. the old tree
          basis.
        - Do a 'normal' merge of the old branch basis if it is relevant.
        """
        if self.branch.get_master_branch() is not None:
            self.lock_write()
            update_branch = True
        else:
            self.lock_tree_write()
            update_branch = False
        try:
            if update_branch:
                old_tip = self.branch.update()
            else:
                old_tip = None
            return self._update_tree(old_tip)
        finally:
            self.unlock()

    @needs_tree_write_lock
    def _update_tree(self, old_tip=None):
        """Update a tree to the master branch.

        :param old_tip: if supplied, the previous tip revision the branch,
            before it was changed to the master branch's tip.
        """
        # here if old_tip is not None, it is the old tip of the branch before
        # it was updated from the master branch. This should become a pending
        # merge in the working tree to preserve the user existing work.  we
        # cant set that until we update the working trees last revision to be
        # one from the new branch, because it will just get absorbed by the
        # parent de-duplication logic.
        # 
        # We MUST save it even if an error occurs, because otherwise the users
        # local work is unreferenced and will appear to have been lost.
        # 
        result = 0
        try:
            last_rev = self.get_parent_ids()[0]
        except IndexError:
            last_rev = None
        if last_rev != self.branch.last_revision():
            # merge tree state up to new branch tip.
            basis = self.basis_tree()
            basis.lock_read()
            try:
                to_tree = self.branch.basis_tree()
                if basis.inventory.root is None and self.inventory.root is None:
                    self.set_root_id(to_tree.inventory.root.file_id)
                result += merge.merge_inner(
                                      self.branch,
                                      to_tree,
                                      basis,
                                      this_tree=self)
            finally:
                basis.unlock()
            # TODO - dedup parents list with things merged by pull ?
            # reuse the tree we've updated to to set the basis:
            parent_trees = [(self.branch.last_revision(), to_tree)]
            merges = self.get_parent_ids()[1:]
            # Ideally we ask the tree for the trees here, that way the working
            # tree can decide whether to give us teh entire tree or give us a
            # lazy initialised tree. dirstate for instance will have the trees
            # in ram already, whereas a last-revision + basis-inventory tree
            # will not, but also does not need them when setting parents.
            for parent in merges:
                parent_trees.append(
                    (parent, self.branch.repository.revision_tree(parent)))
            if old_tip is not None:
                parent_trees.append(
                    (old_tip, self.branch.repository.revision_tree(old_tip)))
            self.set_parent_trees(parent_trees)
            last_rev = parent_trees[0][0]
        else:
            # the working tree had the same last-revision as the master
            # branch did. We may still have pivot local work from the local
            # branch into old_tip:
            if old_tip is not None:
                self.add_parent_tree_id(old_tip)
        if old_tip and old_tip != last_rev:
            # our last revision was not the prior branch last revision
            # and we have converted that last revision to a pending merge.
            # base is somewhere between the branch tip now
            # and the now pending merge

            # Since we just modified the working tree and inventory, flush out
            # the current state, before we modify it again.
            # TODO: jam 20070214 WorkingTree3 doesn't require this, dirstate
            #       requires it only because TreeTransform directly munges the
            #       inventory and calls tree._write_inventory(). Ultimately we
            #       should be able to remove this extra flush.
            self.flush()
            from bzrlib.revision import common_ancestor
            try:
                base_rev_id = common_ancestor(self.branch.last_revision(),
                                              old_tip,
                                              self.branch.repository)
            except errors.NoCommonAncestor:
                base_rev_id = None
            base_tree = self.branch.repository.revision_tree(base_rev_id)
            other_tree = self.branch.repository.revision_tree(old_tip)
            result += merge.merge_inner(
                                  self.branch,
                                  other_tree,
                                  base_tree,
                                  this_tree=self)
        return result

    def _write_hashcache_if_dirty(self):
        """Write out the hashcache if it is dirty."""
        if self._hashcache.needs_write:
            try:
                self._hashcache.write()
            except OSError, e:
                if e.errno not in (errno.EPERM, errno.EACCES):
                    raise
                # TODO: jam 20061219 Should this be a warning? A single line
                #       warning might be sufficient to let the user know what
                #       is going on.
                mutter('Could not write hashcache for %s\nError: %s',
                       self._hashcache.cache_file_name(), e)

    @needs_tree_write_lock
    def _write_inventory(self, inv):
        """Write inventory as the current inventory."""
        self._set_inventory(inv, dirty=True)
        self.flush()

    def set_conflicts(self, arg):
        raise errors.UnsupportedOperation(self.set_conflicts, self)

    def add_conflicts(self, arg):
        raise errors.UnsupportedOperation(self.add_conflicts, self)

    @needs_read_lock
    def conflicts(self):
        conflicts = _mod_conflicts.ConflictList()
        for conflicted in self._iter_conflicts():
            text = True
            try:
                if file_kind(self.abspath(conflicted)) != "file":
                    text = False
            except errors.NoSuchFile:
                text = False
            if text is True:
                for suffix in ('.THIS', '.OTHER'):
                    try:
                        kind = file_kind(self.abspath(conflicted+suffix))
                        if kind != "file":
                            text = False
                    except errors.NoSuchFile:
                        text = False
                    if text == False:
                        break
            ctype = {True: 'text conflict', False: 'contents conflict'}[text]
            conflicts.append(_mod_conflicts.Conflict.factory(ctype,
                             path=conflicted,
                             file_id=self.path2id(conflicted)))
        return conflicts

    def walkdirs(self, prefix=""):
        """Walk the directories of this tree.

        This API returns a generator, which is only valid during the current
        tree transaction - within a single lock_read or lock_write duration.

        If the tree is not locked, it may cause an error to be raised, depending
        on the tree implementation.
        """
        disk_top = self.abspath(prefix)
        if disk_top.endswith('/'):
            disk_top = disk_top[:-1]
        top_strip_len = len(disk_top) + 1
        inventory_iterator = self._walkdirs(prefix)
        disk_iterator = osutils.walkdirs(disk_top, prefix)
        try:
            current_disk = disk_iterator.next()
            disk_finished = False
        except OSError, e:
            if e.errno != errno.ENOENT:
                raise
            current_disk = None
            disk_finished = True
        try:
            current_inv = inventory_iterator.next()
            inv_finished = False
        except StopIteration:
            current_inv = None
            inv_finished = True
        while not inv_finished or not disk_finished:
            if not disk_finished:
                # strip out .bzr dirs
                if current_disk[0][1][top_strip_len:] == '':
                    # osutils.walkdirs can be made nicer - 
                    # yield the path-from-prefix rather than the pathjoined
                    # value.
                    bzrdir_loc = bisect_left(current_disk[1], ('.bzr', '.bzr'))
                    if current_disk[1][bzrdir_loc][0] == '.bzr':
                        # we dont yield the contents of, or, .bzr itself.
                        del current_disk[1][bzrdir_loc]
            if inv_finished:
                # everything is unknown
                direction = 1
            elif disk_finished:
                # everything is missing
                direction = -1
            else:
                direction = cmp(current_inv[0][0], current_disk[0][0])
            if direction > 0:
                # disk is before inventory - unknown
                dirblock = [(relpath, basename, kind, stat, None, None) for
                    relpath, basename, kind, stat, top_path in current_disk[1]]
                yield (current_disk[0][0], None), dirblock
                try:
                    current_disk = disk_iterator.next()
                except StopIteration:
                    disk_finished = True
            elif direction < 0:
                # inventory is before disk - missing.
                dirblock = [(relpath, basename, 'unknown', None, fileid, kind)
                    for relpath, basename, dkind, stat, fileid, kind in 
                    current_inv[1]]
                yield (current_inv[0][0], current_inv[0][1]), dirblock
                try:
                    current_inv = inventory_iterator.next()
                except StopIteration:
                    inv_finished = True
            else:
                # versioned present directory
                # merge the inventory and disk data together
                dirblock = []
                for relpath, subiterator in itertools.groupby(sorted(
                    current_inv[1] + current_disk[1], key=operator.itemgetter(0)), operator.itemgetter(1)):
                    path_elements = list(subiterator)
                    if len(path_elements) == 2:
                        inv_row, disk_row = path_elements
                        # versioned, present file
                        dirblock.append((inv_row[0],
                            inv_row[1], disk_row[2],
                            disk_row[3], inv_row[4],
                            inv_row[5]))
                    elif len(path_elements[0]) == 5:
                        # unknown disk file
                        dirblock.append((path_elements[0][0],
                            path_elements[0][1], path_elements[0][2],
                            path_elements[0][3], None, None))
                    elif len(path_elements[0]) == 6:
                        # versioned, absent file.
                        dirblock.append((path_elements[0][0],
                            path_elements[0][1], 'unknown', None,
                            path_elements[0][4], path_elements[0][5]))
                    else:
                        raise NotImplementedError('unreachable code')
                yield current_inv[0], dirblock
                try:
                    current_inv = inventory_iterator.next()
                except StopIteration:
                    inv_finished = True
                try:
                    current_disk = disk_iterator.next()
                except StopIteration:
                    disk_finished = True

    def _walkdirs(self, prefix=""):
        _directory = 'directory'
        # get the root in the inventory
        inv = self.inventory
        top_id = inv.path2id(prefix)
        if top_id is None:
            pending = []
        else:
            pending = [(prefix, '', _directory, None, top_id, None)]
        while pending:
            dirblock = []
            currentdir = pending.pop()
            # 0 - relpath, 1- basename, 2- kind, 3- stat, 4-id, 5-kind
            top_id = currentdir[4]
            if currentdir[0]:
                relroot = currentdir[0] + '/'
            else:
                relroot = ""
            # FIXME: stash the node in pending
            entry = inv[top_id]
            for name, child in entry.sorted_children():
                dirblock.append((relroot + name, name, child.kind, None,
                    child.file_id, child.kind
                    ))
            yield (currentdir[0], entry.file_id), dirblock
            # push the user specified dirs from dirblock
            for dir in reversed(dirblock):
                if dir[2] == _directory:
                    pending.append(dir)


class WorkingTree2(WorkingTree):
    """This is the Format 2 working tree.

    This was the first weave based working tree. 
     - uses os locks for locking.
     - uses the branch last-revision.
    """

    def lock_tree_write(self):
        """See WorkingTree.lock_tree_write().

        In Format2 WorkingTrees we have a single lock for the branch and tree
        so lock_tree_write() degrades to lock_write().
        """
        self.branch.lock_write()
        try:
            return self._control_files.lock_write()
        except:
            self.branch.unlock()
            raise

    def unlock(self):
        # we share control files:
        if self._control_files._lock_count == 3:
            # _inventory_is_modified is always False during a read lock.
            if self._inventory_is_modified:
                self.flush()
            self._write_hashcache_if_dirty()
                    
        # reverse order of locking.
        try:
            return self._control_files.unlock()
        finally:
            self.branch.unlock()


class WorkingTree3(WorkingTree):
    """This is the Format 3 working tree.

    This differs from the base WorkingTree by:
     - having its own file lock
     - having its own last-revision property.

    This is new in bzr 0.8
    """

    @needs_read_lock
    def _last_revision(self):
        """See Mutable.last_revision."""
        try:
            return osutils.safe_revision_id(
                        self._control_files.get('last-revision').read())
        except errors.NoSuchFile:
            return None

    def _change_last_revision(self, revision_id):
        """See WorkingTree._change_last_revision."""
        if revision_id is None or revision_id == NULL_REVISION:
            try:
                self._control_files._transport.delete('last-revision')
            except errors.NoSuchFile:
                pass
            return False
        else:
            self._control_files.put_utf8('last-revision', revision_id)
            return True

    @needs_tree_write_lock
    def set_conflicts(self, conflicts):
        self._put_rio('conflicts', conflicts.to_stanzas(), 
                      CONFLICT_HEADER_1)

    @needs_tree_write_lock
    def add_conflicts(self, new_conflicts):
        conflict_set = set(self.conflicts())
        conflict_set.update(set(list(new_conflicts)))
        self.set_conflicts(_mod_conflicts.ConflictList(sorted(conflict_set,
                                       key=_mod_conflicts.Conflict.sort_key)))

    @needs_read_lock
    def conflicts(self):
        try:
            confile = self._control_files.get('conflicts')
        except errors.NoSuchFile:
            return _mod_conflicts.ConflictList()
        try:
            if confile.next() != CONFLICT_HEADER_1 + '\n':
                raise errors.ConflictFormatError()
        except StopIteration:
            raise errors.ConflictFormatError()
        return _mod_conflicts.ConflictList.from_stanzas(RioReader(confile))

    def unlock(self):
        if self._control_files._lock_count == 1:
            # _inventory_is_modified is always False during a read lock.
            if self._inventory_is_modified:
                self.flush()
            self._write_hashcache_if_dirty()
        # reverse order of locking.
        try:
            return self._control_files.unlock()
        finally:
            self.branch.unlock()


class WorkingTreeAB1(WorkingTree3):

    def _serialize(self, inventory, out_file):
        xml7.serializer_v7.write_inventory(self._inventory, out_file)

    def _deserialize(selt, in_file):
        return xml7.serializer_v7.read_inventory(in_file)

    def _comparison_data(self, entry, path):
        kind, executable, stat_value = \
            WorkingTree3._comparison_data(self, entry, path)
        if kind == 'directory' and entry.kind == 'tree-reference':
            kind = 'tree-reference'
        return kind, executable, stat_value

    def kind(self, file_id):
        kind = WorkingTree3.kind(self, file_id)
        if kind == 'directory':
            entry = self.inventory[file_id]
            if entry.kind == 'tree-reference':
                kind = 'tree-reference'
        return kind

    def add_reference(self, sub_tree):
        try:
            sub_tree_path = self.relpath(sub_tree.basedir)
        except errors.PathNotChild:
            raise errors.BadReferenceTarget(self, sub_tree, 
                                            'Target not inside tree.')
        parent_id = self.path2id(osutils.dirname(sub_tree_path))
        name = osutils.basename(sub_tree_path)
        sub_tree_id = sub_tree.get_root_id()
        if sub_tree_id == self.get_root_id():
            raise errors.BadReferenceTarget(self, sub_tree, 
                                     'Trees have the same root id.')
        if sub_tree_id in self.inventory:
            raise errors.BadReferenceTarget(self, sub_tree, 
                                            'Root id already present in tree')
        entry = TreeReference(sub_tree_id, name, parent_id, None, 
                              None)
        self.inventory.add(entry)
        self._write_inventory(self.inventory)

    def get_nested_tree(self, entry, path=None):
        if path is None:
            path = self.id2path(entry.file_id)
        return WorkingTree.open(self.abspath(path))

    def get_reference_revision(self, entry, path=None):
        return self.get_nested_tree(entry, path).last_revision()


def get_conflicted_stem(path):
    for suffix in _mod_conflicts.CONFLICT_SUFFIXES:
        if path.endswith(suffix):
            return path[:-len(suffix)]


@deprecated_function(zero_eight)
def is_control_file(filename):
    """See WorkingTree.is_control_filename(filename)."""
    ## FIXME: better check
    filename = normpath(filename)
    while filename != '':
        head, tail = os.path.split(filename)
        ## mutter('check %r for control file' % ((head, tail),))
        if tail == '.bzr':
            return True
        if filename == head:
            break
        filename = head
    return False


class WorkingTreeFormat(object):
    """An encapsulation of the initialization and open routines for a format.

    Formats provide three things:
     * An initialization routine,
     * a format string,
     * an open routine.

    Formats are placed in an dict by their format string for reference 
    during workingtree opening. Its not required that these be instances, they
    can be classes themselves with class methods - it simply depends on 
    whether state is needed for a given format or not.

    Once a format is deprecated, just deprecate the initialize and open
    methods on the format class. Do not deprecate the object, as the 
    object will be created every time regardless.
    """

    _default_format = None
    """The default format used for new trees."""

    _formats = {}
    """The known formats."""

    requires_rich_root = False

    @classmethod
    def find_format(klass, a_bzrdir):
        """Return the format for the working tree object in a_bzrdir."""
        try:
            transport = a_bzrdir.get_workingtree_transport(None)
            format_string = transport.get("format").read()
            return klass._formats[format_string]
        except errors.NoSuchFile:
            raise errors.NoWorkingTree(base=transport.base)
        except KeyError:
            raise errors.UnknownFormatError(format=format_string)

    def __eq__(self, other):
        return self.__class__ is other.__class__

    def __ne__(self, other):
        return not (self == other)

    @classmethod
    def get_default_format(klass):
        """Return the current default format."""
        return klass._default_format

    def get_format_string(self):
        """Return the ASCII format string that identifies this format."""
        raise NotImplementedError(self.get_format_string)

    def get_format_description(self):
        """Return the short description for this format."""
        raise NotImplementedError(self.get_format_description)

    def is_supported(self):
        """Is this format supported?

        Supported formats can be initialized and opened.
        Unsupported formats may not support initialization or committing or 
        some other features depending on the reason for not being supported.
        """
        return True

    @classmethod
    def register_format(klass, format):
        klass._formats[format.get_format_string()] = format

    @classmethod
    def set_default_format(klass, format):
        klass._default_format = format

    @classmethod
    def unregister_format(klass, format):
        assert klass._formats[format.get_format_string()] is format
        del klass._formats[format.get_format_string()]



class WorkingTreeFormat2(WorkingTreeFormat):
    """The second working tree format. 

    This format modified the hash cache from the format 1 hash cache.
    """

    def get_format_description(self):
        """See WorkingTreeFormat.get_format_description()."""
        return "Working tree format 2"

    def stub_initialize_remote(self, control_files):
        """As a special workaround create critical control files for a remote working tree
        
        This ensures that it can later be updated and dealt with locally,
        since BzrDirFormat6 and BzrDirFormat5 cannot represent dirs with 
        no working tree.  (See bug #43064).
        """
        sio = StringIO()
        inv = Inventory()
        xml5.serializer_v5.write_inventory(inv, sio)
        sio.seek(0)
        control_files.put('inventory', sio)

        control_files.put_utf8('pending-merges', '')
        

    def initialize(self, a_bzrdir, revision_id=None):
        """See WorkingTreeFormat.initialize()."""
        if not isinstance(a_bzrdir.transport, LocalTransport):
            raise errors.NotLocalUrl(a_bzrdir.transport.base)
        branch = a_bzrdir.open_branch()
        if revision_id is not None:
            revision_id = osutils.safe_revision_id(revision_id)
            branch.lock_write()
            try:
                revision_history = branch.revision_history()
                try:
                    position = revision_history.index(revision_id)
                except ValueError:
                    raise errors.NoSuchRevision(branch, revision_id)
                branch.set_revision_history(revision_history[:position + 1])
            finally:
                branch.unlock()
        revision = branch.last_revision()
        inv = Inventory()
        wt = WorkingTree2(a_bzrdir.root_transport.local_abspath('.'),
                         branch,
                         inv,
                         _internal=True,
                         _format=self,
                         _bzrdir=a_bzrdir)
        basis_tree = branch.repository.revision_tree(revision)
        if basis_tree.inventory.root is not None:
            wt.set_root_id(basis_tree.inventory.root.file_id)
        # set the parent list and cache the basis tree.
        wt.set_parent_trees([(revision, basis_tree)])
        transform.build_tree(basis_tree, wt)
        return wt

    def __init__(self):
        super(WorkingTreeFormat2, self).__init__()
        self._matchingbzrdir = bzrdir.BzrDirFormat6()

    def open(self, a_bzrdir, _found=False):
        """Return the WorkingTree object for a_bzrdir

        _found is a private parameter, do not use it. It is used to indicate
               if format probing has already been done.
        """
        if not _found:
            # we are being called directly and must probe.
            raise NotImplementedError
        if not isinstance(a_bzrdir.transport, LocalTransport):
            raise errors.NotLocalUrl(a_bzrdir.transport.base)
        return WorkingTree2(a_bzrdir.root_transport.local_abspath('.'),
                           _internal=True,
                           _format=self,
                           _bzrdir=a_bzrdir)


class WorkingTreeFormat3(WorkingTreeFormat):
    """The second working tree format updated to record a format marker.

    This format:
        - exists within a metadir controlling .bzr
        - includes an explicit version marker for the workingtree control
          files, separate from the BzrDir format
        - modifies the hash cache format
        - is new in bzr 0.8
        - uses a LockDir to guard access for writes.
    """

    def get_format_string(self):
        """See WorkingTreeFormat.get_format_string()."""
        return "Bazaar-NG Working Tree format 3"

    def get_format_description(self):
        """See WorkingTreeFormat.get_format_description()."""
        return "Working tree format 3"

    _lock_file_name = 'lock'
    _lock_class = LockDir
    _tree_class = WorkingTree3

    def __get_matchingbzrdir(self):
        return bzrdir.BzrDirMetaFormat1()

    _matchingbzrdir = property(__get_matchingbzrdir)

    def _open_control_files(self, a_bzrdir):
        transport = a_bzrdir.get_workingtree_transport(None)
        return LockableFiles(transport, self._lock_file_name, 
                             self._lock_class)

    def initialize(self, a_bzrdir, revision_id=None):
        """See WorkingTreeFormat.initialize().
        
        revision_id allows creating a working tree at a different
        revision than the branch is at.
        """
        if not isinstance(a_bzrdir.transport, LocalTransport):
            raise errors.NotLocalUrl(a_bzrdir.transport.base)
        transport = a_bzrdir.get_workingtree_transport(self)
        control_files = self._open_control_files(a_bzrdir)
        control_files.create_lock()
        control_files.lock_write()
        control_files.put_utf8('format', self.get_format_string())
        branch = a_bzrdir.open_branch()
        if revision_id is None:
            revision_id = branch.last_revision()
<<<<<<< HEAD
        else:
            revision_id = osutils.safe_revision_id(revision_id)
        # WorkingTree3 can handle an inventory which has a unique root id.
        # as of bzr 0.12. However, bzr 0.11 and earlier fail to handle
        # those trees. And because there isn't a format bump inbetween, we
        # are maintaining compatibility with older clients.
        # inv = Inventory(root_id=gen_root_id())
        inv = Inventory()
        wt = WorkingTree3(a_bzrdir.root_transport.local_abspath('.'),
=======
        inv = self._initial_inventory()
        wt = self._tree_class(a_bzrdir.root_transport.local_abspath('.'),
>>>>>>> a58aa00f
                         branch,
                         inv,
                         _internal=True,
                         _format=self,
                         _bzrdir=a_bzrdir,
                         _control_files=control_files)
        wt.lock_tree_write()
        try:
            basis_tree = branch.repository.revision_tree(revision_id)
            # only set an explicit root id if there is one to set.
            if basis_tree.inventory.root is not None:
                wt.set_root_id(basis_tree.inventory.root.file_id)
            if revision_id == NULL_REVISION:
                wt.set_parent_trees([])
            else:
                wt.set_parent_trees([(revision_id, basis_tree)])
            transform.build_tree(basis_tree, wt)
        finally:
            # Unlock in this order so that the unlock-triggers-flush in
            # WorkingTree is given a chance to fire.
            control_files.unlock()
            wt.unlock()
        return wt

    def _initial_inventory(self):
        return Inventory()

    def __init__(self):
        super(WorkingTreeFormat3, self).__init__()

    def open(self, a_bzrdir, _found=False):
        """Return the WorkingTree object for a_bzrdir

        _found is a private parameter, do not use it. It is used to indicate
               if format probing has already been done.
        """
        if not _found:
            # we are being called directly and must probe.
            raise NotImplementedError
        if not isinstance(a_bzrdir.transport, LocalTransport):
            raise errors.NotLocalUrl(a_bzrdir.transport.base)
        return self._open(a_bzrdir, self._open_control_files(a_bzrdir))

    def _open(self, a_bzrdir, control_files):
        """Open the tree itself.
        
        :param a_bzrdir: the dir for the tree.
        :param control_files: the control files for the tree.
        """
        return self._tree_class(a_bzrdir.root_transport.local_abspath('.'),
                                _internal=True,
                                _format=self,
                                _bzrdir=a_bzrdir,
                                _control_files=control_files)

    def __str__(self):
        return self.get_format_string()


<<<<<<< HEAD
__default_format = WorkingTreeFormat3()
WorkingTreeFormat.register_format(__default_format)
WorkingTreeFormat.register_format(WorkingTreeFormat4())
=======
class WorkingTreeFormatAB1(WorkingTreeFormat3):
    
    """Working tree format that supports unique roots and nested trees"""

    _tree_class = WorkingTreeAB1

    requires_rich_root = True

    supports_tree_reference = True

    def __init__(self):
        WorkingTreeFormat3.__init__(self)
        
    def __get_matchingbzrdir(self):
        return bzrdir.format_registry.make_bzrdir('experimental-knit3')

    _matchingbzrdir = property(__get_matchingbzrdir)

    def get_format_string(self):
        """See WorkingTreeFormat.get_format_string()."""
        return "Bazaar-NG Working Tree format AB1"

    def get_format_description(self):
        """See WorkingTreeFormat.get_format_description()."""
        return "Working tree format 4"

    def _initial_inventory(self):
        return Inventory(root_id=generate_ids.gen_root_id())

# formats which have no format string are not discoverable
# and not independently creatable, so are not registered.
__default_format = WorkingTreeFormat3()
WorkingTreeFormat.register_format(__default_format)
WorkingTreeFormat.register_format(WorkingTreeFormatAB1())
>>>>>>> a58aa00f
WorkingTreeFormat.set_default_format(__default_format)
# formats which have no format string are not discoverable
# and not independently creatable, so are not registered.
_legacy_formats = [WorkingTreeFormat2(),
                   ]


class WorkingTreeTestProviderAdapter(object):
    """A tool to generate a suite testing multiple workingtree formats at once.

    This is done by copying the test once for each transport and injecting
    the transport_server, transport_readonly_server, and workingtree_format
    classes into each copy. Each copy is also given a new id() to make it
    easy to identify.
    """

    def __init__(self, transport_server, transport_readonly_server, formats):
        self._transport_server = transport_server
        self._transport_readonly_server = transport_readonly_server
        self._formats = formats
    
    def _clone_test(self, test, bzrdir_format, workingtree_format, variation):
        """Clone test for adaption."""
        new_test = deepcopy(test)
        new_test.transport_server = self._transport_server
        new_test.transport_readonly_server = self._transport_readonly_server
        new_test.bzrdir_format = bzrdir_format
        new_test.workingtree_format = workingtree_format
        def make_new_test_id():
            new_id = "%s(%s)" % (test.id(), variation)
            return lambda: new_id
        new_test.id = make_new_test_id()
        return new_test
    
    def adapt(self, test):
        from bzrlib.tests import TestSuite
        result = TestSuite()
        for workingtree_format, bzrdir_format in self._formats:
            new_test = self._clone_test(
                test,
                bzrdir_format,
                workingtree_format, workingtree_format.__class__.__name__)
            result.addTest(new_test)
        return result<|MERGE_RESOLUTION|>--- conflicted
+++ resolved
@@ -64,11 +64,8 @@
     ignores,
     merge,
     osutils,
-<<<<<<< HEAD
     revisiontree,
-=======
     repository,
->>>>>>> a58aa00f
     textui,
     transform,
     urlutils,
@@ -1692,16 +1689,11 @@
 
     def _create_basis_xml_from_inventory(self, revision_id, inventory):
         """Create the text that will be saved in basis-inventory"""
-<<<<<<< HEAD
         # TODO: jam 20070209 This should be redundant, as the revision_id
         #       as all callers should have already converted the revision_id to
         #       utf8
         inventory.revision_id = osutils.safe_revision_id(revision_id)
-        return xml6.serializer_v6.write_inventory_to_string(inventory)
-=======
-        inventory.revision_id = revision_id
         return xml7.serializer_v7.write_inventory_to_string(inventory)
->>>>>>> a58aa00f
 
     def _cache_basis_inventory(self, new_revision):
         """Cache new_revision as the basis inventory."""
@@ -2610,7 +2602,6 @@
         branch = a_bzrdir.open_branch()
         if revision_id is None:
             revision_id = branch.last_revision()
-<<<<<<< HEAD
         else:
             revision_id = osutils.safe_revision_id(revision_id)
         # WorkingTree3 can handle an inventory which has a unique root id.
@@ -2618,12 +2609,8 @@
         # those trees. And because there isn't a format bump inbetween, we
         # are maintaining compatibility with older clients.
         # inv = Inventory(root_id=gen_root_id())
-        inv = Inventory()
-        wt = WorkingTree3(a_bzrdir.root_transport.local_abspath('.'),
-=======
         inv = self._initial_inventory()
         wt = self._tree_class(a_bzrdir.root_transport.local_abspath('.'),
->>>>>>> a58aa00f
                          branch,
                          inv,
                          _internal=True,
@@ -2683,11 +2670,6 @@
         return self.get_format_string()
 
 
-<<<<<<< HEAD
-__default_format = WorkingTreeFormat3()
-WorkingTreeFormat.register_format(__default_format)
-WorkingTreeFormat.register_format(WorkingTreeFormat4())
-=======
 class WorkingTreeFormatAB1(WorkingTreeFormat3):
     
     """Working tree format that supports unique roots and nested trees"""
@@ -2721,8 +2703,8 @@
 # and not independently creatable, so are not registered.
 __default_format = WorkingTreeFormat3()
 WorkingTreeFormat.register_format(__default_format)
+WorkingTreeFormat.register_format(WorkingTreeFormat4())
 WorkingTreeFormat.register_format(WorkingTreeFormatAB1())
->>>>>>> a58aa00f
 WorkingTreeFormat.set_default_format(__default_format)
 # formats which have no format string are not discoverable
 # and not independently creatable, so are not registered.
