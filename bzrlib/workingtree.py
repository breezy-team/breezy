--- conflicted
+++ resolved
@@ -52,17 +52,7 @@
 
 import bzrlib
 from bzrlib import (
-<<<<<<< HEAD
     branch,
-    bzrdir, 
-    errors, 
-    ignores, 
-    osutils, 
-    urlutils, 
-    repository,
-    )
-from bzrlib.atomicfile import AtomicFile
-=======
     bzrdir,
     conflicts as _mod_conflicts,
     errors,
@@ -70,12 +60,12 @@
     merge,
     osutils,
     urlutils,
+    repository,
     textui,
     transform,
     xml5,
     xml6,
     )
->>>>>>> 3bd6d446
 import bzrlib.branch
 from bzrlib.transport import get_transport
 import bzrlib.ui
