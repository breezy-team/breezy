# Copyright (C) 2005, 2006 Canonical Ltd
#
# This program is free software; you can redistribute it and/or modify
# it under the terms of the GNU General Public License as published by
# the Free Software Foundation; either version 2 of the License, or
# (at your option) any later version.
#
# This program is distributed in the hope that it will be useful,
# but WITHOUT ANY WARRANTY; without even the implied warranty of
# MERCHANTABILITY or FITNESS FOR A PARTICULAR PURPOSE.  See the
# GNU General Public License for more details.
#
# You should have received a copy of the GNU General Public License
# along with this program; if not, write to the Free Software
# Foundation, Inc., 59 Temple Place, Suite 330, Boston, MA  02111-1307  USA

"""WorkingTree object and friends.

A WorkingTree represents the editable working copy of a branch.
Operations which represent the WorkingTree are also done here, 
such as renaming or adding files.  The WorkingTree has an inventory 
which is updated by these operations.  A commit produces a 
new revision based on the workingtree and its inventory.

At the moment every WorkingTree has its own branch.  Remote
WorkingTrees aren't supported.

To get a WorkingTree, call bzrdir.open_workingtree() or
WorkingTree.open(dir).
"""

MERGE_MODIFIED_HEADER_1 = "BZR merge-modified list format 1"
CONFLICT_HEADER_1 = "BZR conflict list format 1"

# TODO: Give the workingtree sole responsibility for the working inventory;
# remove the variable and references to it from the branch.  This may require
# updating the commit code so as to update the inventory within the working
# copy, and making sure there's only one WorkingTree for any directory on disk.
# At the moment they may alias the inventory and have old copies of it in
# memory.  (Now done? -- mbp 20060309)

from binascii import hexlify
import collections
from copy import deepcopy
from cStringIO import StringIO
import errno
import fnmatch
import os
import re
import stat
from time import time
import warnings

import bzrlib
from bzrlib import bzrdir, errors, ignores, osutils, urlutils
from bzrlib.atomicfile import AtomicFile
import bzrlib.branch
from bzrlib.conflicts import Conflict, ConflictList, CONFLICT_SUFFIXES
from bzrlib.decorators import needs_read_lock, needs_write_lock
from bzrlib.errors import (BzrCheckError,
                           BzrError,
                           ConflictFormatError,
                           WeaveRevisionNotPresent,
                           NotBranchError,
                           NoSuchFile,
                           NotVersionedError,
                           MergeModifiedFormatError,
                           UnsupportedOperation,
                           )
from bzrlib.inventory import InventoryEntry, Inventory
from bzrlib.lockable_files import LockableFiles, TransportLock
from bzrlib.lockdir import LockDir
from bzrlib.merge import merge_inner, transform_tree
from bzrlib.osutils import (
                            abspath,
                            compact_date,
                            file_kind,
                            isdir,
                            getcwd,
                            pathjoin,
                            pumpfile,
                            safe_unicode,
                            splitpath,
                            rand_chars,
                            normpath,
                            realpath,
                            relpath,
                            rename,
                            supports_executable,
                            )
from bzrlib.progress import DummyProgress, ProgressPhase
from bzrlib.revision import NULL_REVISION
from bzrlib.rio import RioReader, rio_file, Stanza
from bzrlib.symbol_versioning import (deprecated_passed,
        deprecated_method,
        deprecated_function,
        DEPRECATED_PARAMETER,
        zero_eight,
        )
from bzrlib.trace import mutter, note
from bzrlib.transform import build_tree
from bzrlib.transport import get_transport
from bzrlib.transport.local import LocalTransport
from bzrlib.textui import show_status
import bzrlib.tree
import bzrlib.ui
import bzrlib.xml5


# the regex removes any weird characters; we don't escape them 
# but rather just pull them out
_gen_file_id_re = re.compile(r'[^\w.]')
_gen_id_suffix = None
_gen_id_serial = 0


def _next_id_suffix():
    """Create a new file id suffix that is reasonably unique.
    
    On the first call we combine the current time with 64 bits of randomness
    to give a highly probably globally unique number. Then each call in the same
    process adds 1 to a serial number we append to that unique value.
    """
    # XXX TODO: change bzrlib.add.smart_add to call workingtree.add() rather 
    # than having to move the id randomness out of the inner loop like this.
    # XXX TODO: for the global randomness this uses we should add the thread-id
    # before the serial #.
    global _gen_id_suffix, _gen_id_serial
    if _gen_id_suffix is None:
        _gen_id_suffix = "-%s-%s-" % (compact_date(time()), rand_chars(16))
    _gen_id_serial += 1
    return _gen_id_suffix + str(_gen_id_serial)


def gen_file_id(name):
    """Return new file id for the basename 'name'.

    The uniqueness is supplied from _next_id_suffix.
    """
    # The real randomness is in the _next_id_suffix, the
    # rest of the identifier is just to be nice.
    # So we:
    # 1) Remove non-ascii word characters to keep the ids portable
    # 2) squash to lowercase, so the file id doesn't have to
    #    be escaped (case insensitive filesystems would bork for ids
    #    that only differred in case without escaping).
    # 3) truncate the filename to 20 chars. Long filenames also bork on some
    #    filesystems
    # 4) Removing starting '.' characters to prevent the file ids from
    #    being considered hidden.
    ascii_word_only = _gen_file_id_re.sub('', name.lower())
    short_no_dots = ascii_word_only.lstrip('.')[:20]
    return short_no_dots + _next_id_suffix()


def gen_root_id():
    """Return a new tree-root file id."""
    return gen_file_id('TREE_ROOT')


class TreeEntry(object):
    """An entry that implements the minimum interface used by commands.

    This needs further inspection, it may be better to have 
    InventoryEntries without ids - though that seems wrong. For now,
    this is a parallel hierarchy to InventoryEntry, and needs to become
    one of several things: decorates to that hierarchy, children of, or
    parents of it.
    Another note is that these objects are currently only used when there is
    no InventoryEntry available - i.e. for unversioned objects.
    Perhaps they should be UnversionedEntry et al. ? - RBC 20051003
    """
 
    def __eq__(self, other):
        # yes, this us ugly, TODO: best practice __eq__ style.
        return (isinstance(other, TreeEntry)
                and other.__class__ == self.__class__)
 
    def kind_character(self):
        return "???"


class TreeDirectory(TreeEntry):
    """See TreeEntry. This is a directory in a working tree."""

    def __eq__(self, other):
        return (isinstance(other, TreeDirectory)
                and other.__class__ == self.__class__)

    def kind_character(self):
        return "/"


class TreeFile(TreeEntry):
    """See TreeEntry. This is a regular file in a working tree."""

    def __eq__(self, other):
        return (isinstance(other, TreeFile)
                and other.__class__ == self.__class__)

    def kind_character(self):
        return ''


class TreeLink(TreeEntry):
    """See TreeEntry. This is a symlink in a working tree."""

    def __eq__(self, other):
        return (isinstance(other, TreeLink)
                and other.__class__ == self.__class__)

    def kind_character(self):
        return ''


class WorkingTree(bzrlib.tree.Tree):
    """Working copy tree.

    The inventory is held in the `Branch` working-inventory, and the
    files are in a directory on disk.

    It is possible for a `WorkingTree` to have a filename which is
    not listed in the Inventory and vice versa.
    """

    def __init__(self, basedir='.',
                 branch=DEPRECATED_PARAMETER,
                 _inventory=None,
                 _control_files=None,
                 _internal=False,
                 _format=None,
                 _bzrdir=None):
        """Construct a WorkingTree for basedir.

        If the branch is not supplied, it is opened automatically.
        If the branch is supplied, it must be the branch for this basedir.
        (branch.base is not cross checked, because for remote branches that
        would be meaningless).
        """
        self._format = _format
        self.bzrdir = _bzrdir
        if not _internal:
            # not created via open etc.
            warnings.warn("WorkingTree() is deprecated as of bzr version 0.8. "
                 "Please use bzrdir.open_workingtree or WorkingTree.open().",
                 DeprecationWarning,
                 stacklevel=2)
            wt = WorkingTree.open(basedir)
            self._branch = wt.branch
            self.basedir = wt.basedir
            self._control_files = wt._control_files
            self._hashcache = wt._hashcache
            self._set_inventory(wt._inventory)
            self._format = wt._format
            self.bzrdir = wt.bzrdir
        from bzrlib.hashcache import HashCache
        from bzrlib.trace import note, mutter
        assert isinstance(basedir, basestring), \
            "base directory %r is not a string" % basedir
        basedir = safe_unicode(basedir)
        mutter("opening working tree %r", basedir)
        if deprecated_passed(branch):
            if not _internal:
                warnings.warn("WorkingTree(..., branch=XXX) is deprecated as of bzr 0.8."
                     " Please use bzrdir.open_workingtree() or"
                     " WorkingTree.open().",
                     DeprecationWarning,
                     stacklevel=2
                     )
            self._branch = branch
        else:
            self._branch = self.bzrdir.open_branch()
        self.basedir = realpath(basedir)
        # if branch is at our basedir and is a format 6 or less
        if isinstance(self._format, WorkingTreeFormat2):
            # share control object
            self._control_files = self.branch.control_files
        else:
            # assume all other formats have their own control files.
            assert isinstance(_control_files, LockableFiles), \
                    "_control_files must be a LockableFiles, not %r" \
                    % _control_files
            self._control_files = _control_files
        # update the whole cache up front and write to disk if anything changed;
        # in the future we might want to do this more selectively
        # two possible ways offer themselves : in self._unlock, write the cache
        # if needed, or, when the cache sees a change, append it to the hash
        # cache file, and have the parser take the most recent entry for a
        # given path only.
        cache_filename = self.bzrdir.get_workingtree_transport(None).local_abspath('stat-cache')
        hc = self._hashcache = HashCache(basedir, cache_filename, self._control_files._file_mode)
        hc.read()
        # is this scan needed ? it makes things kinda slow.
        #hc.scan()

        if hc.needs_write:
            mutter("write hc")
            hc.write()

        if _inventory is None:
            self._set_inventory(self.read_working_inventory())
        else:
            self._set_inventory(_inventory)

    branch = property(
        fget=lambda self: self._branch,
        doc="""The branch this WorkingTree is connected to.

            This cannot be set - it is reflective of the actual disk structure
            the working tree has been constructed from.
            """)

    def break_lock(self):
        """Break a lock if one is present from another instance.

        Uses the ui factory to ask for confirmation if the lock may be from
        an active process.

        This will probe the repository for its lock as well.
        """
        self._control_files.break_lock()
        self.branch.break_lock()

    def _set_inventory(self, inv):
        self._inventory = inv
        self.path2id = self._inventory.path2id

    def is_control_filename(self, filename):
        """True if filename is the name of a control file in this tree.
        
        :param filename: A filename within the tree. This is a relative path
        from the root of this tree.

        This is true IF and ONLY IF the filename is part of the meta data
        that bzr controls in this tree. I.E. a random .bzr directory placed
        on disk will not be a control file for this tree.
        """
        return self.bzrdir.is_control_filename(filename)

    @staticmethod
    def open(path=None, _unsupported=False):
        """Open an existing working tree at path.

        """
        if path is None:
            path = os.path.getcwdu()
        control = bzrdir.BzrDir.open(path, _unsupported)
        return control.open_workingtree(_unsupported)
        
    @staticmethod
    def open_containing(path=None):
        """Open an existing working tree which has its root about path.
        
        This probes for a working tree at path and searches upwards from there.

        Basically we keep looking up until we find the control directory or
        run into /.  If there isn't one, raises NotBranchError.
        TODO: give this a new exception.
        If there is one, it is returned, along with the unused portion of path.

        :return: The WorkingTree that contains 'path', and the rest of path
        """
        if path is None:
            path = osutils.getcwd()
        control, relpath = bzrdir.BzrDir.open_containing(path)

        return control.open_workingtree(), relpath

    @staticmethod
    def open_downlevel(path=None):
        """Open an unsupported working tree.

        Only intended for advanced situations like upgrading part of a bzrdir.
        """
        return WorkingTree.open(path, _unsupported=True)

    def __iter__(self):
        """Iterate through file_ids for this tree.

        file_ids are in a WorkingTree if they are in the working inventory
        and the working file exists.
        """
        inv = self._inventory
        for path, ie in inv.iter_entries():
            if osutils.lexists(self.abspath(path)):
                yield ie.file_id

    def __repr__(self):
        return "<%s of %s>" % (self.__class__.__name__,
                               getattr(self, 'basedir', None))

    def abspath(self, filename):
        return pathjoin(self.basedir, filename)
    
    def basis_tree(self):
        """Return RevisionTree for the current last revision."""
        revision_id = self.last_revision()
        if revision_id is not None:
            try:
                xml = self.read_basis_inventory()
                inv = bzrlib.xml5.serializer_v5.read_inventory_from_string(xml)
            except NoSuchFile:
                inv = None
            if inv is not None and inv.revision_id == revision_id:
                return bzrlib.tree.RevisionTree(self.branch.repository, inv,
                                                revision_id)
        # FIXME? RBC 20060403 should we cache the inventory here ?
        return self.branch.repository.revision_tree(revision_id)

    @staticmethod
    @deprecated_method(zero_eight)
    def create(branch, directory):
        """Create a workingtree for branch at directory.

        If existing_directory already exists it must have a .bzr directory.
        If it does not exist, it will be created.

        This returns a new WorkingTree object for the new checkout.

        TODO FIXME RBC 20060124 when we have checkout formats in place this
        should accept an optional revisionid to checkout [and reject this if
        checking out into the same dir as a pre-checkout-aware branch format.]

        XXX: When BzrDir is present, these should be created through that 
        interface instead.
        """
        warnings.warn('delete WorkingTree.create', stacklevel=3)
        transport = get_transport(directory)
        if branch.bzrdir.root_transport.base == transport.base:
            # same dir 
            return branch.bzrdir.create_workingtree()
        # different directory, 
        # create a branch reference
        # and now a working tree.
        raise NotImplementedError
 
    @staticmethod
    @deprecated_method(zero_eight)
    def create_standalone(directory):
        """Create a checkout and a branch and a repo at directory.

        Directory must exist and be empty.

        please use BzrDir.create_standalone_workingtree
        """
        return bzrdir.BzrDir.create_standalone_workingtree(directory)

    def relpath(self, path):
        """Return the local path portion from a given path.
        
        The path may be absolute or relative. If its a relative path it is 
        interpreted relative to the python current working directory.
        """
        return relpath(self.basedir, path)

    def has_filename(self, filename):
        return osutils.lexists(self.abspath(filename))

    def get_file(self, file_id):
        return self.get_file_byname(self.id2path(file_id))

    def get_file_text(self, file_id):
        return self.get_file(file_id).read()

    def get_file_byname(self, filename):
        return file(self.abspath(filename), 'rb')

    def get_parent_ids(self):
        """See Tree.get_parent_ids.
        
        This implementation reads the pending merges list and last_revision
        value and uses that to decide what the parents list should be.
        """
        last_rev = self.last_revision()
        if last_rev is None:
            parents = []
        else:
            parents = [last_rev]
        other_parents = self.pending_merges()
        return parents + other_parents

    def get_root_id(self):
        """Return the id of this trees root"""
        inv = self.read_working_inventory()
        return inv.root.file_id
        
    def _get_store_filename(self, file_id):
        ## XXX: badly named; this is not in the store at all
        return self.abspath(self.id2path(file_id))

    @needs_read_lock
    def clone(self, to_bzrdir, revision_id=None, basis=None):
        """Duplicate this working tree into to_bzr, including all state.
        
        Specifically modified files are kept as modified, but
        ignored and unknown files are discarded.

        If you want to make a new line of development, see bzrdir.sprout()

        revision
            If not None, the cloned tree will have its last revision set to 
            revision, and and difference between the source trees last revision
            and this one merged in.

        basis
            If not None, a closer copy of a tree which may have some files in
            common, and which file content should be preferentially copied from.
        """
        # assumes the target bzr dir format is compatible.
        result = self._format.initialize(to_bzrdir)
        self.copy_content_into(result, revision_id)
        return result

    @needs_read_lock
    def copy_content_into(self, tree, revision_id=None):
        """Copy the current content and user files of this tree into tree."""
        tree.set_root_id(self.get_root_id())
        if revision_id is None:
            transform_tree(tree, self)
        else:
            # TODO now merge from tree.last_revision to revision
            transform_tree(tree, self)
            tree.set_last_revision(revision_id)

    @needs_write_lock
    def commit(self, message=None, revprops=None, *args, **kwargs):
        # avoid circular imports
        from bzrlib.commit import Commit
        if revprops is None:
            revprops = {}
        if not 'branch-nick' in revprops:
            revprops['branch-nick'] = self.branch.nick
        # args for wt.commit start at message from the Commit.commit method,
        # but with branch a kwarg now, passing in args as is results in the
        #message being used for the branch
        args = (DEPRECATED_PARAMETER, message, ) + args
        committed_id = Commit().commit( working_tree=self, revprops=revprops,
            *args, **kwargs)
        self._set_inventory(self.read_working_inventory())
        return committed_id

    def id2abspath(self, file_id):
        return self.abspath(self.id2path(file_id))

    def has_id(self, file_id):
        # files that have been deleted are excluded
        inv = self._inventory
        if not inv.has_id(file_id):
            return False
        path = inv.id2path(file_id)
        return osutils.lexists(self.abspath(path))

    def has_or_had_id(self, file_id):
        if file_id == self.inventory.root.file_id:
            return True
        return self.inventory.has_id(file_id)

    __contains__ = has_id

    def get_file_size(self, file_id):
        return os.path.getsize(self.id2abspath(file_id))

    @needs_read_lock
    def get_file_sha1(self, file_id, path=None):
        if not path:
            path = self._inventory.id2path(file_id)
        return self._hashcache.get_sha1(path)

    def get_file_mtime(self, file_id, path=None):
        if not path:
            path = self._inventory.id2path(file_id)
        return os.lstat(self.abspath(path)).st_mtime

    if not supports_executable():
        def is_executable(self, file_id, path=None):
            return self._inventory[file_id].executable
    else:
        def is_executable(self, file_id, path=None):
            if not path:
                path = self._inventory.id2path(file_id)
            mode = os.lstat(self.abspath(path)).st_mode
            return bool(stat.S_ISREG(mode) and stat.S_IEXEC & mode)

    @needs_write_lock
    def add(self, files, ids=None):
        """Make files versioned.

        Note that the command line normally calls smart_add instead,
        which can automatically recurse.

        This adds the files to the inventory, so that they will be
        recorded by the next commit.

        files
            List of paths to add, relative to the base of the tree.

        ids
            If set, use these instead of automatically generated ids.
            Must be the same length as the list of files, but may
            contain None for ids that are to be autogenerated.

        TODO: Perhaps have an option to add the ids even if the files do
              not (yet) exist.

        TODO: Perhaps callback with the ids and paths as they're added.
        """
        # TODO: Re-adding a file that is removed in the working copy
        # should probably put it back with the previous ID.
        if isinstance(files, basestring):
            assert(ids is None or isinstance(ids, basestring))
            files = [files]
            if ids is not None:
                ids = [ids]

        if ids is None:
            ids = [None] * len(files)
        else:
            assert(len(ids) == len(files))

        inv = self.read_working_inventory()
        for f,file_id in zip(files, ids):
            if self.is_control_filename(f):
                raise errors.ForbiddenControlFileError(filename=f)

            fp = splitpath(f)

            if len(fp) == 0:
                raise BzrError("cannot add top-level %r" % f)

            fullpath = normpath(self.abspath(f))
            try:
                kind = file_kind(fullpath)
            except OSError, e:
                if e.errno == errno.ENOENT:
                    raise NoSuchFile(fullpath)
            if not InventoryEntry.versionable_kind(kind):
                raise errors.BadFileKindError(filename=f, kind=kind)
            if file_id is None:
                inv.add_path(f, kind=kind)
            else:
                inv.add_path(f, kind=kind, file_id=file_id)

        self._write_inventory(inv)

    @needs_write_lock
    def add_pending_merge(self, *revision_ids):
        # TODO: Perhaps should check at this point that the
        # history of the revision is actually present?
        p = self.pending_merges()
        updated = False
        for rev_id in revision_ids:
            if rev_id in p:
                continue
            p.append(rev_id)
            updated = True
        if updated:
            self.set_pending_merges(p)

    @needs_read_lock
    def pending_merges(self):
        """Return a list of pending merges.

        These are revisions that have been merged into the working
        directory but not yet committed.
        """
        try:
            merges_file = self._control_files.get_utf8('pending-merges')
        except NoSuchFile:
            return []
        p = []
        for l in merges_file.readlines():
            p.append(l.rstrip('\n'))
        return p

    @needs_write_lock
    def set_pending_merges(self, rev_list):
        self._control_files.put_utf8('pending-merges', '\n'.join(rev_list))

    @needs_write_lock
    def set_merge_modified(self, modified_hashes):
        def iter_stanzas():
            for file_id, hash in modified_hashes.iteritems():
                yield Stanza(file_id=file_id, hash=hash)
        self._put_rio('merge-hashes', iter_stanzas(), MERGE_MODIFIED_HEADER_1)

    @needs_write_lock
    def _put_rio(self, filename, stanzas, header):
        my_file = rio_file(stanzas, header)
        self._control_files.put(filename, my_file)

    @needs_read_lock
    def merge_modified(self):
        try:
            hashfile = self._control_files.get('merge-hashes')
        except NoSuchFile:
            return {}
        merge_hashes = {}
        try:
            if hashfile.next() != MERGE_MODIFIED_HEADER_1 + '\n':
                raise MergeModifiedFormatError()
        except StopIteration:
            raise MergeModifiedFormatError()
        for s in RioReader(hashfile):
            file_id = s.get("file_id")
            if file_id not in self.inventory:
                continue
            hash = s.get("hash")
            if hash == self.get_file_sha1(file_id):
                merge_hashes[file_id] = hash
        return merge_hashes

    def get_symlink_target(self, file_id):
        return os.readlink(self.id2abspath(file_id))

    def file_class(self, filename):
        if self.path2id(filename):
            return 'V'
        elif self.is_ignored(filename):
            return 'I'
        else:
            return '?'

    def list_files(self, include_root=False):
        """Recursively list all files as (path, class, kind, id, entry).

        Lists, but does not descend into unversioned directories.

        This does not include files that have been deleted in this
        tree.

        Skips the control directory.
        """
        inv = self._inventory
        # Convert these into local objects to save lookup times
        pathjoin = osutils.pathjoin
        file_kind = osutils.file_kind

        # transport.base ends in a slash, we want the piece
        # between the last two slashes
        transport_base_dir = self.bzrdir.transport.base.rsplit('/', 2)[1]

        fk_entries = {'directory':TreeDirectory, 'file':TreeFile, 'symlink':TreeLink}

        # directory file_id, relative path, absolute path, reverse sorted children
        children = os.listdir(self.basedir)
        children.sort()
        # jam 20060527 The kernel sized tree seems equivalent whether we 
        # use a deque and popleft to keep them sorted, or if we use a plain
        # list and just reverse() them.
        children = collections.deque(children)
        stack = [(inv.root.file_id, u'', self.basedir, children)]
        if include_root:
            yield u'', 'V', 'directory', inv.root.file_id, inv.root
        while stack:
            from_dir_id, from_dir_relpath, from_dir_abspath, children = stack[-1]

            while children:
                f = children.popleft()
                ## TODO: If we find a subdirectory with its own .bzr
                ## directory, then that is a separate tree and we
                ## should exclude it.

                # the bzrdir for this tree
                if transport_base_dir == f:
                    continue

                # we know that from_dir_relpath and from_dir_abspath never end in a slash
                # and 'f' doesn't begin with one, we can do a string op, rather
                # than the checks of pathjoin(), all relative paths will have an extra slash
                # at the beginning
                fp = from_dir_relpath + '/' + f

                # absolute path
                fap = from_dir_abspath + '/' + f
                
                f_ie = inv.get_child(from_dir_id, f)
                if f_ie:
                    c = 'V'
                elif self.is_ignored(fp[1:]):
                    c = 'I'
                else:
                    # we may not have found this file, because of a unicode issue
                    f_norm, can_access = osutils.normalized_filename(f)
                    if f == f_norm or not can_access:
                        # No change, so treat this file normally
                        c = '?'
                    else:
                        # this file can be accessed by a normalized path
                        # check again if it is versioned
                        # these lines are repeated here for performance
                        f = f_norm
                        fp = from_dir_relpath + '/' + f
                        fap = from_dir_abspath + '/' + f
                        f_ie = inv.get_child(from_dir_id, f)
                        if f_ie:
                            c = 'V'
                        elif self.is_ignored(fp[1:]):
                            c = 'I'
                        else:
                            c = '?'

                fk = file_kind(fap)

                if f_ie:
                    if f_ie.kind != fk:
                        raise BzrCheckError("file %r entered as kind %r id %r, "
                                            "now of kind %r"
                                            % (fap, f_ie.kind, f_ie.file_id, fk))

                # make a last minute entry
                if f_ie:
                    yield fp[1:], c, fk, f_ie.file_id, f_ie
                else:
                    try:
                        yield fp[1:], c, fk, None, fk_entries[fk]()
                    except KeyError:
                        yield fp[1:], c, fk, None, TreeEntry()
                    continue
                
                if fk != 'directory':
                    continue

                # But do this child first
                new_children = os.listdir(fap)
                new_children.sort()
                new_children = collections.deque(new_children)
                stack.append((f_ie.file_id, fp, fap, new_children))
                # Break out of inner loop, so that we start outer loop with child
                break
            else:
                # if we finished all children, pop it off the stack
                stack.pop()


    @needs_write_lock
    def move(self, from_paths, to_name):
        """Rename files.

        to_name must exist in the inventory.

        If to_name exists and is a directory, the files are moved into
        it, keeping their old names.  

        Note that to_name is only the last component of the new name;
        this doesn't change the directory.

        This returns a list of (from_path, to_path) pairs for each
        entry that is moved.
        """
        result = []
        ## TODO: Option to move IDs only
        assert not isinstance(from_paths, basestring)
        inv = self.inventory
        to_abs = self.abspath(to_name)
        if not isdir(to_abs):
            raise BzrError("destination %r is not a directory" % to_abs)
        if not self.has_filename(to_name):
            raise BzrError("destination %r not in working directory" % to_abs)
        to_dir_id = inv.path2id(to_name)
        if to_dir_id == None and to_name != '':
            raise BzrError("destination %r is not a versioned directory" % to_name)
        to_dir_ie = inv[to_dir_id]
        if to_dir_ie.kind != 'directory':
            raise BzrError("destination %r is not a directory" % to_abs)

        to_idpath = inv.get_idpath(to_dir_id)

        for f in from_paths:
            if not self.has_filename(f):
                raise BzrError("%r does not exist in working tree" % f)
            f_id = inv.path2id(f)
            if f_id == None:
                raise BzrError("%r is not versioned" % f)
            name_tail = splitpath(f)[-1]
            dest_path = pathjoin(to_name, name_tail)
            if self.has_filename(dest_path):
                raise BzrError("destination %r already exists" % dest_path)
            if f_id in to_idpath:
                raise BzrError("can't move %r to a subdirectory of itself" % f)

        # OK, so there's a race here, it's possible that someone will
        # create a file in this interval and then the rename might be
        # left half-done.  But we should have caught most problems.
        orig_inv = deepcopy(self.inventory)
        try:
            for f in from_paths:
                name_tail = splitpath(f)[-1]
                dest_path = pathjoin(to_name, name_tail)
                result.append((f, dest_path))
                inv.rename(inv.path2id(f), to_dir_id, name_tail)
                try:
                    rename(self.abspath(f), self.abspath(dest_path))
                except OSError, e:
                    raise BzrError("failed to rename %r to %r: %s" %
                                   (f, dest_path, e[1]),
                            ["rename rolled back"])
        except:
            # restore the inventory on error
            self._set_inventory(orig_inv)
            raise
        self._write_inventory(inv)
        return result

    @needs_write_lock
    def rename_one(self, from_rel, to_rel):
        """Rename one file.

        This can change the directory or the filename or both.
        """
        inv = self.inventory
        if not self.has_filename(from_rel):
            raise BzrError("can't rename: old working file %r does not exist" % from_rel)
        if self.has_filename(to_rel):
            raise BzrError("can't rename: new working file %r already exists" % to_rel)

        file_id = inv.path2id(from_rel)
        if file_id == None:
            raise BzrError("can't rename: old name %r is not versioned" % from_rel)

        entry = inv[file_id]
        from_parent = entry.parent_id
        from_name = entry.name
        
        if inv.path2id(to_rel):
            raise BzrError("can't rename: new name %r is already versioned" % to_rel)

        to_dir, to_tail = os.path.split(to_rel)
        to_dir_id = inv.path2id(to_dir)
        if to_dir_id == None and to_dir != '':
            raise BzrError("can't determine destination directory id for %r" % to_dir)

        mutter("rename_one:")
        mutter("  file_id    {%s}" % file_id)
        mutter("  from_rel   %r" % from_rel)
        mutter("  to_rel     %r" % to_rel)
        mutter("  to_dir     %r" % to_dir)
        mutter("  to_dir_id  {%s}" % to_dir_id)

        inv.rename(file_id, to_dir_id, to_tail)

        from_abs = self.abspath(from_rel)
        to_abs = self.abspath(to_rel)
        try:
            rename(from_abs, to_abs)
        except OSError, e:
            inv.rename(file_id, from_parent, from_name)
            raise BzrError("failed to rename %r to %r: %s"
                    % (from_abs, to_abs, e[1]),
                    ["rename rolled back"])
        self._write_inventory(inv)

    @needs_read_lock
    def unknowns(self):
        """Return all unknown files.

        These are files in the working directory that are not versioned or
        control files or ignored.
        """
        for subp in self.extras():
            if not self.is_ignored(subp):
                yield subp

    @deprecated_method(zero_eight)
    def iter_conflicts(self):
        """List all files in the tree that have text or content conflicts.
        DEPRECATED.  Use conflicts instead."""
        return self._iter_conflicts()

    def _iter_conflicts(self):
        conflicted = set()
        for info in self.list_files():
            path = info[0]
            stem = get_conflicted_stem(path)
            if stem is None:
                continue
            if stem not in conflicted:
                conflicted.add(stem)
                yield stem

    @needs_write_lock
    def pull(self, source, overwrite=False, stop_revision=None):
        top_pb = bzrlib.ui.ui_factory.nested_progress_bar()
        source.lock_read()
        try:
            pp = ProgressPhase("Pull phase", 2, top_pb)
            pp.next_phase()
            old_revision_history = self.branch.revision_history()
            basis_tree = self.basis_tree()
            count = self.branch.pull(source, overwrite, stop_revision)
            new_revision_history = self.branch.revision_history()
            if new_revision_history != old_revision_history:
                pp.next_phase()
                if len(old_revision_history):
                    other_revision = old_revision_history[-1]
                else:
                    other_revision = None
                repository = self.branch.repository
                pb = bzrlib.ui.ui_factory.nested_progress_bar()
                try:
                    branch_basis = self.branch.basis_tree() 
                    merge_inner(self.branch, branch_basis, basis_tree,
                                this_tree=self, pb=pb)
                    if (basis_tree.inventory.root is None and
                        branch_basis.inventory.root is not None):
                        self.set_root_id(branch_basis.inventory.root.file_id)
                finally:
                    pb.finished()
                self.set_last_revision(self.branch.last_revision())
            return count
        finally:
            source.unlock()
            top_pb.finished()

    def extras(self):
        """Yield all unknown files in this WorkingTree.

        If there are any unknown directories then only the directory is
        returned, not all its children.  But if there are unknown files
        under a versioned subdirectory, they are returned.

        Currently returned depth-first, sorted by name within directories.
        """
        ## TODO: Work from given directory downwards
        for path, dir_entry in self.inventory.directories():
            # mutter("search for unknowns in %r", path)
            dirabs = self.abspath(path)
            if not isdir(dirabs):
                # e.g. directory deleted
                continue

            fl = []
            for subf in os.listdir(dirabs):
                if subf == '.bzr':
                    continue
                if subf not in dir_entry.children:
                    subf_norm, can_access = osutils.normalized_filename(subf)
                    if subf_norm != subf and can_access:
                        if subf_norm not in dir_entry.children:
                            fl.append(subf_norm)
                    else:
                        fl.append(subf)
            
            fl.sort()
            for subf in fl:
                subp = pathjoin(path, subf)
                yield subp

    def _translate_ignore_rule(self, rule):
        """Translate a single ignore rule to a regex.

        There are two types of ignore rules.  Those that do not contain a / are
        matched against the tail of the filename (that is, they do not care
        what directory the file is in.)  Rules which do contain a slash must
        match the entire path.  As a special case, './' at the start of the
        string counts as a slash in the string but is removed before matching
        (e.g. ./foo.c, ./src/foo.c)

        :return: The translated regex.
        """
        if rule[:2] in ('./', '.\\'):
            # rootdir rule
            result = fnmatch.translate(rule[2:])
        elif '/' in rule or '\\' in rule:
            # path prefix 
            result = fnmatch.translate(rule)
        else:
            # default rule style.
            result = "(?:.*/)?(?!.*/)" + fnmatch.translate(rule)
        assert result[-1] == '$', "fnmatch.translate did not add the expected $"
        return "(" + result + ")"

    def _combine_ignore_rules(self, rules):
        """Combine a list of ignore rules into a single regex object.

        Each individual rule is combined with | to form a big regex, which then
        has $ added to it to form something like ()|()|()$. The group index for
        each subregex's outermost group is placed in a dictionary mapping back 
        to the rule. This allows quick identification of the matching rule that
        triggered a match.
        :return: a list of the compiled regex and the matching-group index 
        dictionaries. We return a list because python complains if you try to 
        combine more than 100 regexes.
        """
        result = []
        groups = {}
        next_group = 0
        translated_rules = []
        for rule in rules:
            translated_rule = self._translate_ignore_rule(rule)
            compiled_rule = re.compile(translated_rule)
            groups[next_group] = rule
            next_group += compiled_rule.groups
            translated_rules.append(translated_rule)
            if next_group == 99:
                result.append((re.compile("|".join(translated_rules)), groups))
                groups = {}
                next_group = 0
                translated_rules = []
        if len(translated_rules):
            result.append((re.compile("|".join(translated_rules)), groups))
        return result

    def ignored_files(self):
        """Yield list of PATH, IGNORE_PATTERN"""
        for subp in self.extras():
            pat = self.is_ignored(subp)
            if pat != None:
                yield subp, pat

    def get_ignore_list(self):
        """Return list of ignore patterns.

        Cached in the Tree object after the first call.
        """
        ignoreset = getattr(self, '_ignoreset', None)
        if ignoreset is not None:
            return ignoreset

        ignore_globs = set(bzrlib.DEFAULT_IGNORE)
        ignore_globs.update(ignores.get_runtime_ignores())

        ignore_globs.update(ignores.get_user_ignores())

        if self.has_filename(bzrlib.IGNORE_FILENAME):
            f = self.get_file_byname(bzrlib.IGNORE_FILENAME)
            try:
                ignore_globs.update(ignores.parse_ignore_file(f))
            finally:
                f.close()

        self._ignoreset = ignore_globs
        self._ignore_regex = self._combine_ignore_rules(ignore_globs)
        return ignore_globs

    def _get_ignore_rules_as_regex(self):
        """Return a regex of the ignore rules and a mapping dict.

        :return: (ignore rules compiled regex, dictionary mapping rule group 
        indices to original rule.)
        """
        if getattr(self, '_ignoreset', None) is None:
            self.get_ignore_list()
        return self._ignore_regex

    def is_ignored(self, filename):
        r"""Check whether the filename matches an ignore pattern.

        Patterns containing '/' or '\' need to match the whole path;
        others match against only the last component.

        If the file is ignored, returns the pattern which caused it to
        be ignored, otherwise None.  So this can simply be used as a
        boolean if desired."""

        # TODO: Use '**' to match directories, and other extended
        # globbing stuff from cvs/rsync.

        # XXX: fnmatch is actually not quite what we want: it's only
        # approximately the same as real Unix fnmatch, and doesn't
        # treat dotfiles correctly and allows * to match /.
        # Eventually it should be replaced with something more
        # accurate.
    
        rules = self._get_ignore_rules_as_regex()
        for regex, mapping in rules:
            match = regex.match(filename)
            if match is not None:
                # one or more of the groups in mapping will have a non-None group 
                # match.
                groups = match.groups()
                rules = [mapping[group] for group in 
                    mapping if groups[group] is not None]
                return rules[0]
        return None

    def kind(self, file_id):
        return file_kind(self.id2abspath(file_id))

    @needs_read_lock
    def last_revision(self):
        """Return the last revision id of this working tree.

        In early branch formats this was == the branch last_revision,
        but that cannot be relied upon - for working tree operations,
        always use tree.last_revision().
        """
        return self.branch.last_revision()

    def is_locked(self):
        return self._control_files.is_locked()

    def lock_read(self):
        """See Branch.lock_read, and WorkingTree.unlock."""
        self.branch.lock_read()
        try:
            return self._control_files.lock_read()
        except:
            self.branch.unlock()
            raise

    def lock_write(self):
        """See Branch.lock_write, and WorkingTree.unlock."""
        self.branch.lock_write()
        try:
            return self._control_files.lock_write()
        except:
            self.branch.unlock()
            raise

    def get_physical_lock_status(self):
        return self._control_files.get_physical_lock_status()

    def _basis_inventory_name(self):
        return 'basis-inventory'

    @needs_write_lock
    def set_last_revision(self, new_revision):
        """Change the last revision in the working tree."""
        if self._change_last_revision(new_revision):
            self._cache_basis_inventory(new_revision)

    def _change_last_revision(self, new_revision):
        """Template method part of set_last_revision to perform the change.
        
        This is used to allow WorkingTree3 instances to not affect branch
        when their last revision is set.
        """
        if new_revision is None:
            self.branch.set_revision_history([])
            return False
        # current format is locked in with the branch
        revision_history = self.branch.revision_history()
        try:
            position = revision_history.index(new_revision)
        except ValueError:
            raise errors.NoSuchRevision(self.branch, new_revision)
        self.branch.set_revision_history(revision_history[:position + 1])
        return True

    def _cache_basis_inventory(self, new_revision):
        """Cache new_revision as the basis inventory."""
        # TODO: this should allow the ready-to-use inventory to be passed in,
        # as commit already has that ready-to-use [while the format is the
        # same, that is].
        try:
            # this double handles the inventory - unpack and repack - 
            # but is easier to understand. We can/should put a conditional
            # in here based on whether the inventory is in the latest format
            # - perhaps we should repack all inventories on a repository
            # upgrade ?
            # the fast path is to copy the raw xml from the repository. If the
            # xml contains 'revision_id="', then we assume the right 
            # revision_id is set. We must check for this full string, because a
            # root node id can legitimately look like 'revision_id' but cannot
            # contain a '"'.
            xml = self.branch.repository.get_inventory_xml(new_revision)
            if not 'revision_id="' in xml.split('\n', 1)[0]:
                inv = self.branch.repository.deserialise_inventory(
                    new_revision, xml)
                inv.revision_id = new_revision
                xml = bzrlib.xml5.serializer_v5.write_inventory_to_string(inv)
            assert isinstance(xml, str), 'serialised xml must be bytestring.'
            path = self._basis_inventory_name()
            sio = StringIO(xml)
            self._control_files.put(path, sio)
        except WeaveRevisionNotPresent:
            pass

    def read_basis_inventory(self):
        """Read the cached basis inventory."""
        path = self._basis_inventory_name()
        return self._control_files.get(path).read()
        
    @needs_read_lock
    def read_working_inventory(self):
        """Read the working inventory."""
        # ElementTree does its own conversion from UTF-8, so open in
        # binary.
        result = bzrlib.xml5.serializer_v5.read_inventory(
            self._control_files.get('inventory'))
        self._set_inventory(result)
        return result

    @needs_write_lock
    def remove(self, files, verbose=False, to_file=None):
        """Remove nominated files from the working inventory..

        This does not remove their text.  This does not run on XXX on what? RBC

        TODO: Refuse to remove modified files unless --force is given?

        TODO: Do something useful with directories.

        TODO: Should this remove the text or not?  Tough call; not
        removing may be useful and the user can just use use rm, and
        is the opposite of add.  Removing it is consistent with most
        other tools.  Maybe an option.
        """
        ## TODO: Normalize names
        ## TODO: Remove nested loops; better scalability
        if isinstance(files, basestring):
            files = [files]

        inv = self.inventory

        # do this before any modifications
        for f in files:
            fid = inv.path2id(f)
            if not fid:
                # TODO: Perhaps make this just a warning, and continue?
                # This tends to happen when 
                raise NotVersionedError(path=f)
            if verbose:
                # having remove it, it must be either ignored or unknown
                if self.is_ignored(f):
                    new_status = 'I'
                else:
                    new_status = '?'
                show_status(new_status, inv[fid].kind, f, to_file=to_file)
            del inv[fid]

        self._write_inventory(inv)

    @needs_write_lock
    def revert(self, filenames, old_tree=None, backups=True, 
               pb=DummyProgress()):
        from transform import revert
        from conflicts import resolve
        if old_tree is None:
            old_tree = self.basis_tree()
        conflicts = revert(self, old_tree, filenames, backups, pb)
        if not len(filenames):
            self.set_pending_merges([])
            resolve(self)
        else:
            resolve(self, filenames, ignore_misses=True)
        return conflicts

    # XXX: This method should be deprecated in favour of taking in a proper
    # new Inventory object.
    @needs_write_lock
    def set_inventory(self, new_inventory_list):
        from bzrlib.inventory import (Inventory,
                                      InventoryDirectory,
                                      InventoryEntry,
                                      InventoryFile,
                                      InventoryLink)
        inv = Inventory(self.get_root_id())
        for path, file_id, parent, kind in new_inventory_list:
            name = os.path.basename(path)
            if name == "":
                continue
            # fixme, there should be a factory function inv,add_?? 
            if kind == 'directory':
                inv.add(InventoryDirectory(file_id, name, parent))
            elif kind == 'file':
                inv.add(InventoryFile(file_id, name, parent))
            elif kind == 'symlink':
                inv.add(InventoryLink(file_id, name, parent))
            else:
                raise BzrError("unknown kind %r" % kind)
        self._write_inventory(inv)

    @needs_write_lock
    def set_root_id(self, file_id):
        """Set the root id for this tree."""
        inv = self.read_working_inventory()
        orig_root_id = inv.root.file_id
        del inv._byid[inv.root.file_id]
        inv.root.file_id = file_id
        inv._byid[inv.root.file_id] = inv.root
        for fid in inv:
            entry = inv[fid]
            if entry.parent_id == orig_root_id:
                entry.parent_id = inv.root.file_id
        self._write_inventory(inv)

    def unlock(self):
        """See Branch.unlock.
        
        WorkingTree locking just uses the Branch locking facilities.
        This is current because all working trees have an embedded branch
        within them. IF in the future, we were to make branch data shareable
        between multiple working trees, i.e. via shared storage, then we 
        would probably want to lock both the local tree, and the branch.
        """
        raise NotImplementedError(self.unlock)

    @needs_write_lock
    def update(self):
        """Update a working tree along its branch.

        This will update the branch if its bound too, which means we have
        multiple trees involved:

        - The new basis tree of the master.
        - The old basis tree of the branch.
        - The old basis tree of the working tree.
        - The current working tree state.

        Pathologically, all three may be different, and non-ancestors of each
        other.  Conceptually we want to:

        - Preserve the wt.basis->wt.state changes
        - Transform the wt.basis to the new master basis.
        - Apply a merge of the old branch basis to get any 'local' changes from
          it into the tree.
        - Restore the wt.basis->wt.state changes.

        There isn't a single operation at the moment to do that, so we:
        - Merge current state -> basis tree of the master w.r.t. the old tree
          basis.
        - Do a 'normal' merge of the old branch basis if it is relevant.
        """
        old_tip = self.branch.update()
        if old_tip is not None:
            self.add_pending_merge(old_tip)
        self.branch.lock_read()
        try:
            result = 0
            if self.last_revision() != self.branch.last_revision():
                # merge tree state up to new branch tip.
                basis = self.basis_tree()
                to_tree = self.branch.basis_tree()
                if basis.inventory.root is None:
                    self.set_root_id(to_tree.inventory.root.file_id)
                result += merge_inner(self.branch,
                                      to_tree,
                                      basis,
                                      this_tree=self)
                self.set_last_revision(self.branch.last_revision())
            if old_tip and old_tip != self.last_revision():
                # our last revision was not the prior branch last revision
                # and we have converted that last revision to a pending merge.
                # base is somewhere between the branch tip now
                # and the now pending merge
                from bzrlib.revision import common_ancestor
                try:
                    base_rev_id = common_ancestor(self.branch.last_revision(),
                                                  old_tip,
                                                  self.branch.repository)
                except errors.NoCommonAncestor:
                    base_rev_id = None
                base_tree = self.branch.repository.revision_tree(base_rev_id)
                other_tree = self.branch.repository.revision_tree(old_tip)
                result += merge_inner(self.branch,
                                      other_tree,
                                      base_tree,
                                      this_tree=self)
            return result
        finally:
            self.branch.unlock()

    @needs_write_lock
    def _write_inventory(self, inv):
        """Write inventory as the current inventory."""
        sio = StringIO()
        bzrlib.xml5.serializer_v5.write_inventory(inv, sio)
        sio.seek(0)
        self._control_files.put('inventory', sio)
        self._set_inventory(inv)
        mutter('wrote working inventory')

    def set_conflicts(self, arg):
        raise UnsupportedOperation(self.set_conflicts, self)

    def add_conflicts(self, arg):
        raise UnsupportedOperation(self.add_conflicts, self)

    @needs_read_lock
    def conflicts(self):
        conflicts = ConflictList()
        for conflicted in self._iter_conflicts():
            text = True
            try:
                if file_kind(self.abspath(conflicted)) != "file":
                    text = False
            except errors.NoSuchFile:
                text = False
            if text is True:
                for suffix in ('.THIS', '.OTHER'):
                    try:
                        kind = file_kind(self.abspath(conflicted+suffix))
                        if kind != "file":
                            text = False
                    except errors.NoSuchFile:
                        text = False
                    if text == False:
                        break
            ctype = {True: 'text conflict', False: 'contents conflict'}[text]
            conflicts.append(Conflict.factory(ctype, path=conflicted,
                             file_id=self.path2id(conflicted)))
        return conflicts


class WorkingTree2(WorkingTree):
    """This is the Format 2 working tree.

    This was the first weave based working tree. 
     - uses os locks for locking.
     - uses the branch last-revision.
    """

    def unlock(self):
        # we share control files:
        if self._hashcache.needs_write and self._control_files._lock_count==3:
            self._hashcache.write()
        # reverse order of locking.
        try:
            return self._control_files.unlock()
        finally:
            self.branch.unlock()


class WorkingTree3(WorkingTree):
    """This is the Format 3 working tree.

    This differs from the base WorkingTree by:
     - having its own file lock
     - having its own last-revision property.

    This is new in bzr 0.8
    """

    @needs_read_lock
    def last_revision(self):
        """See WorkingTree.last_revision."""
        try:
            return self._control_files.get_utf8('last-revision').read()
        except NoSuchFile:
            return None

    def _change_last_revision(self, revision_id):
        """See WorkingTree._change_last_revision."""
        if revision_id is None or revision_id == NULL_REVISION:
            try:
                self._control_files._transport.delete('last-revision')
            except errors.NoSuchFile:
                pass
            return False
        else:
            try:
                self.branch.revision_history().index(revision_id)
            except ValueError:
                raise errors.NoSuchRevision(self.branch, revision_id)
            self._control_files.put_utf8('last-revision', revision_id)
            return True

    @needs_write_lock
    def set_conflicts(self, conflicts):
        self._put_rio('conflicts', conflicts.to_stanzas(), 
                      CONFLICT_HEADER_1)

    @needs_write_lock
    def add_conflicts(self, new_conflicts):
        conflict_set = set(self.conflicts())
        conflict_set.update(set(list(new_conflicts)))
        self.set_conflicts(ConflictList(sorted(conflict_set,
                                               key=Conflict.sort_key)))

    @needs_read_lock
    def conflicts(self):
        try:
            confile = self._control_files.get('conflicts')
        except NoSuchFile:
            return ConflictList()
        try:
            if confile.next() != CONFLICT_HEADER_1 + '\n':
                raise ConflictFormatError()
        except StopIteration:
            raise ConflictFormatError()
        return ConflictList.from_stanzas(RioReader(confile))

    def unlock(self):
        if self._hashcache.needs_write and self._control_files._lock_count==1:
            self._hashcache.write()
        # reverse order of locking.
        try:
            return self._control_files.unlock()
        finally:
            self.branch.unlock()


def get_conflicted_stem(path):
    for suffix in CONFLICT_SUFFIXES:
        if path.endswith(suffix):
            return path[:-len(suffix)]

@deprecated_function(zero_eight)
def is_control_file(filename):
    """See WorkingTree.is_control_filename(filename)."""
    ## FIXME: better check
    filename = normpath(filename)
    while filename != '':
        head, tail = os.path.split(filename)
        ## mutter('check %r for control file' % ((head, tail),))
        if tail == '.bzr':
            return True
        if filename == head:
            break
        filename = head
    return False


class WorkingTreeFormat(object):
    """An encapsulation of the initialization and open routines for a format.

    Formats provide three things:
     * An initialization routine,
     * a format string,
     * an open routine.

    Formats are placed in an dict by their format string for reference 
    during workingtree opening. Its not required that these be instances, they
    can be classes themselves with class methods - it simply depends on 
    whether state is needed for a given format or not.

    Once a format is deprecated, just deprecate the initialize and open
    methods on the format class. Do not deprecate the object, as the 
    object will be created every time regardless.
    """

    _default_format = None
    """The default format used for new trees."""

    _formats = {}
    """The known formats."""

    @classmethod
    def find_format(klass, a_bzrdir):
        """Return the format for the working tree object in a_bzrdir."""
        try:
            transport = a_bzrdir.get_workingtree_transport(None)
            format_string = transport.get("format").read()
            return klass._formats[format_string]
        except NoSuchFile:
            raise errors.NoWorkingTree(base=transport.base)
        except KeyError:
            raise errors.UnknownFormatError(format=format_string)

    @classmethod
    def get_default_format(klass):
        """Return the current default format."""
        return klass._default_format

    def get_format_string(self):
        """Return the ASCII format string that identifies this format."""
        raise NotImplementedError(self.get_format_string)

    def get_format_description(self):
        """Return the short description for this format."""
        raise NotImplementedError(self.get_format_description)

    def is_supported(self):
        """Is this format supported?

        Supported formats can be initialized and opened.
        Unsupported formats may not support initialization or committing or 
        some other features depending on the reason for not being supported.
        """
        return True

    @classmethod
    def register_format(klass, format):
        klass._formats[format.get_format_string()] = format

    @classmethod
    def set_default_format(klass, format):
        klass._default_format = format

    @classmethod
    def unregister_format(klass, format):
        assert klass._formats[format.get_format_string()] is format
        del klass._formats[format.get_format_string()]



class WorkingTreeFormat2(WorkingTreeFormat):
    """The second working tree format. 

    This format modified the hash cache from the format 1 hash cache.
    """

    def get_format_description(self):
        """See WorkingTreeFormat.get_format_description()."""
        return "Working tree format 2"

    def stub_initialize_remote(self, control_files):
        """As a special workaround create critical control files for a remote working tree
        
        This ensures that it can later be updated and dealt with locally,
        since BzrDirFormat6 and BzrDirFormat5 cannot represent dirs with 
        no working tree.  (See bug #43064).
        """
        sio = StringIO()
        inv = Inventory()
        bzrlib.xml5.serializer_v5.write_inventory(inv, sio)
        sio.seek(0)
        control_files.put('inventory', sio)

        control_files.put_utf8('pending-merges', '')
        

    def initialize(self, a_bzrdir, revision_id=None):
        """See WorkingTreeFormat.initialize()."""
        if not isinstance(a_bzrdir.transport, LocalTransport):
            raise errors.NotLocalUrl(a_bzrdir.transport.base)
        branch = a_bzrdir.open_branch()
        if revision_id is not None:
            branch.lock_write()
            try:
                revision_history = branch.revision_history()
                try:
                    position = revision_history.index(revision_id)
                except ValueError:
                    raise errors.NoSuchRevision(branch, revision_id)
                branch.set_revision_history(revision_history[:position + 1])
            finally:
                branch.unlock()
        revision = branch.last_revision()
<<<<<<< HEAD
        inv = Inventory(root_id=gen_root_id()) 
        wt = WorkingTree(a_bzrdir.root_transport.local_abspath('.'),
=======
        inv = Inventory() 
        wt = WorkingTree2(a_bzrdir.root_transport.local_abspath('.'),
>>>>>>> 45b69425
                         branch,
                         inv,
                         _internal=True,
                         _format=self,
                         _bzrdir=a_bzrdir)
        wt.set_last_revision(revision)
        basis_tree = wt.basis_tree()
        if basis_tree.inventory.root is not None:
            inv.root.file_id = basis_tree.inventory.root.file_id
        wt._write_inventory(inv)
        wt.set_pending_merges([])
        build_tree(basis_tree, wt)
        return wt

    def __init__(self):
        super(WorkingTreeFormat2, self).__init__()
        self._matchingbzrdir = bzrdir.BzrDirFormat6()

    def open(self, a_bzrdir, _found=False):
        """Return the WorkingTree object for a_bzrdir

        _found is a private parameter, do not use it. It is used to indicate
               if format probing has already been done.
        """
        if not _found:
            # we are being called directly and must probe.
            raise NotImplementedError
        if not isinstance(a_bzrdir.transport, LocalTransport):
            raise errors.NotLocalUrl(a_bzrdir.transport.base)
        return WorkingTree2(a_bzrdir.root_transport.local_abspath('.'),
                           _internal=True,
                           _format=self,
                           _bzrdir=a_bzrdir)


class WorkingTreeFormat3(WorkingTreeFormat):
    """The second working tree format updated to record a format marker.

    This format:
        - exists within a metadir controlling .bzr
        - includes an explicit version marker for the workingtree control
          files, separate from the BzrDir format
        - modifies the hash cache format
        - is new in bzr 0.8
        - uses a LockDir to guard access for writes.
    """

    def get_format_string(self):
        """See WorkingTreeFormat.get_format_string()."""
        return "Bazaar-NG Working Tree format 3"

    def get_format_description(self):
        """See WorkingTreeFormat.get_format_description()."""
        return "Working tree format 3"

    _lock_file_name = 'lock'
    _lock_class = LockDir

    def _open_control_files(self, a_bzrdir):
        transport = a_bzrdir.get_workingtree_transport(None)
        return LockableFiles(transport, self._lock_file_name, 
                             self._lock_class)

    def initialize(self, a_bzrdir, revision_id=None):
        """See WorkingTreeFormat.initialize().
        
        revision_id allows creating a working tree at a different
        revision than the branch is at.
        """
        if not isinstance(a_bzrdir.transport, LocalTransport):
            raise errors.NotLocalUrl(a_bzrdir.transport.base)
        transport = a_bzrdir.get_workingtree_transport(self)
        control_files = self._open_control_files(a_bzrdir)
        control_files.create_lock()
        control_files.lock_write()
        control_files.put_utf8('format', self.get_format_string())
        branch = a_bzrdir.open_branch()
        if revision_id is None:
            revision_id = branch.last_revision()
        inv = Inventory(root_id=gen_root_id()) 
        wt = WorkingTree3(a_bzrdir.root_transport.local_abspath('.'),
                         branch,
                         inv,
                         _internal=True,
                         _format=self,
                         _bzrdir=a_bzrdir,
                         _control_files=control_files)
        wt.lock_write()
        try:
            wt.set_last_revision(revision_id)
            basis_tree = wt.basis_tree()
            wt._write_inventory(inv)
            if basis_tree.inventory.root is not None:
                inv.root.file_id = basis_tree.inventory.root.file_id
            wt.set_pending_merges([])
            build_tree(basis_tree, wt)
        finally:
            wt.unlock()
            control_files.unlock()
        return wt

    def __init__(self):
        super(WorkingTreeFormat3, self).__init__()
        self._matchingbzrdir = bzrdir.BzrDirMetaFormat1()

    def open(self, a_bzrdir, _found=False):
        """Return the WorkingTree object for a_bzrdir

        _found is a private parameter, do not use it. It is used to indicate
               if format probing has already been done.
        """
        if not _found:
            # we are being called directly and must probe.
            raise NotImplementedError
        if not isinstance(a_bzrdir.transport, LocalTransport):
            raise errors.NotLocalUrl(a_bzrdir.transport.base)
        return self._open(a_bzrdir, self._open_control_files(a_bzrdir))

    def _open(self, a_bzrdir, control_files):
        """Open the tree itself.
        
        :param a_bzrdir: the dir for the tree.
        :param control_files: the control files for the tree.
        """
        return WorkingTree3(a_bzrdir.root_transport.local_abspath('.'),
                           _internal=True,
                           _format=self,
                           _bzrdir=a_bzrdir,
                           _control_files=control_files)

    def __str__(self):
        return self.get_format_string()


# formats which have no format string are not discoverable
# and not independently creatable, so are not registered.
__default_format = WorkingTreeFormat3()
WorkingTreeFormat.register_format(__default_format)
WorkingTreeFormat.set_default_format(__default_format)
_legacy_formats = [WorkingTreeFormat2(),
                   ]


class WorkingTreeTestProviderAdapter(object):
    """A tool to generate a suite testing multiple workingtree formats at once.

    This is done by copying the test once for each transport and injecting
    the transport_server, transport_readonly_server, and workingtree_format
    classes into each copy. Each copy is also given a new id() to make it
    easy to identify.
    """

    def __init__(self, transport_server, transport_readonly_server, formats):
        self._transport_server = transport_server
        self._transport_readonly_server = transport_readonly_server
        self._formats = formats
    
    def _clone_test(self, test, bzrdir_format, workingtree_format, variation):
        """Clone test for adaption."""
        new_test = deepcopy(test)
        new_test.transport_server = self._transport_server
        new_test.transport_readonly_server = self._transport_readonly_server
        new_test.bzrdir_format = bzrdir_format
        new_test.workingtree_format = workingtree_format
        def make_new_test_id():
            new_id = "%s(%s)" % (test.id(), variation)
            return lambda: new_id
        new_test.id = make_new_test_id()
        return new_test
    
    def adapt(self, test):
        from bzrlib.tests import TestSuite
        result = TestSuite()
        for workingtree_format, bzrdir_format in self._formats:
            new_test = self._clone_test(
                test,
                bzrdir_format,
                workingtree_format, workingtree_format.__class__.__name__)
            result.addTest(new_test)
        return result<|MERGE_RESOLUTION|>--- conflicted
+++ resolved
@@ -1718,13 +1718,8 @@
             finally:
                 branch.unlock()
         revision = branch.last_revision()
-<<<<<<< HEAD
         inv = Inventory(root_id=gen_root_id()) 
-        wt = WorkingTree(a_bzrdir.root_transport.local_abspath('.'),
-=======
-        inv = Inventory() 
         wt = WorkingTree2(a_bzrdir.root_transport.local_abspath('.'),
->>>>>>> 45b69425
                          branch,
                          inv,
                          _internal=True,
