--- conflicted
+++ resolved
@@ -69,18 +69,13 @@
     )
 """)
 
-<<<<<<< HEAD
+# Explicitly import bzrlib.bzrdir so that the BzrProber
+# is guaranteed to be registered.
 from bzrlib import (
     bzrdir,
     symbol_versioning,
     )
-=======
-# Explicitly import bzrlib.bzrdir so that the BzrProber
-# is guaranteed to be registered.
-import bzrlib.bzrdir
-
-from bzrlib import symbol_versioning
->>>>>>> 632ae56a
+
 from bzrlib.decorators import needs_read_lock, needs_write_lock
 from bzrlib.i18n import gettext
 from bzrlib.lock import LogicalLockResult
