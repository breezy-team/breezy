--- conflicted
+++ resolved
@@ -425,25 +425,20 @@
     def has_filename(self, filename):
         return osutils.lexists(self.abspath(filename))
 
-<<<<<<< HEAD
     def get_file(self, file_id, path=None, filtered=True):
         if path is None:
             path = self.id2path(file_id)
         return self.get_file_byname(path, filtered=filtered)
 
-    def get_file_text(self, file_id, filtered=True):
-        return self.get_file(file_id, filtered=filtered).read()
-=======
-    def get_file(self, file_id, path=None):
-        return self.get_file_with_stat(file_id, path)[0]
-
     def get_file_with_stat(self, file_id, path=None, _fstat=os.fstat):
         """See MutableTree.get_file_with_stat."""
         if path is None:
             path = self.id2path(file_id)
-        file_obj = self.get_file_byname(path)
+        file_obj = self.get_file_byname(path, filtered=False)
         return (file_obj, _fstat(file_obj.fileno()))
->>>>>>> 44698a0f
+
+    def get_file_text(self, file_id, path=None, filtered=True):
+        return self.get_file(file_id, path=path, filtered=filtered).read()
 
     def get_file_byname(self, filename, filtered=True):
         path = self.abspath(filename)
