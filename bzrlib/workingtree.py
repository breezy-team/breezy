# Copyright (C) 2005, 2006 Canonical Ltd
#
# This program is free software; you can redistribute it and/or modify
# it under the terms of the GNU General Public License as published by
# the Free Software Foundation; either version 2 of the License, or
# (at your option) any later version.
#
# This program is distributed in the hope that it will be useful,
# but WITHOUT ANY WARRANTY; without even the implied warranty of
# MERCHANTABILITY or FITNESS FOR A PARTICULAR PURPOSE.  See the
# GNU General Public License for more details.
#
# You should have received a copy of the GNU General Public License
# along with this program; if not, write to the Free Software
# Foundation, Inc., 59 Temple Place, Suite 330, Boston, MA  02111-1307  USA

"""WorkingTree object and friends.

A WorkingTree represents the editable working copy of a branch.
Operations which represent the WorkingTree are also done here, 
such as renaming or adding files.  The WorkingTree has an inventory 
which is updated by these operations.  A commit produces a 
new revision based on the workingtree and its inventory.

At the moment every WorkingTree has its own branch.  Remote
WorkingTrees aren't supported.

To get a WorkingTree, call bzrdir.open_workingtree() or
WorkingTree.open(dir).
"""

# TODO: Give the workingtree sole responsibility for the working inventory;
# remove the variable and references to it from the branch.  This may require
# updating the commit code so as to update the inventory within the working
# copy, and making sure there's only one WorkingTree for any directory on disk.
# At the moment they may alias the inventory and have old copies of it in
# memory.  (Now done? -- mbp 20060309)

from cStringIO import StringIO
import os

from bzrlib.lazy_import import lazy_import
lazy_import(globals(), """
from bisect import bisect_left
import collections
from copy import deepcopy
import errno
import itertools
import operator
import stat
from time import time
import warnings

import bzrlib
from bzrlib import (
    bzrdir,
<<<<<<< HEAD
    dirstate,
=======
    conflicts as _mod_conflicts,
>>>>>>> 635dbba2
    errors,
    generate_ids,
    globbing,
    hashcache,
    ignores,
    merge,
    osutils,
    revisiontree,
    textui,
    transform,
    urlutils,
    xml5,
    xml6,
    )
import bzrlib.branch
from bzrlib.transport import get_transport
import bzrlib.ui
""")

from bzrlib import symbol_versioning
from bzrlib.decorators import needs_read_lock, needs_write_lock
from bzrlib.inventory import InventoryEntry, Inventory, ROOT_ID
from bzrlib.lockable_files import LockableFiles, TransportLock
from bzrlib.lockdir import LockDir
import bzrlib.mutabletree
from bzrlib.mutabletree import needs_tree_write_lock
from bzrlib.osutils import (
    compact_date,
    file_kind,
    isdir,
    normpath,
    pathjoin,
    rand_chars,
    realpath,
    safe_unicode,
    splitpath,
    supports_executable,
    )
from bzrlib.trace import mutter, note
from bzrlib.transport.local import LocalTransport
from bzrlib.progress import DummyProgress, ProgressPhase
from bzrlib.revision import NULL_REVISION, CURRENT_REVISION
from bzrlib.rio import RioReader, rio_file, Stanza
from bzrlib.symbol_versioning import (deprecated_passed,
        deprecated_method,
        deprecated_function,
        DEPRECATED_PARAMETER,
        zero_eight,
        zero_eleven,
        zero_thirteen,
        )


MERGE_MODIFIED_HEADER_1 = "BZR merge-modified list format 1"
CONFLICT_HEADER_1 = "BZR conflict list format 1"


@deprecated_function(zero_thirteen)
def gen_file_id(name):
    """Return new file id for the basename 'name'.

    Use bzrlib.generate_ids.gen_file_id() instead
    """
    return generate_ids.gen_file_id(name)


@deprecated_function(zero_thirteen)
def gen_root_id():
    """Return a new tree-root file id.

    This has been deprecated in favor of bzrlib.generate_ids.gen_root_id()
    """
    return generate_ids.gen_root_id()


class TreeEntry(object):
    """An entry that implements the minimum interface used by commands.

    This needs further inspection, it may be better to have 
    InventoryEntries without ids - though that seems wrong. For now,
    this is a parallel hierarchy to InventoryEntry, and needs to become
    one of several things: decorates to that hierarchy, children of, or
    parents of it.
    Another note is that these objects are currently only used when there is
    no InventoryEntry available - i.e. for unversioned objects.
    Perhaps they should be UnversionedEntry et al. ? - RBC 20051003
    """
 
    def __eq__(self, other):
        # yes, this us ugly, TODO: best practice __eq__ style.
        return (isinstance(other, TreeEntry)
                and other.__class__ == self.__class__)
 
    def kind_character(self):
        return "???"


class TreeDirectory(TreeEntry):
    """See TreeEntry. This is a directory in a working tree."""

    def __eq__(self, other):
        return (isinstance(other, TreeDirectory)
                and other.__class__ == self.__class__)

    def kind_character(self):
        return "/"


class TreeFile(TreeEntry):
    """See TreeEntry. This is a regular file in a working tree."""

    def __eq__(self, other):
        return (isinstance(other, TreeFile)
                and other.__class__ == self.__class__)

    def kind_character(self):
        return ''


class TreeLink(TreeEntry):
    """See TreeEntry. This is a symlink in a working tree."""

    def __eq__(self, other):
        return (isinstance(other, TreeLink)
                and other.__class__ == self.__class__)

    def kind_character(self):
        return ''


class WorkingTree(bzrlib.mutabletree.MutableTree):
    """Working copy tree.

    The inventory is held in the `Branch` working-inventory, and the
    files are in a directory on disk.

    It is possible for a `WorkingTree` to have a filename which is
    not listed in the Inventory and vice versa.
    """

    def __init__(self, basedir='.',
                 branch=DEPRECATED_PARAMETER,
                 _inventory=None,
                 _control_files=None,
                 _internal=False,
                 _format=None,
                 _bzrdir=None):
        """Construct a WorkingTree for basedir.

        If the branch is not supplied, it is opened automatically.
        If the branch is supplied, it must be the branch for this basedir.
        (branch.base is not cross checked, because for remote branches that
        would be meaningless).
        """
        self._format = _format
        self.bzrdir = _bzrdir
        if not _internal:
            # not created via open etc.
            warnings.warn("WorkingTree() is deprecated as of bzr version 0.8. "
                 "Please use bzrdir.open_workingtree or WorkingTree.open().",
                 DeprecationWarning,
                 stacklevel=2)
            wt = WorkingTree.open(basedir)
            self._branch = wt.branch
            self.basedir = wt.basedir
            self._control_files = wt._control_files
            self._hashcache = wt._hashcache
            self._set_inventory(wt._inventory, dirty=False)
            self._format = wt._format
            self.bzrdir = wt.bzrdir
        assert isinstance(basedir, basestring), \
            "base directory %r is not a string" % basedir
        basedir = safe_unicode(basedir)
        mutter("opening working tree %r", basedir)
        if deprecated_passed(branch):
            if not _internal:
                warnings.warn("WorkingTree(..., branch=XXX) is deprecated"
                     " as of bzr 0.8. Please use bzrdir.open_workingtree() or"
                     " WorkingTree.open().",
                     DeprecationWarning,
                     stacklevel=2
                     )
            self._branch = branch
        else:
            self._branch = self.bzrdir.open_branch()
        self.basedir = realpath(basedir)
        # if branch is at our basedir and is a format 6 or less
        if isinstance(self._format, WorkingTreeFormat2):
            # share control object
            self._control_files = self.branch.control_files
        else:
            # assume all other formats have their own control files.
            assert isinstance(_control_files, LockableFiles), \
                    "_control_files must be a LockableFiles, not %r" \
                    % _control_files
            self._control_files = _control_files
        # update the whole cache up front and write to disk if anything changed;
        # in the future we might want to do this more selectively
        # two possible ways offer themselves : in self._unlock, write the cache
        # if needed, or, when the cache sees a change, append it to the hash
        # cache file, and have the parser take the most recent entry for a
        # given path only.
        wt_trans = self.bzrdir.get_workingtree_transport(None)
        cache_filename = wt_trans.local_abspath('stat-cache')
        self._hashcache = hashcache.HashCache(basedir, cache_filename,
                                              self._control_files._file_mode)
        hc = self._hashcache
        hc.read()
        # is this scan needed ? it makes things kinda slow.
        #hc.scan()

        if hc.needs_write:
            mutter("write hc")
            hc.write()

        if _inventory is None:
            self._inventory_is_modified = False
            self.read_working_inventory()
        else:
            # the caller of __init__ has provided an inventory,
            # we assume they know what they are doing - as its only
            # the Format factory and creation methods that are
            # permitted to do this.
            self._set_inventory(_inventory, dirty=False)

    branch = property(
        fget=lambda self: self._branch,
        doc="""The branch this WorkingTree is connected to.

            This cannot be set - it is reflective of the actual disk structure
            the working tree has been constructed from.
            """)

    def break_lock(self):
        """Break a lock if one is present from another instance.

        Uses the ui factory to ask for confirmation if the lock may be from
        an active process.

        This will probe the repository for its lock as well.
        """
        self._control_files.break_lock()
        self.branch.break_lock()

    def _set_inventory(self, inv, dirty):
        """Set the internal cached inventory.

        :param inv: The inventory to set.
        :param dirty: A boolean indicating whether the inventory is the same
            logical inventory as whats on disk. If True the inventory is not
            the same and should be written to disk or data will be lost, if
            False then the inventory is the same as that on disk and any
            serialisation would be unneeded overhead.
        """
        assert inv.root is not None
        self._inventory = inv
        self._inventory_is_modified = dirty

    @staticmethod
    def open(path=None, _unsupported=False):
        """Open an existing working tree at path.

        """
        if path is None:
            path = os.path.getcwdu()
        control = bzrdir.BzrDir.open(path, _unsupported)
        return control.open_workingtree(_unsupported)
        
    @staticmethod
    def open_containing(path=None):
        """Open an existing working tree which has its root about path.
        
        This probes for a working tree at path and searches upwards from there.

        Basically we keep looking up until we find the control directory or
        run into /.  If there isn't one, raises NotBranchError.
        TODO: give this a new exception.
        If there is one, it is returned, along with the unused portion of path.

        :return: The WorkingTree that contains 'path', and the rest of path
        """
        if path is None:
            path = osutils.getcwd()
        control, relpath = bzrdir.BzrDir.open_containing(path)

        return control.open_workingtree(), relpath

    @staticmethod
    def open_downlevel(path=None):
        """Open an unsupported working tree.

        Only intended for advanced situations like upgrading part of a bzrdir.
        """
        return WorkingTree.open(path, _unsupported=True)

    def __iter__(self):
        """Iterate through file_ids for this tree.

        file_ids are in a WorkingTree if they are in the working inventory
        and the working file exists.
        """
        inv = self._inventory
        for path, ie in inv.iter_entries():
            if osutils.lexists(self.abspath(path)):
                yield ie.file_id

    def __repr__(self):
        return "<%s of %s>" % (self.__class__.__name__,
                               getattr(self, 'basedir', None))

    def abspath(self, filename):
        return pathjoin(self.basedir, filename)
    
    def basis_tree(self):
        """Return RevisionTree for the current last revision.
        
        If the left most parent is a ghost then the returned tree will be an
        empty tree - one obtained by calling repository.revision_tree(None).
        """
        try:
            revision_id = self.get_parent_ids()[0]
        except IndexError:
            # no parents, return an empty revision tree.
            # in the future this should return the tree for
            # 'empty:' - the implicit root empty tree.
            return self.branch.repository.revision_tree(None)
        try:
            return self.revision_tree(revision_id)
        except errors.NoSuchRevision:
            pass
        # No cached copy available, retrieve from the repository.
        # FIXME? RBC 20060403 should we cache the inventory locally
        # at this point ?
        try:
            return self.branch.repository.revision_tree(revision_id)
        except errors.RevisionNotPresent:
            # the basis tree *may* be a ghost or a low level error may have
            # occured. If the revision is present, its a problem, if its not
            # its a ghost.
            if self.branch.repository.has_revision(revision_id):
                raise
            # the basis tree is a ghost so return an empty tree.
            return self.branch.repository.revision_tree(None)

    @staticmethod
    @deprecated_method(zero_eight)
    def create(branch, directory):
        """Create a workingtree for branch at directory.

        If existing_directory already exists it must have a .bzr directory.
        If it does not exist, it will be created.

        This returns a new WorkingTree object for the new checkout.

        TODO FIXME RBC 20060124 when we have checkout formats in place this
        should accept an optional revisionid to checkout [and reject this if
        checking out into the same dir as a pre-checkout-aware branch format.]

        XXX: When BzrDir is present, these should be created through that 
        interface instead.
        """
        warnings.warn('delete WorkingTree.create', stacklevel=3)
        transport = get_transport(directory)
        if branch.bzrdir.root_transport.base == transport.base:
            # same dir 
            return branch.bzrdir.create_workingtree()
        # different directory, 
        # create a branch reference
        # and now a working tree.
        raise NotImplementedError
 
    @staticmethod
    @deprecated_method(zero_eight)
    def create_standalone(directory):
        """Create a checkout and a branch and a repo at directory.

        Directory must exist and be empty.

        please use BzrDir.create_standalone_workingtree
        """
        return bzrdir.BzrDir.create_standalone_workingtree(directory)

    def relpath(self, path):
        """Return the local path portion from a given path.
        
        The path may be absolute or relative. If its a relative path it is 
        interpreted relative to the python current working directory.
        """
        return osutils.relpath(self.basedir, path)

    def has_filename(self, filename):
        return osutils.lexists(self.abspath(filename))

    def get_file(self, file_id):
        return self.get_file_byname(self.id2path(file_id))

    def get_file_text(self, file_id):
        return self.get_file(file_id).read()

    def get_file_byname(self, filename):
        return file(self.abspath(filename), 'rb')

    def annotate_iter(self, file_id):
        """See Tree.annotate_iter

        This implementation will use the basis tree implementation if possible.
        Lines not in the basis are attributed to CURRENT_REVISION

        If there are pending merges, lines added by those merges will be
        incorrectly attributed to CURRENT_REVISION (but after committing, the
        attribution will be correct).
        """
        basis = self.basis_tree()
        changes = self._iter_changes(basis, True, [file_id]).next()
        changed_content, kind = changes[2], changes[6]
        if not changed_content:
            return basis.annotate_iter(file_id)
        if kind[1] is None:
            return None
        import annotate
        if kind[0] != 'file':
            old_lines = []
        else:
            old_lines = list(basis.annotate_iter(file_id))
        old = [old_lines]
        for tree in self.branch.repository.revision_trees(
            self.get_parent_ids()[1:]):
            if file_id not in tree:
                continue
            old.append(list(tree.annotate_iter(file_id)))
        return annotate.reannotate(old, self.get_file(file_id).readlines(),
                                   CURRENT_REVISION)

    def get_parent_ids(self):
        """See Tree.get_parent_ids.
        
        This implementation reads the pending merges list and last_revision
        value and uses that to decide what the parents list should be.
        """
        last_rev = self._last_revision()
        if last_rev is None:
            parents = []
        else:
            parents = [last_rev]
        try:
            merges_file = self._control_files.get_utf8('pending-merges')
        except errors.NoSuchFile:
            pass
        else:
            for l in merges_file.readlines():
                parents.append(l.rstrip('\n'))
        return parents

    @needs_read_lock
    def get_root_id(self):
        """Return the id of this trees root"""
        return self._inventory.root.file_id
        
    def _get_store_filename(self, file_id):
        ## XXX: badly named; this is not in the store at all
        return self.abspath(self.id2path(file_id))

    @needs_read_lock
    def clone(self, to_bzrdir, revision_id=None, basis=None):
        """Duplicate this working tree into to_bzr, including all state.
        
        Specifically modified files are kept as modified, but
        ignored and unknown files are discarded.

        If you want to make a new line of development, see bzrdir.sprout()

        revision
            If not None, the cloned tree will have its last revision set to 
            revision, and and difference between the source trees last revision
            and this one merged in.

        basis
            If not None, a closer copy of a tree which may have some files in
            common, and which file content should be preferentially copied from.
        """
        # assumes the target bzr dir format is compatible.
        result = self._format.initialize(to_bzrdir)
        self.copy_content_into(result, revision_id)
        return result

    @needs_read_lock
    def copy_content_into(self, tree, revision_id=None):
        """Copy the current content and user files of this tree into tree."""
        tree.set_root_id(self.get_root_id())
        if revision_id is None:
            merge.transform_tree(tree, self)
        else:
            # TODO now merge from tree.last_revision to revision (to preserve
            # user local changes)
            merge.transform_tree(tree, self)
            tree.set_parent_ids([revision_id])

    def id2abspath(self, file_id):
        return self.abspath(self.id2path(file_id))

    def has_id(self, file_id):
        # files that have been deleted are excluded
        inv = self._inventory
        if not inv.has_id(file_id):
            return False
        path = inv.id2path(file_id)
        return osutils.lexists(self.abspath(path))

    def has_or_had_id(self, file_id):
        if file_id == self.inventory.root.file_id:
            return True
        return self.inventory.has_id(file_id)

    __contains__ = has_id

    def get_file_size(self, file_id):
        return os.path.getsize(self.id2abspath(file_id))

    @needs_read_lock
    def get_file_sha1(self, file_id, path=None, stat_value=None):
        if not path:
            path = self._inventory.id2path(file_id)
        return self._hashcache.get_sha1(path, stat_value)

    def get_file_mtime(self, file_id, path=None):
        if not path:
            path = self._inventory.id2path(file_id)
        return os.lstat(self.abspath(path)).st_mtime

    if not supports_executable():
        def is_executable(self, file_id, path=None):
            return self._inventory[file_id].executable
    else:
        def is_executable(self, file_id, path=None):
            if not path:
                path = self._inventory.id2path(file_id)
            mode = os.lstat(self.abspath(path)).st_mode
            return bool(stat.S_ISREG(mode) and stat.S_IEXEC & mode)

    @needs_write_lock
    def _add(self, files, ids, kinds):
        """See MutableTree._add."""
        # TODO: Re-adding a file that is removed in the working copy
        # should probably put it back with the previous ID.
        # the read and write working inventory should not occur in this 
        # function - they should be part of lock_write and unlock.
        inv = self.read_working_inventory()
        for f, file_id, kind in zip(files, ids, kinds):
            assert kind is not None
            if file_id is None:
                inv.add_path(f, kind=kind)
            else:
                inv.add_path(f, kind=kind, file_id=file_id)
        self._write_inventory(inv)

    @needs_tree_write_lock
    def _gather_kinds(self, files, kinds):
        """See MutableTree._gather_kinds."""
        for pos, f in enumerate(files):
            if kinds[pos] is None:
                fullpath = normpath(self.abspath(f))
                try:
                    kinds[pos] = file_kind(fullpath)
                except OSError, e:
                    if e.errno == errno.ENOENT:
                        raise errors.NoSuchFile(fullpath)

    @needs_write_lock
    def add_parent_tree_id(self, revision_id, allow_leftmost_as_ghost=False):
        """Add revision_id as a parent.

        This is equivalent to retrieving the current list of parent ids
        and setting the list to its value plus revision_id.

        :param revision_id: The revision id to add to the parent list. It may
        be a ghost revision as long as its not the first parent to be added,
        or the allow_leftmost_as_ghost parameter is set True.
        :param allow_leftmost_as_ghost: Allow the first parent to be a ghost.
        """
        parents = self.get_parent_ids() + [revision_id]
        self.set_parent_ids(parents, allow_leftmost_as_ghost=len(parents) > 1
            or allow_leftmost_as_ghost)

    @needs_tree_write_lock
    def add_parent_tree(self, parent_tuple, allow_leftmost_as_ghost=False):
        """Add revision_id, tree tuple as a parent.

        This is equivalent to retrieving the current list of parent trees
        and setting the list to its value plus parent_tuple. See also
        add_parent_tree_id - if you only have a parent id available it will be
        simpler to use that api. If you have the parent already available, using
        this api is preferred.

        :param parent_tuple: The (revision id, tree) to add to the parent list.
            If the revision_id is a ghost, pass None for the tree.
        :param allow_leftmost_as_ghost: Allow the first parent to be a ghost.
        """
        parent_ids = self.get_parent_ids() + [parent_tuple[0]]
        if len(parent_ids) > 1:
            # the leftmost may have already been a ghost, preserve that if it
            # was.
            allow_leftmost_as_ghost = True
        self.set_parent_ids(parent_ids,
            allow_leftmost_as_ghost=allow_leftmost_as_ghost)

    @needs_tree_write_lock
    def add_pending_merge(self, *revision_ids):
        # TODO: Perhaps should check at this point that the
        # history of the revision is actually present?
        parents = self.get_parent_ids()
        updated = False
        for rev_id in revision_ids:
            if rev_id in parents:
                continue
            parents.append(rev_id)
            updated = True
        if updated:
            self.set_parent_ids(parents, allow_leftmost_as_ghost=True)

    @deprecated_method(zero_eleven)
    @needs_read_lock
    def pending_merges(self):
        """Return a list of pending merges.

        These are revisions that have been merged into the working
        directory but not yet committed.

        As of 0.11 this is deprecated. Please see WorkingTree.get_parent_ids()
        instead - which is available on all tree objects.
        """
        return self.get_parent_ids()[1:]

    def _check_parents_for_ghosts(self, revision_ids, allow_leftmost_as_ghost):
        """Common ghost checking functionality from set_parent_*.

        This checks that the left hand-parent exists if there are any
        revisions present.
        """
        if len(revision_ids) > 0:
            leftmost_id = revision_ids[0]
            if (not allow_leftmost_as_ghost and not
                self.branch.repository.has_revision(leftmost_id)):
                raise errors.GhostRevisionUnusableHere(leftmost_id)

    def _set_merges_from_parent_ids(self, parent_ids):
        merges = parent_ids[1:]
        self._control_files.put_utf8('pending-merges', '\n'.join(merges))

    @needs_tree_write_lock
    def set_parent_ids(self, revision_ids, allow_leftmost_as_ghost=False):
        """Set the parent ids to revision_ids.
        
        See also set_parent_trees. This api will try to retrieve the tree data
        for each element of revision_ids from the trees repository. If you have
        tree data already available, it is more efficient to use
        set_parent_trees rather than set_parent_ids. set_parent_ids is however
        an easier API to use.

        :param revision_ids: The revision_ids to set as the parent ids of this
            working tree. Any of these may be ghosts.
        """
        self._check_parents_for_ghosts(revision_ids,
            allow_leftmost_as_ghost=allow_leftmost_as_ghost)

        if len(revision_ids) > 0:
            self.set_last_revision(revision_ids[0])
        else:
            self.set_last_revision(None)

        self._set_merges_from_parent_ids(revision_ids)

    @needs_tree_write_lock
    def set_parent_trees(self, parents_list, allow_leftmost_as_ghost=False):
        """See MutableTree.set_parent_trees."""
        parent_ids = [rev for (rev, tree) in parents_list]

        self._check_parents_for_ghosts(parent_ids,
            allow_leftmost_as_ghost=allow_leftmost_as_ghost)

        if len(parent_ids) == 0:
            leftmost_parent_id = None
            leftmost_parent_tree = None
        else:
            leftmost_parent_id, leftmost_parent_tree = parents_list[0]

        if self._change_last_revision(leftmost_parent_id):
            if leftmost_parent_tree is None:
                # If we don't have a tree, fall back to reading the
                # parent tree from the repository.
                self._cache_basis_inventory(leftmost_parent_id)
            else:
                inv = leftmost_parent_tree.inventory
                xml = self._create_basis_xml_from_inventory(
                                        leftmost_parent_id, inv)
                self._write_basis_inventory(xml)
        self._set_merges_from_parent_ids(parent_ids)

    @needs_tree_write_lock
    def set_pending_merges(self, rev_list):
        parents = self.get_parent_ids()
        leftmost = parents[:1]
        new_parents = leftmost + rev_list
        self.set_parent_ids(new_parents)

    @needs_tree_write_lock
    def set_merge_modified(self, modified_hashes):
        def iter_stanzas():
            for file_id, hash in modified_hashes.iteritems():
                yield Stanza(file_id=file_id, hash=hash)
        self._put_rio('merge-hashes', iter_stanzas(), MERGE_MODIFIED_HEADER_1)

    @needs_tree_write_lock
    def _put_rio(self, filename, stanzas, header):
        my_file = rio_file(stanzas, header)
        self._control_files.put(filename, my_file)

    @needs_write_lock # because merge pulls data into the branch.
    def merge_from_branch(self, branch, to_revision=None):
        """Merge from a branch into this working tree.

        :param branch: The branch to merge from.
        :param to_revision: If non-None, the merge will merge to to_revision,
            but not beyond it. to_revision does not need to be in the history
            of the branch when it is supplied. If None, to_revision defaults to
            branch.last_revision().
        """
        from bzrlib.merge import Merger, Merge3Merger
        pb = bzrlib.ui.ui_factory.nested_progress_bar()
        try:
            merger = Merger(self.branch, this_tree=self, pb=pb)
            merger.pp = ProgressPhase("Merge phase", 5, pb)
            merger.pp.next_phase()
            # check that there are no
            # local alterations
            merger.check_basis(check_clean=True, require_commits=False)
            if to_revision is None:
                to_revision = branch.last_revision()
            merger.other_rev_id = to_revision
            if merger.other_rev_id is None:
                raise error.NoCommits(branch)
            self.branch.fetch(branch, last_revision=merger.other_rev_id)
            merger.other_basis = merger.other_rev_id
            merger.other_tree = self.branch.repository.revision_tree(
                merger.other_rev_id)
            merger.pp.next_phase()
            merger.find_base()
            if merger.base_rev_id == merger.other_rev_id:
                raise errors.PointlessMerge
            merger.backup_files = False
            merger.merge_type = Merge3Merger
            merger.set_interesting_files(None)
            merger.show_base = False
            merger.reprocess = False
            conflicts = merger.do_merge()
            merger.set_pending()
        finally:
            pb.finished()
        return conflicts

    @needs_read_lock
    def merge_modified(self):
        try:
            hashfile = self._control_files.get('merge-hashes')
        except errors.NoSuchFile:
            return {}
        merge_hashes = {}
        try:
            if hashfile.next() != MERGE_MODIFIED_HEADER_1 + '\n':
                raise errors.MergeModifiedFormatError()
        except StopIteration:
            raise errors.MergeModifiedFormatError()
        for s in RioReader(hashfile):
            file_id = s.get("file_id")
            if file_id not in self.inventory:
                continue
            hash = s.get("hash")
            if hash == self.get_file_sha1(file_id):
                merge_hashes[file_id] = hash
        return merge_hashes

    @needs_write_lock
    def mkdir(self, path, file_id=None):
        """See MutableTree.mkdir()."""
        if file_id is None:
            file_id = generate_ids.gen_file_id(os.path.basename(path))
        os.mkdir(self.abspath(path))
        self.add(path, file_id, 'directory')
        return file_id

    def get_symlink_target(self, file_id):
        return os.readlink(self.id2abspath(file_id))

    def file_class(self, filename):
        if self.path2id(filename):
            return 'V'
        elif self.is_ignored(filename):
            return 'I'
        else:
            return '?'

    def flush(self):
        """Write the in memory inventory to disk."""
        # TODO: Maybe this should only write on dirty ?
        if self._control_files._lock_mode != 'w':
            raise errors.NotWriteLocked(self)
        sio = StringIO()
        xml5.serializer_v5.write_inventory(self._inventory, sio)
        sio.seek(0)
        self._control_files.put('inventory', sio)
        self._inventory_is_modified = False

    def list_files(self, include_root=False):
        """Recursively list all files as (path, class, kind, id, entry).

        Lists, but does not descend into unversioned directories.

        This does not include files that have been deleted in this
        tree.

        Skips the control directory.
        """
        inv = self._inventory
        if include_root is True:
            yield ('', 'V', 'directory', inv.root.file_id, inv.root)
        # Convert these into local objects to save lookup times
        pathjoin = osutils.pathjoin
        file_kind = osutils.file_kind

        # transport.base ends in a slash, we want the piece
        # between the last two slashes
        transport_base_dir = self.bzrdir.transport.base.rsplit('/', 2)[1]

        fk_entries = {'directory':TreeDirectory, 'file':TreeFile, 'symlink':TreeLink}

        # directory file_id, relative path, absolute path, reverse sorted children
        children = os.listdir(self.basedir)
        children.sort()
        # jam 20060527 The kernel sized tree seems equivalent whether we 
        # use a deque and popleft to keep them sorted, or if we use a plain
        # list and just reverse() them.
        children = collections.deque(children)
        stack = [(inv.root.file_id, u'', self.basedir, children)]
        while stack:
            from_dir_id, from_dir_relpath, from_dir_abspath, children = stack[-1]

            while children:
                f = children.popleft()
                ## TODO: If we find a subdirectory with its own .bzr
                ## directory, then that is a separate tree and we
                ## should exclude it.

                # the bzrdir for this tree
                if transport_base_dir == f:
                    continue

                # we know that from_dir_relpath and from_dir_abspath never end in a slash
                # and 'f' doesn't begin with one, we can do a string op, rather
                # than the checks of pathjoin(), all relative paths will have an extra slash
                # at the beginning
                fp = from_dir_relpath + '/' + f

                # absolute path
                fap = from_dir_abspath + '/' + f
                
                f_ie = inv.get_child(from_dir_id, f)
                if f_ie:
                    c = 'V'
                elif self.is_ignored(fp[1:]):
                    c = 'I'
                else:
                    # we may not have found this file, because of a unicode issue
                    f_norm, can_access = osutils.normalized_filename(f)
                    if f == f_norm or not can_access:
                        # No change, so treat this file normally
                        c = '?'
                    else:
                        # this file can be accessed by a normalized path
                        # check again if it is versioned
                        # these lines are repeated here for performance
                        f = f_norm
                        fp = from_dir_relpath + '/' + f
                        fap = from_dir_abspath + '/' + f
                        f_ie = inv.get_child(from_dir_id, f)
                        if f_ie:
                            c = 'V'
                        elif self.is_ignored(fp[1:]):
                            c = 'I'
                        else:
                            c = '?'

                fk = file_kind(fap)

                if f_ie:
                    if f_ie.kind != fk:
                        raise errors.BzrCheckError(
                            "file %r entered as kind %r id %r, now of kind %r"
                            % (fap, f_ie.kind, f_ie.file_id, fk))

                # make a last minute entry
                if f_ie:
                    yield fp[1:], c, fk, f_ie.file_id, f_ie
                else:
                    try:
                        yield fp[1:], c, fk, None, fk_entries[fk]()
                    except KeyError:
                        yield fp[1:], c, fk, None, TreeEntry()
                    continue
                
                if fk != 'directory':
                    continue

                # But do this child first
                new_children = os.listdir(fap)
                new_children.sort()
                new_children = collections.deque(new_children)
                stack.append((f_ie.file_id, fp, fap, new_children))
                # Break out of inner loop,
                # so that we start outer loop with child
                break
            else:
                # if we finished all children, pop it off the stack
                stack.pop()

    @needs_tree_write_lock
    def move(self, from_paths, to_dir=None, after=False, **kwargs):
        """Rename files.

        to_dir must exist in the inventory.

        If to_dir exists and is a directory, the files are moved into
        it, keeping their old names.  

        Note that to_dir is only the last component of the new name;
        this doesn't change the directory.

        For each entry in from_paths the move mode will be determined
        independently.

        The first mode moves the file in the filesystem and updates the
        inventory. The second mode only updates the inventory without
        touching the file on the filesystem. This is the new mode introduced
        in version 0.15.

        move uses the second mode if 'after == True' and the target is not
        versioned but present in the working tree.

        move uses the second mode if 'after == False' and the source is
        versioned but no longer in the working tree, and the target is not
        versioned but present in the working tree.

        move uses the first mode if 'after == False' and the source is
        versioned and present in the working tree, and the target is not
        versioned and not present in the working tree.

        Everything else results in an error.

        This returns a list of (from_path, to_path) pairs for each
        entry that is moved.
        """
        rename_entries = []
        rename_tuples = []

        # check for deprecated use of signature
        if to_dir is None:
            to_dir = kwargs.get('to_name', None)
            if to_dir is None:
                raise TypeError('You must supply a target directory')
            else:
                symbol_versioning.warn('The parameter to_name was deprecated'
                                       ' in version 0.13. Use to_dir instead',
                                       DeprecationWarning)

        # check destination directory
        assert not isinstance(from_paths, basestring)
        inv = self.inventory
        to_abs = self.abspath(to_dir)
        if not isdir(to_abs):
            raise errors.BzrMoveFailedError('',to_dir,
                errors.NotADirectory(to_abs))
        if not self.has_filename(to_dir):
            raise errors.BzrMoveFailedError('',to_dir,
                errors.NotInWorkingDirectory(to_dir))
        to_dir_id = inv.path2id(to_dir)
        if to_dir_id is None:
            raise errors.BzrMoveFailedError('',to_dir,
                errors.NotVersionedError(path=str(to_dir)))

        to_dir_ie = inv[to_dir_id]
        if to_dir_ie.kind != 'directory':
            raise errors.BzrMoveFailedError('',to_dir,
                errors.NotADirectory(to_abs))

        # create rename entries and tuples
        for from_rel in from_paths:
            from_tail = splitpath(from_rel)[-1]
            from_id = inv.path2id(from_rel)
            if from_id is None:
                raise errors.BzrMoveFailedError(from_rel,to_dir,
                    errors.NotVersionedError(path=str(from_rel)))

            from_entry = inv[from_id]
            from_parent_id = from_entry.parent_id
            to_rel = pathjoin(to_dir, from_tail)
            rename_entry = WorkingTree._RenameEntry(from_rel=from_rel,
                                         from_id=from_id,
                                         from_tail=from_tail,
                                         from_parent_id=from_parent_id,
                                         to_rel=to_rel, to_tail=from_tail,
                                         to_parent_id=to_dir_id)
            rename_entries.append(rename_entry)
            rename_tuples.append((from_rel, to_rel))

        # determine which move mode to use. checks also for movability
        rename_entries = self._determine_mv_mode(rename_entries, after)

        original_modified = self._inventory_is_modified
        try:
            if len(from_paths):
                self._inventory_is_modified = True
            self._move(rename_entries)
        except:
            # restore the inventory on error
            self._inventory_is_modified = original_modified
            raise
        self._write_inventory(inv)
        return rename_tuples

    def _determine_mv_mode(self, rename_entries, after=False):
        """Determines for each from-to pair if both inventory and working tree
        or only the inventory has to be changed.

        Also does basic plausability tests.
        """
        inv = self.inventory

        for rename_entry in rename_entries:
            # store to local variables for easier reference
            from_rel = rename_entry.from_rel
            from_id = rename_entry.from_id
            to_rel = rename_entry.to_rel
            to_id = inv.path2id(to_rel)
            only_change_inv = False

            # check the inventory for source and destination
            if from_id is None:
                raise errors.BzrMoveFailedError(from_rel,to_rel,
                    errors.NotVersionedError(path=str(from_rel)))
            if to_id is not None:
                raise errors.BzrMoveFailedError(from_rel,to_rel,
                    errors.AlreadyVersionedError(path=str(to_rel)))

            # try to determine the mode for rename (only change inv or change
            # inv and file system)
            if after:
                if not self.has_filename(to_rel):
                    raise errors.BzrMoveFailedError(from_id,to_rel,
                        errors.NoSuchFile(path=str(to_rel),
                        extra="New file has not been created yet"))
                only_change_inv = True
            elif not self.has_filename(from_rel) and self.has_filename(to_rel):
                only_change_inv = True
            elif self.has_filename(from_rel) and not self.has_filename(to_rel):
                only_change_inv = False
            else:
                # something is wrong, so lets determine what exactly
                if not self.has_filename(from_rel) and \
                   not self.has_filename(to_rel):
                    raise errors.BzrRenameFailedError(from_rel,to_rel,
                        errors.PathsDoNotExist(paths=(str(from_rel),
                        str(to_rel))))
                else:
                    raise errors.RenameFailedFilesExist(from_rel, to_rel,
                        extra="(Use --after to update the Bazaar id)")
            rename_entry.only_change_inv = only_change_inv
        return rename_entries

    def _move(self, rename_entries):
        """Moves a list of files.

        Depending on the value of the flag 'only_change_inv', the
        file will be moved on the file system or not.
        """
        inv = self.inventory
        moved = []

        for entry in rename_entries:
            try:
                self._move_entry(entry)
            except:
                self._rollback_move(moved)
                raise
            moved.append(entry)

    def _rollback_move(self, moved):
        """Try to rollback a previous move in case of an filesystem error."""
        inv = self.inventory
        for entry in moved:
            try:
                self._move_entry(_RenameEntry(entry.to_rel, entry.from_id,
                    entry.to_tail, entry.to_parent_id, entry.from_rel,
                    entry.from_tail, entry.from_parent_id,
                    entry.only_change_inv))
            except errors.BzrMoveFailedError, e:
                raise errors.BzrMoveFailedError( '', '', "Rollback failed."
                        " The working tree is in an inconsistent state."
                        " Please consider doing a 'bzr revert'."
                        " Error message is: %s" % e)

    def _move_entry(self, entry):
        inv = self.inventory
        from_rel_abs = self.abspath(entry.from_rel)
        to_rel_abs = self.abspath(entry.to_rel)
        if from_rel_abs == to_rel_abs:
            raise errors.BzrMoveFailedError(entry.from_rel, entry.to_rel,
                "Source and target are identical.")

        if not entry.only_change_inv:
            try:
                osutils.rename(from_rel_abs, to_rel_abs)
            except OSError, e:
                raise errors.BzrMoveFailedError(entry.from_rel,
                    entry.to_rel, e[1])
        inv.rename(entry.from_id, entry.to_parent_id, entry.to_tail)

    @needs_tree_write_lock
    def rename_one(self, from_rel, to_rel, after=False):
        """Rename one file.

        This can change the directory or the filename or both.

        rename_one has several 'modes' to work. First, it can rename a physical
        file and change the file_id. That is the normal mode. Second, it can
        only change the file_id without touching any physical file. This is
        the new mode introduced in version 0.15.

        rename_one uses the second mode if 'after == True' and 'to_rel' is not
        versioned but present in the working tree.

        rename_one uses the second mode if 'after == False' and 'from_rel' is
        versioned but no longer in the working tree, and 'to_rel' is not
        versioned but present in the working tree.

        rename_one uses the first mode if 'after == False' and 'from_rel' is
        versioned and present in the working tree, and 'to_rel' is not
        versioned and not present in the working tree.

        Everything else results in an error.
        """
        inv = self.inventory
        rename_entries = []

        # create rename entries and tuples
        from_tail = splitpath(from_rel)[-1]
        from_id = inv.path2id(from_rel)
        if from_id is None:
            raise errors.BzrRenameFailedError(from_rel,to_rel,
                errors.NotVersionedError(path=str(from_rel)))
        from_entry = inv[from_id]
        from_parent_id = from_entry.parent_id
        to_dir, to_tail = os.path.split(to_rel)
        to_dir_id = inv.path2id(to_dir)
        rename_entry = WorkingTree._RenameEntry(from_rel=from_rel,
                                     from_id=from_id,
                                     from_tail=from_tail,
                                     from_parent_id=from_parent_id,
                                     to_rel=to_rel, to_tail=to_tail,
                                     to_parent_id=to_dir_id)
        rename_entries.append(rename_entry)

        # determine which move mode to use. checks also for movability
        rename_entries = self._determine_mv_mode(rename_entries, after)

        # check if the target changed directory and if the target directory is
        # versioned
        if to_dir_id is None:
            raise errors.BzrMoveFailedError(from_rel,to_rel,
                errors.NotVersionedError(path=str(to_dir)))

        # all checks done. now we can continue with our actual work
        mutter('rename_one:\n'
               '  from_id   {%s}\n'
               '  from_rel: %r\n'
               '  to_rel:   %r\n'
               '  to_dir    %r\n'
               '  to_dir_id {%s}\n',
               from_id, from_rel, to_rel, to_dir, to_dir_id)

        self._move(rename_entries)
        self._write_inventory(inv)

    class _RenameEntry(object):
        def __init__(self, from_rel, from_id, from_tail, from_parent_id,
                     to_rel, to_tail, to_parent_id, only_change_inv=False):
            self.from_rel = from_rel
            self.from_id = from_id
            self.from_tail = from_tail
            self.from_parent_id = from_parent_id
            self.to_rel = to_rel
            self.to_tail = to_tail
            self.to_parent_id = to_parent_id
            self.only_change_inv = only_change_inv

    @needs_read_lock
    def unknowns(self):
        """Return all unknown files.

        These are files in the working directory that are not versioned or
        control files or ignored.
        """
        for subp in self.extras():
            if not self.is_ignored(subp):
                yield subp
    
    @needs_tree_write_lock
    def unversion(self, file_ids):
        """Remove the file ids in file_ids from the current versioned set.

        When a file_id is unversioned, all of its children are automatically
        unversioned.

        :param file_ids: The file ids to stop versioning.
        :raises: NoSuchId if any fileid is not currently versioned.
        """
        for file_id in file_ids:
            if self._inventory.has_id(file_id):
                self._inventory.remove_recursive_id(file_id)
            else:
                raise errors.NoSuchId(self, file_id)
        if len(file_ids):
            # in the future this should just set a dirty bit to wait for the 
            # final unlock. However, until all methods of workingtree start
            # with the current in -memory inventory rather than triggering 
            # a read, it is more complex - we need to teach read_inventory
            # to know when to read, and when to not read first... and possibly
            # to save first when the in memory one may be corrupted.
            # so for now, we just only write it if it is indeed dirty.
            # - RBC 20060907
            self._write_inventory(self._inventory)
    
    @deprecated_method(zero_eight)
    def iter_conflicts(self):
        """List all files in the tree that have text or content conflicts.
        DEPRECATED.  Use conflicts instead."""
        return self._iter_conflicts()

    def _iter_conflicts(self):
        conflicted = set()
        for info in self.list_files():
            path = info[0]
            stem = get_conflicted_stem(path)
            if stem is None:
                continue
            if stem not in conflicted:
                conflicted.add(stem)
                yield stem

    @needs_write_lock
    def pull(self, source, overwrite=False, stop_revision=None):
        top_pb = bzrlib.ui.ui_factory.nested_progress_bar()
        source.lock_read()
        try:
            pp = ProgressPhase("Pull phase", 2, top_pb)
            pp.next_phase()
            old_revision_history = self.branch.revision_history()
            basis_tree = self.basis_tree()
            count = self.branch.pull(source, overwrite, stop_revision)
            new_revision_history = self.branch.revision_history()
            if new_revision_history != old_revision_history:
                pp.next_phase()
                if len(old_revision_history):
                    other_revision = old_revision_history[-1]
                else:
                    other_revision = None
                repository = self.branch.repository
                pb = bzrlib.ui.ui_factory.nested_progress_bar()
                try:
                    new_basis_tree = self.branch.basis_tree()
                    merge.merge_inner(
                                self.branch,
                                new_basis_tree,
                                basis_tree,
                                this_tree=self,
                                pb=pb)
                    if (basis_tree.inventory.root is None and
                        new_basis_tree.inventory.root is not None):
                        self.set_root_id(new_basis_tree.inventory.root.file_id)
                finally:
                    pb.finished()
                # TODO - dedup parents list with things merged by pull ?
                # reuse the revisiontree we merged against to set the new
                # tree data.
                parent_trees = [(self.branch.last_revision(), new_basis_tree)]
                # we have to pull the merge trees out again, because 
                # merge_inner has set the ids. - this corner is not yet 
                # layered well enough to prevent double handling.
                merges = self.get_parent_ids()[1:]
                parent_trees.extend([
                    (parent, repository.revision_tree(parent)) for
                     parent in merges])
                self.set_parent_trees(parent_trees)
            return count
        finally:
            source.unlock()
            top_pb.finished()

    @needs_write_lock
    def put_file_bytes_non_atomic(self, file_id, bytes):
        """See MutableTree.put_file_bytes_non_atomic."""
        stream = file(self.id2abspath(file_id), 'wb')
        try:
            stream.write(bytes)
        finally:
            stream.close()
        # TODO: update the hashcache here ?

    def extras(self):
        """Yield all unknown files in this WorkingTree.

        If there are any unknown directories then only the directory is
        returned, not all its children.  But if there are unknown files
        under a versioned subdirectory, they are returned.

        Currently returned depth-first, sorted by name within directories.
        """
        ## TODO: Work from given directory downwards
        for path, dir_entry in self.inventory.directories():
            # mutter("search for unknowns in %r", path)
            dirabs = self.abspath(path)
            if not isdir(dirabs):
                # e.g. directory deleted
                continue

            fl = []
            for subf in os.listdir(dirabs):
                if subf == '.bzr':
                    continue
                if subf not in dir_entry.children:
                    subf_norm, can_access = osutils.normalized_filename(subf)
                    if subf_norm != subf and can_access:
                        if subf_norm not in dir_entry.children:
                            fl.append(subf_norm)
                    else:
                        fl.append(subf)
            
            fl.sort()
            for subf in fl:
                subp = pathjoin(path, subf)
                yield subp


    def ignored_files(self):
        """Yield list of PATH, IGNORE_PATTERN"""
        for subp in self.extras():
            pat = self.is_ignored(subp)
            if pat is not None:
                yield subp, pat

    def get_ignore_list(self):
        """Return list of ignore patterns.

        Cached in the Tree object after the first call.
        """
        ignoreset = getattr(self, '_ignoreset', None)
        if ignoreset is not None:
            return ignoreset

        ignore_globs = set(bzrlib.DEFAULT_IGNORE)
        ignore_globs.update(ignores.get_runtime_ignores())
        ignore_globs.update(ignores.get_user_ignores())
        if self.has_filename(bzrlib.IGNORE_FILENAME):
            f = self.get_file_byname(bzrlib.IGNORE_FILENAME)
            try:
                ignore_globs.update(ignores.parse_ignore_file(f))
            finally:
                f.close()
        self._ignoreset = ignore_globs
        return ignore_globs

    def _flush_ignore_list_cache(self):
        """Resets the cached ignore list to force a cache rebuild."""
        self._ignoreset = None
        self._ignoreglobster = None

    def is_ignored(self, filename):
        r"""Check whether the filename matches an ignore pattern.

        Patterns containing '/' or '\' need to match the whole path;
        others match against only the last component.

        If the file is ignored, returns the pattern which caused it to
        be ignored, otherwise None.  So this can simply be used as a
        boolean if desired."""
        if getattr(self, '_ignoreglobster', None) is None:
            self._ignoreglobster = globbing.Globster(self.get_ignore_list())
        return self._ignoreglobster.match(filename)

    def kind(self, file_id):
        return file_kind(self.id2abspath(file_id))

    def _comparison_data(self, entry, path):
        abspath = self.abspath(path)
        try:
            stat_value = os.lstat(abspath)
        except OSError, e:
            if getattr(e, 'errno', None) == errno.ENOENT:
                stat_value = None
                kind = None
                executable = False
            else:
                raise
        else:
            mode = stat_value.st_mode
            kind = osutils.file_kind_from_stat_mode(mode)
            if not supports_executable():
                executable = entry.executable
            else:
                executable = bool(stat.S_ISREG(mode) and stat.S_IEXEC & mode)
        return kind, executable, stat_value

    def _file_size(self, entry, stat_value):
        return stat_value.st_size

    def last_revision(self):
        """Return the last revision of the branch for this tree.

        This format tree does not support a separate marker for last-revision
        compared to the branch.

        See MutableTree.last_revision
        """
        return self._last_revision()

    @needs_read_lock
    def _last_revision(self):
        """helper for get_parent_ids."""
        return self.branch.last_revision()

    def is_locked(self):
        return self._control_files.is_locked()

    def lock_read(self):
        """See Branch.lock_read, and WorkingTree.unlock."""
        self.branch.lock_read()
        try:
            return self._control_files.lock_read()
        except:
            self.branch.unlock()
            raise

    def lock_tree_write(self):
        """See MutableTree.lock_tree_write, and WorkingTree.unlock."""
        self.branch.lock_read()
        try:
            return self._control_files.lock_write()
        except:
            self.branch.unlock()
            raise

    def lock_write(self):
        """See MutableTree.lock_write, and WorkingTree.unlock."""
        self.branch.lock_write()
        try:
            return self._control_files.lock_write()
        except:
            self.branch.unlock()
            raise

    def get_physical_lock_status(self):
        return self._control_files.get_physical_lock_status()

    def _basis_inventory_name(self):
        return 'basis-inventory-cache'

    @needs_tree_write_lock
    def set_last_revision(self, new_revision):
        """Change the last revision in the working tree."""
        if self._change_last_revision(new_revision):
            self._cache_basis_inventory(new_revision)

    def _change_last_revision(self, new_revision):
        """Template method part of set_last_revision to perform the change.
        
        This is used to allow WorkingTree3 instances to not affect branch
        when their last revision is set.
        """
        if new_revision is None:
            self.branch.set_revision_history([])
            return False
        try:
            self.branch.generate_revision_history(new_revision)
        except errors.NoSuchRevision:
            # not present in the repo - dont try to set it deeper than the tip
            self.branch.set_revision_history([new_revision])
        return True

    def _write_basis_inventory(self, xml):
        """Write the basis inventory XML to the basis-inventory file"""
        assert isinstance(xml, str), 'serialised xml must be bytestring.'
        path = self._basis_inventory_name()
        sio = StringIO(xml)
        self._control_files.put(path, sio)

    def _create_basis_xml_from_inventory(self, revision_id, inventory):
        """Create the text that will be saved in basis-inventory"""
        inventory.revision_id = revision_id
        return xml6.serializer_v6.write_inventory_to_string(inventory)

    def _cache_basis_inventory(self, new_revision):
        """Cache new_revision as the basis inventory."""
        # TODO: this should allow the ready-to-use inventory to be passed in,
        # as commit already has that ready-to-use [while the format is the
        # same, that is].
        try:
            # this double handles the inventory - unpack and repack - 
            # but is easier to understand. We can/should put a conditional
            # in here based on whether the inventory is in the latest format
            # - perhaps we should repack all inventories on a repository
            # upgrade ?
            # the fast path is to copy the raw xml from the repository. If the
            # xml contains 'revision_id="', then we assume the right 
            # revision_id is set. We must check for this full string, because a
            # root node id can legitimately look like 'revision_id' but cannot
            # contain a '"'.
            xml = self.branch.repository.get_inventory_xml(new_revision)
            firstline = xml.split('\n', 1)[0]
            if (not 'revision_id="' in firstline or 
                'format="6"' not in firstline):
                inv = self.branch.repository.deserialise_inventory(
                    new_revision, xml)
                xml = self._create_basis_xml_from_inventory(new_revision, inv)
            self._write_basis_inventory(xml)
        except (errors.NoSuchRevision, errors.RevisionNotPresent):
            pass

    def read_basis_inventory(self):
        """Read the cached basis inventory."""
        path = self._basis_inventory_name()
        return self._control_files.get(path).read()
        
    @needs_read_lock
    def read_working_inventory(self):
        """Read the working inventory.
        
        :raises errors.InventoryModified: read_working_inventory will fail
            when the current in memory inventory has been modified.
        """
        # conceptually this should be an implementation detail of the tree. 
        # XXX: Deprecate this.
        # ElementTree does its own conversion from UTF-8, so open in
        # binary.
        if self._inventory_is_modified:
            raise errors.InventoryModified(self)
        result = xml5.serializer_v5.read_inventory(
            self._control_files.get('inventory'))
        self._set_inventory(result, dirty=False)
        return result

    @needs_tree_write_lock
    def remove(self, files, verbose=False, to_file=None):
        """Remove nominated files from the working inventory..

        This does not remove their text.  This does not run on XXX on what? RBC

        TODO: Refuse to remove modified files unless --force is given?

        TODO: Do something useful with directories.

        TODO: Should this remove the text or not?  Tough call; not
        removing may be useful and the user can just use use rm, and
        is the opposite of add.  Removing it is consistent with most
        other tools.  Maybe an option.
        """
        ## TODO: Normalize names
        ## TODO: Remove nested loops; better scalability
        if isinstance(files, basestring):
            files = [files]

        inv = self.inventory

        # do this before any modifications
        for f in files:
            fid = inv.path2id(f)
            if not fid:
                # TODO: Perhaps make this just a warning, and continue?
                # This tends to happen when 
                raise errors.NotVersionedError(path=f)
            if verbose:
                # having remove it, it must be either ignored or unknown
                if self.is_ignored(f):
                    new_status = 'I'
                else:
                    new_status = '?'
                textui.show_status(new_status, inv[fid].kind, f,
                                   to_file=to_file)
            del inv[fid]

        self._write_inventory(inv)

    @needs_tree_write_lock
    def revert(self, filenames, old_tree=None, backups=True, 
               pb=DummyProgress(), report_changes=False):
        from bzrlib.conflicts import resolve
        if old_tree is None:
            old_tree = self.basis_tree()
        conflicts = transform.revert(self, old_tree, filenames, backups, pb,
                                     report_changes)
        if not len(filenames):
            self.set_parent_ids(self.get_parent_ids()[:1])
            resolve(self)
        else:
            resolve(self, filenames, ignore_misses=True)
        return conflicts

    def revision_tree(self, revision_id):
        """See Tree.revision_tree.

        WorkingTree can supply revision_trees for the basis revision only
        because there is only one cached inventory in the bzr directory.
        """
        if revision_id == self.last_revision():
            try:
                xml = self.read_basis_inventory()
            except errors.NoSuchFile:
                pass
            else:
                try:
                    inv = xml6.serializer_v6.read_inventory_from_string(xml)
                    # dont use the repository revision_tree api because we want
                    # to supply the inventory.
                    if inv.revision_id == revision_id:
                        return revisiontree.RevisionTree(self.branch.repository,
                            inv, revision_id)
                except errors.BadInventoryFormat:
                    pass
        # raise if there was no inventory, or if we read the wrong inventory.
        raise errors.NoSuchRevisionInTree(self, revision_id)

    # XXX: This method should be deprecated in favour of taking in a proper
    # new Inventory object.
    @needs_tree_write_lock
    def set_inventory(self, new_inventory_list):
        from bzrlib.inventory import (Inventory,
                                      InventoryDirectory,
                                      InventoryEntry,
                                      InventoryFile,
                                      InventoryLink)
        inv = Inventory(self.get_root_id())
        for path, file_id, parent, kind in new_inventory_list:
            name = os.path.basename(path)
            if name == "":
                continue
            # fixme, there should be a factory function inv,add_?? 
            if kind == 'directory':
                inv.add(InventoryDirectory(file_id, name, parent))
            elif kind == 'file':
                inv.add(InventoryFile(file_id, name, parent))
            elif kind == 'symlink':
                inv.add(InventoryLink(file_id, name, parent))
            else:
                raise errors.BzrError("unknown kind %r" % kind)
        self._write_inventory(inv)

    @needs_tree_write_lock
    def set_root_id(self, file_id):
        """Set the root id for this tree."""
        # for compatability 
        if file_id is None:
            symbol_versioning.warn(symbol_versioning.zero_twelve
                % 'WorkingTree.set_root_id with fileid=None',
                DeprecationWarning,
                stacklevel=3)
            file_id = ROOT_ID
        inv = self._inventory
        orig_root_id = inv.root.file_id
        # TODO: it might be nice to exit early if there was nothing
        # to do, saving us from trigger a sync on unlock.
        self._inventory_is_modified = True
        # we preserve the root inventory entry object, but
        # unlinkit from the byid index
        del inv._byid[inv.root.file_id]
        inv.root.file_id = file_id
        # and link it into the index with the new changed id.
        inv._byid[inv.root.file_id] = inv.root
        # and finally update all children to reference the new id.
        # XXX: this should be safe to just look at the root.children
        # list, not the WHOLE INVENTORY.
        for fid in inv:
            entry = inv[fid]
            if entry.parent_id == orig_root_id:
                entry.parent_id = inv.root.file_id

    def unlock(self):
        """See Branch.unlock.
        
        WorkingTree locking just uses the Branch locking facilities.
        This is current because all working trees have an embedded branch
        within them. IF in the future, we were to make branch data shareable
        between multiple working trees, i.e. via shared storage, then we 
        would probably want to lock both the local tree, and the branch.
        """
        raise NotImplementedError(self.unlock)

    def update(self):
        """Update a working tree along its branch.

        This will update the branch if its bound too, which means we have
        multiple trees involved:

        - The new basis tree of the master.
        - The old basis tree of the branch.
        - The old basis tree of the working tree.
        - The current working tree state.

        Pathologically, all three may be different, and non-ancestors of each
        other.  Conceptually we want to:

        - Preserve the wt.basis->wt.state changes
        - Transform the wt.basis to the new master basis.
        - Apply a merge of the old branch basis to get any 'local' changes from
          it into the tree.
        - Restore the wt.basis->wt.state changes.

        There isn't a single operation at the moment to do that, so we:
        - Merge current state -> basis tree of the master w.r.t. the old tree
          basis.
        - Do a 'normal' merge of the old branch basis if it is relevant.
        """
        if self.branch.get_master_branch() is not None:
            self.lock_write()
            update_branch = True
        else:
            self.lock_tree_write()
            update_branch = False
        try:
            if update_branch:
                old_tip = self.branch.update()
            else:
                old_tip = None
            return self._update_tree(old_tip)
        finally:
            self.unlock()

    @needs_tree_write_lock
    def _update_tree(self, old_tip=None):
        """Update a tree to the master branch.

        :param old_tip: if supplied, the previous tip revision the branch,
            before it was changed to the master branch's tip.
        """
        # here if old_tip is not None, it is the old tip of the branch before
        # it was updated from the master branch. This should become a pending
        # merge in the working tree to preserve the user existing work.  we
        # cant set that until we update the working trees last revision to be
        # one from the new branch, because it will just get absorbed by the
        # parent de-duplication logic.
        # 
        # We MUST save it even if an error occurs, because otherwise the users
        # local work is unreferenced and will appear to have been lost.
        # 
        result = 0
        try:
            last_rev = self.get_parent_ids()[0]
        except IndexError:
            last_rev = None
        if last_rev != self.branch.last_revision():
            # merge tree state up to new branch tip.
            basis = self.basis_tree()
            to_tree = self.branch.basis_tree()
            if basis.inventory.root is None:
                self.set_root_id(to_tree.inventory.root.file_id)
            result += merge.merge_inner(
                                  self.branch,
                                  to_tree,
                                  basis,
                                  this_tree=self)
            # TODO - dedup parents list with things merged by pull ?
            # reuse the tree we've updated to to set the basis:
            parent_trees = [(self.branch.last_revision(), to_tree)]
            merges = self.get_parent_ids()[1:]
            # Ideally we ask the tree for the trees here, that way the working
            # tree can decide whether to give us teh entire tree or give us a
            # lazy initialised tree. dirstate for instance will have the trees
            # in ram already, whereas a last-revision + basis-inventory tree
            # will not, but also does not need them when setting parents.
            for parent in merges:
                parent_trees.append(
                    (parent, self.branch.repository.revision_tree(parent)))
            if old_tip is not None:
                parent_trees.append(
                    (old_tip, self.branch.repository.revision_tree(old_tip)))
            self.set_parent_trees(parent_trees)
            last_rev = parent_trees[0][0]
        else:
            # the working tree had the same last-revision as the master
            # branch did. We may still have pivot local work from the local
            # branch into old_tip:
            if old_tip is not None:
                self.add_parent_tree_id(old_tip)
        if old_tip and old_tip != last_rev:
            # our last revision was not the prior branch last revision
            # and we have converted that last revision to a pending merge.
            # base is somewhere between the branch tip now
            # and the now pending merge
            from bzrlib.revision import common_ancestor
            try:
                base_rev_id = common_ancestor(self.branch.last_revision(),
                                              old_tip,
                                              self.branch.repository)
            except errors.NoCommonAncestor:
                base_rev_id = None
            base_tree = self.branch.repository.revision_tree(base_rev_id)
            other_tree = self.branch.repository.revision_tree(old_tip)
            result += merge.merge_inner(
                                  self.branch,
                                  other_tree,
                                  base_tree,
                                  this_tree=self)
        return result

    def _write_hashcache_if_dirty(self):
        """Write out the hashcache if it is dirty."""
        if self._hashcache.needs_write:
            try:
                self._hashcache.write()
            except OSError, e:
                if e.errno not in (errno.EPERM, errno.EACCES):
                    raise
                # TODO: jam 20061219 Should this be a warning? A single line
                #       warning might be sufficient to let the user know what
                #       is going on.
                mutter('Could not write hashcache for %s\nError: %s',
                       self._hashcache.cache_file_name(), e)

    @needs_tree_write_lock
    def _write_inventory(self, inv):
        """Write inventory as the current inventory."""
        self._set_inventory(inv, dirty=True)
        self.flush()

    def set_conflicts(self, arg):
        raise errors.UnsupportedOperation(self.set_conflicts, self)

    def add_conflicts(self, arg):
        raise errors.UnsupportedOperation(self.add_conflicts, self)

    @needs_read_lock
    def conflicts(self):
        conflicts = _mod_conflicts.ConflictList()
        for conflicted in self._iter_conflicts():
            text = True
            try:
                if file_kind(self.abspath(conflicted)) != "file":
                    text = False
            except errors.NoSuchFile:
                text = False
            if text is True:
                for suffix in ('.THIS', '.OTHER'):
                    try:
                        kind = file_kind(self.abspath(conflicted+suffix))
                        if kind != "file":
                            text = False
                    except errors.NoSuchFile:
                        text = False
                    if text == False:
                        break
            ctype = {True: 'text conflict', False: 'contents conflict'}[text]
            conflicts.append(_mod_conflicts.Conflict.factory(ctype,
                             path=conflicted,
                             file_id=self.path2id(conflicted)))
        return conflicts

    def walkdirs(self, prefix=""):
        disk_top = self.abspath(prefix)
        if disk_top.endswith('/'):
            disk_top = disk_top[:-1]
        top_strip_len = len(disk_top) + 1
        inventory_iterator = self._walkdirs(prefix)
        disk_iterator = osutils.walkdirs(disk_top, prefix)
        try:
            current_disk = disk_iterator.next()
            disk_finished = False
        except OSError, e:
            if e.errno != errno.ENOENT:
                raise
            current_disk = None
            disk_finished = True
        try:
            current_inv = inventory_iterator.next()
            inv_finished = False
        except StopIteration:
            current_inv = None
            inv_finished = True
        while not inv_finished or not disk_finished:
            if not disk_finished:
                # strip out .bzr dirs
                if current_disk[0][1][top_strip_len:] == '':
                    # osutils.walkdirs can be made nicer - 
                    # yield the path-from-prefix rather than the pathjoined
                    # value.
                    bzrdir_loc = bisect_left(current_disk[1], ('.bzr', '.bzr'))
                    if current_disk[1][bzrdir_loc][0] == '.bzr':
                        # we dont yield the contents of, or, .bzr itself.
                        del current_disk[1][bzrdir_loc]
            if inv_finished:
                # everything is unknown
                direction = 1
            elif disk_finished:
                # everything is missing
                direction = -1
            else:
                direction = cmp(current_inv[0][0], current_disk[0][0])
            if direction > 0:
                # disk is before inventory - unknown
                dirblock = [(relpath, basename, kind, stat, None, None) for
                    relpath, basename, kind, stat, top_path in current_disk[1]]
                yield (current_disk[0][0], None), dirblock
                try:
                    current_disk = disk_iterator.next()
                except StopIteration:
                    disk_finished = True
            elif direction < 0:
                # inventory is before disk - missing.
                dirblock = [(relpath, basename, 'unknown', None, fileid, kind)
                    for relpath, basename, dkind, stat, fileid, kind in 
                    current_inv[1]]
                yield (current_inv[0][0], current_inv[0][1]), dirblock
                try:
                    current_inv = inventory_iterator.next()
                except StopIteration:
                    inv_finished = True
            else:
                # versioned present directory
                # merge the inventory and disk data together
                dirblock = []
                for relpath, subiterator in itertools.groupby(sorted(
                    current_inv[1] + current_disk[1], key=operator.itemgetter(0)), operator.itemgetter(1)):
                    path_elements = list(subiterator)
                    if len(path_elements) == 2:
                        inv_row, disk_row = path_elements
                        # versioned, present file
                        dirblock.append((inv_row[0],
                            inv_row[1], disk_row[2],
                            disk_row[3], inv_row[4],
                            inv_row[5]))
                    elif len(path_elements[0]) == 5:
                        # unknown disk file
                        dirblock.append((path_elements[0][0],
                            path_elements[0][1], path_elements[0][2],
                            path_elements[0][3], None, None))
                    elif len(path_elements[0]) == 6:
                        # versioned, absent file.
                        dirblock.append((path_elements[0][0],
                            path_elements[0][1], 'unknown', None,
                            path_elements[0][4], path_elements[0][5]))
                    else:
                        raise NotImplementedError('unreachable code')
                yield current_inv[0], dirblock
                try:
                    current_inv = inventory_iterator.next()
                except StopIteration:
                    inv_finished = True
                try:
                    current_disk = disk_iterator.next()
                except StopIteration:
                    disk_finished = True

    def _walkdirs(self, prefix=""):
        _directory = 'directory'
        # get the root in the inventory
        inv = self.inventory
        top_id = inv.path2id(prefix)
        if top_id is None:
            pending = []
        else:
            pending = [(prefix, '', _directory, None, top_id, None)]
        while pending:
            dirblock = []
            currentdir = pending.pop()
            # 0 - relpath, 1- basename, 2- kind, 3- stat, 4-id, 5-kind
            top_id = currentdir[4]
            if currentdir[0]:
                relroot = currentdir[0] + '/'
            else:
                relroot = ""
            # FIXME: stash the node in pending
            entry = inv[top_id]
            for name, child in entry.sorted_children():
                dirblock.append((relroot + name, name, child.kind, None,
                    child.file_id, child.kind
                    ))
            yield (currentdir[0], entry.file_id), dirblock
            # push the user specified dirs from dirblock
            for dir in reversed(dirblock):
                if dir[2] == _directory:
                    pending.append(dir)


class WorkingTree2(WorkingTree):
    """This is the Format 2 working tree.

    This was the first weave based working tree. 
     - uses os locks for locking.
     - uses the branch last-revision.
    """

    def lock_tree_write(self):
        """See WorkingTree.lock_tree_write().

        In Format2 WorkingTrees we have a single lock for the branch and tree
        so lock_tree_write() degrades to lock_write().
        """
        self.branch.lock_write()
        try:
            return self._control_files.lock_write()
        except:
            self.branch.unlock()
            raise

    def unlock(self):
        # we share control files:
        if self._control_files._lock_count == 3:
            # _inventory_is_modified is always False during a read lock.
            if self._inventory_is_modified:
                self.flush()
            self._write_hashcache_if_dirty()
                    
        # reverse order of locking.
        try:
            return self._control_files.unlock()
        finally:
            self.branch.unlock()


class WorkingTree3(WorkingTree):
    """This is the Format 3 working tree.

    This differs from the base WorkingTree by:
     - having its own file lock
     - having its own last-revision property.

    This is new in bzr 0.8
    """

    @needs_read_lock
    def _last_revision(self):
        """See Mutable.last_revision."""
        try:
            return self._control_files.get_utf8('last-revision').read()
        except errors.NoSuchFile:
            return None

    def _change_last_revision(self, revision_id):
        """See WorkingTree._change_last_revision."""
        if revision_id is None or revision_id == NULL_REVISION:
            try:
                self._control_files._transport.delete('last-revision')
            except errors.NoSuchFile:
                pass
            return False
        else:
            self._control_files.put_utf8('last-revision', revision_id)
            return True

    @needs_tree_write_lock
    def set_conflicts(self, conflicts):
        self._put_rio('conflicts', conflicts.to_stanzas(), 
                      CONFLICT_HEADER_1)

    @needs_tree_write_lock
    def add_conflicts(self, new_conflicts):
        conflict_set = set(self.conflicts())
        conflict_set.update(set(list(new_conflicts)))
        self.set_conflicts(_mod_conflicts.ConflictList(sorted(conflict_set,
                                       key=_mod_conflicts.Conflict.sort_key)))

    @needs_read_lock
    def conflicts(self):
        try:
            confile = self._control_files.get('conflicts')
        except errors.NoSuchFile:
            return _mod_conflicts.ConflictList()
        try:
            if confile.next() != CONFLICT_HEADER_1 + '\n':
                raise errors.ConflictFormatError()
        except StopIteration:
            raise errors.ConflictFormatError()
        return _mod_conflicts.ConflictList.from_stanzas(RioReader(confile))

    def unlock(self):
        if self._control_files._lock_count == 1:
            # _inventory_is_modified is always False during a read lock.
            if self._inventory_is_modified:
                self.flush()
            self._write_hashcache_if_dirty()
        # reverse order of locking.
        try:
            return self._control_files.unlock()
        finally:
            self.branch.unlock()


class WorkingTree4(WorkingTree3):
    """This is the Format 4 working tree.

    This differs from WorkingTree3 by:
     - having a consolidated internal dirstate.

    This is new in bzr TODO FIXME SETMEBEFORE MERGE.
    """

    def __init__(self, basedir,
                 branch,
                 _inventory=None,
                 _control_files=None,
                 _format=None,
                 _bzrdir=None):
        """Construct a WorkingTree for basedir.

        If the branch is not supplied, it is opened automatically.
        If the branch is supplied, it must be the branch for this basedir.
        (branch.base is not cross checked, because for remote branches that
        would be meaningless).
        """
        self._format = _format
        self.bzrdir = _bzrdir
        from bzrlib.hashcache import HashCache
        from bzrlib.trace import note, mutter
        assert isinstance(basedir, basestring), \
            "base directory %r is not a string" % basedir
        basedir = safe_unicode(basedir)
        mutter("opening working tree %r", basedir)
        self._branch = branch
        assert isinstance(self.branch, bzrlib.branch.Branch), \
            "branch %r is not a Branch" % self.branch
        self.basedir = realpath(basedir)
        # if branch is at our basedir and is a format 6 or less
        # assume all other formats have their own control files.
        assert isinstance(_control_files, LockableFiles), \
            "_control_files must be a LockableFiles, not %r" % _control_files
        self._control_files = _control_files
        # update the whole cache up front and write to disk if anything changed;
        # in the future we might want to do this more selectively
        # two possible ways offer themselves : in self._unlock, write the cache
        # if needed, or, when the cache sees a change, append it to the hash
        # cache file, and have the parser take the most recent entry for a
        # given path only.
        cache_filename = self.bzrdir.get_workingtree_transport(None).local_abspath('stat-cache')
        hc = self._hashcache = HashCache(basedir, cache_filename, self._control_files._file_mode)
        hc.read()
        # is this scan needed ? it makes things kinda slow.
        #hc.scan()

        if hc.needs_write:
            mutter("write hc")
            hc.write()

        if _inventory is None:
            self._inventory_is_modified = False
            self.read_working_inventory()
        else:
            # the caller of __init__ has provided an inventory,
            # we assume they know what they are doing - as its only
            # the Format factory and creation methods that are
            # permitted to do this.
            self._set_inventory(_inventory, dirty=False)
        self._dirty = None
        self._parent_revisions = None
        self._dirstate = None

    def current_dirstate(self):
        """Return the current dirstate object. 

        This is not part of the tree interface and only exposed for ease of
        testing.

        :raises errors.NotWriteLocked: when not in a lock. 
            XXX: This should probably be errors.NotLocked.
        """
        if not self._control_files._lock_count:
            raise errors.NotWriteLocked(self)
        if self._dirstate is not None:
            return self._dirstate
        local_path = self.bzrdir.get_workingtree_transport(None
            ).local_abspath('dirstate')
        self._dirstate = dirstate.DirState.on_file(local_path)
        return self._dirstate

    def _new_tree(self):
        """Initialize the state in this tree to be a new tree."""
        self._parent_revisions = [NULL_REVISION]
        self._inventory = Inventory()
        self._dirty = True

    @needs_read_lock
    def revision_tree(self, revision_id):
        """See Tree.revision_tree.

        WorkingTree4 supplies revision_trees for any basis tree.
        """
        dirstate = self.current_dirstate()
        parent_ids = dirstate.get_parent_ids()
        if revision_id not in parent_ids:
            raise errors.NoSuchRevisionInTree(self, revision_id)
        raise NotImplementedError(self.revision_tree)

    @needs_write_lock
    def set_parent_ids(self, revision_ids, allow_leftmost_as_ghost=False):
        """Set the parent ids to revision_ids.
        
        See also set_parent_trees. This api will try to retrieve the tree data
        for each element of revision_ids from the trees repository. If you have
        tree data already available, it is more efficient to use
        set_parent_trees rather than set_parent_ids. set_parent_ids is however
        an easier API to use.

        :param revision_ids: The revision_ids to set as the parent ids of this
            working tree. Any of these may be ghosts.
        """
        trees = []
        for revision_id in revision_ids:
            try:
                revtree = self.branch.repository.revision_tree(revision_id)
            except errors.NoSuchRevision:
                revtree = None
            trees.append((revision_id, revtree))
        self.set_parent_trees(trees,
            allow_leftmost_as_ghost=allow_leftmost_as_ghost)

    @needs_write_lock
    def set_parent_trees(self, parents_list, allow_leftmost_as_ghost=False):
        """Set the parents of the working tree.

        :param parents_list: A list of (revision_id, tree) tuples. 
            If tree is None, then that element is treated as an unreachable
            parent tree - i.e. a ghost.
        """
        dirstate = self.current_dirstate()
        if len(parents_list) > 0:
            if not allow_leftmost_as_ghost and parents_list[0][1] is None:
                raise errors.GhostRevisionUnusableHere(leftmost_id)
        real_trees = []
        ghosts = []
        # convert absent trees to the null tree, which we convert back to 
        # missing on access.
        for rev_id, tree in parents_list:
            if tree is not None:
                real_trees.append((rev_id, tree))
            else:
                real_trees.append((rev_id,
                    self.branch.repository.revision_tree(None)))
                ghosts.append(rev_id)
        dirstate.set_parent_trees(real_trees, ghosts=ghosts)
        self._dirty = True

    def unlock(self):
        """Unlock in format 4 trees needs to write the entire dirstate."""
        if self._control_files._lock_count == 1:
            if self._hashcache.needs_write:
                self._hashcache.write()
            # eventually we should do signature checking during read locks for
            # dirstate updates.
            if self._control_files._lock_mode == 'w':
                if self._dirty:
                    self.flush()
            self._dirstate = None
        # reverse order of locking.
        try:
            return self._control_files.unlock()
        finally:
            self.branch.unlock()

    def flush(self):
        """Write the full dirstate to disk."""
        self.current_dirstate().save()
        

def get_conflicted_stem(path):
    for suffix in _mod_conflicts.CONFLICT_SUFFIXES:
        if path.endswith(suffix):
            return path[:-len(suffix)]

@deprecated_function(zero_eight)
def is_control_file(filename):
    """See WorkingTree.is_control_filename(filename)."""
    ## FIXME: better check
    filename = normpath(filename)
    while filename != '':
        head, tail = os.path.split(filename)
        ## mutter('check %r for control file' % ((head, tail),))
        if tail == '.bzr':
            return True
        if filename == head:
            break
        filename = head
    return False


class WorkingTreeFormat(object):
    """An encapsulation of the initialization and open routines for a format.

    Formats provide three things:
     * An initialization routine,
     * a format string,
     * an open routine.

    Formats are placed in an dict by their format string for reference 
    during workingtree opening. Its not required that these be instances, they
    can be classes themselves with class methods - it simply depends on 
    whether state is needed for a given format or not.

    Once a format is deprecated, just deprecate the initialize and open
    methods on the format class. Do not deprecate the object, as the 
    object will be created every time regardless.
    """

    _default_format = None
    """The default format used for new trees."""

    _formats = {}
    """The known formats."""

    @classmethod
    def find_format(klass, a_bzrdir):
        """Return the format for the working tree object in a_bzrdir."""
        try:
            transport = a_bzrdir.get_workingtree_transport(None)
            format_string = transport.get("format").read()
            return klass._formats[format_string]
        except errors.NoSuchFile:
            raise errors.NoWorkingTree(base=transport.base)
        except KeyError:
            raise errors.UnknownFormatError(format=format_string)

    @classmethod
    def get_default_format(klass):
        """Return the current default format."""
        return klass._default_format

    def get_format_string(self):
        """Return the ASCII format string that identifies this format."""
        raise NotImplementedError(self.get_format_string)

    def get_format_description(self):
        """Return the short description for this format."""
        raise NotImplementedError(self.get_format_description)

    def is_supported(self):
        """Is this format supported?

        Supported formats can be initialized and opened.
        Unsupported formats may not support initialization or committing or 
        some other features depending on the reason for not being supported.
        """
        return True

    @classmethod
    def register_format(klass, format):
        klass._formats[format.get_format_string()] = format

    @classmethod
    def set_default_format(klass, format):
        klass._default_format = format

    @classmethod
    def unregister_format(klass, format):
        assert klass._formats[format.get_format_string()] is format
        del klass._formats[format.get_format_string()]



class WorkingTreeFormat2(WorkingTreeFormat):
    """The second working tree format. 

    This format modified the hash cache from the format 1 hash cache.
    """

    def get_format_description(self):
        """See WorkingTreeFormat.get_format_description()."""
        return "Working tree format 2"

    def stub_initialize_remote(self, control_files):
        """As a special workaround create critical control files for a remote working tree
        
        This ensures that it can later be updated and dealt with locally,
        since BzrDirFormat6 and BzrDirFormat5 cannot represent dirs with 
        no working tree.  (See bug #43064).
        """
        sio = StringIO()
        inv = Inventory()
        xml5.serializer_v5.write_inventory(inv, sio)
        sio.seek(0)
        control_files.put('inventory', sio)

        control_files.put_utf8('pending-merges', '')
        

    def initialize(self, a_bzrdir, revision_id=None):
        """See WorkingTreeFormat.initialize()."""
        if not isinstance(a_bzrdir.transport, LocalTransport):
            raise errors.NotLocalUrl(a_bzrdir.transport.base)
        branch = a_bzrdir.open_branch()
        if revision_id is not None:
            branch.lock_write()
            try:
                revision_history = branch.revision_history()
                try:
                    position = revision_history.index(revision_id)
                except ValueError:
                    raise errors.NoSuchRevision(branch, revision_id)
                branch.set_revision_history(revision_history[:position + 1])
            finally:
                branch.unlock()
        revision = branch.last_revision()
        inv = Inventory()
        wt = WorkingTree2(a_bzrdir.root_transport.local_abspath('.'),
                         branch,
                         inv,
                         _internal=True,
                         _format=self,
                         _bzrdir=a_bzrdir)
        basis_tree = branch.repository.revision_tree(revision)
        if basis_tree.inventory.root is not None:
            wt.set_root_id(basis_tree.inventory.root.file_id)
        # set the parent list and cache the basis tree.
        wt.set_parent_trees([(revision, basis_tree)])
        transform.build_tree(basis_tree, wt)
        return wt

    def __init__(self):
        super(WorkingTreeFormat2, self).__init__()
        self._matchingbzrdir = bzrdir.BzrDirFormat6()

    def open(self, a_bzrdir, _found=False):
        """Return the WorkingTree object for a_bzrdir

        _found is a private parameter, do not use it. It is used to indicate
               if format probing has already been done.
        """
        if not _found:
            # we are being called directly and must probe.
            raise NotImplementedError
        if not isinstance(a_bzrdir.transport, LocalTransport):
            raise errors.NotLocalUrl(a_bzrdir.transport.base)
        return WorkingTree2(a_bzrdir.root_transport.local_abspath('.'),
                           _internal=True,
                           _format=self,
                           _bzrdir=a_bzrdir)


class WorkingTreeFormat3(WorkingTreeFormat):
    """The second working tree format updated to record a format marker.

    This format:
        - exists within a metadir controlling .bzr
        - includes an explicit version marker for the workingtree control
          files, separate from the BzrDir format
        - modifies the hash cache format
        - is new in bzr 0.8
        - uses a LockDir to guard access for writes.
    """

    def get_format_string(self):
        """See WorkingTreeFormat.get_format_string()."""
        return "Bazaar-NG Working Tree format 3"

    def get_format_description(self):
        """See WorkingTreeFormat.get_format_description()."""
        return "Working tree format 3"

    _lock_file_name = 'lock'
    _lock_class = LockDir

    def _open_control_files(self, a_bzrdir):
        transport = a_bzrdir.get_workingtree_transport(None)
        return LockableFiles(transport, self._lock_file_name, 
                             self._lock_class)

    def initialize(self, a_bzrdir, revision_id=None):
        """See WorkingTreeFormat.initialize().
        
        revision_id allows creating a working tree at a different
        revision than the branch is at.
        """
        if not isinstance(a_bzrdir.transport, LocalTransport):
            raise errors.NotLocalUrl(a_bzrdir.transport.base)
        transport = a_bzrdir.get_workingtree_transport(self)
        control_files = self._open_control_files(a_bzrdir)
        control_files.create_lock()
        control_files.lock_write()
        control_files.put_utf8('format', self.get_format_string())
        branch = a_bzrdir.open_branch()
        if revision_id is None:
            revision_id = branch.last_revision()
        # WorkingTree3 can handle an inventory which has a unique root id.
        # as of bzr 0.12. However, bzr 0.11 and earlier fail to handle
        # those trees. And because there isn't a format bump inbetween, we
        # are maintaining compatibility with older clients.
        # inv = Inventory(root_id=gen_root_id())
        inv = Inventory()
        wt = WorkingTree3(a_bzrdir.root_transport.local_abspath('.'),
                         branch,
                         inv,
                         _internal=True,
                         _format=self,
                         _bzrdir=a_bzrdir,
                         _control_files=control_files)
        wt.lock_tree_write()
        try:
            basis_tree = branch.repository.revision_tree(revision_id)
            # only set an explicit root id if there is one to set.
            if basis_tree.inventory.root is not None:
                wt.set_root_id(basis_tree.inventory.root.file_id)
            if revision_id == NULL_REVISION:
                wt.set_parent_trees([])
            else:
                wt.set_parent_trees([(revision_id, basis_tree)])
            transform.build_tree(basis_tree, wt)
        finally:
            # Unlock in this order so that the unlock-triggers-flush in
            # WorkingTree is given a chance to fire.
            control_files.unlock()
            wt.unlock()
        return wt

    def __init__(self):
        super(WorkingTreeFormat3, self).__init__()
        self._matchingbzrdir = bzrdir.BzrDirMetaFormat1()

    def open(self, a_bzrdir, _found=False):
        """Return the WorkingTree object for a_bzrdir

        _found is a private parameter, do not use it. It is used to indicate
               if format probing has already been done.
        """
        if not _found:
            # we are being called directly and must probe.
            raise NotImplementedError
        if not isinstance(a_bzrdir.transport, LocalTransport):
            raise errors.NotLocalUrl(a_bzrdir.transport.base)
        return self._open(a_bzrdir, self._open_control_files(a_bzrdir))

    def _open(self, a_bzrdir, control_files):
        """Open the tree itself.
        
        :param a_bzrdir: the dir for the tree.
        :param control_files: the control files for the tree.
        """
        return WorkingTree3(a_bzrdir.root_transport.local_abspath('.'),
                           _internal=True,
                           _format=self,
                           _bzrdir=a_bzrdir,
                           _control_files=control_files)

    def __str__(self):
        return self.get_format_string()


class WorkingTreeFormat4(WorkingTreeFormat3):
    """The first consolidated dirstate working tree format.

    This format:
        - exists within a metadir controlling .bzr
        - includes an explicit version marker for the workingtree control
          files, separate from the BzrDir format
        - modifies the hash cache format
        - is new in bzr TODO FIXME SETBEFOREMERGE
        - uses a LockDir to guard access to it.
    """

    def get_format_string(self):
        """See WorkingTreeFormat.get_format_string()."""
        return "Bazaar Working Tree format 4\n"

    def get_format_description(self):
        """See WorkingTreeFormat.get_format_description()."""
        return "Working tree format 4"

    def initialize(self, a_bzrdir, revision_id=None):
        """See WorkingTreeFormat.initialize().
        
        revision_id allows creating a working tree at a different
        revision than the branch is at.
        """
        if not isinstance(a_bzrdir.transport, LocalTransport):
            raise errors.NotLocalUrl(a_bzrdir.transport.base)
        transport = a_bzrdir.get_workingtree_transport(self)
        control_files = self._open_control_files(a_bzrdir)
        control_files.create_lock()
        control_files.lock_write()
        control_files.put_utf8('format', self.get_format_string())
        branch = a_bzrdir.open_branch()
        if revision_id is None:
            revision_id = branch.last_revision()
        inv = Inventory()
        local_path = transport.local_abspath('dirstate')
        dirstate.DirState.initialize(local_path)
        wt = WorkingTree4(a_bzrdir.root_transport.local_abspath('.'),
                         branch,
                         inv,
                         _format=self,
                         _bzrdir=a_bzrdir,
                         _control_files=control_files)
        wt._new_tree()
        wt.lock_write()
        try:
            wt._write_inventory(inv)
            wt.set_root_id(inv.root.file_id)
            wt.set_last_revision(revision_id)
            build_tree(wt.basis_tree(), wt)
        finally:
            control_files.unlock()
            wt.unlock()
        return wt


    def _open(self, a_bzrdir, control_files):
        """Open the tree itself.
        
        :param a_bzrdir: the dir for the tree.
        :param control_files: the control files for the tree.
        """
        return WorkingTree4(a_bzrdir.root_transport.local_abspath('.'),
                           branch=a_bzrdir.open_branch(),
                           _format=self,
                           _bzrdir=a_bzrdir,
                           _control_files=control_files)


__default_format = WorkingTreeFormat3()
WorkingTreeFormat.register_format(__default_format)
WorkingTreeFormat.register_format(WorkingTreeFormat4())
WorkingTreeFormat.set_default_format(__default_format)
# formats which have no format string are not discoverable
# and not independently creatable, so are not registered.
_legacy_formats = [WorkingTreeFormat2(),
                   ]


class WorkingTreeTestProviderAdapter(object):
    """A tool to generate a suite testing multiple workingtree formats at once.

    This is done by copying the test once for each transport and injecting
    the transport_server, transport_readonly_server, and workingtree_format
    classes into each copy. Each copy is also given a new id() to make it
    easy to identify.
    """

    def __init__(self, transport_server, transport_readonly_server, formats):
        self._transport_server = transport_server
        self._transport_readonly_server = transport_readonly_server
        self._formats = formats
    
    def _clone_test(self, test, bzrdir_format, workingtree_format, variation):
        """Clone test for adaption."""
        new_test = deepcopy(test)
        new_test.transport_server = self._transport_server
        new_test.transport_readonly_server = self._transport_readonly_server
        new_test.bzrdir_format = bzrdir_format
        new_test.workingtree_format = workingtree_format
        def make_new_test_id():
            new_id = "%s(%s)" % (test.id(), variation)
            return lambda: new_id
        new_test.id = make_new_test_id()
        return new_test
    
    def adapt(self, test):
        from bzrlib.tests import TestSuite
        result = TestSuite()
        for workingtree_format, bzrdir_format in self._formats:
            new_test = self._clone_test(
                test,
                bzrdir_format,
                workingtree_format, workingtree_format.__class__.__name__)
            result.addTest(new_test)
        return result<|MERGE_RESOLUTION|>--- conflicted
+++ resolved
@@ -54,11 +54,8 @@
 import bzrlib
 from bzrlib import (
     bzrdir,
-<<<<<<< HEAD
+    conflicts as _mod_conflicts,
     dirstate,
-=======
-    conflicts as _mod_conflicts,
->>>>>>> 635dbba2
     errors,
     generate_ids,
     globbing,
