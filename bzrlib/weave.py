--- conflicted
+++ resolved
@@ -68,19 +68,15 @@
 
 # FIXME: the conflict markers should be *7* characters
 
-<<<<<<< HEAD
-import sha
-# from difflib import unified_diff
-from bzrlib.cdv.cdvdifflib import unified_diff
-from bzrlib.cdv.cdvdifflib import SequenceMatcher
-=======
 from copy import copy
 from cStringIO import StringIO
 from difflib import SequenceMatcher
 import os
 import sha
+# from difflib import unified_diff
+from bzrlib.cdv.cdvdifflib import unified_diff
+from bzrlib.cdv.cdvdifflib import SequenceMatcher
 import time
->>>>>>> 74d0fd20
 
 from bzrlib.trace import mutter
 from bzrlib.errors import (WeaveError, WeaveFormatError, WeaveParentMismatch,
@@ -189,12 +185,8 @@
     __slots__ = ['_weave', '_parents', '_sha1s', '_names', '_name_map',
                  '_weave_name', '_matcher']
     
-<<<<<<< HEAD
-    def __init__(self, weave_name=None, matcher=None):
-=======
-    def __init__(self, weave_name=None, access_mode='w'):
+    def __init__(self, weave_name=None, access_mode='w', matcher=None):
         super(Weave, self).__init__(access_mode)
->>>>>>> 74d0fd20
         self._weave = []
         self._parents = []
         self._sha1s = []
@@ -541,11 +533,7 @@
         #print 'basis_lines:', basis_lines
         #print 'new_lines:  ', lines
 
-<<<<<<< HEAD
-        s = self._matcher(None, basis_lines, text)
-=======
-        s = SequenceMatcher(None, basis_lines, lines)
->>>>>>> 74d0fd20
+        s = self._matcher(None, basis_lines, lines)
 
         # offset gives the number of lines that have been inserted
         # into the weave up to the current point; if the original edit instruction
