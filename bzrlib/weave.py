--- conflicted
+++ resolved
@@ -416,17 +416,8 @@
             raise RevisionAlreadyPresent(name, self._weave_name)
         return idx
 
-<<<<<<< HEAD
-    def _add_lines(self, version_id, parents, lines, parent_texts):
-=======
-    @deprecated_method(zero_eight)
-    def add_identical(self, old_rev_id, new_rev_id, parents):
-        """Please use Weave.clone_text now."""
-        return self.clone_text(new_rev_id, old_rev_id, parents)
-
     def _add_lines(self, version_id, parents, lines, parent_texts,
                    left_matching_blocks=None):
->>>>>>> d3b069a2
         """See VersionedFile.add_lines."""
         return self._add(version_id, lines, map(self._lookup, parents))
 
