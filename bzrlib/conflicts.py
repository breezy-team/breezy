# Copyright (C) 2005, 2007 Canonical Ltd
#
# This program is free software; you can redistribute it and/or modify
# it under the terms of the GNU General Public License as published by
# the Free Software Foundation; either version 2 of the License, or
# (at your option) any later version.
#
# This program is distributed in the hope that it will be useful,
# but WITHOUT ANY WARRANTY; without even the implied warranty of
# MERCHANTABILITY or FITNESS FOR A PARTICULAR PURPOSE.  See the
# GNU General Public License for more details.
#
# You should have received a copy of the GNU General Public License
# along with this program; if not, write to the Free Software
# Foundation, Inc., 51 Franklin Street, Fifth Floor, Boston, MA 02110-1301 USA

# TODO: Move this into builtins

# TODO: 'bzr resolve' should accept a directory name and work from that
# point down

import os

from bzrlib.lazy_import import lazy_import
lazy_import(globals(), """
import errno

from bzrlib import (
    builtins,
    commands,
    errors,
    osutils,
    rio,
    trace,
    workingtree,
    )
""")
from bzrlib.option import Option


CONFLICT_SUFFIXES = ('.THIS', '.BASE', '.OTHER')


class cmd_conflicts(commands.Command):
    """List files with conflicts.

    Merge will do its best to combine the changes in two branches, but there
    are some kinds of problems only a human can fix.  When it encounters those,
    it will mark a conflict.  A conflict means that you need to fix something,
    before you should commit.

    Conflicts normally are listed as short, human-readable messages.  If --text
    is supplied, the pathnames of files with text conflicts are listed,
    instead.  (This is useful for editing all files with text conflicts.)

    Use bzr resolve when you have fixed a problem.
    """
    takes_options = [
            Option('text',
                   help='List paths of files with text conflicts.'),
        ]
    _see_also = ['resolve']

    def run(self, text=False):
        wt = workingtree.WorkingTree.open_containing(u'.')[0]
        for conflict in wt.conflicts():
            if text:
                if conflict.typestring != 'text conflict':
                    continue
                self.outf.write(conflict.path + '\n')
            else:
                self.outf.write(str(conflict) + '\n')


class cmd_resolve(commands.Command):
    """Mark a conflict as resolved.

    Merge will do its best to combine the changes in two branches, but there
    are some kinds of problems only a human can fix.  When it encounters those,
    it will mark a conflict.  A conflict means that you need to fix something,
    before you should commit.

    Once you have fixed a problem, use "bzr resolve" to automatically mark
    text conflicts as fixed, "bzr resolve FILE" to mark a specific conflict as
    resolved, or "bzr resolve --all" to mark all conflicts as resolved.
    """
    aliases = ['resolved']
    takes_args = ['file*']
    takes_options = [
            Option('all', help='Resolve all conflicts in this tree.'),
            Option('interactive', help='Dialog-based resolution'),
            ]
<<<<<<< HEAD
    def run(self, file_list=None, all=False, interactive=False):
        if all and interactive:
            raise errors.BzrCommandError(
                '--all and --interactive are mutually exclusive')
=======
    _see_also = ['conflicts']
    def run(self, file_list=None, all=False):
        from bzrlib.workingtree import WorkingTree
>>>>>>> 96f5fa75
        if all:
            if file_list:
                raise errors.BzrCommandError("If --all is specified,"
                                             " no FILE may be provided")
            tree = workingtree.WorkingTree.open_containing('.')[0]
            resolve(tree)
        elif interactive:
            tree, file_list = builtins.tree_files(file_list)
            if file_list is None or len(file_list) != 1:
                raise errors.BzrCommandError(
                    '--interactive requires a single FILE parameter')
            _resolve_interactive(tree, file_list[0])
        else:
            tree, file_list = builtins.tree_files(file_list)
            if file_list is None:
                un_resolved, resolved = tree.auto_resolve()
                if len(un_resolved) > 0:
                    trace.note('%d conflict(s) auto-resolved.', len(resolved))
                    trace.note('Remaining conflicts:')
                    for conflict in un_resolved:
                        trace.note(conflict)
                    return 1
                else:
                    trace.note('All conflicts resolved.')
                    return 0
            else:
                resolve(tree, file_list)


def resolve(tree, paths=None, ignore_misses=False, recursive=False):
    """Resolve some or all of the conflicts in a working tree.

    :param paths: If None, resolve all conflicts.  Otherwise, select only
        specified conflicts.
    :param recursive: If True, then elements of paths which are directories
        have all their children resolved, etc.  When invoked as part of
        recursive commands like revert, this should be True.  For commands
        or applications wishing finer-grained control, like the resolve
        command, this should be False.
    :ignore_misses: If False, warnings will be printed if the supplied paths
        do not have conflicts.
    """
    tree.lock_tree_write()
    try:
        tree_conflicts = tree.conflicts()
        if paths is None:
            new_conflicts = ConflictList()
            selected_conflicts = tree_conflicts
        else:
            new_conflicts, selected_conflicts = \
                tree_conflicts.select_conflicts(tree, paths, ignore_misses,
                    recursive)
        try:
            tree.set_conflicts(new_conflicts)
        except errors.UnsupportedOperation:
            pass
        selected_conflicts.remove_files(tree)
    finally:
        tree.unlock()


def _resolve_interactive(tree, path):
    tree.lock_tree_write()
    try:
        tree_conflicts = tree.conflicts()
        (remaining,
         selected) = tree_conflicts.select_conflicts(
            tree, [path], ignore_misses=True)
        if not selected:
            raise errors.NotConflicted(path)
        # FIXME: we should really do a loop below as some paths may be involved
        # in several conflicts but it's not yet clear how we will handle that.
        c = selected[0]
        import sys # TEMPORARY
        action_name = sys.stdin.readline()
        action_name = action_name.rstrip('\n')
        # Crude exit
        if action_name == 'quit':
            return
        action = getattr(c, action_name, None)
        if action is None:
            raise NotImplementedError(c.__class__.__name__ + '.' + action_name)
        action(tree)
        # FIXME: We need an API to use that on a single conflict
        ConflictList([c]).remove_files(tree)
        tree.set_conflicts(remaining)
    finally:
        tree.unlock()


def restore(filename):
    """Restore a conflicted file to the state it was in before merging.

    Only text restoration is supported at present.
    """
    conflicted = False
    try:
        osutils.rename(filename + ".THIS", filename)
        conflicted = True
    except OSError, e:
        if e.errno != errno.ENOENT:
            raise
    try:
        os.unlink(filename + ".BASE")
        conflicted = True
    except OSError, e:
        if e.errno != errno.ENOENT:
            raise
    try:
        os.unlink(filename + ".OTHER")
        conflicted = True
    except OSError, e:
        if e.errno != errno.ENOENT:
            raise
    if not conflicted:
        raise errors.NotConflicted(filename)


class ConflictList(object):
    """List of conflicts.

    Typically obtained from WorkingTree.conflicts()

    Can be instantiated from stanzas or from Conflict subclasses.
    """

    def __init__(self, conflicts=None):
        object.__init__(self)
        if conflicts is None:
            self.__list = []
        else:
            self.__list = conflicts

    def is_empty(self):
        return len(self.__list) == 0

    def __len__(self):
        return len(self.__list)

    def __iter__(self):
        return iter(self.__list)

    def __getitem__(self, key):
        return self.__list[key]

    def append(self, conflict):
        return self.__list.append(conflict)

    def __eq__(self, other_list):
        return list(self) == list(other_list)

    def __ne__(self, other_list):
        return not (self == other_list)

    def __repr__(self):
        return "ConflictList(%r)" % self.__list

    @staticmethod
    def from_stanzas(stanzas):
        """Produce a new ConflictList from an iterable of stanzas"""
        conflicts = ConflictList()
        for stanza in stanzas:
            conflicts.append(Conflict.factory(**stanza.as_dict()))
        return conflicts

    def to_stanzas(self):
        """Generator of stanzas"""
        for conflict in self:
            yield conflict.as_stanza()

    def to_strings(self):
        """Generate strings for the provided conflicts"""
        for conflict in self:
            yield str(conflict)

    def remove_files(self, tree):
        """Remove the THIS, BASE and OTHER files for listed conflicts"""
        for conflict in self:
            if not conflict.has_files:
                continue
            for suffix in CONFLICT_SUFFIXES:
                try:
                    osutils.delete_any(tree.abspath(conflict.path+suffix))
                except OSError, e:
                    if e.errno != errno.ENOENT:
                        raise

    def select_conflicts(self, tree, paths, ignore_misses=False,
                         recurse=False):
        """Select the conflicts associated with paths in a tree.

        File-ids are also used for this.
        :return: a pair of ConflictLists: (not_selected, selected)
        """
        path_set = set(paths)
        ids = {}
        selected_paths = set()
        new_conflicts = ConflictList()
        selected_conflicts = ConflictList()
        for path in paths:
            file_id = tree.path2id(path)
            if file_id is not None:
                ids[file_id] = path

        for conflict in self:
            selected = False
            for key in ('path', 'conflict_path'):
                cpath = getattr(conflict, key, None)
                if cpath is None:
                    continue
                if cpath in path_set:
                    selected = True
                    selected_paths.add(cpath)
                if recurse:
                    if osutils.is_inside_any(path_set, cpath):
                        selected = True
                        selected_paths.add(cpath)

            for key in ('file_id', 'conflict_file_id'):
                cfile_id = getattr(conflict, key, None)
                if cfile_id is None:
                    continue
                try:
                    cpath = ids[cfile_id]
                except KeyError:
                    continue
                selected = True
                selected_paths.add(cpath)
            if selected:
                selected_conflicts.append(conflict)
            else:
                new_conflicts.append(conflict)
        if ignore_misses is not True:
            for path in [p for p in paths if p not in selected_paths]:
                if not os.path.exists(tree.abspath(path)):
                    print "%s does not exist" % path
                else:
                    print "%s is not conflicted" % path
        return new_conflicts, selected_conflicts


class Conflict(object):
    """Base class for all types of conflict"""

    has_files = False

    def __init__(self, path, file_id=None):
        self.path = path
        # warn turned off, because the factory blindly transfers the Stanza
        # values to __init__ and Stanza is purely a Unicode api.
        self.file_id = osutils.safe_file_id(file_id, warn=False)

    def as_stanza(self):
        s = rio.Stanza(type=self.typestring, path=self.path)
        if self.file_id is not None:
            # Stanza requires Unicode apis
            s.add('file_id', self.file_id.decode('utf8'))
        return s

    def _cmp_list(self):
        return [type(self), self.path, self.file_id]

    def __cmp__(self, other):
        if getattr(other, "_cmp_list", None) is None:
            return -1
        return cmp(self._cmp_list(), other._cmp_list())

    def __hash__(self):
        return hash((type(self), self.path, self.file_id))

    def __eq__(self, other):
        return self.__cmp__(other) == 0

    def __ne__(self, other):
        return not self.__eq__(other)

    def __str__(self):
        return self.format % self.__dict__

    def __repr__(self):
        rdict = dict(self.__dict__)
        rdict['class'] = self.__class__.__name__
        return self.rformat % rdict

    @staticmethod
    def factory(type, **kwargs):
        global ctype
        return ctype[type](**kwargs)

    @staticmethod
    def sort_key(conflict):
        if conflict.path is not None:
            return conflict.path, conflict.typestring
        elif getattr(conflict, "conflict_path", None) is not None:
            return conflict.conflict_path, conflict.typestring
        else:
            return None, conflict.typestring


class PathConflict(Conflict):
    """A conflict was encountered merging file paths"""

    typestring = 'path conflict'

    format = 'Path conflict: %(path)s / %(conflict_path)s'

    rformat = '%(class)s(%(path)r, %(conflict_path)r, %(file_id)r)'
    def __init__(self, path, conflict_path=None, file_id=None):
        Conflict.__init__(self, path, file_id)
        self.conflict_path = conflict_path

    def as_stanza(self):
        s = Conflict.as_stanza(self)
        if self.conflict_path is not None:
            s.add('conflict_path', self.conflict_path)
        return s

    def keep_mine(self, tree):
        tree.rename_one(self.conflict_path, self.path)

    def take_theirs(self, tree):
        # just acccept bzr proposal
        pass


class ContentsConflict(PathConflict):
    """The files are of different types, or not present"""

    has_files = True

    typestring = 'contents conflict'

    format = 'Contents conflict in %(path)s'

    def keep_mine(self, tree):
        tree.remove([self.path + '.OTHER'], force=True, keep_files=False)

    def take_theirs(self, tree):
        tree.remove([self.path], force=True, keep_files=False)


# FIXME: TextConflict is about a single file-id, there never is a conflict_path
# attribute so we shouldn't inherit from PathConflict but simply from Conflict
class TextConflict(PathConflict):
    """The merge algorithm could not resolve all differences encountered."""

    has_files = True

    typestring = 'text conflict'

    format = 'Text conflict in %(path)s'

    def keep_mine(self, tree):
        raise NotImplementedError(self.keep_mine)

    def take_theirs(self, tree):
        raise NotImplementedError(self.take_theirs)


class HandledConflict(Conflict):
    """A path problem that has been provisionally resolved.
    This is intended to be a base class.
    """

    rformat = "%(class)s(%(action)r, %(path)r, %(file_id)r)"

    def __init__(self, action, path, file_id=None):
        Conflict.__init__(self, path, file_id)
        self.action = action

    def _cmp_list(self):
        return Conflict._cmp_list(self) + [self.action]

    def as_stanza(self):
        s = Conflict.as_stanza(self)
        s.add('action', self.action)
        return s


class HandledPathConflict(HandledConflict):
    """A provisionally-resolved path problem involving two paths.
    This is intended to be a base class.
    """

    rformat = "%(class)s(%(action)r, %(path)r, %(conflict_path)r,"\
        " %(file_id)r, %(conflict_file_id)r)"

    def __init__(self, action, path, conflict_path, file_id=None,
                 conflict_file_id=None):
        HandledConflict.__init__(self, action, path, file_id)
        self.conflict_path = conflict_path
        # warn turned off, because the factory blindly transfers the Stanza
        # values to __init__.
        self.conflict_file_id = osutils.safe_file_id(conflict_file_id,
                                                     warn=False)

    def _cmp_list(self):
        return HandledConflict._cmp_list(self) + [self.conflict_path,
                                                  self.conflict_file_id]

    def as_stanza(self):
        s = HandledConflict.as_stanza(self)
        s.add('conflict_path', self.conflict_path)
        if self.conflict_file_id is not None:
            s.add('conflict_file_id', self.conflict_file_id.decode('utf8'))

        return s


class DuplicateID(HandledPathConflict):
    """Two files want the same file_id."""

    typestring = 'duplicate id'

    format = 'Conflict adding id to %(conflict_path)s.  %(action)s %(path)s.'


class DuplicateEntry(HandledPathConflict):
    """Two directory entries want to have the same name."""

    typestring = 'duplicate'

    format = 'Conflict adding file %(conflict_path)s.  %(action)s %(path)s.'

    def keep_mine(self, tree):
        tree.remove([self.conflict_path], force=True, keep_files=False)
        tree.rename_one(self.path, self.conflict_path)

    def take_theirs(self, tree):
        tree.remove([self.path], force=True, keep_files=False)


class ParentLoop(HandledPathConflict):
    """An attempt to create an infinitely-looping directory structure.
    This is rare, but can be produced like so:

    tree A:
      mv foo/bar
    tree B:
      mv bar/foo
    merge A and B
    """

    typestring = 'parent loop'

    format = 'Conflict moving %(conflict_path)s into %(path)s.  %(action)s.'

    def keep_mine(self, tree):
        # just acccept bzr proposal
        pass

    def take_theirs(self, tree):
        # FIXME: We should have to manipulate so many paths here (and there is
        # probably a bug or two...)
        conflict_base_path = osutils.basename(self.conflict_path)
        base_path = osutils.basename(self.path)
        tree.rename_one(self.conflict_path, conflict_base_path)
        tree.rename_one(self.path,
                        osutils.joinpath([conflict_base_path, base_path]))


class UnversionedParent(HandledConflict):
    """An attempt to version a file whose parent directory is not versioned.
    Typically, the result of a merge where one tree unversioned the directory
    and the other added a versioned file to it.
    """

    typestring = 'unversioned parent'

    format = 'Conflict because %(path)s is not versioned, but has versioned'\
             ' children.  %(action)s.'


class MissingParent(HandledConflict):
    """An attempt to add files to a directory that is not present.
    Typically, the result of a merge where THIS deleted the directory and
    the OTHER added a file to it.
    See also: DeletingParent (same situation, reversed THIS and OTHER)
    """

    typestring = 'missing parent'

    format = 'Conflict adding files to %(path)s.  %(action)s.'

    def keep_mine(self, tree):
        tree.remove([self.path], force=True, keep_files=False)

    def take_theirs(self, tree):
        # just acccept bzr proposal
        pass


class DeletingParent(HandledConflict):
    """An attempt to add files to a directory that is not present.
    Typically, the result of a merge where one OTHER deleted the directory and
    the THIS added a file to it.
    """

    typestring = 'deleting parent'

    format = "Conflict: can't delete %(path)s because it is not empty.  "\
             "%(action)s."

    # FIXME: It's a bit strange that the default action is not coherent with
    # MissingParent from the *user* pov.

    def keep_mine(self, tree):
        # just acccept bzr proposal
        pass

    def take_theirs(self, tree):
        tree.remove([self.path], force=True, keep_files=False)


class NonDirectoryParent(HandledConflict):
    """An attempt to add files to a directory that is not a directory or
    an attempt to change the kind of a directory with files.
    """

    typestring = 'non-directory parent'

    format = "Conflict: %(path)s is not a directory, but has files in it."\
             "  %(action)s."

    def keep_mine(self, tree):
        # FIXME: we should preserve that path at conflict build time !
        if self.path.endswith('.new'):
            conflict_path = self.path[:-(len('.new'))]
            tree.remove([self.path], force=True, keep_files=False)
            tree.add(conflict_path)
        else:
            raise NotImplementedError(self.keep_mine)

    def take_theirs(self, tree):
        # FIXME: we should preserve that path at conflict build time !
        if self.path.endswith('.new'):
            conflict_path = self.path[:-(len('.new'))]
            tree.remove([conflict_path], force=True, keep_files=False)
            tree.rename_one(self.path, conflict_path)
        else:
            raise NotImplementedError(self.take_theirs)


ctype = {}


def register_types(*conflict_types):
    """Register a Conflict subclass for serialization purposes"""
    global ctype
    for conflict_type in conflict_types:
        ctype[conflict_type.typestring] = conflict_type


register_types(ContentsConflict, TextConflict, PathConflict, DuplicateID,
               DuplicateEntry, ParentLoop, UnversionedParent, MissingParent,
               DeletingParent, NonDirectoryParent)<|MERGE_RESOLUTION|>--- conflicted
+++ resolved
@@ -90,16 +90,11 @@
             Option('all', help='Resolve all conflicts in this tree.'),
             Option('interactive', help='Dialog-based resolution'),
             ]
-<<<<<<< HEAD
+    _see_also = ['conflicts']
     def run(self, file_list=None, all=False, interactive=False):
         if all and interactive:
             raise errors.BzrCommandError(
                 '--all and --interactive are mutually exclusive')
-=======
-    _see_also = ['conflicts']
-    def run(self, file_list=None, all=False):
-        from bzrlib.workingtree import WorkingTree
->>>>>>> 96f5fa75
         if all:
             if file_list:
                 raise errors.BzrCommandError("If --all is specified,"
