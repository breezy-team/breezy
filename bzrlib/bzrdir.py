# Copyright (C) 2005, 2006, 2007, 2008 Canonical Ltd
#
# This program is free software; you can redistribute it and/or modify
# it under the terms of the GNU General Public License as published by
# the Free Software Foundation; either version 2 of the License, or
# (at your option) any later version.
#
# This program is distributed in the hope that it will be useful,
# but WITHOUT ANY WARRANTY; without even the implied warranty of
# MERCHANTABILITY or FITNESS FOR A PARTICULAR PURPOSE.  See the
# GNU General Public License for more details.
#
# You should have received a copy of the GNU General Public License
# along with this program; if not, write to the Free Software
# Foundation, Inc., 59 Temple Place, Suite 330, Boston, MA  02111-1307  USA

"""BzrDir logic. The BzrDir is the basic control directory used by bzr.

At format 7 this was split out into Branch, Repository and Checkout control
directories.

Note: This module has a lot of ``open`` functions/methods that return
references to in-memory objects. As a rule, there are no matching ``close``
methods. To free any associated resources, simply stop referencing the
objects returned.
"""

# TODO: Move old formats into a plugin to make this file smaller.

from cStringIO import StringIO
import os
import sys

from bzrlib.lazy_import import lazy_import
lazy_import(globals(), """
from stat import S_ISDIR
import textwrap
from warnings import warn

import bzrlib
from bzrlib import (
    config,
    errors,
    graph,
    lockable_files,
    lockdir,
    registry,
    remote,
    revision as _mod_revision,
    symbol_versioning,
    ui,
    urlutils,
    win32utils,
    workingtree,
    workingtree_4,
    xml4,
    xml5,
    )
from bzrlib.osutils import (
    sha_strings,
    sha_string,
    )
from bzrlib.smart.client import _SmartClient
from bzrlib.smart import protocol
from bzrlib.store.revision.text import TextRevisionStore
from bzrlib.store.text import TextStore
from bzrlib.store.versioned import WeaveStore
from bzrlib.transactions import WriteTransaction
from bzrlib.transport import (
    do_catching_redirections,
    get_transport,
    )
from bzrlib.weave import Weave
""")

from bzrlib.trace import (
    mutter,
    note,
    )
from bzrlib.transport.local import LocalTransport
from bzrlib.symbol_versioning import (
    deprecated_function,
    deprecated_method,
    )


class BzrDir(object):
    """A .bzr control diretory.
    
    BzrDir instances let you create or open any of the things that can be
    found within .bzr - checkouts, branches and repositories.
    
    :ivar transport:
        the transport which this bzr dir is rooted at (i.e. file:///.../.bzr/)
    :ivar root_transport:
        a transport connected to the directory this bzr was opened from
        (i.e. the parent directory holding the .bzr directory).

    Everything in the bzrdir should have the same file permissions.
    """

    def break_lock(self):
        """Invoke break_lock on the first object in the bzrdir.

        If there is a tree, the tree is opened and break_lock() called.
        Otherwise, branch is tried, and finally repository.
        """
        # XXX: This seems more like a UI function than something that really
        # belongs in this class.
        try:
            thing_to_unlock = self.open_workingtree()
        except (errors.NotLocalUrl, errors.NoWorkingTree):
            try:
                thing_to_unlock = self.open_branch()
            except errors.NotBranchError:
                try:
                    thing_to_unlock = self.open_repository()
                except errors.NoRepositoryPresent:
                    return
        thing_to_unlock.break_lock()

    def can_convert_format(self):
        """Return true if this bzrdir is one whose format we can convert from."""
        return True

    def check_conversion_target(self, target_format):
        target_repo_format = target_format.repository_format
        source_repo_format = self._format.repository_format
        source_repo_format.check_conversion_target(target_repo_format)

    @staticmethod
    def _check_supported(format, allow_unsupported,
        recommend_upgrade=True,
        basedir=None):
        """Give an error or warning on old formats.

        :param format: may be any kind of format - workingtree, branch, 
        or repository.

        :param allow_unsupported: If true, allow opening 
        formats that are strongly deprecated, and which may 
        have limited functionality.

        :param recommend_upgrade: If true (default), warn
        the user through the ui object that they may wish
        to upgrade the object.
        """
        # TODO: perhaps move this into a base Format class; it's not BzrDir
        # specific. mbp 20070323
        if not allow_unsupported and not format.is_supported():
            # see open_downlevel to open legacy branches.
            raise errors.UnsupportedFormatError(format=format)
        if recommend_upgrade \
            and getattr(format, 'upgrade_recommended', False):
            ui.ui_factory.recommend_upgrade(
                format.get_format_description(),
                basedir)

    def clone(self, url, revision_id=None, force_new_repo=False):
        """Clone this bzrdir and its contents to url verbatim.

        If url's last component does not exist, it will be created.

        if revision_id is not None, then the clone operation may tune
            itself to download less data.
        :param force_new_repo: Do not use a shared repository for the target 
                               even if one is available.
        """
        return self.clone_on_transport(get_transport(url),
                                       revision_id=revision_id,
                                       force_new_repo=force_new_repo)

    def clone_on_transport(self, transport, revision_id=None,
                           force_new_repo=False, preserve_stacking=False):
        """Clone this bzrdir and its contents to transport verbatim.

        If the target directory does not exist, it will be created.

        if revision_id is not None, then the clone operation may tune
            itself to download less data.
        :param force_new_repo: Do not use a shared repository for the target 
                               even if one is available.
        :param preserve_stacking: When cloning a stacked branch, stack the
            new branch on top of the other branch's stacked-on branch.
        """
        transport.ensure_base()
        result = self.cloning_metadir().initialize_on_transport(transport)
        repository_policy = None
        try:
            local_repo = self.find_repository()
        except errors.NoRepositoryPresent:
            local_repo = None
        if local_repo:
            # may need to copy content in
            repository_policy = result.determine_repository_policy(
                force_new_repo)
            make_working_trees = local_repo.make_working_trees()
            result_repo = repository_policy.acquire_repository(
<<<<<<< HEAD
                local_repo.make_working_trees(),
                local_repo.is_shared())
=======
                make_working_trees, local_repo.is_shared())
            result_repo.fetch(local_repo, revision_id=revision_id)
>>>>>>> d664024a
        # 1 if there is a branch present
        #   make sure its content is available in the target repository
        #   clone it.
        try:
            local_branch = self.open_branch()
        except errors.NotBranchError:
            if repository_policy is not None:
                result_repo.fetch(local_repo, revision_id=revision_id)
        else:
            result_branch = local_branch.clone(result, revision_id=revision_id)
            if repository_policy is not None:
                repository_policy.configure_branch(result_branch)
                if preserve_stacking:
                    try:
                        result_branch.set_stacked_on(
                            local_branch.get_stacked_on())
                    except (errors.UnstackableBranchFormat,
                            errors.UnstackableRepositoryFormat,
                            errors.NotStacked):
                        pass
                result_branch.repository.fetch(local_repo,
                                               revision_id=revision_id)
        try:
            result_repo = result.find_repository()
        except errors.NoRepositoryPresent:
            result_repo = None
        if result_repo is None or result_repo.make_working_trees():
            try:
                self.open_workingtree().clone(result)
            except (errors.NoWorkingTree, errors.NotLocalUrl):
                pass
        return result

    # TODO: This should be given a Transport, and should chdir up; otherwise
    # this will open a new connection.
    def _make_tail(self, url):
        t = get_transport(url)
        t.ensure_base()

    @classmethod
    def create(cls, base, format=None, possible_transports=None):
        """Create a new BzrDir at the url 'base'.
        
        :param format: If supplied, the format of branch to create.  If not
            supplied, the default is used.
        :param possible_transports: If supplied, a list of transports that 
            can be reused to share a remote connection.
        """
        if cls is not BzrDir:
            raise AssertionError("BzrDir.create always creates the default"
                " format, not one of %r" % cls)
        t = get_transport(base, possible_transports)
        t.ensure_base()
        if format is None:
            format = BzrDirFormat.get_default_format()
        return format.initialize_on_transport(t)

    @staticmethod
    def find_bzrdirs(transport, evaluate=None, list_current=None):
        """Find bzrdirs recursively from current location.

        This is intended primarily as a building block for more sophisticated
        functionality, like finding trees under a directory, or finding
        branches that use a given repository.
        :param evaluate: An optional callable that yields recurse, value,
            where recurse controls whether this bzrdir is recursed into
            and value is the value to yield.  By default, all bzrdirs
            are recursed into, and the return value is the bzrdir.
        :param list_current: if supplied, use this function to list the current
            directory, instead of Transport.list_dir
        :return: a generator of found bzrdirs, or whatever evaluate returns.
        """
        if list_current is None:
            def list_current(transport):
                return transport.list_dir('')
        if evaluate is None:
            def evaluate(bzrdir):
                return True, bzrdir

        pending = [transport]
        while len(pending) > 0:
            current_transport = pending.pop()
            recurse = True
            try:
                bzrdir = BzrDir.open_from_transport(current_transport)
            except errors.NotBranchError:
                pass
            else:
                recurse, value = evaluate(bzrdir)
                yield value
            try:
                subdirs = list_current(current_transport)
            except errors.NoSuchFile:
                continue
            if recurse:
                for subdir in sorted(subdirs, reverse=True):
                    pending.append(current_transport.clone(subdir))

    @staticmethod
    def find_branches(transport):
        """Find all branches under a transport.

        This will find all branches below the transport, including branches
        inside other branches.  Where possible, it will use
        Repository.find_branches.

        To list all the branches that use a particular Repository, see
        Repository.find_branches
        """
        def evaluate(bzrdir):
            try:
                repository = bzrdir.open_repository()
            except errors.NoRepositoryPresent:
                pass
            else:
                return False, (None, repository)
            try:
                branch = bzrdir.open_branch()
            except errors.NotBranchError:
                return True, (None, None)
            else:
                return True, (branch, None)
        branches = []
        for branch, repo in BzrDir.find_bzrdirs(transport, evaluate=evaluate):
            if repo is not None:
                branches.extend(repo.find_branches())
            if branch is not None:
                branches.append(branch)
        return branches

    def destroy_repository(self):
        """Destroy the repository in this BzrDir"""
        raise NotImplementedError(self.destroy_repository)

    def create_branch(self):
        """Create a branch in this BzrDir.

        The bzrdir's format will control what branch format is created.
        For more control see BranchFormatXX.create(a_bzrdir).
        """
        raise NotImplementedError(self.create_branch)

    def destroy_branch(self):
        """Destroy the branch in this BzrDir"""
        raise NotImplementedError(self.destroy_branch)

    @staticmethod
    def create_branch_and_repo(base, force_new_repo=False, format=None):
        """Create a new BzrDir, Branch and Repository at the url 'base'.

        This will use the current default BzrDirFormat unless one is
        specified, and use whatever 
        repository format that that uses via bzrdir.create_branch and
        create_repository. If a shared repository is available that is used
        preferentially.

        The created Branch object is returned.

        :param base: The URL to create the branch at.
        :param force_new_repo: If True a new repository is always created.
        :param format: If supplied, the format of branch to create.  If not
            supplied, the default is used.
        """
        bzrdir = BzrDir.create(base, format)
        bzrdir._find_or_create_repository(force_new_repo)
        return bzrdir.create_branch()

    def determine_repository_policy(self, force_new_repo=False):
        """Return an object representing a policy to use.

        This controls whether a new repository is created, or a shared
        repository used instead.
        """
        def repository_policy(found_bzrdir):
            stack_on = None
            config = found_bzrdir.get_config()
            stop = False
            if config is not None:
                stack_on = config.get_default_stack_on()
                if stack_on is not None:
                    stop = True
            # does it have a repository ?
            try:
                repository = found_bzrdir.open_repository()
            except errors.NoRepositoryPresent:
                repository = None
            else:
                if ((found_bzrdir.root_transport.base !=
                     self.root_transport.base) and not repository.is_shared()):
                    repository = None
                else:
                    stop = True
            if not stop:
                return None, False
            if repository:
                return UseExistingRepository(repository, stack_on), True
            else:
                return CreateRepository(self, stack_on), True

        if not force_new_repo:
            policy = self._find_containing(repository_policy)
            if policy is not None:
                return policy
        return CreateRepository(self)

    def _find_or_create_repository(self, force_new_repo):
        """Create a new repository if needed, returning the repository."""
        policy = self.determine_repository_policy(force_new_repo)
        return policy.acquire_repository()

    @staticmethod
    def create_branch_convenience(base, force_new_repo=False,
                                  force_new_tree=None, format=None,
                                  possible_transports=None):
        """Create a new BzrDir, Branch and Repository at the url 'base'.

        This is a convenience function - it will use an existing repository
        if possible, can be told explicitly whether to create a working tree or
        not.

        This will use the current default BzrDirFormat unless one is
        specified, and use whatever 
        repository format that that uses via bzrdir.create_branch and
        create_repository. If a shared repository is available that is used
        preferentially. Whatever repository is used, its tree creation policy
        is followed.

        The created Branch object is returned.
        If a working tree cannot be made due to base not being a file:// url,
        no error is raised unless force_new_tree is True, in which case no 
        data is created on disk and NotLocalUrl is raised.

        :param base: The URL to create the branch at.
        :param force_new_repo: If True a new repository is always created.
        :param force_new_tree: If True or False force creation of a tree or 
                               prevent such creation respectively.
        :param format: Override for the bzrdir format to create.
        :param possible_transports: An optional reusable transports list.
        """
        if force_new_tree:
            # check for non local urls
            t = get_transport(base, possible_transports)
            if not isinstance(t, LocalTransport):
                raise errors.NotLocalUrl(base)
        bzrdir = BzrDir.create(base, format, possible_transports)
        repo = bzrdir._find_or_create_repository(force_new_repo)
        result = bzrdir.create_branch()
        if force_new_tree or (repo.make_working_trees() and
                              force_new_tree is None):
            try:
                bzrdir.create_workingtree()
            except errors.NotLocalUrl:
                pass
        return result

    @staticmethod
    def create_standalone_workingtree(base, format=None):
        """Create a new BzrDir, WorkingTree, Branch and Repository at 'base'.

        'base' must be a local path or a file:// url.

        This will use the current default BzrDirFormat unless one is
        specified, and use whatever 
        repository format that that uses for bzrdirformat.create_workingtree,
        create_branch and create_repository.

        :param format: Override for the bzrdir format to create.
        :return: The WorkingTree object.
        """
        t = get_transport(base)
        if not isinstance(t, LocalTransport):
            raise errors.NotLocalUrl(base)
        bzrdir = BzrDir.create_branch_and_repo(base,
                                               force_new_repo=True,
                                               format=format).bzrdir
        return bzrdir.create_workingtree()

    def create_workingtree(self, revision_id=None, from_branch=None,
        accelerator_tree=None, hardlink=False):
        """Create a working tree at this BzrDir.
        
        :param revision_id: create it as of this revision id.
        :param from_branch: override bzrdir branch (for lightweight checkouts)
        :param accelerator_tree: A tree which can be used for retrieving file
            contents more quickly than the revision tree, i.e. a workingtree.
            The revision tree will be used for cases where accelerator_tree's
            content is different.
        """
        raise NotImplementedError(self.create_workingtree)

    def retire_bzrdir(self, limit=10000):
        """Permanently disable the bzrdir.

        This is done by renaming it to give the user some ability to recover
        if there was a problem.

        This will have horrible consequences if anyone has anything locked or
        in use.
        :param limit: number of times to retry
        """
        i  = 0
        while True:
            try:
                to_path = '.bzr.retired.%d' % i
                self.root_transport.rename('.bzr', to_path)
                note("renamed %s to %s"
                    % (self.root_transport.abspath('.bzr'), to_path))
                return
            except (errors.TransportError, IOError, errors.PathError):
                i += 1
                if i > limit:
                    raise
                else:
                    pass

    def destroy_workingtree(self):
        """Destroy the working tree at this BzrDir.

        Formats that do not support this may raise UnsupportedOperation.
        """
        raise NotImplementedError(self.destroy_workingtree)

    def destroy_workingtree_metadata(self):
        """Destroy the control files for the working tree at this BzrDir.

        The contents of working tree files are not affected.
        Formats that do not support this may raise UnsupportedOperation.
        """
        raise NotImplementedError(self.destroy_workingtree_metadata)

    def _find_containing(self, evaluate):
        """Find something in a containing control directory.

        This method will scan containing control dirs, until it finds what
        it is looking for, decides that it will never find it, or runs out
        of containing control directories to check.

        It is used to implement find_repository and
        determine_repository_policy.

        :param evaluate: A function returning (value, stop).  If stop is True,
            the value will be returned.
        """
        found_bzrdir = self
        while True:
            result, stop = evaluate(found_bzrdir)
            if stop:
                return result
            next_transport = found_bzrdir.root_transport.clone('..')
            if (found_bzrdir.root_transport.base == next_transport.base):
                # top of the file system
                return None
            # find the next containing bzrdir
            try:
                found_bzrdir = BzrDir.open_containing_from_transport(
                    next_transport)[0]
            except errors.NotBranchError:
                return None

    def find_repository(self):
        """Find the repository that should be used.

        This does not require a branch as we use it to find the repo for
        new branches as well as to hook existing branches up to their
        repository.
        """
        def usable_repository(found_bzrdir):
            # does it have a repository ?
            try:
                repository = found_bzrdir.open_repository()
            except errors.NoRepositoryPresent:
                return None, False
            if found_bzrdir.root_transport.base == self.root_transport.base:
                return repository, True
            elif repository.is_shared():
                return repository, True
            else:
                return None, True

        found_repo = self._find_containing(usable_repository)
        if found_repo is None:
            raise errors.NoRepositoryPresent(self)
        return found_repo

    def get_branch_reference(self):
        """Return the referenced URL for the branch in this bzrdir.

        :raises NotBranchError: If there is no Branch.
        :return: The URL the branch in this bzrdir references if it is a
            reference branch, or None for regular branches.
        """
        return None

    def get_branch_transport(self, branch_format):
        """Get the transport for use by branch format in this BzrDir.

        Note that bzr dirs that do not support format strings will raise
        IncompatibleFormat if the branch format they are given has
        a format string, and vice versa.

        If branch_format is None, the transport is returned with no 
        checking. If it is not None, then the returned transport is
        guaranteed to point to an existing directory ready for use.
        """
        raise NotImplementedError(self.get_branch_transport)

    def _find_creation_modes(self):
        """Determine the appropriate modes for files and directories.
        
        They're always set to be consistent with the base directory,
        assuming that this transport allows setting modes.
        """
        # TODO: Do we need or want an option (maybe a config setting) to turn
        # this off or override it for particular locations? -- mbp 20080512
        if self._mode_check_done:
            return
        self._mode_check_done = True
        try:
            st = self.transport.stat('.')
        except errors.TransportNotPossible:
            self._dir_mode = None
            self._file_mode = None
        else:
            # Check the directory mode, but also make sure the created
            # directories and files are read-write for this user. This is
            # mostly a workaround for filesystems which lie about being able to
            # write to a directory (cygwin & win32)
            self._dir_mode = (st.st_mode & 07777) | 00700
            # Remove the sticky and execute bits for files
            self._file_mode = self._dir_mode & ~07111

    def _get_file_mode(self):
        """Return Unix mode for newly created files, or None.
        """
        if not self._mode_check_done:
            self._find_creation_modes()
        return self._file_mode

    def _get_dir_mode(self):
        """Return Unix mode for newly created directories, or None.
        """
        if not self._mode_check_done:
            self._find_creation_modes()
        return self._dir_mode
        
    def get_repository_transport(self, repository_format):
        """Get the transport for use by repository format in this BzrDir.

        Note that bzr dirs that do not support format strings will raise
        IncompatibleFormat if the repository format they are given has
        a format string, and vice versa.

        If repository_format is None, the transport is returned with no 
        checking. If it is not None, then the returned transport is
        guaranteed to point to an existing directory ready for use.
        """
        raise NotImplementedError(self.get_repository_transport)
        
    def get_workingtree_transport(self, tree_format):
        """Get the transport for use by workingtree format in this BzrDir.

        Note that bzr dirs that do not support format strings will raise
        IncompatibleFormat if the workingtree format they are given has a
        format string, and vice versa.

        If workingtree_format is None, the transport is returned with no 
        checking. If it is not None, then the returned transport is
        guaranteed to point to an existing directory ready for use.
        """
        raise NotImplementedError(self.get_workingtree_transport)

    def get_config(self):
        if getattr(self, '_get_config', None) is None:
            return None
        return self._get_config()

    def __init__(self, _transport, _format):
        """Initialize a Bzr control dir object.
        
        Only really common logic should reside here, concrete classes should be
        made with varying behaviours.

        :param _format: the format that is creating this BzrDir instance.
        :param _transport: the transport this dir is based at.
        """
        self._format = _format
        self.transport = _transport.clone('.bzr')
        self.root_transport = _transport
        self._mode_check_done = False

    def is_control_filename(self, filename):
        """True if filename is the name of a path which is reserved for bzrdir's.
        
        :param filename: A filename within the root transport of this bzrdir.

        This is true IF and ONLY IF the filename is part of the namespace reserved
        for bzr control dirs. Currently this is the '.bzr' directory in the root
        of the root_transport. it is expected that plugins will need to extend
        this in the future - for instance to make bzr talk with svn working
        trees.
        """
        # this might be better on the BzrDirFormat class because it refers to 
        # all the possible bzrdir disk formats. 
        # This method is tested via the workingtree is_control_filename tests- 
        # it was extracted from WorkingTree.is_control_filename. If the method's
        # contract is extended beyond the current trivial implementation, please
        # add new tests for it to the appropriate place.
        return filename == '.bzr' or filename.startswith('.bzr/')

    def needs_format_conversion(self, format=None):
        """Return true if this bzrdir needs convert_format run on it.
        
        For instance, if the repository format is out of date but the 
        branch and working tree are not, this should return True.

        :param format: Optional parameter indicating a specific desired
                       format we plan to arrive at.
        """
        raise NotImplementedError(self.needs_format_conversion)

    @staticmethod
    def open_unsupported(base):
        """Open a branch which is not supported."""
        return BzrDir.open(base, _unsupported=True)
        
    @staticmethod
    def open(base, _unsupported=False, possible_transports=None):
        """Open an existing bzrdir, rooted at 'base' (url).
        
        :param _unsupported: a private parameter to the BzrDir class.
        """
        t = get_transport(base, possible_transports=possible_transports)
        return BzrDir.open_from_transport(t, _unsupported=_unsupported)

    @staticmethod
    def open_from_transport(transport, _unsupported=False,
                            _server_formats=True):
        """Open a bzrdir within a particular directory.

        :param transport: Transport containing the bzrdir.
        :param _unsupported: private.
        """
        base = transport.base

        def find_format(transport):
            return transport, BzrDirFormat.find_format(
                transport, _server_formats=_server_formats)

        def redirected(transport, e, redirection_notice):
            qualified_source = e.get_source_url()
            relpath = transport.relpath(qualified_source)
            if not e.target.endswith(relpath):
                # Not redirected to a branch-format, not a branch
                raise errors.NotBranchError(path=e.target)
            target = e.target[:-len(relpath)]
            note('%s is%s redirected to %s',
                 transport.base, e.permanently, target)
            # Let's try with a new transport
            # FIXME: If 'transport' has a qualifier, this should
            # be applied again to the new transport *iff* the
            # schemes used are the same. Uncomment this code
            # once the function (and tests) exist.
            # -- vila20070212
            #target = urlutils.copy_url_qualifiers(original, target)
            return get_transport(target)

        try:
            transport, format = do_catching_redirections(find_format,
                                                         transport,
                                                         redirected)
        except errors.TooManyRedirections:
            raise errors.NotBranchError(base)

        BzrDir._check_supported(format, _unsupported)
        return format.open(transport, _found=True)

    def open_branch(self, unsupported=False):
        """Open the branch object at this BzrDir if one is present.

        If unsupported is True, then no longer supported branch formats can
        still be opened.
        
        TODO: static convenience version of this?
        """
        raise NotImplementedError(self.open_branch)

    @staticmethod
    def open_containing(url, possible_transports=None):
        """Open an existing branch which contains url.
        
        :param url: url to search from.
        See open_containing_from_transport for more detail.
        """
        transport = get_transport(url, possible_transports)
        return BzrDir.open_containing_from_transport(transport)
    
    @staticmethod
    def open_containing_from_transport(a_transport):
        """Open an existing branch which contains a_transport.base.

        This probes for a branch at a_transport, and searches upwards from there.

        Basically we keep looking up until we find the control directory or
        run into the root.  If there isn't one, raises NotBranchError.
        If there is one and it is either an unrecognised format or an unsupported 
        format, UnknownFormatError or UnsupportedFormatError are raised.
        If there is one, it is returned, along with the unused portion of url.

        :return: The BzrDir that contains the path, and a Unicode path 
                for the rest of the URL.
        """
        # this gets the normalised url back. I.e. '.' -> the full path.
        url = a_transport.base
        while True:
            try:
                result = BzrDir.open_from_transport(a_transport)
                return result, urlutils.unescape(a_transport.relpath(url))
            except errors.NotBranchError, e:
                pass
            try:
                new_t = a_transport.clone('..')
            except errors.InvalidURLJoin:
                # reached the root, whatever that may be
                raise errors.NotBranchError(path=url)
            if new_t.base == a_transport.base:
                # reached the root, whatever that may be
                raise errors.NotBranchError(path=url)
            a_transport = new_t

    def _get_tree_branch(self):
        """Return the branch and tree, if any, for this bzrdir.

        Return None for tree if not present or inaccessible.
        Raise NotBranchError if no branch is present.
        :return: (tree, branch)
        """
        try:
            tree = self.open_workingtree()
        except (errors.NoWorkingTree, errors.NotLocalUrl):
            tree = None
            branch = self.open_branch()
        else:
            branch = tree.branch
        return tree, branch

    @classmethod
    def open_tree_or_branch(klass, location):
        """Return the branch and working tree at a location.

        If there is no tree at the location, tree will be None.
        If there is no branch at the location, an exception will be
        raised
        :return: (tree, branch)
        """
        bzrdir = klass.open(location)
        return bzrdir._get_tree_branch()

    @classmethod
    def open_containing_tree_or_branch(klass, location):
        """Return the branch and working tree contained by a location.

        Returns (tree, branch, relpath).
        If there is no tree at containing the location, tree will be None.
        If there is no branch containing the location, an exception will be
        raised
        relpath is the portion of the path that is contained by the branch.
        """
        bzrdir, relpath = klass.open_containing(location)
        tree, branch = bzrdir._get_tree_branch()
        return tree, branch, relpath

    def open_repository(self, _unsupported=False):
        """Open the repository object at this BzrDir if one is present.

        This will not follow the Branch object pointer - it's strictly a direct
        open facility. Most client code should use open_branch().repository to
        get at a repository.

        :param _unsupported: a private parameter, not part of the api.
        TODO: static convenience version of this?
        """
        raise NotImplementedError(self.open_repository)

    def open_workingtree(self, _unsupported=False,
                         recommend_upgrade=True, from_branch=None):
        """Open the workingtree object at this BzrDir if one is present.

        :param recommend_upgrade: Optional keyword parameter, when True (the
            default), emit through the ui module a recommendation that the user
            upgrade the working tree when the workingtree being opened is old
            (but still fully supported).
        :param from_branch: override bzrdir branch (for lightweight checkouts)
        """
        raise NotImplementedError(self.open_workingtree)

    def has_branch(self):
        """Tell if this bzrdir contains a branch.
        
        Note: if you're going to open the branch, you should just go ahead
        and try, and not ask permission first.  (This method just opens the 
        branch and discards it, and that's somewhat expensive.) 
        """
        try:
            self.open_branch()
            return True
        except errors.NotBranchError:
            return False

    def has_workingtree(self):
        """Tell if this bzrdir contains a working tree.

        This will still raise an exception if the bzrdir has a workingtree that
        is remote & inaccessible.
        
        Note: if you're going to open the working tree, you should just go ahead
        and try, and not ask permission first.  (This method just opens the 
        workingtree and discards it, and that's somewhat expensive.) 
        """
        try:
            self.open_workingtree(recommend_upgrade=False)
            return True
        except errors.NoWorkingTree:
            return False

    def _cloning_metadir(self):
        """Produce a metadir suitable for cloning with."""
        result_format = self._format.__class__()
        try:
            try:
                branch = self.open_branch()
                source_repository = branch.repository
            except errors.NotBranchError:
                source_branch = None
                source_repository = self.open_repository()
        except errors.NoRepositoryPresent:
            source_repository = None
        else:
            # XXX TODO: This isinstance is here because we have not implemented
            # the fix recommended in bug # 103195 - to delegate this choice the
            # repository itself.
            repo_format = source_repository._format
            if not isinstance(repo_format, remote.RemoteRepositoryFormat):
                result_format.repository_format = repo_format
        try:
            # TODO: Couldn't we just probe for the format in these cases,
            # rather than opening the whole tree?  It would be a little
            # faster. mbp 20070401
            tree = self.open_workingtree(recommend_upgrade=False)
        except (errors.NoWorkingTree, errors.NotLocalUrl):
            result_format.workingtree_format = None
        else:
            result_format.workingtree_format = tree._format.__class__()
        return result_format, source_repository

    def cloning_metadir(self):
        """Produce a metadir suitable for cloning or sprouting with.

        These operations may produce workingtrees (yes, even though they're
        "cloning" something that doesn't have a tree), so a viable workingtree
        format must be selected.
        """
        format, repository = self._cloning_metadir()
        if format._workingtree_format is None:
            if repository is None:
                return format
            tree_format = repository._format._matchingbzrdir.workingtree_format
            format.workingtree_format = tree_format.__class__()
        return format

    def checkout_metadir(self):
        return self.cloning_metadir()

    def sprout(self, url, revision_id=None, force_new_repo=False,
               recurse='down', possible_transports=None,
               accelerator_tree=None, hardlink=False, stacked=False):
        """Create a copy of this bzrdir prepared for use as a new line of
        development.

        If url's last component does not exist, it will be created.

        Attributes related to the identity of the source branch like
        branch nickname will be cleaned, a working tree is created
        whether one existed before or not; and a local branch is always
        created.

        if revision_id is not None, then the clone operation may tune
            itself to download less data.
        :param accelerator_tree: A tree which can be used for retrieving file
            contents more quickly than the revision tree, i.e. a workingtree.
            The revision tree will be used for cases where accelerator_tree's
            content is different.
        :param hardlink: If true, hard-link files from accelerator_tree,
            where possible.
        :param stacked: If true, create a stacked branch referring to the
            location of this control directory.
        """
        target_transport = get_transport(url, possible_transports)
        target_transport.ensure_base()
        cloning_format = self.cloning_metadir()
        result = cloning_format.initialize_on_transport(target_transport)
        try:
            source_branch = self.open_branch()
            source_repository = source_branch.repository
            if stacked:
                stacked_branch_url = self.root_transport.base
            else:
                try:
                    stacked_branch_url = source_branch.get_stacked_on()
                except (errors.NotStacked, errors.UnstackableBranchFormat,
                    errors.UnstackableRepositoryFormat):
                    stacked_branch_url = None
        except errors.NotBranchError:
            source_branch = None
            try:
                source_repository = self.open_repository()
            except errors.NoRepositoryPresent:
                source_repository = None
            stacked_branch_url = None
        if force_new_repo:
            result_repo = None
        else:
            try:
                result_repo = result.find_repository()
            except errors.NoRepositoryPresent:
                result_repo = None

        # Create/update the result repository as required
        if source_repository is None:
            if result_repo is None:
                # no repo available, make a new one
                result.create_repository()
        elif stacked_branch_url is not None:
            if result_repo is None:
                result_repo = source_repository._format.initialize(result)
            stacked_dir = BzrDir.open(stacked_branch_url)
            try:
                stacked_repo = stacked_dir.open_branch().repository
            except errors.NotBranchError:
                stacked_repo = stacked_dir.open_repository()
            result_repo.add_fallback_repository(stacked_repo)
            result_repo.fetch(source_repository, revision_id=revision_id)
        elif result_repo is None:
            # have source, and want to make a new target repo
            result_repo = source_repository.sprout(result,
                                                   revision_id=revision_id)
        else:
            # Fetch needed content into target.
            # Would rather do it this way ...
            # source_repository.copy_content_into(result_repo,
            #                                     revision_id=revision_id)
            # so we can override the copy method
            result_repo.fetch(source_repository, revision_id=revision_id)

        # Create/update the result branch
        if source_branch is not None:
            result_branch = source_branch.sprout(result,
                revision_id=revision_id)
        else:
            result_branch = result.create_branch()
        if stacked_branch_url is not None:
            result_branch.set_stacked_on(stacked_branch_url)

        # Create/update the result working tree
        if isinstance(target_transport, LocalTransport) and (
            result_repo is None or result_repo.make_working_trees()):
            wt = result.create_workingtree(accelerator_tree=accelerator_tree,
                hardlink=hardlink)
            wt.lock_write()
            try:
                if wt.path2id('') is None:
                    try:
                        wt.set_root_id(self.open_workingtree.get_root_id())
                    except errors.NoWorkingTree:
                        pass
            finally:
                wt.unlock()
        else:
            wt = None
        if recurse == 'down':
            if wt is not None:
                basis = wt.basis_tree()
                basis.lock_read()
                subtrees = basis.iter_references()
            elif source_branch is not None:
                basis = source_branch.basis_tree()
                basis.lock_read()
                subtrees = basis.iter_references()
            else:
                subtrees = []
                basis = None
            try:
                for path, file_id in subtrees:
                    target = urlutils.join(url, urlutils.escape(path))
                    sublocation = source_branch.reference_parent(file_id, path)
                    sublocation.bzrdir.sprout(target,
                        basis.get_reference_revision(file_id, path),
                        force_new_repo=force_new_repo, recurse=recurse,
                        stacked=stacked)
            finally:
                if basis is not None:
                    basis.unlock()
        return result


class BzrDirPreSplitOut(BzrDir):
    """A common class for the all-in-one formats."""

    def __init__(self, _transport, _format):
        """See BzrDir.__init__."""
        super(BzrDirPreSplitOut, self).__init__(_transport, _format)
        self._control_files = lockable_files.LockableFiles(
                                            self.get_branch_transport(None),
                                            self._format._lock_file_name,
                                            self._format._lock_class)

    def break_lock(self):
        """Pre-splitout bzrdirs do not suffer from stale locks."""
        raise NotImplementedError(self.break_lock)

    def cloning_metadir(self):
        """Produce a metadir suitable for cloning with."""
        return self._format.__class__()

    def clone(self, url, revision_id=None, force_new_repo=False):
        """See BzrDir.clone()."""
        from bzrlib.workingtree import WorkingTreeFormat2
        self._make_tail(url)
        result = self._format._initialize_for_clone(url)
        self.open_repository().clone(result, revision_id=revision_id)
        from_branch = self.open_branch()
        from_branch.clone(result, revision_id=revision_id)
        try:
            self.open_workingtree().clone(result)
        except errors.NotLocalUrl:
            # make a new one, this format always has to have one.
            try:
                WorkingTreeFormat2().initialize(result)
            except errors.NotLocalUrl:
                # but we cannot do it for remote trees.
                to_branch = result.open_branch()
                WorkingTreeFormat2()._stub_initialize_remote(to_branch)
        return result

    def create_branch(self):
        """See BzrDir.create_branch."""
        return self.open_branch()

    def destroy_branch(self):
        """See BzrDir.destroy_branch."""
        raise errors.UnsupportedOperation(self.destroy_branch, self)

    def create_repository(self, shared=False):
        """See BzrDir.create_repository."""
        if shared:
            raise errors.IncompatibleFormat('shared repository', self._format)
        return self.open_repository()

    def destroy_repository(self):
        """See BzrDir.destroy_repository."""
        raise errors.UnsupportedOperation(self.destroy_repository, self)

    def create_workingtree(self, revision_id=None, from_branch=None,
                           accelerator_tree=None, hardlink=False):
        """See BzrDir.create_workingtree."""
        # this looks buggy but is not -really-
        # because this format creates the workingtree when the bzrdir is
        # created
        # clone and sprout will have set the revision_id
        # and that will have set it for us, its only
        # specific uses of create_workingtree in isolation
        # that can do wonky stuff here, and that only
        # happens for creating checkouts, which cannot be 
        # done on this format anyway. So - acceptable wart.
        result = self.open_workingtree(recommend_upgrade=False)
        if revision_id is not None:
            if revision_id == _mod_revision.NULL_REVISION:
                result.set_parent_ids([])
            else:
                result.set_parent_ids([revision_id])
        return result

    def destroy_workingtree(self):
        """See BzrDir.destroy_workingtree."""
        raise errors.UnsupportedOperation(self.destroy_workingtree, self)

    def destroy_workingtree_metadata(self):
        """See BzrDir.destroy_workingtree_metadata."""
        raise errors.UnsupportedOperation(self.destroy_workingtree_metadata, 
                                          self)

    def get_branch_transport(self, branch_format):
        """See BzrDir.get_branch_transport()."""
        if branch_format is None:
            return self.transport
        try:
            branch_format.get_format_string()
        except NotImplementedError:
            return self.transport
        raise errors.IncompatibleFormat(branch_format, self._format)

    def get_repository_transport(self, repository_format):
        """See BzrDir.get_repository_transport()."""
        if repository_format is None:
            return self.transport
        try:
            repository_format.get_format_string()
        except NotImplementedError:
            return self.transport
        raise errors.IncompatibleFormat(repository_format, self._format)

    def get_workingtree_transport(self, workingtree_format):
        """See BzrDir.get_workingtree_transport()."""
        if workingtree_format is None:
            return self.transport
        try:
            workingtree_format.get_format_string()
        except NotImplementedError:
            return self.transport
        raise errors.IncompatibleFormat(workingtree_format, self._format)

    def needs_format_conversion(self, format=None):
        """See BzrDir.needs_format_conversion()."""
        # if the format is not the same as the system default,
        # an upgrade is needed.
        if format is None:
            format = BzrDirFormat.get_default_format()
        return not isinstance(self._format, format.__class__)

    def open_branch(self, unsupported=False):
        """See BzrDir.open_branch."""
        from bzrlib.branch import BzrBranchFormat4
        format = BzrBranchFormat4()
        self._check_supported(format, unsupported)
        return format.open(self, _found=True)

    def sprout(self, url, revision_id=None, force_new_repo=False,
               possible_transports=None, accelerator_tree=None,
               hardlink=False, stacked=False):
        """See BzrDir.sprout()."""
        if stacked:
            raise errors.UnstackableBranchFormat(
                self._format, self.root_transport.base)
        from bzrlib.workingtree import WorkingTreeFormat2
        self._make_tail(url)
        result = self._format._initialize_for_clone(url)
        try:
            self.open_repository().clone(result, revision_id=revision_id)
        except errors.NoRepositoryPresent:
            pass
        try:
            self.open_branch().sprout(result, revision_id=revision_id)
        except errors.NotBranchError:
            pass
        # we always want a working tree
        WorkingTreeFormat2().initialize(result,
                                        accelerator_tree=accelerator_tree,
                                        hardlink=hardlink)
        return result


class BzrDir4(BzrDirPreSplitOut):
    """A .bzr version 4 control object.
    
    This is a deprecated format and may be removed after sept 2006.
    """

    def create_repository(self, shared=False):
        """See BzrDir.create_repository."""
        return self._format.repository_format.initialize(self, shared)

    def needs_format_conversion(self, format=None):
        """Format 4 dirs are always in need of conversion."""
        return True

    def open_repository(self):
        """See BzrDir.open_repository."""
        from bzrlib.repofmt.weaverepo import RepositoryFormat4
        return RepositoryFormat4().open(self, _found=True)


class BzrDir5(BzrDirPreSplitOut):
    """A .bzr version 5 control object.

    This is a deprecated format and may be removed after sept 2006.
    """

    def open_repository(self):
        """See BzrDir.open_repository."""
        from bzrlib.repofmt.weaverepo import RepositoryFormat5
        return RepositoryFormat5().open(self, _found=True)

    def open_workingtree(self, _unsupported=False,
            recommend_upgrade=True):
        """See BzrDir.create_workingtree."""
        from bzrlib.workingtree import WorkingTreeFormat2
        wt_format = WorkingTreeFormat2()
        # we don't warn here about upgrades; that ought to be handled for the
        # bzrdir as a whole
        return wt_format.open(self, _found=True)


class BzrDir6(BzrDirPreSplitOut):
    """A .bzr version 6 control object.

    This is a deprecated format and may be removed after sept 2006.
    """

    def open_repository(self):
        """See BzrDir.open_repository."""
        from bzrlib.repofmt.weaverepo import RepositoryFormat6
        return RepositoryFormat6().open(self, _found=True)

    def open_workingtree(self, _unsupported=False,
        recommend_upgrade=True):
        """See BzrDir.create_workingtree."""
        # we don't warn here about upgrades; that ought to be handled for the
        # bzrdir as a whole
        from bzrlib.workingtree import WorkingTreeFormat2
        return WorkingTreeFormat2().open(self, _found=True)


class BzrDirMeta1(BzrDir):
    """A .bzr meta version 1 control object.
    
    This is the first control object where the 
    individual aspects are really split out: there are separate repository,
    workingtree and branch subdirectories and any subset of the three can be
    present within a BzrDir.
    """

    def can_convert_format(self):
        """See BzrDir.can_convert_format()."""
        return True

    def create_branch(self):
        """See BzrDir.create_branch."""
        return self._format.get_branch_format().initialize(self)

    def destroy_branch(self):
        """See BzrDir.create_branch."""
        self.transport.delete_tree('branch')

    def create_repository(self, shared=False):
        """See BzrDir.create_repository."""
        return self._format.repository_format.initialize(self, shared)

    def destroy_repository(self):
        """See BzrDir.destroy_repository."""
        self.transport.delete_tree('repository')

    def create_workingtree(self, revision_id=None, from_branch=None,
                           accelerator_tree=None, hardlink=False):
        """See BzrDir.create_workingtree."""
        return self._format.workingtree_format.initialize(
            self, revision_id, from_branch=from_branch,
            accelerator_tree=accelerator_tree, hardlink=hardlink)

    def destroy_workingtree(self):
        """See BzrDir.destroy_workingtree."""
        wt = self.open_workingtree(recommend_upgrade=False)
        repository = wt.branch.repository
        empty = repository.revision_tree(_mod_revision.NULL_REVISION)
        wt.revert(old_tree=empty)
        self.destroy_workingtree_metadata()

    def destroy_workingtree_metadata(self):
        self.transport.delete_tree('checkout')

    def find_branch_format(self):
        """Find the branch 'format' for this bzrdir.

        This might be a synthetic object for e.g. RemoteBranch and SVN.
        """
        from bzrlib.branch import BranchFormat
        return BranchFormat.find_format(self)

    def _get_mkdir_mode(self):
        """Figure out the mode to use when creating a bzrdir subdir."""
        temp_control = lockable_files.LockableFiles(self.transport, '',
                                     lockable_files.TransportLock)
        return temp_control._dir_mode

    def get_branch_reference(self):
        """See BzrDir.get_branch_reference()."""
        from bzrlib.branch import BranchFormat
        format = BranchFormat.find_format(self)
        return format.get_reference(self)

    def get_branch_transport(self, branch_format):
        """See BzrDir.get_branch_transport()."""
        if branch_format is None:
            return self.transport.clone('branch')
        try:
            branch_format.get_format_string()
        except NotImplementedError:
            raise errors.IncompatibleFormat(branch_format, self._format)
        try:
            self.transport.mkdir('branch', mode=self._get_mkdir_mode())
        except errors.FileExists:
            pass
        return self.transport.clone('branch')

    def get_repository_transport(self, repository_format):
        """See BzrDir.get_repository_transport()."""
        if repository_format is None:
            return self.transport.clone('repository')
        try:
            repository_format.get_format_string()
        except NotImplementedError:
            raise errors.IncompatibleFormat(repository_format, self._format)
        try:
            self.transport.mkdir('repository', mode=self._get_mkdir_mode())
        except errors.FileExists:
            pass
        return self.transport.clone('repository')

    def get_workingtree_transport(self, workingtree_format):
        """See BzrDir.get_workingtree_transport()."""
        if workingtree_format is None:
            return self.transport.clone('checkout')
        try:
            workingtree_format.get_format_string()
        except NotImplementedError:
            raise errors.IncompatibleFormat(workingtree_format, self._format)
        try:
            self.transport.mkdir('checkout', mode=self._get_mkdir_mode())
        except errors.FileExists:
            pass
        return self.transport.clone('checkout')

    def needs_format_conversion(self, format=None):
        """See BzrDir.needs_format_conversion()."""
        if format is None:
            format = BzrDirFormat.get_default_format()
        if not isinstance(self._format, format.__class__):
            # it is not a meta dir format, conversion is needed.
            return True
        # we might want to push this down to the repository?
        try:
            if not isinstance(self.open_repository()._format,
                              format.repository_format.__class__):
                # the repository needs an upgrade.
                return True
        except errors.NoRepositoryPresent:
            pass
        try:
            if not isinstance(self.open_branch()._format,
                              format.get_branch_format().__class__):
                # the branch needs an upgrade.
                return True
        except errors.NotBranchError:
            pass
        try:
            my_wt = self.open_workingtree(recommend_upgrade=False)
            if not isinstance(my_wt._format,
                              format.workingtree_format.__class__):
                # the workingtree needs an upgrade.
                return True
        except (errors.NoWorkingTree, errors.NotLocalUrl):
            pass
        return False

    def open_branch(self, unsupported=False):
        """See BzrDir.open_branch."""
        format = self.find_branch_format()
        self._check_supported(format, unsupported)
        return format.open(self, _found=True)

    def open_repository(self, unsupported=False):
        """See BzrDir.open_repository."""
        from bzrlib.repository import RepositoryFormat
        format = RepositoryFormat.find_format(self)
        self._check_supported(format, unsupported)
        return format.open(self, _found=True)

    def open_workingtree(self, unsupported=False,
            recommend_upgrade=True):
        """See BzrDir.open_workingtree."""
        from bzrlib.workingtree import WorkingTreeFormat
        format = WorkingTreeFormat.find_format(self)
        self._check_supported(format, unsupported,
            recommend_upgrade,
            basedir=self.root_transport.base)
        return format.open(self, _found=True)

    def _get_config(self):
        return config.BzrDirConfig(self.transport)


class BzrDirFormat(object):
    """An encapsulation of the initialization and open routines for a format.

    Formats provide three things:
     * An initialization routine,
     * a format string,
     * an open routine.

    Formats are placed in a dict by their format string for reference 
    during bzrdir opening. These should be subclasses of BzrDirFormat
    for consistency.

    Once a format is deprecated, just deprecate the initialize and open
    methods on the format class. Do not deprecate the object, as the 
    object will be created every system load.
    """

    _default_format = None
    """The default format used for new .bzr dirs."""

    _formats = {}
    """The known formats."""

    _control_formats = []
    """The registered control formats - .bzr, ....
    
    This is a list of BzrDirFormat objects.
    """

    _control_server_formats = []
    """The registered control server formats, e.g. RemoteBzrDirs.

    This is a list of BzrDirFormat objects.
    """

    _lock_file_name = 'branch-lock'

    # _lock_class must be set in subclasses to the lock type, typ.
    # TransportLock or LockDir

    @classmethod
    def find_format(klass, transport, _server_formats=True):
        """Return the format present at transport."""
        if _server_formats:
            formats = klass._control_server_formats + klass._control_formats
        else:
            formats = klass._control_formats
        for format in formats:
            try:
                return format.probe_transport(transport)
            except errors.NotBranchError:
                # this format does not find a control dir here.
                pass
        raise errors.NotBranchError(path=transport.base)

    @classmethod
    def probe_transport(klass, transport):
        """Return the .bzrdir style format present in a directory."""
        try:
            format_string = transport.get(".bzr/branch-format").read()
        except errors.NoSuchFile:
            raise errors.NotBranchError(path=transport.base)

        try:
            return klass._formats[format_string]
        except KeyError:
            raise errors.UnknownFormatError(format=format_string, kind='bzrdir')

    @classmethod
    def get_default_format(klass):
        """Return the current default format."""
        return klass._default_format

    def get_format_string(self):
        """Return the ASCII format string that identifies this format."""
        raise NotImplementedError(self.get_format_string)

    def get_format_description(self):
        """Return the short description for this format."""
        raise NotImplementedError(self.get_format_description)

    def get_converter(self, format=None):
        """Return the converter to use to convert bzrdirs needing converts.

        This returns a bzrlib.bzrdir.Converter object.

        This should return the best upgrader to step this format towards the
        current default format. In the case of plugins we can/should provide
        some means for them to extend the range of returnable converters.

        :param format: Optional format to override the default format of the 
                       library.
        """
        raise NotImplementedError(self.get_converter)

    def initialize(self, url, possible_transports=None):
        """Create a bzr control dir at this url and return an opened copy.
        
        Subclasses should typically override initialize_on_transport
        instead of this method.
        """
        return self.initialize_on_transport(get_transport(url,
                                                          possible_transports))

    def initialize_on_transport(self, transport):
        """Initialize a new bzrdir in the base directory of a Transport."""
        # Since we don't have a .bzr directory, inherit the
        # mode from the root directory
        temp_control = lockable_files.LockableFiles(transport,
                            '', lockable_files.TransportLock)
        temp_control._transport.mkdir('.bzr',
                                      # FIXME: RBC 20060121 don't peek under
                                      # the covers
                                      mode=temp_control._dir_mode)
        if sys.platform == 'win32' and isinstance(transport, LocalTransport):
            win32utils.set_file_attr_hidden(transport._abspath('.bzr'))
        file_mode = temp_control._file_mode
        del temp_control
        bzrdir_transport = transport.clone('.bzr')
        utf8_files = [('README',
                       "This is a Bazaar control directory.\n"
                       "Do not change any files in this directory.\n"
                       "See http://bazaar-vcs.org/ for more information about Bazaar.\n"),
                      ('branch-format', self.get_format_string()),
                      ]
        # NB: no need to escape relative paths that are url safe.
        control_files = lockable_files.LockableFiles(bzrdir_transport,
            self._lock_file_name, self._lock_class)
        control_files.create_lock()
        control_files.lock_write()
        try:
            for (filename, content) in utf8_files:
                bzrdir_transport.put_bytes(filename, content,
                    mode=file_mode)
        finally:
            control_files.unlock()
        return self.open(transport, _found=True)

    def is_supported(self):
        """Is this format supported?

        Supported formats must be initializable and openable.
        Unsupported formats may not support initialization or committing or 
        some other features depending on the reason for not being supported.
        """
        return True

    def same_model(self, target_format):
        return (self.repository_format.rich_root_data == 
            target_format.rich_root_data)

    @classmethod
    def known_formats(klass):
        """Return all the known formats.
        
        Concrete formats should override _known_formats.
        """
        # There is double indirection here to make sure that control 
        # formats used by more than one dir format will only be probed 
        # once. This can otherwise be quite expensive for remote connections.
        result = set()
        for format in klass._control_formats:
            result.update(format._known_formats())
        return result
    
    @classmethod
    def _known_formats(klass):
        """Return the known format instances for this control format."""
        return set(klass._formats.values())

    def open(self, transport, _found=False):
        """Return an instance of this format for the dir transport points at.
        
        _found is a private parameter, do not use it.
        """
        if not _found:
            found_format = BzrDirFormat.find_format(transport)
            if not isinstance(found_format, self.__class__):
                raise AssertionError("%s was asked to open %s, but it seems to need "
                        "format %s" 
                        % (self, transport, found_format))
        return self._open(transport)

    def _open(self, transport):
        """Template method helper for opening BzrDirectories.

        This performs the actual open and any additional logic or parameter
        passing.
        """
        raise NotImplementedError(self._open)

    @classmethod
    def register_format(klass, format):
        klass._formats[format.get_format_string()] = format

    @classmethod
    def register_control_format(klass, format):
        """Register a format that does not use '.bzr' for its control dir.

        TODO: This should be pulled up into a 'ControlDirFormat' base class
        which BzrDirFormat can inherit from, and renamed to register_format 
        there. It has been done without that for now for simplicity of
        implementation.
        """
        klass._control_formats.append(format)

    @classmethod
    def register_control_server_format(klass, format):
        """Register a control format for client-server environments.

        These formats will be tried before ones registered with
        register_control_format.  This gives implementations that decide to the
        chance to grab it before anything looks at the contents of the format
        file.
        """
        klass._control_server_formats.append(format)

    @classmethod
    def _set_default_format(klass, format):
        """Set default format (for testing behavior of defaults only)"""
        klass._default_format = format

    def __str__(self):
        # Trim the newline
        return self.get_format_string().rstrip()

    @classmethod
    def unregister_format(klass, format):
        del klass._formats[format.get_format_string()]

    @classmethod
    def unregister_control_format(klass, format):
        klass._control_formats.remove(format)


class BzrDirFormat4(BzrDirFormat):
    """Bzr dir format 4.

    This format is a combined format for working tree, branch and repository.
    It has:
     - Format 1 working trees [always]
     - Format 4 branches [always]
     - Format 4 repositories [always]

    This format is deprecated: it indexes texts using a text it which is
    removed in format 5; write support for this format has been removed.
    """

    _lock_class = lockable_files.TransportLock

    def get_format_string(self):
        """See BzrDirFormat.get_format_string()."""
        return "Bazaar-NG branch, format 0.0.4\n"

    def get_format_description(self):
        """See BzrDirFormat.get_format_description()."""
        return "All-in-one format 4"

    def get_converter(self, format=None):
        """See BzrDirFormat.get_converter()."""
        # there is one and only one upgrade path here.
        return ConvertBzrDir4To5()
        
    def initialize_on_transport(self, transport):
        """Format 4 branches cannot be created."""
        raise errors.UninitializableFormat(self)

    def is_supported(self):
        """Format 4 is not supported.

        It is not supported because the model changed from 4 to 5 and the
        conversion logic is expensive - so doing it on the fly was not 
        feasible.
        """
        return False

    def _open(self, transport):
        """See BzrDirFormat._open."""
        return BzrDir4(transport, self)

    def __return_repository_format(self):
        """Circular import protection."""
        from bzrlib.repofmt.weaverepo import RepositoryFormat4
        return RepositoryFormat4()
    repository_format = property(__return_repository_format)


class BzrDirFormat5(BzrDirFormat):
    """Bzr control format 5.

    This format is a combined format for working tree, branch and repository.
    It has:
     - Format 2 working trees [always] 
     - Format 4 branches [always] 
     - Format 5 repositories [always]
       Unhashed stores in the repository.
    """

    _lock_class = lockable_files.TransportLock

    def get_format_string(self):
        """See BzrDirFormat.get_format_string()."""
        return "Bazaar-NG branch, format 5\n"

    def get_format_description(self):
        """See BzrDirFormat.get_format_description()."""
        return "All-in-one format 5"

    def get_converter(self, format=None):
        """See BzrDirFormat.get_converter()."""
        # there is one and only one upgrade path here.
        return ConvertBzrDir5To6()

    def _initialize_for_clone(self, url):
        return self.initialize_on_transport(get_transport(url), _cloning=True)
        
    def initialize_on_transport(self, transport, _cloning=False):
        """Format 5 dirs always have working tree, branch and repository.
        
        Except when they are being cloned.
        """
        from bzrlib.branch import BzrBranchFormat4
        from bzrlib.repofmt.weaverepo import RepositoryFormat5
        from bzrlib.workingtree import WorkingTreeFormat2
        result = (super(BzrDirFormat5, self).initialize_on_transport(transport))
        RepositoryFormat5().initialize(result, _internal=True)
        if not _cloning:
            branch = BzrBranchFormat4().initialize(result)
            try:
                WorkingTreeFormat2().initialize(result)
            except errors.NotLocalUrl:
                # Even though we can't access the working tree, we need to
                # create its control files.
                WorkingTreeFormat2()._stub_initialize_remote(branch)
        return result

    def _open(self, transport):
        """See BzrDirFormat._open."""
        return BzrDir5(transport, self)

    def __return_repository_format(self):
        """Circular import protection."""
        from bzrlib.repofmt.weaverepo import RepositoryFormat5
        return RepositoryFormat5()
    repository_format = property(__return_repository_format)


class BzrDirFormat6(BzrDirFormat):
    """Bzr control format 6.

    This format is a combined format for working tree, branch and repository.
    It has:
     - Format 2 working trees [always] 
     - Format 4 branches [always] 
     - Format 6 repositories [always]
    """

    _lock_class = lockable_files.TransportLock

    def get_format_string(self):
        """See BzrDirFormat.get_format_string()."""
        return "Bazaar-NG branch, format 6\n"

    def get_format_description(self):
        """See BzrDirFormat.get_format_description()."""
        return "All-in-one format 6"

    def get_converter(self, format=None):
        """See BzrDirFormat.get_converter()."""
        # there is one and only one upgrade path here.
        return ConvertBzrDir6ToMeta()
        
    def _initialize_for_clone(self, url):
        return self.initialize_on_transport(get_transport(url), _cloning=True)

    def initialize_on_transport(self, transport, _cloning=False):
        """Format 6 dirs always have working tree, branch and repository.
        
        Except when they are being cloned.
        """
        from bzrlib.branch import BzrBranchFormat4
        from bzrlib.repofmt.weaverepo import RepositoryFormat6
        from bzrlib.workingtree import WorkingTreeFormat2
        result = super(BzrDirFormat6, self).initialize_on_transport(transport)
        RepositoryFormat6().initialize(result, _internal=True)
        if not _cloning:
            branch = BzrBranchFormat4().initialize(result)
            try:
                WorkingTreeFormat2().initialize(result)
            except errors.NotLocalUrl:
                # Even though we can't access the working tree, we need to
                # create its control files.
                WorkingTreeFormat2()._stub_initialize_remote(branch)
        return result

    def _open(self, transport):
        """See BzrDirFormat._open."""
        return BzrDir6(transport, self)

    def __return_repository_format(self):
        """Circular import protection."""
        from bzrlib.repofmt.weaverepo import RepositoryFormat6
        return RepositoryFormat6()
    repository_format = property(__return_repository_format)


class BzrDirMetaFormat1(BzrDirFormat):
    """Bzr meta control format 1

    This is the first format with split out working tree, branch and repository
    disk storage.
    It has:
     - Format 3 working trees [optional]
     - Format 5 branches [optional]
     - Format 7 repositories [optional]
    """

    _lock_class = lockdir.LockDir

    def __init__(self):
        self._workingtree_format = None
        self._branch_format = None

    def __eq__(self, other):
        if other.__class__ is not self.__class__:
            return False
        if other.repository_format != self.repository_format:
            return False
        if other.workingtree_format != self.workingtree_format:
            return False
        return True

    def __ne__(self, other):
        return not self == other

    def get_branch_format(self):
        if self._branch_format is None:
            from bzrlib.branch import BranchFormat
            self._branch_format = BranchFormat.get_default_format()
        return self._branch_format

    def set_branch_format(self, format):
        self._branch_format = format

    def get_converter(self, format=None):
        """See BzrDirFormat.get_converter()."""
        if format is None:
            format = BzrDirFormat.get_default_format()
        if not isinstance(self, format.__class__):
            # converting away from metadir is not implemented
            raise NotImplementedError(self.get_converter)
        return ConvertMetaToMeta(format)

    def get_format_string(self):
        """See BzrDirFormat.get_format_string()."""
        return "Bazaar-NG meta directory, format 1\n"

    def get_format_description(self):
        """See BzrDirFormat.get_format_description()."""
        return "Meta directory format 1"

    def _open(self, transport):
        """See BzrDirFormat._open."""
        return BzrDirMeta1(transport, self)

    def __return_repository_format(self):
        """Circular import protection."""
        if getattr(self, '_repository_format', None):
            return self._repository_format
        from bzrlib.repository import RepositoryFormat
        return RepositoryFormat.get_default_format()

    def __set_repository_format(self, value):
        """Allow changing the repository format for metadir formats."""
        self._repository_format = value

    repository_format = property(__return_repository_format, __set_repository_format)

    def __get_workingtree_format(self):
        if self._workingtree_format is None:
            from bzrlib.workingtree import WorkingTreeFormat
            self._workingtree_format = WorkingTreeFormat.get_default_format()
        return self._workingtree_format

    def __set_workingtree_format(self, wt_format):
        self._workingtree_format = wt_format

    workingtree_format = property(__get_workingtree_format,
                                  __set_workingtree_format)


# Register bzr control format
BzrDirFormat.register_control_format(BzrDirFormat)

# Register bzr formats
BzrDirFormat.register_format(BzrDirFormat4())
BzrDirFormat.register_format(BzrDirFormat5())
BzrDirFormat.register_format(BzrDirFormat6())
__default_format = BzrDirMetaFormat1()
BzrDirFormat.register_format(__default_format)
BzrDirFormat._default_format = __default_format


class Converter(object):
    """Converts a disk format object from one format to another."""

    def convert(self, to_convert, pb):
        """Perform the conversion of to_convert, giving feedback via pb.

        :param to_convert: The disk object to convert.
        :param pb: a progress bar to use for progress information.
        """

    def step(self, message):
        """Update the pb by a step."""
        self.count +=1
        self.pb.update(message, self.count, self.total)


class ConvertBzrDir4To5(Converter):
    """Converts format 4 bzr dirs to format 5."""

    def __init__(self):
        super(ConvertBzrDir4To5, self).__init__()
        self.converted_revs = set()
        self.absent_revisions = set()
        self.text_count = 0
        self.revisions = {}
        
    def convert(self, to_convert, pb):
        """See Converter.convert()."""
        self.bzrdir = to_convert
        self.pb = pb
        self.pb.note('starting upgrade from format 4 to 5')
        if isinstance(self.bzrdir.transport, LocalTransport):
            self.bzrdir.get_workingtree_transport(None).delete('stat-cache')
        self._convert_to_weaves()
        return BzrDir.open(self.bzrdir.root_transport.base)

    def _convert_to_weaves(self):
        self.pb.note('note: upgrade may be faster if all store files are ungzipped first')
        try:
            # TODO permissions
            stat = self.bzrdir.transport.stat('weaves')
            if not S_ISDIR(stat.st_mode):
                self.bzrdir.transport.delete('weaves')
                self.bzrdir.transport.mkdir('weaves')
        except errors.NoSuchFile:
            self.bzrdir.transport.mkdir('weaves')
        # deliberately not a WeaveFile as we want to build it up slowly.
        self.inv_weave = Weave('inventory')
        # holds in-memory weaves for all files
        self.text_weaves = {}
        self.bzrdir.transport.delete('branch-format')
        self.branch = self.bzrdir.open_branch()
        self._convert_working_inv()
        rev_history = self.branch.revision_history()
        # to_read is a stack holding the revisions we still need to process;
        # appending to it adds new highest-priority revisions
        self.known_revisions = set(rev_history)
        self.to_read = rev_history[-1:]
        while self.to_read:
            rev_id = self.to_read.pop()
            if (rev_id not in self.revisions
                and rev_id not in self.absent_revisions):
                self._load_one_rev(rev_id)
        self.pb.clear()
        to_import = self._make_order()
        for i, rev_id in enumerate(to_import):
            self.pb.update('converting revision', i, len(to_import))
            self._convert_one_rev(rev_id)
        self.pb.clear()
        self._write_all_weaves()
        self._write_all_revs()
        self.pb.note('upgraded to weaves:')
        self.pb.note('  %6d revisions and inventories', len(self.revisions))
        self.pb.note('  %6d revisions not present', len(self.absent_revisions))
        self.pb.note('  %6d texts', self.text_count)
        self._cleanup_spare_files_after_format4()
        self.branch._transport.put_bytes(
            'branch-format',
            BzrDirFormat5().get_format_string(),
            mode=self.bzrdir._get_file_mode())

    def _cleanup_spare_files_after_format4(self):
        # FIXME working tree upgrade foo.
        for n in 'merged-patches', 'pending-merged-patches':
            try:
                ## assert os.path.getsize(p) == 0
                self.bzrdir.transport.delete(n)
            except errors.NoSuchFile:
                pass
        self.bzrdir.transport.delete_tree('inventory-store')
        self.bzrdir.transport.delete_tree('text-store')

    def _convert_working_inv(self):
        inv = xml4.serializer_v4.read_inventory(
                self.branch._transport.get('inventory'))
        new_inv_xml = xml5.serializer_v5.write_inventory_to_string(inv, working=True)
        self.branch._transport.put_bytes('inventory', new_inv_xml,
            mode=self.bzrdir._get_file_mode())

    def _write_all_weaves(self):
        controlweaves = WeaveStore(self.bzrdir.transport, prefixed=False)
        weave_transport = self.bzrdir.transport.clone('weaves')
        weaves = WeaveStore(weave_transport, prefixed=False)
        transaction = WriteTransaction()

        try:
            i = 0
            for file_id, file_weave in self.text_weaves.items():
                self.pb.update('writing weave', i, len(self.text_weaves))
                weaves._put_weave(file_id, file_weave, transaction)
                i += 1
            self.pb.update('inventory', 0, 1)
            controlweaves._put_weave('inventory', self.inv_weave, transaction)
            self.pb.update('inventory', 1, 1)
        finally:
            self.pb.clear()

    def _write_all_revs(self):
        """Write all revisions out in new form."""
        self.bzrdir.transport.delete_tree('revision-store')
        self.bzrdir.transport.mkdir('revision-store')
        revision_transport = self.bzrdir.transport.clone('revision-store')
        # TODO permissions
        _revision_store = TextRevisionStore(TextStore(revision_transport,
                                                      prefixed=False,
                                                      compressed=True))
        try:
            transaction = WriteTransaction()
            for i, rev_id in enumerate(self.converted_revs):
                self.pb.update('write revision', i, len(self.converted_revs))
                _revision_store.add_revision(self.revisions[rev_id], transaction)
        finally:
            self.pb.clear()
            
    def _load_one_rev(self, rev_id):
        """Load a revision object into memory.

        Any parents not either loaded or abandoned get queued to be
        loaded."""
        self.pb.update('loading revision',
                       len(self.revisions),
                       len(self.known_revisions))
        if not self.branch.repository.has_revision(rev_id):
            self.pb.clear()
            self.pb.note('revision {%s} not present in branch; '
                         'will be converted as a ghost',
                         rev_id)
            self.absent_revisions.add(rev_id)
        else:
            rev = self.branch.repository._revision_store.get_revision(rev_id,
                self.branch.repository.get_transaction())
            for parent_id in rev.parent_ids:
                self.known_revisions.add(parent_id)
                self.to_read.append(parent_id)
            self.revisions[rev_id] = rev

    def _load_old_inventory(self, rev_id):
        old_inv_xml = self.branch.repository.inventory_store.get(rev_id).read()
        inv = xml4.serializer_v4.read_inventory_from_string(old_inv_xml)
        inv.revision_id = rev_id
        rev = self.revisions[rev_id]
        return inv

    def _load_updated_inventory(self, rev_id):
        inv_xml = self.inv_weave.get_text(rev_id)
        inv = xml5.serializer_v5.read_inventory_from_string(inv_xml, rev_id)
        return inv

    def _convert_one_rev(self, rev_id):
        """Convert revision and all referenced objects to new format."""
        rev = self.revisions[rev_id]
        inv = self._load_old_inventory(rev_id)
        present_parents = [p for p in rev.parent_ids
                           if p not in self.absent_revisions]
        self._convert_revision_contents(rev, inv, present_parents)
        self._store_new_inv(rev, inv, present_parents)
        self.converted_revs.add(rev_id)

    def _store_new_inv(self, rev, inv, present_parents):
        new_inv_xml = xml5.serializer_v5.write_inventory_to_string(inv)
        new_inv_sha1 = sha_string(new_inv_xml)
        self.inv_weave.add_lines(rev.revision_id,
                                 present_parents,
                                 new_inv_xml.splitlines(True))
        rev.inventory_sha1 = new_inv_sha1

    def _convert_revision_contents(self, rev, inv, present_parents):
        """Convert all the files within a revision.

        Also upgrade the inventory to refer to the text revision ids."""
        rev_id = rev.revision_id
        mutter('converting texts of revision {%s}',
               rev_id)
        parent_invs = map(self._load_updated_inventory, present_parents)
        entries = inv.iter_entries()
        entries.next()
        for path, ie in entries:
            self._convert_file_version(rev, ie, parent_invs)

    def _convert_file_version(self, rev, ie, parent_invs):
        """Convert one version of one file.

        The file needs to be added into the weave if it is a merge
        of >=2 parents or if it's changed from its parent.
        """
        file_id = ie.file_id
        rev_id = rev.revision_id
        w = self.text_weaves.get(file_id)
        if w is None:
            w = Weave(file_id)
            self.text_weaves[file_id] = w
        text_changed = False
        parent_candiate_entries = ie.parent_candidates(parent_invs)
        heads = graph.Graph(self).heads(parent_candiate_entries.keys())
        # XXX: Note that this is unordered - and this is tolerable because 
        # the previous code was also unordered.
        previous_entries = dict((head, parent_candiate_entries[head]) for head
            in heads)
        self.snapshot_ie(previous_entries, ie, w, rev_id)
        del ie.text_id

    @symbol_versioning.deprecated_method(symbol_versioning.one_one)
    def get_parents(self, revision_ids):
        for revision_id in revision_ids:
            yield self.revisions[revision_id].parent_ids

    def get_parent_map(self, revision_ids):
        """See graph._StackedParentsProvider.get_parent_map"""
        return dict((revision_id, self.revisions[revision_id])
                    for revision_id in revision_ids
                     if revision_id in self.revisions)

    def snapshot_ie(self, previous_revisions, ie, w, rev_id):
        # TODO: convert this logic, which is ~= snapshot to
        # a call to:. This needs the path figured out. rather than a work_tree
        # a v4 revision_tree can be given, or something that looks enough like
        # one to give the file content to the entry if it needs it.
        # and we need something that looks like a weave store for snapshot to 
        # save against.
        #ie.snapshot(rev, PATH, previous_revisions, REVISION_TREE, InMemoryWeaveStore(self.text_weaves))
        if len(previous_revisions) == 1:
            previous_ie = previous_revisions.values()[0]
            if ie._unchanged(previous_ie):
                ie.revision = previous_ie.revision
                return
        if ie.has_text():
            text = self.branch.repository.weave_store.get(ie.text_id)
            file_lines = text.readlines()
            w.add_lines(rev_id, previous_revisions, file_lines)
            self.text_count += 1
        else:
            w.add_lines(rev_id, previous_revisions, [])
        ie.revision = rev_id

    def _make_order(self):
        """Return a suitable order for importing revisions.

        The order must be such that an revision is imported after all
        its (present) parents.
        """
        todo = set(self.revisions.keys())
        done = self.absent_revisions.copy()
        order = []
        while todo:
            # scan through looking for a revision whose parents
            # are all done
            for rev_id in sorted(list(todo)):
                rev = self.revisions[rev_id]
                parent_ids = set(rev.parent_ids)
                if parent_ids.issubset(done):
                    # can take this one now
                    order.append(rev_id)
                    todo.remove(rev_id)
                    done.add(rev_id)
        return order


class ConvertBzrDir5To6(Converter):
    """Converts format 5 bzr dirs to format 6."""

    def convert(self, to_convert, pb):
        """See Converter.convert()."""
        self.bzrdir = to_convert
        self.pb = pb
        self.pb.note('starting upgrade from format 5 to 6')
        self._convert_to_prefixed()
        return BzrDir.open(self.bzrdir.root_transport.base)

    def _convert_to_prefixed(self):
        from bzrlib.store import TransportStore
        self.bzrdir.transport.delete('branch-format')
        for store_name in ["weaves", "revision-store"]:
            self.pb.note("adding prefixes to %s" % store_name)
            store_transport = self.bzrdir.transport.clone(store_name)
            store = TransportStore(store_transport, prefixed=True)
            for urlfilename in store_transport.list_dir('.'):
                filename = urlutils.unescape(urlfilename)
                if (filename.endswith(".weave") or
                    filename.endswith(".gz") or
                    filename.endswith(".sig")):
                    file_id = os.path.splitext(filename)[0]
                else:
                    file_id = filename
                prefix_dir = store.hash_prefix(file_id)
                # FIXME keep track of the dirs made RBC 20060121
                try:
                    store_transport.move(filename, prefix_dir + '/' + filename)
                except errors.NoSuchFile: # catches missing dirs strangely enough
                    store_transport.mkdir(prefix_dir)
                    store_transport.move(filename, prefix_dir + '/' + filename)
        self.bzrdir.transport.put_bytes(
            'branch-format',
            BzrDirFormat6().get_format_string(),
            mode=self.bzrdir._get_file_mode())


class ConvertBzrDir6ToMeta(Converter):
    """Converts format 6 bzr dirs to metadirs."""

    def convert(self, to_convert, pb):
        """See Converter.convert()."""
        from bzrlib.repofmt.weaverepo import RepositoryFormat7
        from bzrlib.branch import BzrBranchFormat5
        self.bzrdir = to_convert
        self.pb = pb
        self.count = 0
        self.total = 20 # the steps we know about
        self.garbage_inventories = []
        self.dir_mode = self.bzrdir._get_dir_mode()
        self.file_mode = self.bzrdir._get_file_mode()

        self.pb.note('starting upgrade from format 6 to metadir')
        self.bzrdir.transport.put_bytes(
                'branch-format',
                "Converting to format 6",
                mode=self.file_mode)
        # its faster to move specific files around than to open and use the apis...
        # first off, nuke ancestry.weave, it was never used.
        try:
            self.step('Removing ancestry.weave')
            self.bzrdir.transport.delete('ancestry.weave')
        except errors.NoSuchFile:
            pass
        # find out whats there
        self.step('Finding branch files')
        last_revision = self.bzrdir.open_branch().last_revision()
        bzrcontents = self.bzrdir.transport.list_dir('.')
        for name in bzrcontents:
            if name.startswith('basis-inventory.'):
                self.garbage_inventories.append(name)
        # create new directories for repository, working tree and branch
        repository_names = [('inventory.weave', True),
                            ('revision-store', True),
                            ('weaves', True)]
        self.step('Upgrading repository  ')
        self.bzrdir.transport.mkdir('repository', mode=self.dir_mode)
        self.make_lock('repository')
        # we hard code the formats here because we are converting into
        # the meta format. The meta format upgrader can take this to a 
        # future format within each component.
        self.put_format('repository', RepositoryFormat7())
        for entry in repository_names:
            self.move_entry('repository', entry)

        self.step('Upgrading branch      ')
        self.bzrdir.transport.mkdir('branch', mode=self.dir_mode)
        self.make_lock('branch')
        self.put_format('branch', BzrBranchFormat5())
        branch_files = [('revision-history', True),
                        ('branch-name', True),
                        ('parent', False)]
        for entry in branch_files:
            self.move_entry('branch', entry)

        checkout_files = [('pending-merges', True),
                          ('inventory', True),
                          ('stat-cache', False)]
        # If a mandatory checkout file is not present, the branch does not have
        # a functional checkout. Do not create a checkout in the converted
        # branch.
        for name, mandatory in checkout_files:
            if mandatory and name not in bzrcontents:
                has_checkout = False
                break
        else:
            has_checkout = True
        if not has_checkout:
            self.pb.note('No working tree.')
            # If some checkout files are there, we may as well get rid of them.
            for name, mandatory in checkout_files:
                if name in bzrcontents:
                    self.bzrdir.transport.delete(name)
        else:
            from bzrlib.workingtree import WorkingTreeFormat3
            self.step('Upgrading working tree')
            self.bzrdir.transport.mkdir('checkout', mode=self.dir_mode)
            self.make_lock('checkout')
            self.put_format(
                'checkout', WorkingTreeFormat3())
            self.bzrdir.transport.delete_multi(
                self.garbage_inventories, self.pb)
            for entry in checkout_files:
                self.move_entry('checkout', entry)
            if last_revision is not None:
                self.bzrdir.transport.put_bytes(
                    'checkout/last-revision', last_revision)
        self.bzrdir.transport.put_bytes(
            'branch-format',
            BzrDirMetaFormat1().get_format_string(),
            mode=self.file_mode)
        return BzrDir.open(self.bzrdir.root_transport.base)

    def make_lock(self, name):
        """Make a lock for the new control dir name."""
        self.step('Make %s lock' % name)
        ld = lockdir.LockDir(self.bzrdir.transport,
                             '%s/lock' % name,
                             file_modebits=self.file_mode,
                             dir_modebits=self.dir_mode)
        ld.create()

    def move_entry(self, new_dir, entry):
        """Move then entry name into new_dir."""
        name = entry[0]
        mandatory = entry[1]
        self.step('Moving %s' % name)
        try:
            self.bzrdir.transport.move(name, '%s/%s' % (new_dir, name))
        except errors.NoSuchFile:
            if mandatory:
                raise

    def put_format(self, dirname, format):
        self.bzrdir.transport.put_bytes('%s/format' % dirname,
            format.get_format_string(),
            self.file_mode)


class ConvertMetaToMeta(Converter):
    """Converts the components of metadirs."""

    def __init__(self, target_format):
        """Create a metadir to metadir converter.

        :param target_format: The final metadir format that is desired.
        """
        self.target_format = target_format

    def convert(self, to_convert, pb):
        """See Converter.convert()."""
        self.bzrdir = to_convert
        self.pb = pb
        self.count = 0
        self.total = 1
        self.step('checking repository format')
        try:
            repo = self.bzrdir.open_repository()
        except errors.NoRepositoryPresent:
            pass
        else:
            if not isinstance(repo._format, self.target_format.repository_format.__class__):
                from bzrlib.repository import CopyConverter
                self.pb.note('starting repository conversion')
                converter = CopyConverter(self.target_format.repository_format)
                converter.convert(repo, pb)
        try:
            branch = self.bzrdir.open_branch()
        except errors.NotBranchError:
            pass
        else:
            # TODO: conversions of Branch and Tree should be done by
            # InterXFormat lookups/some sort of registry.
            # Avoid circular imports
            from bzrlib import branch as _mod_branch
            old = branch._format.__class__
            new = self.target_format.get_branch_format().__class__
            while old != new:
                if (old == _mod_branch.BzrBranchFormat5 and
                    new in (_mod_branch.BzrBranchFormat6,
                        _mod_branch.BzrBranchFormat7)):
                    branch_converter = _mod_branch.Converter5to6()
                elif (old == _mod_branch.BzrBranchFormat6 and
                    new == _mod_branch.BzrBranchFormat7):
                    branch_converter = _mod_branch.Converter6to7()
                else:
                    raise errors.BadConversionTarget("No converter", new)
                branch_converter.convert(branch)
                branch = self.bzrdir.open_branch()
                old = branch._format.__class__
        try:
            tree = self.bzrdir.open_workingtree(recommend_upgrade=False)
        except (errors.NoWorkingTree, errors.NotLocalUrl):
            pass
        else:
            # TODO: conversions of Branch and Tree should be done by
            # InterXFormat lookups
            if (isinstance(tree, workingtree.WorkingTree3) and
                not isinstance(tree, workingtree_4.WorkingTree4) and
                isinstance(self.target_format.workingtree_format,
                    workingtree_4.WorkingTreeFormat4)):
                workingtree_4.Converter3to4().convert(tree)
        return to_convert


# This is not in remote.py because it's small, and needs to be registered.
# Putting it in remote.py creates a circular import problem.
# we can make it a lazy object if the control formats is turned into something
# like a registry.
class RemoteBzrDirFormat(BzrDirMetaFormat1):
    """Format representing bzrdirs accessed via a smart server"""

    def get_format_description(self):
        return 'bzr remote bzrdir'
    
    @classmethod
    def probe_transport(klass, transport):
        """Return a RemoteBzrDirFormat object if it looks possible."""
        try:
            medium = transport.get_smart_medium()
        except (NotImplementedError, AttributeError,
                errors.TransportNotPossible, errors.NoSmartMedium,
                errors.SmartProtocolError):
            # no smart server, so not a branch for this format type.
            raise errors.NotBranchError(path=transport.base)
        else:
            # Decline to open it if the server doesn't support our required
            # version (3) so that the VFS-based transport will do it.
            if medium.should_probe():
                try:
                    server_version = medium.protocol_version()
                except errors.SmartProtocolError:
                    # Apparently there's no usable smart server there, even though
                    # the medium supports the smart protocol.
                    raise errors.NotBranchError(path=transport.base)
                if server_version != '2':
                    raise errors.NotBranchError(path=transport.base)
            return klass()

    def initialize_on_transport(self, transport):
        try:
            # hand off the request to the smart server
            client_medium = transport.get_smart_medium()
        except errors.NoSmartMedium:
            # TODO: lookup the local format from a server hint.
            local_dir_format = BzrDirMetaFormat1()
            return local_dir_format.initialize_on_transport(transport)
        client = _SmartClient(client_medium)
        path = client.remote_path_from_transport(transport)
        response = client.call('BzrDirFormat.initialize', path)
        if response[0] != 'ok':
            raise errors.SmartProtocolError('unexpected response code %s' % (response,))
        return remote.RemoteBzrDir(transport)

    def _open(self, transport):
        return remote.RemoteBzrDir(transport)

    def __eq__(self, other):
        if not isinstance(other, RemoteBzrDirFormat):
            return False
        return self.get_format_description() == other.get_format_description()


BzrDirFormat.register_control_server_format(RemoteBzrDirFormat)


class BzrDirFormatInfo(object):

    def __init__(self, native, deprecated, hidden, experimental):
        self.deprecated = deprecated
        self.native = native
        self.hidden = hidden
        self.experimental = experimental


class BzrDirFormatRegistry(registry.Registry):
    """Registry of user-selectable BzrDir subformats.
    
    Differs from BzrDirFormat._control_formats in that it provides sub-formats,
    e.g. BzrDirMeta1 with weave repository.  Also, it's more user-oriented.
    """

    def __init__(self):
        """Create a BzrDirFormatRegistry."""
        self._aliases = set()
        super(BzrDirFormatRegistry, self).__init__()

    def aliases(self):
        """Return a set of the format names which are aliases."""
        return frozenset(self._aliases)

    def register_metadir(self, key,
             repository_format, help, native=True, deprecated=False,
             branch_format=None,
             tree_format=None,
             hidden=False,
             experimental=False,
             alias=False):
        """Register a metadir subformat.

        These all use a BzrDirMetaFormat1 bzrdir, but can be parameterized
        by the Repository format.

        :param repository_format: The fully-qualified repository format class
            name as a string.
        :param branch_format: Fully-qualified branch format class name as
            a string.
        :param tree_format: Fully-qualified tree format class name as
            a string.
        """
        # This should be expanded to support setting WorkingTree and Branch
        # formats, once BzrDirMetaFormat1 supports that.
        def _load(full_name):
            mod_name, factory_name = full_name.rsplit('.', 1)
            try:
                mod = __import__(mod_name, globals(), locals(),
                        [factory_name])
            except ImportError, e:
                raise ImportError('failed to load %s: %s' % (full_name, e))
            try:
                factory = getattr(mod, factory_name)
            except AttributeError:
                raise AttributeError('no factory %s in module %r'
                    % (full_name, mod))
            return factory()

        def helper():
            bd = BzrDirMetaFormat1()
            if branch_format is not None:
                bd.set_branch_format(_load(branch_format))
            if tree_format is not None:
                bd.workingtree_format = _load(tree_format)
            if repository_format is not None:
                bd.repository_format = _load(repository_format)
            return bd
        self.register(key, helper, help, native, deprecated, hidden,
            experimental, alias)

    def register(self, key, factory, help, native=True, deprecated=False,
                 hidden=False, experimental=False, alias=False):
        """Register a BzrDirFormat factory.
        
        The factory must be a callable that takes one parameter: the key.
        It must produce an instance of the BzrDirFormat when called.

        This function mainly exists to prevent the info object from being
        supplied directly.
        """
        registry.Registry.register(self, key, factory, help,
            BzrDirFormatInfo(native, deprecated, hidden, experimental))
        if alias:
            self._aliases.add(key)

    def register_lazy(self, key, module_name, member_name, help, native=True,
        deprecated=False, hidden=False, experimental=False, alias=False):
        registry.Registry.register_lazy(self, key, module_name, member_name,
            help, BzrDirFormatInfo(native, deprecated, hidden, experimental))
        if alias:
            self._aliases.add(key)

    def set_default(self, key):
        """Set the 'default' key to be a clone of the supplied key.
        
        This method must be called once and only once.
        """
        registry.Registry.register(self, 'default', self.get(key),
            self.get_help(key), info=self.get_info(key))
        self._aliases.add('default')

    def set_default_repository(self, key):
        """Set the FormatRegistry default and Repository default.
        
        This is a transitional method while Repository.set_default_format
        is deprecated.
        """
        if 'default' in self:
            self.remove('default')
        self.set_default(key)
        format = self.get('default')()

    def make_bzrdir(self, key):
        return self.get(key)()

    def help_topic(self, topic):
        output = textwrap.dedent("""\
            These formats can be used for creating branches, working trees, and
            repositories.

            """)
        default_realkey = None
        default_help = self.get_help('default')
        help_pairs = []
        for key in self.keys():
            if key == 'default':
                continue
            help = self.get_help(key)
            if help == default_help:
                default_realkey = key
            else:
                help_pairs.append((key, help))

        def wrapped(key, help, info):
            if info.native:
                help = '(native) ' + help
            return ':%s:\n%s\n\n' % (key, 
                    textwrap.fill(help, initial_indent='    ', 
                    subsequent_indent='    '))
        if default_realkey is not None:
            output += wrapped(default_realkey, '(default) %s' % default_help,
                              self.get_info('default'))
        deprecated_pairs = []
        experimental_pairs = []
        for key, help in help_pairs:
            info = self.get_info(key)
            if info.hidden:
                continue
            elif info.deprecated:
                deprecated_pairs.append((key, help))
            elif info.experimental:
                experimental_pairs.append((key, help))
            else:
                output += wrapped(key, help, info)
        if len(experimental_pairs) > 0:
            output += "Experimental formats are shown below.\n\n"
            for key, help in experimental_pairs:
                info = self.get_info(key)
                output += wrapped(key, help, info)
        if len(deprecated_pairs) > 0:
            output += "Deprecated formats are shown below.\n\n"
            for key, help in deprecated_pairs:
                info = self.get_info(key)
                output += wrapped(key, help, info)

        return output


class RepositoryAcquisitionPolicy(object):
    """Abstract base class for repository acquisition policies.

<<<<<<< HEAD
    def __init__(self, stack_on):
        self._stack_on = stack_on
=======
    A repository acquisition policy decides how a BzrDir acquires a repository
    for a branch that is being created.  The most basic policy decision is
    whether to create a new repository or use an existing one.
    """
>>>>>>> d664024a

    def configure_branch(self, branch):
        """Apply any configuration data from this policy to the branch.

        Default implementation sets repository stacking.
        """
        if self._stack_on:
            branch.set_stacked_on(self._stack_on)

    def acquire_repository(self, make_working_trees=None, shared=False):
        """Acquire a repository for this bzrdir.

        Implementations may create a new repository or use a pre-exising
        repository.
        :param make_working_trees: If creating a repository, set
            make_working_trees to this value (if non-None)
        :param shared: If creating a repository, make it shared if True
        :return: A repository
        """
        raise NotImplemented(RepositoryAcquisitionPolicy.acquire_repository)


class CreateRepository(RepositoryAcquisitionPolicy):
    """A policy of creating a new repository"""

<<<<<<< HEAD
    def __init__(self, bzrdir, stack_on=None):
        RepositoryPolicy.__init__(self, stack_on)
=======
    def __init__(self, bzrdir):
        RepositoryAcquisitionPolicy.__init__(self)
>>>>>>> d664024a
        self._bzrdir = bzrdir

    def acquire_repository(self, make_working_trees=None, shared=False):
        """Implementation of RepositoryAcquisitionPolicy.acquire_repository

        Creates the desired repository in the bzrdir we already have.
        """
        repository = self._bzrdir.create_repository(shared=shared)
        if make_working_trees is not None:
            repository.set_make_working_trees(make_working_trees)
        return repository


class UseExistingRepository(RepositoryAcquisitionPolicy):
    """A policy of reusing an existing repository"""

<<<<<<< HEAD
    def __init__(self, repository, stack_on=None):
        RepositoryPolicy.__init__(self, stack_on)
=======
    def __init__(self, repository):
        RepositoryAcquisitionPolicy.__init__(self)
>>>>>>> d664024a
        self._repository = repository

    def acquire_repository(self, make_working_trees=None, shared=False):
        """Implementation of RepositoryAcquisitionPolicy.acquire_repository

        Returns an existing repository to use
        """
        return self._repository


format_registry = BzrDirFormatRegistry()
format_registry.register('weave', BzrDirFormat6,
    'Pre-0.8 format.  Slower than knit and does not'
    ' support checkouts or shared repositories.',
    deprecated=True)
format_registry.register_metadir('knit',
    'bzrlib.repofmt.knitrepo.RepositoryFormatKnit1',
    'Format using knits.  Recommended for interoperation with bzr <= 0.14.',
    branch_format='bzrlib.branch.BzrBranchFormat5',
    tree_format='bzrlib.workingtree.WorkingTreeFormat3')
format_registry.register_metadir('metaweave',
    'bzrlib.repofmt.weaverepo.RepositoryFormat7',
    'Transitional format in 0.8.  Slower than knit.',
    branch_format='bzrlib.branch.BzrBranchFormat5',
    tree_format='bzrlib.workingtree.WorkingTreeFormat3',
    deprecated=True)
format_registry.register_metadir('dirstate',
    'bzrlib.repofmt.knitrepo.RepositoryFormatKnit1',
    help='New in 0.15: Fast local operations. Compatible with bzr 0.8 and '
        'above when accessed over the network.',
    branch_format='bzrlib.branch.BzrBranchFormat5',
    # this uses bzrlib.workingtree.WorkingTreeFormat4 because importing
    # directly from workingtree_4 triggers a circular import.
    tree_format='bzrlib.workingtree.WorkingTreeFormat4',
    )
format_registry.register_metadir('dirstate-tags',
    'bzrlib.repofmt.knitrepo.RepositoryFormatKnit1',
    help='New in 0.15: Fast local operations and improved scaling for '
        'network operations. Additionally adds support for tags.'
        ' Incompatible with bzr < 0.15.',
    branch_format='bzrlib.branch.BzrBranchFormat6',
    tree_format='bzrlib.workingtree.WorkingTreeFormat4',
    )
format_registry.register_metadir('rich-root',
    'bzrlib.repofmt.knitrepo.RepositoryFormatKnit4',
    help='New in 1.0.  Better handling of tree roots.  Incompatible with'
        ' bzr < 1.0',
    branch_format='bzrlib.branch.BzrBranchFormat6',
    tree_format='bzrlib.workingtree.WorkingTreeFormat4',
    )
format_registry.register_metadir('dirstate-with-subtree',
    'bzrlib.repofmt.knitrepo.RepositoryFormatKnit3',
    help='New in 0.15: Fast local operations and improved scaling for '
        'network operations. Additionally adds support for versioning nested '
        'bzr branches. Incompatible with bzr < 0.15.',
    branch_format='bzrlib.branch.BzrBranchFormat6',
    tree_format='bzrlib.workingtree.WorkingTreeFormat4',
    experimental=True,
    hidden=True,
    )
format_registry.register_metadir('pack-0.92',
    'bzrlib.repofmt.pack_repo.RepositoryFormatKnitPack1',
    help='New in 0.92: Pack-based format with data compatible with '
        'dirstate-tags format repositories. Interoperates with '
        'bzr repositories before 0.92 but cannot be read by bzr < 0.92. '
        'Previously called knitpack-experimental.  '
        'For more information, see '
        'http://doc.bazaar-vcs.org/latest/developers/packrepo.html.',
    branch_format='bzrlib.branch.BzrBranchFormat6',
    tree_format='bzrlib.workingtree.WorkingTreeFormat4',
    )
format_registry.register_metadir('pack-0.92-subtree',
    'bzrlib.repofmt.pack_repo.RepositoryFormatKnitPack3',
    help='New in 0.92: Pack-based format with data compatible with '
        'dirstate-with-subtree format repositories. Interoperates with '
        'bzr repositories before 0.92 but cannot be read by bzr < 0.92. '
        'Previously called knitpack-experimental.  '
        'For more information, see '
        'http://doc.bazaar-vcs.org/latest/developers/packrepo.html.',
    branch_format='bzrlib.branch.BzrBranchFormat6',
    tree_format='bzrlib.workingtree.WorkingTreeFormat4',
    hidden=True,
    experimental=True,
    )
format_registry.register_metadir('rich-root-pack',
    'bzrlib.repofmt.pack_repo.RepositoryFormatKnitPack4',
    help='New in 1.0: Pack-based format with data compatible with '
        'rich-root format repositories. Incompatible with'
        ' bzr < 1.0',
    branch_format='bzrlib.branch.BzrBranchFormat6',
    tree_format='bzrlib.workingtree.WorkingTreeFormat4',
    )
# The following two formats should always just be aliases.
format_registry.register_metadir('development',
    'bzrlib.repofmt.pack_repo.RepositoryFormatPackDevelopment1',
    help='Current development format. Can convert data to and from pack-0.92 '
        '(and anything compatible with pack-0.92) format repositories. '
        'Repositories and branches in this format can only be read by bzr.dev. '
        'Please read '
        'http://doc.bazaar-vcs.org/latest/developers/development-repo.html '
        'before use.',
    branch_format='bzrlib.branch.BzrBranchFormat7',
    tree_format='bzrlib.workingtree.WorkingTreeFormat4',
    experimental=True,
    alias=True,
    )
format_registry.register_metadir('development-subtree',
    'bzrlib.repofmt.pack_repo.RepositoryFormatPackDevelopment1Subtree',
    help='Current development format, subtree variant. Can convert data to and '
        'from pack-0.92-subtree (and anything compatible with '
        'pack-0.92-subtree) format repositories. Repositories and branches in '
        'this format can only be read by bzr.dev. Please read '
        'http://doc.bazaar-vcs.org/latest/developers/development-repo.html '
        'before use.',
    branch_format='bzrlib.branch.BzrBranchFormat7',
    tree_format='bzrlib.workingtree.WorkingTreeFormat4',
    experimental=True,
    alias=True,
    )
# And the development formats which the will have aliased one of follow:
format_registry.register_metadir('development0',
    'bzrlib.repofmt.pack_repo.RepositoryFormatPackDevelopment0',
    help='Trivial rename of pack-0.92 to provide a development format. '
        'Please read '
        'http://doc.bazaar-vcs.org/latest/developers/development-repo.html '
        'before use.',
    branch_format='bzrlib.branch.BzrBranchFormat6',
    tree_format='bzrlib.workingtree.WorkingTreeFormat4',
    hidden=True,
    experimental=True,
    )
format_registry.register_metadir('development0-subtree',
    'bzrlib.repofmt.pack_repo.RepositoryFormatPackDevelopment0Subtree',
    help='Trivial rename of pack-0.92-subtree to provide a development format. '
        'Please read '
        'http://doc.bazaar-vcs.org/latest/developers/development-repo.html '
        'before use.',
    branch_format='bzrlib.branch.BzrBranchFormat6',
    tree_format='bzrlib.workingtree.WorkingTreeFormat4',
    hidden=True,
    experimental=True,
    )
format_registry.register_metadir('development1',
    'bzrlib.repofmt.pack_repo.RepositoryFormatPackDevelopment1',
    help='A branch and pack based repository that supports stacking. '
        'Please read '
        'http://doc.bazaar-vcs.org/latest/developers/development-repo.html '
        'before use.',
    branch_format='bzrlib.branch.BzrBranchFormat7',
    tree_format='bzrlib.workingtree.WorkingTreeFormat4',
    hidden=True,
    experimental=True,
    )
format_registry.register_metadir('development1-subtree',
    'bzrlib.repofmt.pack_repo.RepositoryFormatPackDevelopment1Subtree',
    help='A branch and pack based repository that supports stacking. '
        'Please read '
        'http://doc.bazaar-vcs.org/latest/developers/development-repo.html '
        'before use.',
    branch_format='bzrlib.branch.BzrBranchFormat7',
    tree_format='bzrlib.workingtree.WorkingTreeFormat4',
    hidden=True,
    experimental=True,
    )
# The current format that is made on 'bzr init'.
format_registry.set_default('pack-0.92')<|MERGE_RESOLUTION|>--- conflicted
+++ resolved
@@ -196,13 +196,8 @@
                 force_new_repo)
             make_working_trees = local_repo.make_working_trees()
             result_repo = repository_policy.acquire_repository(
-<<<<<<< HEAD
-                local_repo.make_working_trees(),
-                local_repo.is_shared())
-=======
                 make_working_trees, local_repo.is_shared())
             result_repo.fetch(local_repo, revision_id=revision_id)
->>>>>>> d664024a
         # 1 if there is a branch present
         #   make sure its content is available in the target repository
         #   clone it.
@@ -2733,15 +2728,12 @@
 class RepositoryAcquisitionPolicy(object):
     """Abstract base class for repository acquisition policies.
 
-<<<<<<< HEAD
-    def __init__(self, stack_on):
-        self._stack_on = stack_on
-=======
     A repository acquisition policy decides how a BzrDir acquires a repository
     for a branch that is being created.  The most basic policy decision is
     whether to create a new repository or use an existing one.
     """
->>>>>>> d664024a
+    def __init__(self, stack_on):
+        self._stack_on = stack_on
 
     def configure_branch(self, branch):
         """Apply any configuration data from this policy to the branch.
@@ -2767,13 +2759,8 @@
 class CreateRepository(RepositoryAcquisitionPolicy):
     """A policy of creating a new repository"""
 
-<<<<<<< HEAD
     def __init__(self, bzrdir, stack_on=None):
         RepositoryPolicy.__init__(self, stack_on)
-=======
-    def __init__(self, bzrdir):
-        RepositoryAcquisitionPolicy.__init__(self)
->>>>>>> d664024a
         self._bzrdir = bzrdir
 
     def acquire_repository(self, make_working_trees=None, shared=False):
@@ -2790,13 +2777,8 @@
 class UseExistingRepository(RepositoryAcquisitionPolicy):
     """A policy of reusing an existing repository"""
 
-<<<<<<< HEAD
     def __init__(self, repository, stack_on=None):
         RepositoryPolicy.__init__(self, stack_on)
-=======
-    def __init__(self, repository):
-        RepositoryAcquisitionPolicy.__init__(self)
->>>>>>> d664024a
         self._repository = repository
 
     def acquire_repository(self, make_working_trees=None, shared=False):
