--- conflicted
+++ resolved
@@ -734,7 +734,6 @@
         #       case that the newly sprouted branch is a remote one
         if result_repo is None or result_repo.make_working_trees():
             wt = result.create_workingtree()
-<<<<<<< HEAD
             wt.lock_write()
             try:
                 if wt.path2id('') is None:
@@ -744,12 +743,6 @@
                         pass
             finally:
                 wt.unlock()
-=======
-            if wt.inventory.root is None:
-                try:
-                    wt.set_root_id(self.open_workingtree.get_root_id())
-                except errors.NoWorkingTree:
-                    pass
         else:
             wt = None
         if recurse == 'down':
@@ -767,7 +760,6 @@
                                                              path)
                 sublocation.bzrdir.sprout(target, entry.reference_revision,
                     force_new_repo=force_new_repo, recurse=recurse)
->>>>>>> a58aa00f
         return result
 
 
