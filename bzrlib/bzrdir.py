# Copyright (C) 2005, 2006, 2007, 2008 Canonical Ltd
#
# This program is free software; you can redistribute it and/or modify
# it under the terms of the GNU General Public License as published by
# the Free Software Foundation; either version 2 of the License, or
# (at your option) any later version.
#
# This program is distributed in the hope that it will be useful,
# but WITHOUT ANY WARRANTY; without even the implied warranty of
# MERCHANTABILITY or FITNESS FOR A PARTICULAR PURPOSE.  See the
# GNU General Public License for more details.
#
# You should have received a copy of the GNU General Public License
# along with this program; if not, write to the Free Software
# Foundation, Inc., 59 Temple Place, Suite 330, Boston, MA  02111-1307  USA

"""BzrDir logic. The BzrDir is the basic control directory used by bzr.

At format 7 this was split out into Branch, Repository and Checkout control
directories.

Note: This module has a lot of ``open`` functions/methods that return
references to in-memory objects. As a rule, there are no matching ``close``
methods. To free any associated resources, simply stop referencing the
objects returned.
"""

# TODO: Move old formats into a plugin to make this file smaller.

from cStringIO import StringIO
import os
import sys

from bzrlib.lazy_import import lazy_import
lazy_import(globals(), """
from stat import S_ISDIR
import textwrap
from warnings import warn

import bzrlib
from bzrlib import (
    errors,
    graph,
    lockable_files,
    lockdir,
    registry,
    remote,
    revision as _mod_revision,
    symbol_versioning,
    ui,
    urlutils,
    win32utils,
    workingtree,
    workingtree_4,
    xml4,
    xml5,
    )
from bzrlib.osutils import (
    sha_strings,
    sha_string,
    )
from bzrlib.smart.client import _SmartClient
from bzrlib.smart import protocol
from bzrlib.store.revision.text import TextRevisionStore
from bzrlib.store.text import TextStore
from bzrlib.store.versioned import WeaveStore
from bzrlib.transactions import WriteTransaction
from bzrlib.transport import (
    do_catching_redirections,
    get_transport,
    )
from bzrlib.weave import Weave
""")

from bzrlib.trace import (
    mutter,
    note,
    )
from bzrlib.transport.local import LocalTransport
from bzrlib.symbol_versioning import (
    deprecated_function,
    deprecated_method,
    )


class BzrDir(object):
    """A .bzr control diretory.
    
    BzrDir instances let you create or open any of the things that can be
    found within .bzr - checkouts, branches and repositories.
    
    :ivar transport:
        the transport which this bzr dir is rooted at (i.e. file:///.../.bzr/)
    :ivar root_transport:
        a transport connected to the directory this bzr was opened from
        (i.e. the parent directory holding the .bzr directory).

    Everything in the bzrdir should have the same file permissions.
    """

    def break_lock(self):
        """Invoke break_lock on the first object in the bzrdir.

        If there is a tree, the tree is opened and break_lock() called.
        Otherwise, branch is tried, and finally repository.
        """
        # XXX: This seems more like a UI function than something that really
        # belongs in this class.
        try:
            thing_to_unlock = self.open_workingtree()
        except (errors.NotLocalUrl, errors.NoWorkingTree):
            try:
                thing_to_unlock = self.open_branch()
            except errors.NotBranchError:
                try:
                    thing_to_unlock = self.open_repository()
                except errors.NoRepositoryPresent:
                    return
        thing_to_unlock.break_lock()

    def can_convert_format(self):
        """Return true if this bzrdir is one whose format we can convert from."""
        return True

    def check_conversion_target(self, target_format):
        target_repo_format = target_format.repository_format
        source_repo_format = self._format.repository_format
        source_repo_format.check_conversion_target(target_repo_format)

    @staticmethod
    def _check_supported(format, allow_unsupported,
        recommend_upgrade=True,
        basedir=None):
        """Give an error or warning on old formats.

        :param format: may be any kind of format - workingtree, branch, 
        or repository.

        :param allow_unsupported: If true, allow opening 
        formats that are strongly deprecated, and which may 
        have limited functionality.

        :param recommend_upgrade: If true (default), warn
        the user through the ui object that they may wish
        to upgrade the object.
        """
        # TODO: perhaps move this into a base Format class; it's not BzrDir
        # specific. mbp 20070323
        if not allow_unsupported and not format.is_supported():
            # see open_downlevel to open legacy branches.
            raise errors.UnsupportedFormatError(format=format)
        if recommend_upgrade \
            and getattr(format, 'upgrade_recommended', False):
            ui.ui_factory.recommend_upgrade(
                format.get_format_description(),
                basedir)

    def clone(self, url, revision_id=None, force_new_repo=False):
        """Clone this bzrdir and its contents to url verbatim.

        If url's last component does not exist, it will be created.

        if revision_id is not None, then the clone operation may tune
            itself to download less data.
        :param force_new_repo: Do not use a shared repository for the target 
                               even if one is available.
        """
        return self.clone_on_transport(get_transport(url),
                                       revision_id=revision_id,
                                       force_new_repo=force_new_repo)

    def clone_on_transport(self, transport, revision_id=None,
                           force_new_repo=False):
        """Clone this bzrdir and its contents to transport verbatim.

        If the target directory does not exist, it will be created.

        if revision_id is not None, then the clone operation may tune
            itself to download less data.
        :param force_new_repo: Do not use a shared repository for the target 
                               even if one is available.
        """
        transport.ensure_base()
        result = self.cloning_metadir().initialize_on_transport(transport)
        repository_policy = None
        try:
            local_repo = self.find_repository()
        except errors.NoRepositoryPresent:
            local_repo = None
        if local_repo:
            # may need to copy content in
            repository_policy = result.determine_repository_policy(
                force_new_repo)
            make_working_trees = local_repo.make_working_trees()
            result_repo = repository_policy.acquire_repository(
                make_working_trees, local_repo.is_shared())
            result_repo.fetch(local_repo, revision_id=revision_id)
        # 1 if there is a branch present
        #   make sure its content is available in the target repository
        #   clone it.
        try:
            local_branch = self.open_branch()
        except errors.NotBranchError:
            pass
        else:
            result_branch = local_branch.clone(result, revision_id=revision_id)
            if repository_policy is not None:
                repository_policy.configure_branch(result_branch)
        try:
            result_repo = result.find_repository()
        except errors.NoRepositoryPresent:
            result_repo = None
        if result_repo is None or result_repo.make_working_trees():
            try:
                self.open_workingtree().clone(result)
            except (errors.NoWorkingTree, errors.NotLocalUrl):
                pass
        return result

    # TODO: This should be given a Transport, and should chdir up; otherwise
    # this will open a new connection.
    def _make_tail(self, url):
        t = get_transport(url)
        t.ensure_base()

    @classmethod
    def create(cls, base, format=None, possible_transports=None):
        """Create a new BzrDir at the url 'base'.
        
        :param format: If supplied, the format of branch to create.  If not
            supplied, the default is used.
        :param possible_transports: If supplied, a list of transports that 
            can be reused to share a remote connection.
        """
        if cls is not BzrDir:
            raise AssertionError("BzrDir.create always creates the default"
                " format, not one of %r" % cls)
        t = get_transport(base, possible_transports)
        t.ensure_base()
        if format is None:
            format = BzrDirFormat.get_default_format()
        return format.initialize_on_transport(t)

    @staticmethod
    def find_bzrdirs(transport, evaluate=None, list_current=None):
        """Find bzrdirs recursively from current location.

        This is intended primarily as a building block for more sophisticated
        functionality, like finding trees under a directory, or finding
        branches that use a given repository.
        :param evaluate: An optional callable that yields recurse, value,
            where recurse controls whether this bzrdir is recursed into
            and value is the value to yield.  By default, all bzrdirs
            are recursed into, and the return value is the bzrdir.
        :param list_current: if supplied, use this function to list the current
            directory, instead of Transport.list_dir
        :return: a generator of found bzrdirs, or whatever evaluate returns.
        """
        if list_current is None:
            def list_current(transport):
                return transport.list_dir('')
        if evaluate is None:
            def evaluate(bzrdir):
                return True, bzrdir

        pending = [transport]
        while len(pending) > 0:
            current_transport = pending.pop()
            recurse = True
            try:
                bzrdir = BzrDir.open_from_transport(current_transport)
            except errors.NotBranchError:
                pass
            else:
                recurse, value = evaluate(bzrdir)
                yield value
            try:
                subdirs = list_current(current_transport)
            except errors.NoSuchFile:
                continue
            if recurse:
                for subdir in sorted(subdirs, reverse=True):
                    pending.append(current_transport.clone(subdir))

    @staticmethod
    def find_branches(transport):
        """Find all branches under a transport.

        This will find all branches below the transport, including branches
        inside other branches.  Where possible, it will use
        Repository.find_branches.

        To list all the branches that use a particular Repository, see
        Repository.find_branches
        """
        def evaluate(bzrdir):
            try:
                repository = bzrdir.open_repository()
            except errors.NoRepositoryPresent:
                pass
            else:
                return False, (None, repository)
            try:
                branch = bzrdir.open_branch()
            except errors.NotBranchError:
                return True, (None, None)
            else:
                return True, (branch, None)
        branches = []
        for branch, repo in BzrDir.find_bzrdirs(transport, evaluate=evaluate):
            if repo is not None:
                branches.extend(repo.find_branches())
            if branch is not None:
                branches.append(branch)
        return branches

    def destroy_repository(self):
        """Destroy the repository in this BzrDir"""
        raise NotImplementedError(self.destroy_repository)

    def create_branch(self):
        """Create a branch in this BzrDir.

        The bzrdir's format will control what branch format is created.
        For more control see BranchFormatXX.create(a_bzrdir).
        """
        raise NotImplementedError(self.create_branch)

    def destroy_branch(self):
        """Destroy the branch in this BzrDir"""
        raise NotImplementedError(self.destroy_branch)

    @staticmethod
    def create_branch_and_repo(base, force_new_repo=False, format=None):
        """Create a new BzrDir, Branch and Repository at the url 'base'.

        This will use the current default BzrDirFormat unless one is
        specified, and use whatever 
        repository format that that uses via bzrdir.create_branch and
        create_repository. If a shared repository is available that is used
        preferentially.

        The created Branch object is returned.

        :param base: The URL to create the branch at.
        :param force_new_repo: If True a new repository is always created.
        :param format: If supplied, the format of branch to create.  If not
            supplied, the default is used.
        """
        bzrdir = BzrDir.create(base, format)
        bzrdir._find_or_create_repository(force_new_repo)
        return bzrdir.create_branch()

    def determine_repository_policy(self, force_new_repo=False):
        """Return an object representing a policy to use.

        This controls whether a new repository is created, or a shared
        repository used instead.
        """
        def repository_policy(found_bzrdir):
            stop = False
            # does it have a repository ?
            try:
                repository = found_bzrdir.open_repository()
            except errors.NoRepositoryPresent:
                repository = None
            else:
                if ((found_bzrdir.root_transport.base !=
                     self.root_transport.base) and not repository.is_shared()):
                    repository = None
                else:
                    stop = True
            if not stop:
                return None, False
            if repository:
                return UseExistingRepository(repository), True
            else:
                return CreateRepository(self), True

        if not force_new_repo:
            policy = self._find_containing(repository_policy)
            if policy is not None:
                return policy
        return CreateRepository(self)

    def _find_or_create_repository(self, force_new_repo):
        """Create a new repository if needed, returning the repository."""
        policy = self.determine_repository_policy(force_new_repo)
        return policy.acquire_repository()

    @staticmethod
    def create_branch_convenience(base, force_new_repo=False,
                                  force_new_tree=None, format=None,
                                  possible_transports=None):
        """Create a new BzrDir, Branch and Repository at the url 'base'.

        This is a convenience function - it will use an existing repository
        if possible, can be told explicitly whether to create a working tree or
        not.

        This will use the current default BzrDirFormat unless one is
        specified, and use whatever 
        repository format that that uses via bzrdir.create_branch and
        create_repository. If a shared repository is available that is used
        preferentially. Whatever repository is used, its tree creation policy
        is followed.

        The created Branch object is returned.
        If a working tree cannot be made due to base not being a file:// url,
        no error is raised unless force_new_tree is True, in which case no 
        data is created on disk and NotLocalUrl is raised.

        :param base: The URL to create the branch at.
        :param force_new_repo: If True a new repository is always created.
        :param force_new_tree: If True or False force creation of a tree or 
                               prevent such creation respectively.
        :param format: Override for the bzrdir format to create.
        :param possible_transports: An optional reusable transports list.
        """
        if force_new_tree:
            # check for non local urls
            t = get_transport(base, possible_transports)
            if not isinstance(t, LocalTransport):
                raise errors.NotLocalUrl(base)
        bzrdir = BzrDir.create(base, format, possible_transports)
        repo = bzrdir._find_or_create_repository(force_new_repo)
        result = bzrdir.create_branch()
        if force_new_tree or (repo.make_working_trees() and
                              force_new_tree is None):
            try:
                bzrdir.create_workingtree()
            except errors.NotLocalUrl:
                pass
        return result

    @staticmethod
    def create_standalone_workingtree(base, format=None):
        """Create a new BzrDir, WorkingTree, Branch and Repository at 'base'.

        'base' must be a local path or a file:// url.

        This will use the current default BzrDirFormat unless one is
        specified, and use whatever 
        repository format that that uses for bzrdirformat.create_workingtree,
        create_branch and create_repository.

        :param format: Override for the bzrdir format to create.
        :return: The WorkingTree object.
        """
        t = get_transport(base)
        if not isinstance(t, LocalTransport):
            raise errors.NotLocalUrl(base)
        bzrdir = BzrDir.create_branch_and_repo(base,
                                               force_new_repo=True,
                                               format=format).bzrdir
        return bzrdir.create_workingtree()

    def create_workingtree(self, revision_id=None, from_branch=None,
        accelerator_tree=None, hardlink=False):
        """Create a working tree at this BzrDir.
        
        :param revision_id: create it as of this revision id.
        :param from_branch: override bzrdir branch (for lightweight checkouts)
        :param accelerator_tree: A tree which can be used for retrieving file
            contents more quickly than the revision tree, i.e. a workingtree.
            The revision tree will be used for cases where accelerator_tree's
            content is different.
        """
        raise NotImplementedError(self.create_workingtree)

    def retire_bzrdir(self, limit=10000):
        """Permanently disable the bzrdir.

        This is done by renaming it to give the user some ability to recover
        if there was a problem.

        This will have horrible consequences if anyone has anything locked or
        in use.
        :param limit: number of times to retry
        """
        i  = 0
        while True:
            try:
                to_path = '.bzr.retired.%d' % i
                self.root_transport.rename('.bzr', to_path)
                note("renamed %s to %s"
                    % (self.root_transport.abspath('.bzr'), to_path))
                return
            except (errors.TransportError, IOError, errors.PathError):
                i += 1
                if i > limit:
                    raise
                else:
                    pass

    def destroy_workingtree(self):
        """Destroy the working tree at this BzrDir.

        Formats that do not support this may raise UnsupportedOperation.
        """
        raise NotImplementedError(self.destroy_workingtree)

    def destroy_workingtree_metadata(self):
        """Destroy the control files for the working tree at this BzrDir.

        The contents of working tree files are not affected.
        Formats that do not support this may raise UnsupportedOperation.
        """
        raise NotImplementedError(self.destroy_workingtree_metadata)

    def _find_containing(self, evaluate):
        """Find something in a containing control directory.

        This method will scan containing control dirs, until it finds what
        it is looking for, decides that it will never find it, or runs out
        of containing control directories to check.

        It is used to implement find_repository and
        determine_repository_policy.

        :param evaluate: A function returning (value, stop).  If stop is True,
            the value will be returned.
        """
        found_bzrdir = self
        while True:
            result, stop = evaluate(found_bzrdir)
            if stop:
                return result
            next_transport = found_bzrdir.root_transport.clone('..')
            if (found_bzrdir.root_transport.base == next_transport.base):
                # top of the file system
                return None
            # find the next containing bzrdir
            try:
                found_bzrdir = BzrDir.open_containing_from_transport(
                    next_transport)[0]
            except errors.NotBranchError:
                return None

    def find_repository(self):
        """Find the repository that should be used.

        This does not require a branch as we use it to find the repo for
        new branches as well as to hook existing branches up to their
        repository.
        """
        def usable_repository(found_bzrdir):
            # does it have a repository ?
            try:
                repository = found_bzrdir.open_repository()
            except errors.NoRepositoryPresent:
                return None, False
            if found_bzrdir.root_transport.base == self.root_transport.base:
                return repository, True
            elif repository.is_shared():
                return repository, True
            else:
                return None, True

        found_repo = self._find_containing(usable_repository)
        if found_repo is None:
            raise errors.NoRepositoryPresent(self)
        return found_repo

    def get_branch_reference(self):
        """Return the referenced URL for the branch in this bzrdir.

        :raises NotBranchError: If there is no Branch.
        :return: The URL the branch in this bzrdir references if it is a
            reference branch, or None for regular branches.
        """
        return None

    def get_branch_transport(self, branch_format):
        """Get the transport for use by branch format in this BzrDir.

        Note that bzr dirs that do not support format strings will raise
        IncompatibleFormat if the branch format they are given has
        a format string, and vice versa.

        If branch_format is None, the transport is returned with no 
        checking. If it is not None, then the returned transport is
        guaranteed to point to an existing directory ready for use.
        """
        raise NotImplementedError(self.get_branch_transport)

    def _find_creation_modes(self):
        """Determine the appropriate modes for files and directories.
        
        They're always set to be consistent with the base directory,
        assuming that this transport allows setting modes.
        """
        # TODO: Do we need or want an option (maybe a config setting) to turn
        # this off or override it for particular locations? -- mbp 20080512
        if self._mode_check_done:
            return
        self._mode_check_done = True
        try:
            st = self.transport.stat('.')
        except errors.TransportNotPossible:
            self._dir_mode = None
            self._file_mode = None
        else:
            # Check the directory mode, but also make sure the created
            # directories and files are read-write for this user. This is
            # mostly a workaround for filesystems which lie about being able to
            # write to a directory (cygwin & win32)
            self._dir_mode = (st.st_mode & 07777) | 00700
            # Remove the sticky and execute bits for files
            self._file_mode = self._dir_mode & ~07111

    def _get_file_mode(self):
        """Return Unix mode for newly created files, or None.
        """
        if not self._mode_check_done:
            self._find_creation_modes()
        return self._file_mode

    def _get_dir_mode(self):
        """Return Unix mode for newly created directories, or None.
        """
        if not self._mode_check_done:
            self._find_creation_modes()
        return self._dir_mode
        
    def get_repository_transport(self, repository_format):
        """Get the transport for use by repository format in this BzrDir.

        Note that bzr dirs that do not support format strings will raise
        IncompatibleFormat if the repository format they are given has
        a format string, and vice versa.

        If repository_format is None, the transport is returned with no 
        checking. If it is not None, then the returned transport is
        guaranteed to point to an existing directory ready for use.
        """
        raise NotImplementedError(self.get_repository_transport)
        
    def get_workingtree_transport(self, tree_format):
        """Get the transport for use by workingtree format in this BzrDir.

        Note that bzr dirs that do not support format strings will raise
        IncompatibleFormat if the workingtree format they are given has a
        format string, and vice versa.

        If workingtree_format is None, the transport is returned with no 
        checking. If it is not None, then the returned transport is
        guaranteed to point to an existing directory ready for use.
        """
        raise NotImplementedError(self.get_workingtree_transport)
        
    def __init__(self, _transport, _format):
        """Initialize a Bzr control dir object.
        
        Only really common logic should reside here, concrete classes should be
        made with varying behaviours.

        :param _format: the format that is creating this BzrDir instance.
        :param _transport: the transport this dir is based at.
        """
        self._format = _format
        self.transport = _transport.clone('.bzr')
        self.root_transport = _transport
        self._mode_check_done = False

    def is_control_filename(self, filename):
        """True if filename is the name of a path which is reserved for bzrdir's.
        
        :param filename: A filename within the root transport of this bzrdir.

        This is true IF and ONLY IF the filename is part of the namespace reserved
        for bzr control dirs. Currently this is the '.bzr' directory in the root
        of the root_transport. it is expected that plugins will need to extend
        this in the future - for instance to make bzr talk with svn working
        trees.
        """
        # this might be better on the BzrDirFormat class because it refers to 
        # all the possible bzrdir disk formats. 
        # This method is tested via the workingtree is_control_filename tests- 
        # it was extracted from WorkingTree.is_control_filename. If the method's
        # contract is extended beyond the current trivial implementation, please
        # add new tests for it to the appropriate place.
        return filename == '.bzr' or filename.startswith('.bzr/')

    def needs_format_conversion(self, format=None):
        """Return true if this bzrdir needs convert_format run on it.
        
        For instance, if the repository format is out of date but the 
        branch and working tree are not, this should return True.

        :param format: Optional parameter indicating a specific desired
                       format we plan to arrive at.
        """
        raise NotImplementedError(self.needs_format_conversion)

    @staticmethod
    def open_unsupported(base):
        """Open a branch which is not supported."""
        return BzrDir.open(base, _unsupported=True)
        
    @staticmethod
    def open(base, _unsupported=False, possible_transports=None):
        """Open an existing bzrdir, rooted at 'base' (url).
        
        :param _unsupported: a private parameter to the BzrDir class.
        """
        t = get_transport(base, possible_transports=possible_transports)
        return BzrDir.open_from_transport(t, _unsupported=_unsupported)

    @staticmethod
    def open_from_transport(transport, _unsupported=False,
                            _server_formats=True):
        """Open a bzrdir within a particular directory.

        :param transport: Transport containing the bzrdir.
        :param _unsupported: private.
        """
        base = transport.base

        def find_format(transport):
            return transport, BzrDirFormat.find_format(
                transport, _server_formats=_server_formats)

        def redirected(transport, e, redirection_notice):
            qualified_source = e.get_source_url()
            relpath = transport.relpath(qualified_source)
            if not e.target.endswith(relpath):
                # Not redirected to a branch-format, not a branch
                raise errors.NotBranchError(path=e.target)
            target = e.target[:-len(relpath)]
            note('%s is%s redirected to %s',
                 transport.base, e.permanently, target)
            # Let's try with a new transport
            # FIXME: If 'transport' has a qualifier, this should
            # be applied again to the new transport *iff* the
            # schemes used are the same. Uncomment this code
            # once the function (and tests) exist.
            # -- vila20070212
            #target = urlutils.copy_url_qualifiers(original, target)
            return get_transport(target)

        try:
            transport, format = do_catching_redirections(find_format,
                                                         transport,
                                                         redirected)
        except errors.TooManyRedirections:
            raise errors.NotBranchError(base)

        BzrDir._check_supported(format, _unsupported)
        return format.open(transport, _found=True)

    def open_branch(self, unsupported=False):
        """Open the branch object at this BzrDir if one is present.

        If unsupported is True, then no longer supported branch formats can
        still be opened.
        
        TODO: static convenience version of this?
        """
        raise NotImplementedError(self.open_branch)

    @staticmethod
    def open_containing(url, possible_transports=None):
        """Open an existing branch which contains url.
        
        :param url: url to search from.
        See open_containing_from_transport for more detail.
        """
        transport = get_transport(url, possible_transports)
        return BzrDir.open_containing_from_transport(transport)
    
    @staticmethod
    def open_containing_from_transport(a_transport):
        """Open an existing branch which contains a_transport.base.

        This probes for a branch at a_transport, and searches upwards from there.

        Basically we keep looking up until we find the control directory or
        run into the root.  If there isn't one, raises NotBranchError.
        If there is one and it is either an unrecognised format or an unsupported 
        format, UnknownFormatError or UnsupportedFormatError are raised.
        If there is one, it is returned, along with the unused portion of url.

        :return: The BzrDir that contains the path, and a Unicode path 
                for the rest of the URL.
        """
        # this gets the normalised url back. I.e. '.' -> the full path.
        url = a_transport.base
        while True:
            try:
                result = BzrDir.open_from_transport(a_transport)
                return result, urlutils.unescape(a_transport.relpath(url))
            except errors.NotBranchError, e:
                pass
            try:
                new_t = a_transport.clone('..')
            except errors.InvalidURLJoin:
                # reached the root, whatever that may be
                raise errors.NotBranchError(path=url)
            if new_t.base == a_transport.base:
                # reached the root, whatever that may be
                raise errors.NotBranchError(path=url)
            a_transport = new_t

    def _get_tree_branch(self):
        """Return the branch and tree, if any, for this bzrdir.

        Return None for tree if not present or inaccessible.
        Raise NotBranchError if no branch is present.
        :return: (tree, branch)
        """
        try:
            tree = self.open_workingtree()
        except (errors.NoWorkingTree, errors.NotLocalUrl):
            tree = None
            branch = self.open_branch()
        else:
            branch = tree.branch
        return tree, branch

    @classmethod
    def open_tree_or_branch(klass, location):
        """Return the branch and working tree at a location.

        If there is no tree at the location, tree will be None.
        If there is no branch at the location, an exception will be
        raised
        :return: (tree, branch)
        """
        bzrdir = klass.open(location)
        return bzrdir._get_tree_branch()

    @classmethod
    def open_containing_tree_or_branch(klass, location):
        """Return the branch and working tree contained by a location.

        Returns (tree, branch, relpath).
        If there is no tree at containing the location, tree will be None.
        If there is no branch containing the location, an exception will be
        raised
        relpath is the portion of the path that is contained by the branch.
        """
        bzrdir, relpath = klass.open_containing(location)
        tree, branch = bzrdir._get_tree_branch()
        return tree, branch, relpath

    def open_repository(self, _unsupported=False):
        """Open the repository object at this BzrDir if one is present.

        This will not follow the Branch object pointer - it's strictly a direct
        open facility. Most client code should use open_branch().repository to
        get at a repository.

        :param _unsupported: a private parameter, not part of the api.
        TODO: static convenience version of this?
        """
        raise NotImplementedError(self.open_repository)

    def open_workingtree(self, _unsupported=False,
                         recommend_upgrade=True, from_branch=None):
        """Open the workingtree object at this BzrDir if one is present.

        :param recommend_upgrade: Optional keyword parameter, when True (the
            default), emit through the ui module a recommendation that the user
            upgrade the working tree when the workingtree being opened is old
            (but still fully supported).
        :param from_branch: override bzrdir branch (for lightweight checkouts)
        """
        raise NotImplementedError(self.open_workingtree)

    def has_branch(self):
        """Tell if this bzrdir contains a branch.
        
        Note: if you're going to open the branch, you should just go ahead
        and try, and not ask permission first.  (This method just opens the 
        branch and discards it, and that's somewhat expensive.) 
        """
        try:
            self.open_branch()
            return True
        except errors.NotBranchError:
            return False

    def has_workingtree(self):
        """Tell if this bzrdir contains a working tree.

        This will still raise an exception if the bzrdir has a workingtree that
        is remote & inaccessible.
        
        Note: if you're going to open the working tree, you should just go ahead
        and try, and not ask permission first.  (This method just opens the 
        workingtree and discards it, and that's somewhat expensive.) 
        """
        try:
            self.open_workingtree(recommend_upgrade=False)
            return True
        except errors.NoWorkingTree:
            return False

    def _cloning_metadir(self):
        """Produce a metadir suitable for cloning with."""
        result_format = self._format.__class__()
        try:
            try:
                branch = self.open_branch()
                source_repository = branch.repository
            except errors.NotBranchError:
                source_branch = None
                source_repository = self.open_repository()
        except errors.NoRepositoryPresent:
            source_repository = None
        else:
            # XXX TODO: This isinstance is here because we have not implemented
            # the fix recommended in bug # 103195 - to delegate this choice the
            # repository itself.
            repo_format = source_repository._format
            if not isinstance(repo_format, remote.RemoteRepositoryFormat):
                result_format.repository_format = repo_format
        try:
            # TODO: Couldn't we just probe for the format in these cases,
            # rather than opening the whole tree?  It would be a little
            # faster. mbp 20070401
            tree = self.open_workingtree(recommend_upgrade=False)
        except (errors.NoWorkingTree, errors.NotLocalUrl):
            result_format.workingtree_format = None
        else:
            result_format.workingtree_format = tree._format.__class__()
        return result_format, source_repository

    def cloning_metadir(self):
        """Produce a metadir suitable for cloning or sprouting with.

        These operations may produce workingtrees (yes, even though they're
        "cloning" something that doesn't have a tree), so a viable workingtree
        format must be selected.
        """
        format, repository = self._cloning_metadir()
        if format._workingtree_format is None:
            if repository is None:
                return format
            tree_format = repository._format._matchingbzrdir.workingtree_format
            format.workingtree_format = tree_format.__class__()
        return format

    def checkout_metadir(self):
        return self.cloning_metadir()

    def sprout(self, url, revision_id=None, force_new_repo=False,
               recurse='down', possible_transports=None,
               accelerator_tree=None, hardlink=False):
        """Create a copy of this bzrdir prepared for use as a new line of
        development.

        If url's last component does not exist, it will be created.

        Attributes related to the identity of the source branch like
        branch nickname will be cleaned, a working tree is created
        whether one existed before or not; and a local branch is always
        created.

        if revision_id is not None, then the clone operation may tune
            itself to download less data.
        :param accelerator_tree: A tree which can be used for retrieving file
            contents more quickly than the revision tree, i.e. a workingtree.
            The revision tree will be used for cases where accelerator_tree's
            content is different.
        :param hardlink: If true, hard-link files from accelerator_tree,
            where possible.
        """
        target_transport = get_transport(url, possible_transports)
        target_transport.ensure_base()
        cloning_format = self.cloning_metadir()
        result = cloning_format.initialize_on_transport(target_transport)
        try:
            source_branch = self.open_branch()
            source_repository = source_branch.repository
        except errors.NotBranchError:
            source_branch = None
            try:
                source_repository = self.open_repository()
            except errors.NoRepositoryPresent:
                source_repository = None
        if force_new_repo:
            result_repo = None
        else:
            try:
                result_repo = result.find_repository()
            except errors.NoRepositoryPresent:
                result_repo = None
        if source_repository is None and result_repo is not None:
            pass
        elif source_repository is None and result_repo is None:
            # no repo available, make a new one
            result.create_repository()
        elif source_repository is not None and result_repo is None:
            # have source, and want to make a new target repo
            result_repo = source_repository.sprout(result,
                                                   revision_id=revision_id)
        else:
            # fetch needed content into target.
            if source_repository is not None:
                # would rather do 
                # source_repository.copy_content_into(result_repo,
                #                                     revision_id=revision_id)
                # so we can override the copy method
                result_repo.fetch(source_repository, revision_id=revision_id)
        if source_branch is not None:
            source_branch.sprout(result, revision_id=revision_id)
        else:
            result.create_branch()
        if isinstance(target_transport, LocalTransport) and (
            result_repo is None or result_repo.make_working_trees()):
            wt = result.create_workingtree(accelerator_tree=accelerator_tree,
                hardlink=hardlink)
            wt.lock_write()
            try:
                if wt.path2id('') is None:
                    try:
                        wt.set_root_id(self.open_workingtree.get_root_id())
                    except errors.NoWorkingTree:
                        pass
            finally:
                wt.unlock()
        else:
            wt = None
        if recurse == 'down':
            if wt is not None:
                basis = wt.basis_tree()
                basis.lock_read()
                subtrees = basis.iter_references()
                recurse_branch = wt.branch
            elif source_branch is not None:
                basis = source_branch.basis_tree()
                basis.lock_read()
                subtrees = basis.iter_references()
                recurse_branch = source_branch
            else:
                subtrees = []
                basis = None
            try:
                for path, file_id in subtrees:
                    target = urlutils.join(url, urlutils.escape(path))
                    sublocation = source_branch.reference_parent(file_id, path)
                    sublocation.bzrdir.sprout(target,
                        basis.get_reference_revision(file_id, path),
                        force_new_repo=force_new_repo, recurse=recurse)
            finally:
                if basis is not None:
                    basis.unlock()
        return result


class BzrDirPreSplitOut(BzrDir):
    """A common class for the all-in-one formats."""

    def __init__(self, _transport, _format):
        """See BzrDir.__init__."""
        super(BzrDirPreSplitOut, self).__init__(_transport, _format)
        self._control_files = lockable_files.LockableFiles(
                                            self.get_branch_transport(None),
                                            self._format._lock_file_name,
                                            self._format._lock_class)

    def break_lock(self):
        """Pre-splitout bzrdirs do not suffer from stale locks."""
        raise NotImplementedError(self.break_lock)

    def cloning_metadir(self):
        """Produce a metadir suitable for cloning with."""
        return self._format.__class__()

    def clone(self, url, revision_id=None, force_new_repo=False):
        """See BzrDir.clone()."""
        from bzrlib.workingtree import WorkingTreeFormat2
        self._make_tail(url)
        result = self._format._initialize_for_clone(url)
        self.open_repository().clone(result, revision_id=revision_id)
        from_branch = self.open_branch()
        from_branch.clone(result, revision_id=revision_id)
        try:
            self.open_workingtree().clone(result)
        except errors.NotLocalUrl:
            # make a new one, this format always has to have one.
            try:
                WorkingTreeFormat2().initialize(result)
            except errors.NotLocalUrl:
                # but we cannot do it for remote trees.
                to_branch = result.open_branch()
                WorkingTreeFormat2()._stub_initialize_remote(to_branch)
        return result

    def create_branch(self):
        """See BzrDir.create_branch."""
        return self.open_branch()

    def destroy_branch(self):
        """See BzrDir.destroy_branch."""
        raise errors.UnsupportedOperation(self.destroy_branch, self)

    def create_repository(self, shared=False):
        """See BzrDir.create_repository."""
        if shared:
            raise errors.IncompatibleFormat('shared repository', self._format)
        return self.open_repository()

    def destroy_repository(self):
        """See BzrDir.destroy_repository."""
        raise errors.UnsupportedOperation(self.destroy_repository, self)

    def create_workingtree(self, revision_id=None, from_branch=None,
                           accelerator_tree=None, hardlink=False):
        """See BzrDir.create_workingtree."""
        # this looks buggy but is not -really-
        # because this format creates the workingtree when the bzrdir is
        # created
        # clone and sprout will have set the revision_id
        # and that will have set it for us, its only
        # specific uses of create_workingtree in isolation
        # that can do wonky stuff here, and that only
        # happens for creating checkouts, which cannot be 
        # done on this format anyway. So - acceptable wart.
        result = self.open_workingtree(recommend_upgrade=False)
        if revision_id is not None:
            if revision_id == _mod_revision.NULL_REVISION:
                result.set_parent_ids([])
            else:
                result.set_parent_ids([revision_id])
        return result

    def destroy_workingtree(self):
        """See BzrDir.destroy_workingtree."""
        raise errors.UnsupportedOperation(self.destroy_workingtree, self)

    def destroy_workingtree_metadata(self):
        """See BzrDir.destroy_workingtree_metadata."""
        raise errors.UnsupportedOperation(self.destroy_workingtree_metadata, 
                                          self)

    def get_branch_transport(self, branch_format):
        """See BzrDir.get_branch_transport()."""
        if branch_format is None:
            return self.transport
        try:
            branch_format.get_format_string()
        except NotImplementedError:
            return self.transport
        raise errors.IncompatibleFormat(branch_format, self._format)

    def get_repository_transport(self, repository_format):
        """See BzrDir.get_repository_transport()."""
        if repository_format is None:
            return self.transport
        try:
            repository_format.get_format_string()
        except NotImplementedError:
            return self.transport
        raise errors.IncompatibleFormat(repository_format, self._format)

    def get_workingtree_transport(self, workingtree_format):
        """See BzrDir.get_workingtree_transport()."""
        if workingtree_format is None:
            return self.transport
        try:
            workingtree_format.get_format_string()
        except NotImplementedError:
            return self.transport
        raise errors.IncompatibleFormat(workingtree_format, self._format)

    def needs_format_conversion(self, format=None):
        """See BzrDir.needs_format_conversion()."""
        # if the format is not the same as the system default,
        # an upgrade is needed.
        if format is None:
            format = BzrDirFormat.get_default_format()
        return not isinstance(self._format, format.__class__)

    def open_branch(self, unsupported=False):
        """See BzrDir.open_branch."""
        from bzrlib.branch import BzrBranchFormat4
        format = BzrBranchFormat4()
        self._check_supported(format, unsupported)
        return format.open(self, _found=True)

    def sprout(self, url, revision_id=None, force_new_repo=False,
               possible_transports=None, accelerator_tree=None,
               hardlink=False):
        """See BzrDir.sprout()."""
        from bzrlib.workingtree import WorkingTreeFormat2
        self._make_tail(url)
        result = self._format._initialize_for_clone(url)
        try:
            self.open_repository().clone(result, revision_id=revision_id)
        except errors.NoRepositoryPresent:
            pass
        try:
            self.open_branch().sprout(result, revision_id=revision_id)
        except errors.NotBranchError:
            pass
        # we always want a working tree
        WorkingTreeFormat2().initialize(result,
                                        accelerator_tree=accelerator_tree,
                                        hardlink=hardlink)
        return result


class BzrDir4(BzrDirPreSplitOut):
    """A .bzr version 4 control object.
    
    This is a deprecated format and may be removed after sept 2006.
    """

    def create_repository(self, shared=False):
        """See BzrDir.create_repository."""
        return self._format.repository_format.initialize(self, shared)

    def needs_format_conversion(self, format=None):
        """Format 4 dirs are always in need of conversion."""
        return True

    def open_repository(self):
        """See BzrDir.open_repository."""
        from bzrlib.repofmt.weaverepo import RepositoryFormat4
        return RepositoryFormat4().open(self, _found=True)


class BzrDir5(BzrDirPreSplitOut):
    """A .bzr version 5 control object.

    This is a deprecated format and may be removed after sept 2006.
    """

    def open_repository(self):
        """See BzrDir.open_repository."""
        from bzrlib.repofmt.weaverepo import RepositoryFormat5
        return RepositoryFormat5().open(self, _found=True)

    def open_workingtree(self, _unsupported=False,
            recommend_upgrade=True):
        """See BzrDir.create_workingtree."""
        from bzrlib.workingtree import WorkingTreeFormat2
        wt_format = WorkingTreeFormat2()
        # we don't warn here about upgrades; that ought to be handled for the
        # bzrdir as a whole
        return wt_format.open(self, _found=True)


class BzrDir6(BzrDirPreSplitOut):
    """A .bzr version 6 control object.

    This is a deprecated format and may be removed after sept 2006.
    """

    def open_repository(self):
        """See BzrDir.open_repository."""
        from bzrlib.repofmt.weaverepo import RepositoryFormat6
        return RepositoryFormat6().open(self, _found=True)

    def open_workingtree(self, _unsupported=False,
        recommend_upgrade=True):
        """See BzrDir.create_workingtree."""
        # we don't warn here about upgrades; that ought to be handled for the
        # bzrdir as a whole
        from bzrlib.workingtree import WorkingTreeFormat2
        return WorkingTreeFormat2().open(self, _found=True)


class BzrDirMeta1(BzrDir):
    """A .bzr meta version 1 control object.
    
    This is the first control object where the 
    individual aspects are really split out: there are separate repository,
    workingtree and branch subdirectories and any subset of the three can be
    present within a BzrDir.
    """

    def can_convert_format(self):
        """See BzrDir.can_convert_format()."""
        return True

    def create_branch(self):
        """See BzrDir.create_branch."""
        return self._format.get_branch_format().initialize(self)

    def destroy_branch(self):
        """See BzrDir.create_branch."""
        self.transport.delete_tree('branch')

    def create_repository(self, shared=False):
        """See BzrDir.create_repository."""
        return self._format.repository_format.initialize(self, shared)

    def destroy_repository(self):
        """See BzrDir.destroy_repository."""
        self.transport.delete_tree('repository')

    def create_workingtree(self, revision_id=None, from_branch=None,
                           accelerator_tree=None, hardlink=False):
        """See BzrDir.create_workingtree."""
        return self._format.workingtree_format.initialize(
            self, revision_id, from_branch=from_branch,
            accelerator_tree=accelerator_tree, hardlink=hardlink)

    def destroy_workingtree(self):
        """See BzrDir.destroy_workingtree."""
        wt = self.open_workingtree(recommend_upgrade=False)
        repository = wt.branch.repository
        empty = repository.revision_tree(_mod_revision.NULL_REVISION)
        wt.revert(old_tree=empty)
        self.destroy_workingtree_metadata()

    def destroy_workingtree_metadata(self):
        self.transport.delete_tree('checkout')

    def find_branch_format(self):
        """Find the branch 'format' for this bzrdir.

        This might be a synthetic object for e.g. RemoteBranch and SVN.
        """
        from bzrlib.branch import BranchFormat
        return BranchFormat.find_format(self)

    def _get_mkdir_mode(self):
        """Figure out the mode to use when creating a bzrdir subdir."""
        temp_control = lockable_files.LockableFiles(self.transport, '',
                                     lockable_files.TransportLock)
        return temp_control._dir_mode

    def get_branch_reference(self):
        """See BzrDir.get_branch_reference()."""
        from bzrlib.branch import BranchFormat
        format = BranchFormat.find_format(self)
        return format.get_reference(self)

    def get_branch_transport(self, branch_format):
        """See BzrDir.get_branch_transport()."""
        if branch_format is None:
            return self.transport.clone('branch')
        try:
            branch_format.get_format_string()
        except NotImplementedError:
            raise errors.IncompatibleFormat(branch_format, self._format)
        try:
            self.transport.mkdir('branch', mode=self._get_mkdir_mode())
        except errors.FileExists:
            pass
        return self.transport.clone('branch')

    def get_repository_transport(self, repository_format):
        """See BzrDir.get_repository_transport()."""
        if repository_format is None:
            return self.transport.clone('repository')
        try:
            repository_format.get_format_string()
        except NotImplementedError:
            raise errors.IncompatibleFormat(repository_format, self._format)
        try:
            self.transport.mkdir('repository', mode=self._get_mkdir_mode())
        except errors.FileExists:
            pass
        return self.transport.clone('repository')

    def get_workingtree_transport(self, workingtree_format):
        """See BzrDir.get_workingtree_transport()."""
        if workingtree_format is None:
            return self.transport.clone('checkout')
        try:
            workingtree_format.get_format_string()
        except NotImplementedError:
            raise errors.IncompatibleFormat(workingtree_format, self._format)
        try:
            self.transport.mkdir('checkout', mode=self._get_mkdir_mode())
        except errors.FileExists:
            pass
        return self.transport.clone('checkout')

    def needs_format_conversion(self, format=None):
        """See BzrDir.needs_format_conversion()."""
        if format is None:
            format = BzrDirFormat.get_default_format()
        if not isinstance(self._format, format.__class__):
            # it is not a meta dir format, conversion is needed.
            return True
        # we might want to push this down to the repository?
        try:
            if not isinstance(self.open_repository()._format,
                              format.repository_format.__class__):
                # the repository needs an upgrade.
                return True
        except errors.NoRepositoryPresent:
            pass
        try:
            if not isinstance(self.open_branch()._format,
                              format.get_branch_format().__class__):
                # the branch needs an upgrade.
                return True
        except errors.NotBranchError:
            pass
        try:
            my_wt = self.open_workingtree(recommend_upgrade=False)
            if not isinstance(my_wt._format,
                              format.workingtree_format.__class__):
                # the workingtree needs an upgrade.
                return True
        except (errors.NoWorkingTree, errors.NotLocalUrl):
            pass
        return False

    def open_branch(self, unsupported=False):
        """See BzrDir.open_branch."""
        format = self.find_branch_format()
        self._check_supported(format, unsupported)
        return format.open(self, _found=True)

    def open_repository(self, unsupported=False):
        """See BzrDir.open_repository."""
        from bzrlib.repository import RepositoryFormat
        format = RepositoryFormat.find_format(self)
        self._check_supported(format, unsupported)
        return format.open(self, _found=True)

    def open_workingtree(self, unsupported=False,
            recommend_upgrade=True):
        """See BzrDir.open_workingtree."""
        from bzrlib.workingtree import WorkingTreeFormat
        format = WorkingTreeFormat.find_format(self)
        self._check_supported(format, unsupported,
            recommend_upgrade,
            basedir=self.root_transport.base)
        return format.open(self, _found=True)


class BzrDirFormat(object):
    """An encapsulation of the initialization and open routines for a format.

    Formats provide three things:
     * An initialization routine,
     * a format string,
     * an open routine.

    Formats are placed in a dict by their format string for reference 
    during bzrdir opening. These should be subclasses of BzrDirFormat
    for consistency.

    Once a format is deprecated, just deprecate the initialize and open
    methods on the format class. Do not deprecate the object, as the 
    object will be created every system load.
    """

    _default_format = None
    """The default format used for new .bzr dirs."""

    _formats = {}
    """The known formats."""

    _control_formats = []
    """The registered control formats - .bzr, ....
    
    This is a list of BzrDirFormat objects.
    """

    _control_server_formats = []
    """The registered control server formats, e.g. RemoteBzrDirs.

    This is a list of BzrDirFormat objects.
    """

    _lock_file_name = 'branch-lock'

    # _lock_class must be set in subclasses to the lock type, typ.
    # TransportLock or LockDir

    @classmethod
    def find_format(klass, transport, _server_formats=True):
        """Return the format present at transport."""
        if _server_formats:
            formats = klass._control_server_formats + klass._control_formats
        else:
            formats = klass._control_formats
        for format in formats:
            try:
                return format.probe_transport(transport)
            except errors.NotBranchError:
                # this format does not find a control dir here.
                pass
        raise errors.NotBranchError(path=transport.base)

    @classmethod
    def probe_transport(klass, transport):
        """Return the .bzrdir style format present in a directory."""
        try:
            format_string = transport.get(".bzr/branch-format").read()
        except errors.NoSuchFile:
            raise errors.NotBranchError(path=transport.base)

        try:
            return klass._formats[format_string]
        except KeyError:
            raise errors.UnknownFormatError(format=format_string, kind='bzrdir')

    @classmethod
    def get_default_format(klass):
        """Return the current default format."""
        return klass._default_format

    def get_format_string(self):
        """Return the ASCII format string that identifies this format."""
        raise NotImplementedError(self.get_format_string)

    def get_format_description(self):
        """Return the short description for this format."""
        raise NotImplementedError(self.get_format_description)

    def get_converter(self, format=None):
        """Return the converter to use to convert bzrdirs needing converts.

        This returns a bzrlib.bzrdir.Converter object.

        This should return the best upgrader to step this format towards the
        current default format. In the case of plugins we can/should provide
        some means for them to extend the range of returnable converters.

        :param format: Optional format to override the default format of the 
                       library.
        """
        raise NotImplementedError(self.get_converter)

    def initialize(self, url, possible_transports=None):
        """Create a bzr control dir at this url and return an opened copy.
        
        Subclasses should typically override initialize_on_transport
        instead of this method.
        """
        return self.initialize_on_transport(get_transport(url,
                                                          possible_transports))

    def initialize_on_transport(self, transport):
        """Initialize a new bzrdir in the base directory of a Transport."""
        # Since we don't have a .bzr directory, inherit the
        # mode from the root directory
        temp_control = lockable_files.LockableFiles(transport,
                            '', lockable_files.TransportLock)
        temp_control._transport.mkdir('.bzr',
                                      # FIXME: RBC 20060121 don't peek under
                                      # the covers
                                      mode=temp_control._dir_mode)
        if sys.platform == 'win32' and isinstance(transport, LocalTransport):
            win32utils.set_file_attr_hidden(transport._abspath('.bzr'))
        file_mode = temp_control._file_mode
        del temp_control
        bzrdir_transport = transport.clone('.bzr')
        utf8_files = [('README',
                       "This is a Bazaar control directory.\n"
                       "Do not change any files in this directory.\n"
                       "See http://bazaar-vcs.org/ for more information about Bazaar.\n"),
                      ('branch-format', self.get_format_string()),
                      ]
        # NB: no need to escape relative paths that are url safe.
        control_files = lockable_files.LockableFiles(bzrdir_transport,
            self._lock_file_name, self._lock_class)
        control_files.create_lock()
        control_files.lock_write()
        try:
            for (filename, content) in utf8_files:
                bzrdir_transport.put_bytes(filename, content,
                    mode=file_mode)
        finally:
            control_files.unlock()
        return self.open(transport, _found=True)

    def is_supported(self):
        """Is this format supported?

        Supported formats must be initializable and openable.
        Unsupported formats may not support initialization or committing or 
        some other features depending on the reason for not being supported.
        """
        return True

    def same_model(self, target_format):
        return (self.repository_format.rich_root_data == 
            target_format.rich_root_data)

    @classmethod
    def known_formats(klass):
        """Return all the known formats.
        
        Concrete formats should override _known_formats.
        """
        # There is double indirection here to make sure that control 
        # formats used by more than one dir format will only be probed 
        # once. This can otherwise be quite expensive for remote connections.
        result = set()
        for format in klass._control_formats:
            result.update(format._known_formats())
        return result
    
    @classmethod
    def _known_formats(klass):
        """Return the known format instances for this control format."""
        return set(klass._formats.values())

    def open(self, transport, _found=False):
        """Return an instance of this format for the dir transport points at.
        
        _found is a private parameter, do not use it.
        """
        if not _found:
            found_format = BzrDirFormat.find_format(transport)
            if not isinstance(found_format, self.__class__):
                raise AssertionError("%s was asked to open %s, but it seems to need "
                        "format %s" 
                        % (self, transport, found_format))
        return self._open(transport)

    def _open(self, transport):
        """Template method helper for opening BzrDirectories.

        This performs the actual open and any additional logic or parameter
        passing.
        """
        raise NotImplementedError(self._open)

    @classmethod
    def register_format(klass, format):
        klass._formats[format.get_format_string()] = format

    @classmethod
    def register_control_format(klass, format):
        """Register a format that does not use '.bzr' for its control dir.

        TODO: This should be pulled up into a 'ControlDirFormat' base class
        which BzrDirFormat can inherit from, and renamed to register_format 
        there. It has been done without that for now for simplicity of
        implementation.
        """
        klass._control_formats.append(format)

    @classmethod
    def register_control_server_format(klass, format):
        """Register a control format for client-server environments.

        These formats will be tried before ones registered with
        register_control_format.  This gives implementations that decide to the
        chance to grab it before anything looks at the contents of the format
        file.
        """
        klass._control_server_formats.append(format)

    @classmethod
    def _set_default_format(klass, format):
        """Set default format (for testing behavior of defaults only)"""
        klass._default_format = format

    def __str__(self):
        # Trim the newline
        return self.get_format_string().rstrip()

    @classmethod
    def unregister_format(klass, format):
        del klass._formats[format.get_format_string()]

    @classmethod
    def unregister_control_format(klass, format):
        klass._control_formats.remove(format)


class BzrDirFormat4(BzrDirFormat):
    """Bzr dir format 4.

    This format is a combined format for working tree, branch and repository.
    It has:
     - Format 1 working trees [always]
     - Format 4 branches [always]
     - Format 4 repositories [always]

    This format is deprecated: it indexes texts using a text it which is
    removed in format 5; write support for this format has been removed.
    """

    _lock_class = lockable_files.TransportLock

    def get_format_string(self):
        """See BzrDirFormat.get_format_string()."""
        return "Bazaar-NG branch, format 0.0.4\n"

    def get_format_description(self):
        """See BzrDirFormat.get_format_description()."""
        return "All-in-one format 4"

    def get_converter(self, format=None):
        """See BzrDirFormat.get_converter()."""
        # there is one and only one upgrade path here.
        return ConvertBzrDir4To5()
        
    def initialize_on_transport(self, transport):
        """Format 4 branches cannot be created."""
        raise errors.UninitializableFormat(self)

    def is_supported(self):
        """Format 4 is not supported.

        It is not supported because the model changed from 4 to 5 and the
        conversion logic is expensive - so doing it on the fly was not 
        feasible.
        """
        return False

    def _open(self, transport):
        """See BzrDirFormat._open."""
        return BzrDir4(transport, self)

    def __return_repository_format(self):
        """Circular import protection."""
        from bzrlib.repofmt.weaverepo import RepositoryFormat4
        return RepositoryFormat4()
    repository_format = property(__return_repository_format)


class BzrDirFormat5(BzrDirFormat):
    """Bzr control format 5.

    This format is a combined format for working tree, branch and repository.
    It has:
     - Format 2 working trees [always] 
     - Format 4 branches [always] 
     - Format 5 repositories [always]
       Unhashed stores in the repository.
    """

    _lock_class = lockable_files.TransportLock

    def get_format_string(self):
        """See BzrDirFormat.get_format_string()."""
        return "Bazaar-NG branch, format 5\n"

    def get_format_description(self):
        """See BzrDirFormat.get_format_description()."""
        return "All-in-one format 5"

    def get_converter(self, format=None):
        """See BzrDirFormat.get_converter()."""
        # there is one and only one upgrade path here.
        return ConvertBzrDir5To6()

    def _initialize_for_clone(self, url):
        return self.initialize_on_transport(get_transport(url), _cloning=True)
        
    def initialize_on_transport(self, transport, _cloning=False):
        """Format 5 dirs always have working tree, branch and repository.
        
        Except when they are being cloned.
        """
        from bzrlib.branch import BzrBranchFormat4
        from bzrlib.repofmt.weaverepo import RepositoryFormat5
        from bzrlib.workingtree import WorkingTreeFormat2
        result = (super(BzrDirFormat5, self).initialize_on_transport(transport))
        RepositoryFormat5().initialize(result, _internal=True)
        if not _cloning:
            branch = BzrBranchFormat4().initialize(result)
            try:
                WorkingTreeFormat2().initialize(result)
            except errors.NotLocalUrl:
                # Even though we can't access the working tree, we need to
                # create its control files.
                WorkingTreeFormat2()._stub_initialize_remote(branch)
        return result

    def _open(self, transport):
        """See BzrDirFormat._open."""
        return BzrDir5(transport, self)

    def __return_repository_format(self):
        """Circular import protection."""
        from bzrlib.repofmt.weaverepo import RepositoryFormat5
        return RepositoryFormat5()
    repository_format = property(__return_repository_format)


class BzrDirFormat6(BzrDirFormat):
    """Bzr control format 6.

    This format is a combined format for working tree, branch and repository.
    It has:
     - Format 2 working trees [always] 
     - Format 4 branches [always] 
     - Format 6 repositories [always]
    """

    _lock_class = lockable_files.TransportLock

    def get_format_string(self):
        """See BzrDirFormat.get_format_string()."""
        return "Bazaar-NG branch, format 6\n"

    def get_format_description(self):
        """See BzrDirFormat.get_format_description()."""
        return "All-in-one format 6"

    def get_converter(self, format=None):
        """See BzrDirFormat.get_converter()."""
        # there is one and only one upgrade path here.
        return ConvertBzrDir6ToMeta()
        
    def _initialize_for_clone(self, url):
        return self.initialize_on_transport(get_transport(url), _cloning=True)

    def initialize_on_transport(self, transport, _cloning=False):
        """Format 6 dirs always have working tree, branch and repository.
        
        Except when they are being cloned.
        """
        from bzrlib.branch import BzrBranchFormat4
        from bzrlib.repofmt.weaverepo import RepositoryFormat6
        from bzrlib.workingtree import WorkingTreeFormat2
        result = super(BzrDirFormat6, self).initialize_on_transport(transport)
        RepositoryFormat6().initialize(result, _internal=True)
        if not _cloning:
            branch = BzrBranchFormat4().initialize(result)
            try:
                WorkingTreeFormat2().initialize(result)
            except errors.NotLocalUrl:
                # Even though we can't access the working tree, we need to
                # create its control files.
                WorkingTreeFormat2()._stub_initialize_remote(branch)
        return result

    def _open(self, transport):
        """See BzrDirFormat._open."""
        return BzrDir6(transport, self)

    def __return_repository_format(self):
        """Circular import protection."""
        from bzrlib.repofmt.weaverepo import RepositoryFormat6
        return RepositoryFormat6()
    repository_format = property(__return_repository_format)


class BzrDirMetaFormat1(BzrDirFormat):
    """Bzr meta control format 1

    This is the first format with split out working tree, branch and repository
    disk storage.
    It has:
     - Format 3 working trees [optional]
     - Format 5 branches [optional]
     - Format 7 repositories [optional]
    """

    _lock_class = lockdir.LockDir

    def __init__(self):
        self._workingtree_format = None
        self._branch_format = None

    def __eq__(self, other):
        if other.__class__ is not self.__class__:
            return False
        if other.repository_format != self.repository_format:
            return False
        if other.workingtree_format != self.workingtree_format:
            return False
        return True

    def __ne__(self, other):
        return not self == other

    def get_branch_format(self):
        if self._branch_format is None:
            from bzrlib.branch import BranchFormat
            self._branch_format = BranchFormat.get_default_format()
        return self._branch_format

    def set_branch_format(self, format):
        self._branch_format = format

    def get_converter(self, format=None):
        """See BzrDirFormat.get_converter()."""
        if format is None:
            format = BzrDirFormat.get_default_format()
        if not isinstance(self, format.__class__):
            # converting away from metadir is not implemented
            raise NotImplementedError(self.get_converter)
        return ConvertMetaToMeta(format)

    def get_format_string(self):
        """See BzrDirFormat.get_format_string()."""
        return "Bazaar-NG meta directory, format 1\n"

    def get_format_description(self):
        """See BzrDirFormat.get_format_description()."""
        return "Meta directory format 1"

    def _open(self, transport):
        """See BzrDirFormat._open."""
        return BzrDirMeta1(transport, self)

    def __return_repository_format(self):
        """Circular import protection."""
        if getattr(self, '_repository_format', None):
            return self._repository_format
        from bzrlib.repository import RepositoryFormat
        return RepositoryFormat.get_default_format()

    def __set_repository_format(self, value):
        """Allow changing the repository format for metadir formats."""
        self._repository_format = value

    repository_format = property(__return_repository_format, __set_repository_format)

    def __get_workingtree_format(self):
        if self._workingtree_format is None:
            from bzrlib.workingtree import WorkingTreeFormat
            self._workingtree_format = WorkingTreeFormat.get_default_format()
        return self._workingtree_format

    def __set_workingtree_format(self, wt_format):
        self._workingtree_format = wt_format

    workingtree_format = property(__get_workingtree_format,
                                  __set_workingtree_format)


# Register bzr control format
BzrDirFormat.register_control_format(BzrDirFormat)

# Register bzr formats
BzrDirFormat.register_format(BzrDirFormat4())
BzrDirFormat.register_format(BzrDirFormat5())
BzrDirFormat.register_format(BzrDirFormat6())
__default_format = BzrDirMetaFormat1()
BzrDirFormat.register_format(__default_format)
BzrDirFormat._default_format = __default_format


class Converter(object):
    """Converts a disk format object from one format to another."""

    def convert(self, to_convert, pb):
        """Perform the conversion of to_convert, giving feedback via pb.

        :param to_convert: The disk object to convert.
        :param pb: a progress bar to use for progress information.
        """

    def step(self, message):
        """Update the pb by a step."""
        self.count +=1
        self.pb.update(message, self.count, self.total)


class ConvertBzrDir4To5(Converter):
    """Converts format 4 bzr dirs to format 5."""

    def __init__(self):
        super(ConvertBzrDir4To5, self).__init__()
        self.converted_revs = set()
        self.absent_revisions = set()
        self.text_count = 0
        self.revisions = {}
        
    def convert(self, to_convert, pb):
        """See Converter.convert()."""
        self.bzrdir = to_convert
        self.pb = pb
        self.pb.note('starting upgrade from format 4 to 5')
        if isinstance(self.bzrdir.transport, LocalTransport):
            self.bzrdir.get_workingtree_transport(None).delete('stat-cache')
        self._convert_to_weaves()
        return BzrDir.open(self.bzrdir.root_transport.base)

    def _convert_to_weaves(self):
        self.pb.note('note: upgrade may be faster if all store files are ungzipped first')
        try:
            # TODO permissions
            stat = self.bzrdir.transport.stat('weaves')
            if not S_ISDIR(stat.st_mode):
                self.bzrdir.transport.delete('weaves')
                self.bzrdir.transport.mkdir('weaves')
        except errors.NoSuchFile:
            self.bzrdir.transport.mkdir('weaves')
        # deliberately not a WeaveFile as we want to build it up slowly.
        self.inv_weave = Weave('inventory')
        # holds in-memory weaves for all files
        self.text_weaves = {}
        self.bzrdir.transport.delete('branch-format')
        self.branch = self.bzrdir.open_branch()
        self._convert_working_inv()
        rev_history = self.branch.revision_history()
        # to_read is a stack holding the revisions we still need to process;
        # appending to it adds new highest-priority revisions
        self.known_revisions = set(rev_history)
        self.to_read = rev_history[-1:]
        while self.to_read:
            rev_id = self.to_read.pop()
            if (rev_id not in self.revisions
                and rev_id not in self.absent_revisions):
                self._load_one_rev(rev_id)
        self.pb.clear()
        to_import = self._make_order()
        for i, rev_id in enumerate(to_import):
            self.pb.update('converting revision', i, len(to_import))
            self._convert_one_rev(rev_id)
        self.pb.clear()
        self._write_all_weaves()
        self._write_all_revs()
        self.pb.note('upgraded to weaves:')
        self.pb.note('  %6d revisions and inventories', len(self.revisions))
        self.pb.note('  %6d revisions not present', len(self.absent_revisions))
        self.pb.note('  %6d texts', self.text_count)
        self._cleanup_spare_files_after_format4()
        self.branch._transport.put_bytes(
            'branch-format',
            BzrDirFormat5().get_format_string(),
            mode=self.branch.control_files._file_mode)

    def _cleanup_spare_files_after_format4(self):
        # FIXME working tree upgrade foo.
        for n in 'merged-patches', 'pending-merged-patches':
            try:
                ## assert os.path.getsize(p) == 0
                self.bzrdir.transport.delete(n)
            except errors.NoSuchFile:
                pass
        self.bzrdir.transport.delete_tree('inventory-store')
        self.bzrdir.transport.delete_tree('text-store')

    def _convert_working_inv(self):
        inv = xml4.serializer_v4.read_inventory(
                self.branch._transport.get('inventory'))
        new_inv_xml = xml5.serializer_v5.write_inventory_to_string(inv, working=True)
        self.branch._transport.put_bytes('inventory', new_inv_xml,
            mode=self.branch.control_files._file_mode)

    def _write_all_weaves(self):
        controlweaves = WeaveStore(self.bzrdir.transport, prefixed=False)
        weave_transport = self.bzrdir.transport.clone('weaves')
        weaves = WeaveStore(weave_transport, prefixed=False)
        transaction = WriteTransaction()

        try:
            i = 0
            for file_id, file_weave in self.text_weaves.items():
                self.pb.update('writing weave', i, len(self.text_weaves))
                weaves._put_weave(file_id, file_weave, transaction)
                i += 1
            self.pb.update('inventory', 0, 1)
            controlweaves._put_weave('inventory', self.inv_weave, transaction)
            self.pb.update('inventory', 1, 1)
        finally:
            self.pb.clear()

    def _write_all_revs(self):
        """Write all revisions out in new form."""
        self.bzrdir.transport.delete_tree('revision-store')
        self.bzrdir.transport.mkdir('revision-store')
        revision_transport = self.bzrdir.transport.clone('revision-store')
        # TODO permissions
        _revision_store = TextRevisionStore(TextStore(revision_transport,
                                                      prefixed=False,
                                                      compressed=True))
        try:
            transaction = WriteTransaction()
            for i, rev_id in enumerate(self.converted_revs):
                self.pb.update('write revision', i, len(self.converted_revs))
                _revision_store.add_revision(self.revisions[rev_id], transaction)
        finally:
            self.pb.clear()
            
    def _load_one_rev(self, rev_id):
        """Load a revision object into memory.

        Any parents not either loaded or abandoned get queued to be
        loaded."""
        self.pb.update('loading revision',
                       len(self.revisions),
                       len(self.known_revisions))
        if not self.branch.repository.has_revision(rev_id):
            self.pb.clear()
            self.pb.note('revision {%s} not present in branch; '
                         'will be converted as a ghost',
                         rev_id)
            self.absent_revisions.add(rev_id)
        else:
            rev = self.branch.repository._revision_store.get_revision(rev_id,
                self.branch.repository.get_transaction())
            for parent_id in rev.parent_ids:
                self.known_revisions.add(parent_id)
                self.to_read.append(parent_id)
            self.revisions[rev_id] = rev

    def _load_old_inventory(self, rev_id):
        old_inv_xml = self.branch.repository.inventory_store.get(rev_id).read()
        inv = xml4.serializer_v4.read_inventory_from_string(old_inv_xml)
        inv.revision_id = rev_id
        rev = self.revisions[rev_id]
        return inv

    def _load_updated_inventory(self, rev_id):
        inv_xml = self.inv_weave.get_text(rev_id)
        inv = xml5.serializer_v5.read_inventory_from_string(inv_xml, rev_id)
        return inv

    def _convert_one_rev(self, rev_id):
        """Convert revision and all referenced objects to new format."""
        rev = self.revisions[rev_id]
        inv = self._load_old_inventory(rev_id)
        present_parents = [p for p in rev.parent_ids
                           if p not in self.absent_revisions]
        self._convert_revision_contents(rev, inv, present_parents)
        self._store_new_inv(rev, inv, present_parents)
        self.converted_revs.add(rev_id)

    def _store_new_inv(self, rev, inv, present_parents):
        new_inv_xml = xml5.serializer_v5.write_inventory_to_string(inv)
        new_inv_sha1 = sha_string(new_inv_xml)
        self.inv_weave.add_lines(rev.revision_id,
                                 present_parents,
                                 new_inv_xml.splitlines(True))
        rev.inventory_sha1 = new_inv_sha1

    def _convert_revision_contents(self, rev, inv, present_parents):
        """Convert all the files within a revision.

        Also upgrade the inventory to refer to the text revision ids."""
        rev_id = rev.revision_id
        mutter('converting texts of revision {%s}',
               rev_id)
        parent_invs = map(self._load_updated_inventory, present_parents)
        entries = inv.iter_entries()
        entries.next()
        for path, ie in entries:
            self._convert_file_version(rev, ie, parent_invs)

    def _convert_file_version(self, rev, ie, parent_invs):
        """Convert one version of one file.

        The file needs to be added into the weave if it is a merge
        of >=2 parents or if it's changed from its parent.
        """
        file_id = ie.file_id
        rev_id = rev.revision_id
        w = self.text_weaves.get(file_id)
        if w is None:
            w = Weave(file_id)
            self.text_weaves[file_id] = w
        text_changed = False
        parent_candiate_entries = ie.parent_candidates(parent_invs)
        heads = graph.Graph(self).heads(parent_candiate_entries.keys())
        # XXX: Note that this is unordered - and this is tolerable because 
        # the previous code was also unordered.
        previous_entries = dict((head, parent_candiate_entries[head]) for head
            in heads)
        self.snapshot_ie(previous_entries, ie, w, rev_id)
        del ie.text_id

    @symbol_versioning.deprecated_method(symbol_versioning.one_one)
    def get_parents(self, revision_ids):
        for revision_id in revision_ids:
            yield self.revisions[revision_id].parent_ids

    def get_parent_map(self, revision_ids):
        """See graph._StackedParentsProvider.get_parent_map"""
        return dict((revision_id, self.revisions[revision_id])
                    for revision_id in revision_ids
                     if revision_id in self.revisions)

    def snapshot_ie(self, previous_revisions, ie, w, rev_id):
        # TODO: convert this logic, which is ~= snapshot to
        # a call to:. This needs the path figured out. rather than a work_tree
        # a v4 revision_tree can be given, or something that looks enough like
        # one to give the file content to the entry if it needs it.
        # and we need something that looks like a weave store for snapshot to 
        # save against.
        #ie.snapshot(rev, PATH, previous_revisions, REVISION_TREE, InMemoryWeaveStore(self.text_weaves))
        if len(previous_revisions) == 1:
            previous_ie = previous_revisions.values()[0]
            if ie._unchanged(previous_ie):
                ie.revision = previous_ie.revision
                return
        if ie.has_text():
            text = self.branch.repository.weave_store.get(ie.text_id)
            file_lines = text.readlines()
            w.add_lines(rev_id, previous_revisions, file_lines)
            self.text_count += 1
        else:
            w.add_lines(rev_id, previous_revisions, [])
        ie.revision = rev_id

    def _make_order(self):
        """Return a suitable order for importing revisions.

        The order must be such that an revision is imported after all
        its (present) parents.
        """
        todo = set(self.revisions.keys())
        done = self.absent_revisions.copy()
        order = []
        while todo:
            # scan through looking for a revision whose parents
            # are all done
            for rev_id in sorted(list(todo)):
                rev = self.revisions[rev_id]
                parent_ids = set(rev.parent_ids)
                if parent_ids.issubset(done):
                    # can take this one now
                    order.append(rev_id)
                    todo.remove(rev_id)
                    done.add(rev_id)
        return order


class ConvertBzrDir5To6(Converter):
    """Converts format 5 bzr dirs to format 6."""

    def convert(self, to_convert, pb):
        """See Converter.convert()."""
        self.bzrdir = to_convert
        self.pb = pb
        self.pb.note('starting upgrade from format 5 to 6')
        self._convert_to_prefixed()
        return BzrDir.open(self.bzrdir.root_transport.base)

    def _convert_to_prefixed(self):
        from bzrlib.store import TransportStore
        self.bzrdir.transport.delete('branch-format')
        for store_name in ["weaves", "revision-store"]:
            self.pb.note("adding prefixes to %s" % store_name)
            store_transport = self.bzrdir.transport.clone(store_name)
            store = TransportStore(store_transport, prefixed=True)
            for urlfilename in store_transport.list_dir('.'):
                filename = urlutils.unescape(urlfilename)
                if (filename.endswith(".weave") or
                    filename.endswith(".gz") or
                    filename.endswith(".sig")):
                    file_id = os.path.splitext(filename)[0]
                else:
                    file_id = filename
                prefix_dir = store.hash_prefix(file_id)
                # FIXME keep track of the dirs made RBC 20060121
                try:
                    store_transport.move(filename, prefix_dir + '/' + filename)
                except errors.NoSuchFile: # catches missing dirs strangely enough
                    store_transport.mkdir(prefix_dir)
                    store_transport.move(filename, prefix_dir + '/' + filename)
        self.bzrdir.transport.put_bytes(
            'branch-format',
            BzrDirFormat6().get_format_string(),
            mode=self.bzrdir._control_files._file_mode)


class ConvertBzrDir6ToMeta(Converter):
    """Converts format 6 bzr dirs to metadirs."""

    def convert(self, to_convert, pb):
        """See Converter.convert()."""
        from bzrlib.repofmt.weaverepo import RepositoryFormat7
        from bzrlib.branch import BzrBranchFormat5
        self.bzrdir = to_convert
        self.pb = pb
        self.count = 0
        self.total = 20 # the steps we know about
        self.garbage_inventories = []

        self.pb.note('starting upgrade from format 6 to metadir')
        self.dir_mode = self.bzrdir._control_files._dir_mode
        self.file_mode = self.bzrdir._control_files._file_mode
        self.bzrdir.transport.put_bytes(
                'branch-format',
                "Converting to format 6",
                mode=self.file_mode)
        # its faster to move specific files around than to open and use the apis...
        # first off, nuke ancestry.weave, it was never used.
        try:
            self.step('Removing ancestry.weave')
            self.bzrdir.transport.delete('ancestry.weave')
        except errors.NoSuchFile:
            pass
        # find out whats there
        self.step('Finding branch files')
        last_revision = self.bzrdir.open_branch().last_revision()
        bzrcontents = self.bzrdir.transport.list_dir('.')
        for name in bzrcontents:
            if name.startswith('basis-inventory.'):
                self.garbage_inventories.append(name)
        # create new directories for repository, working tree and branch
<<<<<<< HEAD
        self.dir_mode = self.bzrdir._get_dir_mode()
        self.file_mode = self.bzrdir._get_file_mode()
=======
>>>>>>> 3b7bfc2b
        repository_names = [('inventory.weave', True),
                            ('revision-store', True),
                            ('weaves', True)]
        self.step('Upgrading repository  ')
        self.bzrdir.transport.mkdir('repository', mode=self.dir_mode)
        self.make_lock('repository')
        # we hard code the formats here because we are converting into
        # the meta format. The meta format upgrader can take this to a 
        # future format within each component.
        self.put_format('repository', RepositoryFormat7())
        for entry in repository_names:
            self.move_entry('repository', entry)

        self.step('Upgrading branch      ')
        self.bzrdir.transport.mkdir('branch', mode=self.dir_mode)
        self.make_lock('branch')
        self.put_format('branch', BzrBranchFormat5())
        branch_files = [('revision-history', True),
                        ('branch-name', True),
                        ('parent', False)]
        for entry in branch_files:
            self.move_entry('branch', entry)

        checkout_files = [('pending-merges', True),
                          ('inventory', True),
                          ('stat-cache', False)]
        # If a mandatory checkout file is not present, the branch does not have
        # a functional checkout. Do not create a checkout in the converted
        # branch.
        for name, mandatory in checkout_files:
            if mandatory and name not in bzrcontents:
                has_checkout = False
                break
        else:
            has_checkout = True
        if not has_checkout:
            self.pb.note('No working tree.')
            # If some checkout files are there, we may as well get rid of them.
            for name, mandatory in checkout_files:
                if name in bzrcontents:
                    self.bzrdir.transport.delete(name)
        else:
            from bzrlib.workingtree import WorkingTreeFormat3
            self.step('Upgrading working tree')
            self.bzrdir.transport.mkdir('checkout', mode=self.dir_mode)
            self.make_lock('checkout')
            self.put_format(
                'checkout', WorkingTreeFormat3())
            self.bzrdir.transport.delete_multi(
                self.garbage_inventories, self.pb)
            for entry in checkout_files:
                self.move_entry('checkout', entry)
            if last_revision is not None:
                self.bzrdir.transport.put_bytes(
                    'checkout/last-revision', last_revision)
        self.bzrdir.transport.put_bytes(
            'branch-format',
            BzrDirMetaFormat1().get_format_string(),
            mode=self.file_mode)
        return BzrDir.open(self.bzrdir.root_transport.base)

    def make_lock(self, name):
        """Make a lock for the new control dir name."""
        self.step('Make %s lock' % name)
        ld = lockdir.LockDir(self.bzrdir.transport,
                             '%s/lock' % name,
                             file_modebits=self.file_mode,
                             dir_modebits=self.dir_mode)
        ld.create()

    def move_entry(self, new_dir, entry):
        """Move then entry name into new_dir."""
        name = entry[0]
        mandatory = entry[1]
        self.step('Moving %s' % name)
        try:
            self.bzrdir.transport.move(name, '%s/%s' % (new_dir, name))
        except errors.NoSuchFile:
            if mandatory:
                raise

    def put_format(self, dirname, format):
        self.bzrdir.transport.put_bytes('%s/format' % dirname,
            format.get_format_string(),
            self.file_mode)


class ConvertMetaToMeta(Converter):
    """Converts the components of metadirs."""

    def __init__(self, target_format):
        """Create a metadir to metadir converter.

        :param target_format: The final metadir format that is desired.
        """
        self.target_format = target_format

    def convert(self, to_convert, pb):
        """See Converter.convert()."""
        self.bzrdir = to_convert
        self.pb = pb
        self.count = 0
        self.total = 1
        self.step('checking repository format')
        try:
            repo = self.bzrdir.open_repository()
        except errors.NoRepositoryPresent:
            pass
        else:
            if not isinstance(repo._format, self.target_format.repository_format.__class__):
                from bzrlib.repository import CopyConverter
                self.pb.note('starting repository conversion')
                converter = CopyConverter(self.target_format.repository_format)
                converter.convert(repo, pb)
        try:
            branch = self.bzrdir.open_branch()
        except errors.NotBranchError:
            pass
        else:
            # TODO: conversions of Branch and Tree should be done by
            # InterXFormat lookups
            # Avoid circular imports
            from bzrlib import branch as _mod_branch
            if (branch._format.__class__ is _mod_branch.BzrBranchFormat5 and
                self.target_format.get_branch_format().__class__ is
                _mod_branch.BzrBranchFormat6):
                branch_converter = _mod_branch.Converter5to6()
                branch_converter.convert(branch)
        try:
            tree = self.bzrdir.open_workingtree(recommend_upgrade=False)
        except (errors.NoWorkingTree, errors.NotLocalUrl):
            pass
        else:
            # TODO: conversions of Branch and Tree should be done by
            # InterXFormat lookups
            if (isinstance(tree, workingtree.WorkingTree3) and
                not isinstance(tree, workingtree_4.WorkingTree4) and
                isinstance(self.target_format.workingtree_format,
                    workingtree_4.WorkingTreeFormat4)):
                workingtree_4.Converter3to4().convert(tree)
        return to_convert


# This is not in remote.py because it's small, and needs to be registered.
# Putting it in remote.py creates a circular import problem.
# we can make it a lazy object if the control formats is turned into something
# like a registry.
class RemoteBzrDirFormat(BzrDirMetaFormat1):
    """Format representing bzrdirs accessed via a smart server"""

    def get_format_description(self):
        return 'bzr remote bzrdir'
    
    @classmethod
    def probe_transport(klass, transport):
        """Return a RemoteBzrDirFormat object if it looks possible."""
        try:
            medium = transport.get_smart_medium()
        except (NotImplementedError, AttributeError,
                errors.TransportNotPossible, errors.NoSmartMedium,
                errors.SmartProtocolError):
            # no smart server, so not a branch for this format type.
            raise errors.NotBranchError(path=transport.base)
        else:
            # Decline to open it if the server doesn't support our required
            # version (3) so that the VFS-based transport will do it.
            if medium.should_probe():
                try:
                    server_version = medium.protocol_version()
                except errors.SmartProtocolError:
                    # Apparently there's no usable smart server there, even though
                    # the medium supports the smart protocol.
                    raise errors.NotBranchError(path=transport.base)
                if server_version != '2':
                    raise errors.NotBranchError(path=transport.base)
            return klass()

    def initialize_on_transport(self, transport):
        try:
            # hand off the request to the smart server
            client_medium = transport.get_smart_medium()
        except errors.NoSmartMedium:
            # TODO: lookup the local format from a server hint.
            local_dir_format = BzrDirMetaFormat1()
            return local_dir_format.initialize_on_transport(transport)
        client = _SmartClient(client_medium)
        path = client.remote_path_from_transport(transport)
        response = client.call('BzrDirFormat.initialize', path)
        if response[0] != 'ok':
            raise errors.SmartProtocolError('unexpected response code %s' % (response,))
        return remote.RemoteBzrDir(transport)

    def _open(self, transport):
        return remote.RemoteBzrDir(transport)

    def __eq__(self, other):
        if not isinstance(other, RemoteBzrDirFormat):
            return False
        return self.get_format_description() == other.get_format_description()


BzrDirFormat.register_control_server_format(RemoteBzrDirFormat)


class BzrDirFormatInfo(object):

    def __init__(self, native, deprecated, hidden, experimental):
        self.deprecated = deprecated
        self.native = native
        self.hidden = hidden
        self.experimental = experimental


class BzrDirFormatRegistry(registry.Registry):
    """Registry of user-selectable BzrDir subformats.
    
    Differs from BzrDirFormat._control_formats in that it provides sub-formats,
    e.g. BzrDirMeta1 with weave repository.  Also, it's more user-oriented.
    """

    def __init__(self):
        """Create a BzrDirFormatRegistry."""
        self._aliases = set()
        super(BzrDirFormatRegistry, self).__init__()

    def aliases(self):
        """Return a set of the format names which are aliases."""
        return frozenset(self._aliases)

    def register_metadir(self, key,
             repository_format, help, native=True, deprecated=False,
             branch_format=None,
             tree_format=None,
             hidden=False,
             experimental=False,
             alias=False):
        """Register a metadir subformat.

        These all use a BzrDirMetaFormat1 bzrdir, but can be parameterized
        by the Repository format.

        :param repository_format: The fully-qualified repository format class
            name as a string.
        :param branch_format: Fully-qualified branch format class name as
            a string.
        :param tree_format: Fully-qualified tree format class name as
            a string.
        """
        # This should be expanded to support setting WorkingTree and Branch
        # formats, once BzrDirMetaFormat1 supports that.
        def _load(full_name):
            mod_name, factory_name = full_name.rsplit('.', 1)
            try:
                mod = __import__(mod_name, globals(), locals(),
                        [factory_name])
            except ImportError, e:
                raise ImportError('failed to load %s: %s' % (full_name, e))
            try:
                factory = getattr(mod, factory_name)
            except AttributeError:
                raise AttributeError('no factory %s in module %r'
                    % (full_name, mod))
            return factory()

        def helper():
            bd = BzrDirMetaFormat1()
            if branch_format is not None:
                bd.set_branch_format(_load(branch_format))
            if tree_format is not None:
                bd.workingtree_format = _load(tree_format)
            if repository_format is not None:
                bd.repository_format = _load(repository_format)
            return bd
        self.register(key, helper, help, native, deprecated, hidden,
            experimental, alias)

    def register(self, key, factory, help, native=True, deprecated=False,
                 hidden=False, experimental=False, alias=False):
        """Register a BzrDirFormat factory.
        
        The factory must be a callable that takes one parameter: the key.
        It must produce an instance of the BzrDirFormat when called.

        This function mainly exists to prevent the info object from being
        supplied directly.
        """
        registry.Registry.register(self, key, factory, help,
            BzrDirFormatInfo(native, deprecated, hidden, experimental))
        if alias:
            self._aliases.add(key)

    def register_lazy(self, key, module_name, member_name, help, native=True,
        deprecated=False, hidden=False, experimental=False, alias=False):
        registry.Registry.register_lazy(self, key, module_name, member_name,
            help, BzrDirFormatInfo(native, deprecated, hidden, experimental))
        if alias:
            self._aliases.add(key)

    def set_default(self, key):
        """Set the 'default' key to be a clone of the supplied key.
        
        This method must be called once and only once.
        """
        registry.Registry.register(self, 'default', self.get(key),
            self.get_help(key), info=self.get_info(key))
        self._aliases.add('default')

    def set_default_repository(self, key):
        """Set the FormatRegistry default and Repository default.
        
        This is a transitional method while Repository.set_default_format
        is deprecated.
        """
        if 'default' in self:
            self.remove('default')
        self.set_default(key)
        format = self.get('default')()

    def make_bzrdir(self, key):
        return self.get(key)()

    def help_topic(self, topic):
        output = textwrap.dedent("""\
            These formats can be used for creating branches, working trees, and
            repositories.

            """)
        default_realkey = None
        default_help = self.get_help('default')
        help_pairs = []
        for key in self.keys():
            if key == 'default':
                continue
            help = self.get_help(key)
            if help == default_help:
                default_realkey = key
            else:
                help_pairs.append((key, help))

        def wrapped(key, help, info):
            if info.native:
                help = '(native) ' + help
            return ':%s:\n%s\n\n' % (key, 
                    textwrap.fill(help, initial_indent='    ', 
                    subsequent_indent='    '))
        if default_realkey is not None:
            output += wrapped(default_realkey, '(default) %s' % default_help,
                              self.get_info('default'))
        deprecated_pairs = []
        experimental_pairs = []
        for key, help in help_pairs:
            info = self.get_info(key)
            if info.hidden:
                continue
            elif info.deprecated:
                deprecated_pairs.append((key, help))
            elif info.experimental:
                experimental_pairs.append((key, help))
            else:
                output += wrapped(key, help, info)
        if len(experimental_pairs) > 0:
            output += "Experimental formats are shown below.\n\n"
            for key, help in experimental_pairs:
                info = self.get_info(key)
                output += wrapped(key, help, info)
        if len(deprecated_pairs) > 0:
            output += "Deprecated formats are shown below.\n\n"
            for key, help in deprecated_pairs:
                info = self.get_info(key)
                output += wrapped(key, help, info)

        return output


class RepositoryAcquisitionPolicy(object):
    """Abstract base class for repository acquisition policies.

    A repository acquisition policy decides how a BzrDir acquires a repository
    for a branch that is being created.  The most basic policy decision is
    whether to create a new repository or use an existing one.
    """

    def configure_branch(self, branch):
        """Apply any configuration data from this policy to the branch.

        Default implementation does nothing.
        """
        pass

    def acquire_repository(self, make_working_trees=None, shared=False):
        """Acquire a repository for this bzrdir.

        Implementations may create a new repository or use a pre-exising
        repository.
        :param make_working_trees: If creating a repository, set
            make_working_trees to this value (if non-None)
        :param shared: If creating a repository, make it shared if True
        :return: A repository
        """
        raise NotImplemented(RepositoryAcquisitionPolicy.acquire_repository)


class CreateRepository(RepositoryAcquisitionPolicy):
    """A policy of creating a new repository"""

    def __init__(self, bzrdir):
        RepositoryAcquisitionPolicy.__init__(self)
        self._bzrdir = bzrdir

    def acquire_repository(self, make_working_trees=None, shared=False):
        """Implementation of RepositoryAcquisitionPolicy.acquire_repository

        Creates the desired repository in the bzrdir we already have.
        """
        repository = self._bzrdir.create_repository(shared=shared)
        if make_working_trees is not None:
            repository.set_make_working_trees(make_working_trees)
        return repository


class UseExistingRepository(RepositoryAcquisitionPolicy):
    """A policy of reusing an existing repository"""

    def __init__(self, repository):
        RepositoryAcquisitionPolicy.__init__(self)
        self._repository = repository

    def acquire_repository(self, make_working_trees=None, shared=False):
        """Implementation of RepositoryAcquisitionPolicy.acquire_repository

        Returns an existing repository to use
        """
        return self._repository


format_registry = BzrDirFormatRegistry()
format_registry.register('weave', BzrDirFormat6,
    'Pre-0.8 format.  Slower than knit and does not'
    ' support checkouts or shared repositories.',
    deprecated=True)
format_registry.register_metadir('knit',
    'bzrlib.repofmt.knitrepo.RepositoryFormatKnit1',
    'Format using knits.  Recommended for interoperation with bzr <= 0.14.',
    branch_format='bzrlib.branch.BzrBranchFormat5',
    tree_format='bzrlib.workingtree.WorkingTreeFormat3')
format_registry.register_metadir('metaweave',
    'bzrlib.repofmt.weaverepo.RepositoryFormat7',
    'Transitional format in 0.8.  Slower than knit.',
    branch_format='bzrlib.branch.BzrBranchFormat5',
    tree_format='bzrlib.workingtree.WorkingTreeFormat3',
    deprecated=True)
format_registry.register_metadir('dirstate',
    'bzrlib.repofmt.knitrepo.RepositoryFormatKnit1',
    help='New in 0.15: Fast local operations. Compatible with bzr 0.8 and '
        'above when accessed over the network.',
    branch_format='bzrlib.branch.BzrBranchFormat5',
    # this uses bzrlib.workingtree.WorkingTreeFormat4 because importing
    # directly from workingtree_4 triggers a circular import.
    tree_format='bzrlib.workingtree.WorkingTreeFormat4',
    )
format_registry.register_metadir('dirstate-tags',
    'bzrlib.repofmt.knitrepo.RepositoryFormatKnit1',
    help='New in 0.15: Fast local operations and improved scaling for '
        'network operations. Additionally adds support for tags.'
        ' Incompatible with bzr < 0.15.',
    branch_format='bzrlib.branch.BzrBranchFormat6',
    tree_format='bzrlib.workingtree.WorkingTreeFormat4',
    )
format_registry.register_metadir('rich-root',
    'bzrlib.repofmt.knitrepo.RepositoryFormatKnit4',
    help='New in 1.0.  Better handling of tree roots.  Incompatible with'
        ' bzr < 1.0',
    branch_format='bzrlib.branch.BzrBranchFormat6',
    tree_format='bzrlib.workingtree.WorkingTreeFormat4',
    )
format_registry.register_metadir('dirstate-with-subtree',
    'bzrlib.repofmt.knitrepo.RepositoryFormatKnit3',
    help='New in 0.15: Fast local operations and improved scaling for '
        'network operations. Additionally adds support for versioning nested '
        'bzr branches. Incompatible with bzr < 0.15.',
    branch_format='bzrlib.branch.BzrBranchFormat6',
    tree_format='bzrlib.workingtree.WorkingTreeFormat4',
    experimental=True,
    hidden=True,
    )
format_registry.register_metadir('pack-0.92',
    'bzrlib.repofmt.pack_repo.RepositoryFormatKnitPack1',
    help='New in 0.92: Pack-based format with data compatible with '
        'dirstate-tags format repositories. Interoperates with '
        'bzr repositories before 0.92 but cannot be read by bzr < 0.92. '
        'Previously called knitpack-experimental.  '
        'For more information, see '
        'http://doc.bazaar-vcs.org/latest/developers/packrepo.html.',
    branch_format='bzrlib.branch.BzrBranchFormat6',
    tree_format='bzrlib.workingtree.WorkingTreeFormat4',
    )
format_registry.register_metadir('pack-0.92-subtree',
    'bzrlib.repofmt.pack_repo.RepositoryFormatKnitPack3',
    help='New in 0.92: Pack-based format with data compatible with '
        'dirstate-with-subtree format repositories. Interoperates with '
        'bzr repositories before 0.92 but cannot be read by bzr < 0.92. '
        'Previously called knitpack-experimental.  '
        'For more information, see '
        'http://doc.bazaar-vcs.org/latest/developers/packrepo.html.',
    branch_format='bzrlib.branch.BzrBranchFormat6',
    tree_format='bzrlib.workingtree.WorkingTreeFormat4',
    hidden=True,
    experimental=True,
    )
format_registry.register_metadir('rich-root-pack',
    'bzrlib.repofmt.pack_repo.RepositoryFormatKnitPack4',
    help='New in 1.0: Pack-based format with data compatible with '
        'rich-root format repositories. Incompatible with'
        ' bzr < 1.0',
    branch_format='bzrlib.branch.BzrBranchFormat6',
    tree_format='bzrlib.workingtree.WorkingTreeFormat4',
    )
# The following two formats should always just be aliases.
format_registry.register_metadir('development',
    'bzrlib.repofmt.pack_repo.RepositoryFormatPackDevelopment0',
    help='Current development format. Can convert data to and from pack-0.92 '
        '(and anything compatible with pack-0.92) format repositories. '
        'Repositories in this format can only be read by bzr.dev. '
        'Please read '
        'http://doc.bazaar-vcs.org/latest/developers/development-repo.html '
        'before use.',
    branch_format='bzrlib.branch.BzrBranchFormat6',
    tree_format='bzrlib.workingtree.WorkingTreeFormat4',
    experimental=True,
    alias=True,
    )
format_registry.register_metadir('development-subtree',
    'bzrlib.repofmt.pack_repo.RepositoryFormatPackDevelopment0Subtree',
    help='Current development format, subtree variant. Can convert data to and '
        'from pack-0.92 (and anything compatible with pack-0.92) format '
        'repositories. Repositories in this format can only be read by '
        'bzr.dev. Please read '
        'http://doc.bazaar-vcs.org/latest/developers/development-repo.html '
        'before use.',
    branch_format='bzrlib.branch.BzrBranchFormat6',
    tree_format='bzrlib.workingtree.WorkingTreeFormat4',
    experimental=True,
    alias=True,
    )
# And the development formats which the will have aliased one of follow:
format_registry.register_metadir('development0',
    'bzrlib.repofmt.pack_repo.RepositoryFormatPackDevelopment0',
    help='Trivial rename of pack-0.92 to provide a development format. '
        'Please read '
        'http://doc.bazaar-vcs.org/latest/developers/development-repo.html '
        'before use.',
    branch_format='bzrlib.branch.BzrBranchFormat6',
    tree_format='bzrlib.workingtree.WorkingTreeFormat4',
    hidden=True,
    experimental=True,
    )
format_registry.register_metadir('development0-subtree',
    'bzrlib.repofmt.pack_repo.RepositoryFormatPackDevelopment0Subtree',
    help='Trivial rename of pack-0.92-subtree to provide a development format. '
        'Please read '
        'http://doc.bazaar-vcs.org/latest/developers/development-repo.html '
        'before use.',
    branch_format='bzrlib.branch.BzrBranchFormat6',
    tree_format='bzrlib.workingtree.WorkingTreeFormat4',
    hidden=True,
    experimental=True,
    )
format_registry.set_default('pack-0.92')<|MERGE_RESOLUTION|>--- conflicted
+++ resolved
@@ -2011,7 +2011,7 @@
         self.branch._transport.put_bytes(
             'branch-format',
             BzrDirFormat5().get_format_string(),
-            mode=self.branch.control_files._file_mode)
+            mode=self.bzrdir._get_file_mode())
 
     def _cleanup_spare_files_after_format4(self):
         # FIXME working tree upgrade foo.
@@ -2029,7 +2029,7 @@
                 self.branch._transport.get('inventory'))
         new_inv_xml = xml5.serializer_v5.write_inventory_to_string(inv, working=True)
         self.branch._transport.put_bytes('inventory', new_inv_xml,
-            mode=self.branch.control_files._file_mode)
+            mode=self.bzrdir._get_file_mode())
 
     def _write_all_weaves(self):
         controlweaves = WeaveStore(self.bzrdir.transport, prefixed=False)
@@ -2245,7 +2245,7 @@
         self.bzrdir.transport.put_bytes(
             'branch-format',
             BzrDirFormat6().get_format_string(),
-            mode=self.bzrdir._control_files._file_mode)
+            mode=self.bzrdir._get_file_mode())
 
 
 class ConvertBzrDir6ToMeta(Converter):
@@ -2260,10 +2260,10 @@
         self.count = 0
         self.total = 20 # the steps we know about
         self.garbage_inventories = []
+        self.dir_mode = self.bzrdir._get_dir_mode()
+        self.file_mode = self.bzrdir._get_file_mode()
 
         self.pb.note('starting upgrade from format 6 to metadir')
-        self.dir_mode = self.bzrdir._control_files._dir_mode
-        self.file_mode = self.bzrdir._control_files._file_mode
         self.bzrdir.transport.put_bytes(
                 'branch-format',
                 "Converting to format 6",
@@ -2283,11 +2283,6 @@
             if name.startswith('basis-inventory.'):
                 self.garbage_inventories.append(name)
         # create new directories for repository, working tree and branch
-<<<<<<< HEAD
-        self.dir_mode = self.bzrdir._get_dir_mode()
-        self.file_mode = self.bzrdir._get_file_mode()
-=======
->>>>>>> 3b7bfc2b
         repository_names = [('inventory.weave', True),
                             ('revision-store', True),
                             ('weaves', True)]
