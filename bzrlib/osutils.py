--- conflicted
+++ resolved
@@ -16,21 +16,10 @@
 
 from cStringIO import StringIO
 import os
-from os import listdir
 import re
-<<<<<<< HEAD
-import sha
-import shutil
-from shutil import copyfile
 import stat
 from stat import (S_ISREG, S_ISDIR, S_ISLNK, ST_MODE, ST_SIZE,
                   S_ISCHR, S_ISBLK, S_ISFIFO, S_ISSOCK)
-import string
-=======
-import stat
-from stat import (S_ISREG, S_ISDIR, S_ISLNK, ST_MODE, ST_SIZE,
-                  S_ISCHR, S_ISBLK, S_ISFIFO, S_ISSOCK)
->>>>>>> ebdefa04
 import sys
 import time
 
@@ -52,24 +41,6 @@
     rmtree,
     )
 import tempfile
-<<<<<<< HEAD
-import unicodedata
-from ntpath import (abspath as _nt_abspath,
-                    join as _nt_join,
-                    normpath as _nt_normpath,
-                    realpath as _nt_realpath,
-                    )
-
-import bzrlib
-from bzrlib.errors import (BzrError,
-                           BzrBadParameterNotUnicode,
-                           NoSuchFile,
-                           PathNotChild,
-                           IllegalPath,
-                           )
-from bzrlib.readdir import read_dir
-from bzrlib.symbol_versioning import *
-=======
 from tempfile import (
     mkdtemp,
     )
@@ -84,11 +55,11 @@
 
 
 import bzrlib
+from bzrlib.readdir import read_dir
 from bzrlib import symbol_versioning
 from bzrlib.symbol_versioning import (
     deprecated_function,
     )
->>>>>>> ebdefa04
 from bzrlib.trace import mutter
 
 
@@ -176,20 +147,6 @@
 
 
 def file_kind(f, _lstat=os.lstat, _mapper=file_kind_from_stat_mode):
-<<<<<<< HEAD
-    return _mapper(_lstat(f).st_mode)
-
-
-def kind_marker(kind):
-    if kind == 'file':
-        return ''
-    elif kind == _directory_kind:
-        return '/'
-    elif kind == 'symlink':
-        return '@'
-    else:
-        raise BzrError('invalid file kind %r' % kind)
-=======
     try:
         return _mapper(_lstat(f).st_mode)
     except OSError, e:
@@ -222,7 +179,6 @@
     except KeyError:
         raise errors.BzrError('invalid file kind %r' % kind)
 
->>>>>>> ebdefa04
 
 lexists = getattr(os.path, 'lexists', None)
 if lexists is None:
@@ -304,28 +260,6 @@
 # choke on a Unicode string containing a relative path if
 # os.getcwd() returns a non-sys.getdefaultencoding()-encoded
 # string.
-<<<<<<< HEAD
-_fs_enc = sys.getfilesystemencoding()
-def _posix_abspath(path):
-    return os.path.abspath(path.encode(_fs_enc)).decode(_fs_enc)
-    # jam 20060426 This is another possibility which mimics 
-    # os.path.abspath, only uses unicode characters instead
-    # if not os.path.isabs(path):
-    #     return os.path.join(os.getcwdu(), path)
-    # return path
-
-
-def _posix_realpath(path):
-    return os.path.realpath(path.encode(_fs_enc)).decode(_fs_enc)
-
-
-def _win32_abspath(path):
-    return _nt_abspath(path.encode(_fs_enc)).decode(_fs_enc).replace('\\', '/')
-
-
-def _win32_realpath(path):
-    return _nt_realpath(path.encode(_fs_enc)).decode(_fs_enc).replace('\\', '/')
-=======
 _fs_enc = sys.getfilesystemencoding() or 'utf-8'
 def _posix_abspath(path):
     # jam 20060426 rather than encoding to fsencoding
@@ -390,7 +324,6 @@
 def _win32_realpath(path):
     # Real _nt_realpath doesn't have a problem with a unicode cwd
     return _win32_fixdrive(_nt_realpath(unicode(path)).replace('\\', '/'))
->>>>>>> ebdefa04
 
 
 def _win32_pathjoin(*args):
@@ -398,21 +331,6 @@
 
 
 def _win32_normpath(path):
-<<<<<<< HEAD
-    return _nt_normpath(path).replace('\\', '/')
-
-
-def _win32_getcwd():
-    return os.getcwdu().replace('\\', '/')
-
-
-def _win32_mkdtemp(*args, **kwargs):
-    return tempfile.mkdtemp(*args, **kwargs).replace('\\', '/')
-
-
-def _win32_rename(old, new):
-    fancy_rename(old, new, rename_func=os.rename, unlink_func=os.unlink)
-=======
     return _win32_fixdrive(_nt_normpath(unicode(path)).replace('\\', '/'))
 
 
@@ -444,7 +362,6 @@
 
 def _mac_getcwd():
     return unicodedata.normalize('NFC', os.getcwdu())
->>>>>>> ebdefa04
 
 
 # Default is to just use the python builtins, but these can be rebound on
@@ -611,20 +528,6 @@
     for dirname in dir_list:
         if is_inside(dirname, fname) or is_inside(fname, dirname):
             return True
-<<<<<<< HEAD
-    else:
-        return False
-
-
-def pumpfile(fromfile, tofile):
-    """Copy contents of one file to another."""
-    BUFSIZE = 32768
-    while True:
-        b = fromfile.read(BUFSIZE)
-        if not b:
-            break
-        tofile.write(b)
-=======
     return False
 
 
@@ -665,7 +568,6 @@
             to_file.write(block)
             length += len(block)
     return length
->>>>>>> ebdefa04
 
 
 def file_iterator(input_file, readsize=32768):
@@ -996,16 +898,10 @@
     avoids that problem.
     """
 
-<<<<<<< HEAD
-    assert len(base) >= MIN_ABS_PATHLENGTH, ('Length of base must be equal or'
-        ' exceed the platform minimum length (which is %d)' % 
-        MIN_ABS_PATHLENGTH)
-=======
     if len(base) < MIN_ABS_PATHLENGTH:
         # must have space for e.g. a drive letter
         raise ValueError('%r is too short to calculate a relative path'
             % (base,))
->>>>>>> ebdefa04
 
     rp = abspath(path)
 
@@ -1018,11 +914,7 @@
         if tail:
             s.insert(0, tail)
     else:
-<<<<<<< HEAD
-        raise PathNotChild(rp, base)
-=======
         raise errors.PathNotChild(rp, base)
->>>>>>> ebdefa04
 
     if s:
         return pathjoin(*s)
@@ -1153,54 +1045,6 @@
     normalized_filename = _accessible_normalized_filename
 else:
     normalized_filename = _inaccessible_normalized_filename
-
-
-_platform_normalizes_filenames = False
-if sys.platform == 'darwin':
-    _platform_normalizes_filenames = True
-
-
-def normalizes_filenames():
-    """Return True if this platform normalizes unicode filenames.
-
-    Mac OSX does, Windows/Linux do not.
-    """
-    return _platform_normalizes_filenames
-
-
-if _platform_normalizes_filenames:
-    def unicode_filename(path):
-        """Make sure 'path' is a properly normalized filename.
-
-        On platforms where the system normalizes filenames (Mac OSX),
-        you can access a file by any path which will normalize
-        correctly.
-        Internally, bzr only supports NFC/NFKC normalization, since
-        that is the standard for XML documents.
-        So we return an normalized path, and indicate this has been
-        properly normalized.
-
-        :return: (path, is_normalized) Return a path which can
-                access the file, and whether or not this path is
-                normalized.
-        """
-        return unicodedata.normalize('NFKC', path), True
-else:
-    def unicode_filename(path):
-        """Make sure 'path' is a properly normalized filename.
-
-        On platforms where the system does not normalize filenames 
-        (Windows, Linux), you have to access a file by its exact path.
-        Internally, bzr only supports NFC/NFKC normalization, since
-        that is the standard for XML documents.
-        So we return the original path, and indicate if this is
-        properly normalized.
-
-        :return: (path, is_normalized) Return a path which can
-                access the file, and whether or not this path is
-                normalized.
-        """
-        return path, unicodedata.normalize('NFKC', path) == path
 
 
 def terminal_width():
@@ -1230,8 +1074,6 @@
     return sys.platform != "win32"
 
 
-<<<<<<< HEAD
-=======
 def supports_posix_readonly():
     """Return True if 'readonly' has POSIX semantics, False otherwise.
 
@@ -1264,7 +1106,6 @@
     return orig_val
 
 
->>>>>>> ebdefa04
 _validWin32PathRE = re.compile(r'^([A-Za-z]:[/\\])?[^:<>*"?\|]*$')
 
 
@@ -1276,12 +1117,6 @@
     if sys.platform != "win32":
         return
     if _validWin32PathRE.match(path) is None:
-<<<<<<< HEAD
-        raise IllegalPath(path)
-
-
-def walkdirs(top):
-=======
         raise errors.IllegalPath(path)
 
 
@@ -1314,7 +1149,6 @@
 
 
 def walkdirs(top, prefix=""):
->>>>>>> ebdefa04
     """Yield data about all the directories in a tree.
     
     This yields all the data about the contents of a directory at a time.
@@ -1322,39 +1156,6 @@
     to exclude some directories, they are then not descended into.
     
     The data yielded is of the form:
-<<<<<<< HEAD
-    [(relpath, basename, kind, lstat, path_from_top), ...]
-
-    :return: an iterator over the dirs.
-    """
-    lstat = os.lstat
-    pending = []
-    _directory = _directory_kind
-    _listdir = read_dir
-    pending = [("", "", _directory, None, top)]
-    while pending:
-        dirblock = []
-        currentdir = pending.pop()
-        # 0 - relpath, 1- basename, 2- kind, 3- stat, 4-toppath
-        top = currentdir[4]
-        if currentdir[0]:
-            relroot = currentdir[0] + '/'
-        else:
-            relroot = ""
-        for name, kind in sorted(_listdir(top)):
-            abspath = top + '/' + name
-            if kind == 'unknown':
-                statvalue = lstat(abspath)
-                kind = file_kind_from_stat_mode(statvalue.st_mode)
-            else:
-                statvalue = None
-            dirblock.append ((relroot + name, name, kind, statvalue, abspath))
-        yield dirblock
-        # push the user specified dirs from dirblock
-        for dir in reversed(dirblock):
-            if dir[2] == _directory:
-                pending.append(dir)
-=======
     ((directory-relpath, directory-path-from-top),
     [(relpath, basename, kind, lstat, path-from-top), ...]),
      - directory-relpath is the relative path of the directory being returned
@@ -1460,7 +1261,8 @@
     """
     _lstat = os.lstat
     _directory = _directory_kind
-    _listdir = os.listdir
+    # Use C accelerated directory listing.
+    _listdir = read_dir
     _kind_from_mode = _formats.get
 
     # 0 - relpath, 1- basename, 2- kind, 3- stat, 4-toppath
@@ -1476,10 +1278,15 @@
 
         dirblock = []
         append = dirblock.append
-        for name in sorted(_listdir(top)):
+        for name, kind in sorted(_listdir(top)):
             abspath = top_slash + name
-            statvalue = _lstat(abspath)
-            kind = _kind_from_mode(statvalue.st_mode & 0170000, 'unknown')
+            if kind == 'unknown':
+                statvalue = _lstat(abspath)
+                kind = _kind_from_mode(statvalue.st_mode & 0170000, 'unknown')
+            else:
+                statvalue = None
+                statvalue = _lstat(abspath)
+                kind = _kind_from_mode(statvalue.st_mode & 0170000, 'unknown')
             append((relprefix + name, name, kind, statvalue, abspath))
         yield (relroot, top), dirblock
 
@@ -1724,5 +1531,4 @@
     if getattr(sys, 'frozen', None):    # bzr.exe
         base = abspath(pathjoin(base, '..', '..'))
     filename = pathjoin(base, resource_relpath)
-    return open(filename, 'rU').read()
->>>>>>> ebdefa04
+    return open(filename, 'rU').read()