# Bazaar-NG -- distributed version control
#
# Copyright (C) 2005 by Canonical Ltd
#
# This program is free software; you can redistribute it and/or modify
# it under the terms of the GNU General Public License as published by
# the Free Software Foundation; either version 2 of the License, or
# (at your option) any later version.
#
# This program is distributed in the hope that it will be useful,
# but WITHOUT ANY WARRANTY; without even the implied warranty of
# MERCHANTABILITY or FITNESS FOR A PARTICULAR PURPOSE.  See the
# GNU General Public License for more details.
#
# You should have received a copy of the GNU General Public License
# along with this program; if not, write to the Free Software
# Foundation, Inc., 59 Temple Place, Suite 330, Boston, MA  02111-1307  USA

from shutil import copyfile
from stat import (S_ISREG, S_ISDIR, S_ISLNK, ST_MODE, ST_SIZE,
                  S_ISCHR, S_ISBLK, S_ISFIFO, S_ISSOCK)
from cStringIO import StringIO
import errno
import os
import re
import sha
import shutil
import string
import sys
import time
import types
import tempfile
import unicodedata
from ntpath import (abspath as _nt_abspath,
                    join as _nt_join,
                    normpath as _nt_normpath,
                    realpath as _nt_realpath,
                    )

import bzrlib
from bzrlib.errors import (BzrError,
                           BzrBadParameterNotUnicode,
                           NoSuchFile,
                           PathNotChild,
                           IllegalPath,
                           )
from bzrlib.trace import mutter


def make_readonly(filename):
    """Make a filename read-only."""
    mod = os.stat(filename).st_mode
    mod = mod & 0777555
    os.chmod(filename, mod)


def make_writable(filename):
    mod = os.stat(filename).st_mode
    mod = mod | 0200
    os.chmod(filename, mod)


_QUOTE_RE = None


def quotefn(f):
    """Return a quoted filename filename

    This previously used backslash quoting, but that works poorly on
    Windows."""
    # TODO: I'm not really sure this is the best format either.x
    global _QUOTE_RE
    if _QUOTE_RE == None:
        _QUOTE_RE = re.compile(r'([^a-zA-Z0-9.,:/\\_~-])')
        
    if _QUOTE_RE.search(f):
        return '"' + f + '"'
    else:
        return f


def file_kind(f):
    mode = os.lstat(f)[ST_MODE]
    if S_ISREG(mode):
        return 'file'
    elif S_ISDIR(mode):
        return 'directory'
    elif S_ISLNK(mode):
        return 'symlink'
    elif S_ISCHR(mode):
        return 'chardev'
    elif S_ISBLK(mode):
        return 'block'
    elif S_ISFIFO(mode):
        return 'fifo'
    elif S_ISSOCK(mode):
        return 'socket'
    else:
        return 'unknown'


def kind_marker(kind):
    if kind == 'file':
        return ''
    elif kind == 'directory':
        return '/'
    elif kind == 'symlink':
        return '@'
    else:
        raise BzrError('invalid file kind %r' % kind)

def lexists(f):
    if hasattr(os.path, 'lexists'):
        return os.path.lexists(f)
    try:
        if hasattr(os, 'lstat'):
            os.lstat(f)
        else:
            os.stat(f)
        return True
    except OSError,e:
        if e.errno == errno.ENOENT:
            return False;
        else:
            raise BzrError("lstat/stat of (%r): %r" % (f, e))

def fancy_rename(old, new, rename_func, unlink_func):
    """A fancy rename, when you don't have atomic rename.
    
    :param old: The old path, to rename from
    :param new: The new path, to rename to
    :param rename_func: The potentially non-atomic rename function
    :param unlink_func: A way to delete the target file if the full rename succeeds
    """

    # sftp rename doesn't allow overwriting, so play tricks:
    import random
    base = os.path.basename(new)
    dirname = os.path.dirname(new)
    tmp_name = u'tmp.%s.%.9f.%d.%s' % (base, time.time(), os.getpid(), rand_chars(10))
    tmp_name = pathjoin(dirname, tmp_name)

    # Rename the file out of the way, but keep track if it didn't exist
    # We don't want to grab just any exception
    # something like EACCES should prevent us from continuing
    # The downside is that the rename_func has to throw an exception
    # with an errno = ENOENT, or NoSuchFile
    file_existed = False
    try:
        rename_func(new, tmp_name)
    except (NoSuchFile,), e:
        pass
    except IOError, e:
        # RBC 20060103 abstraction leakage: the paramiko SFTP clients rename
        # function raises an IOError with errno == None when a rename fails.
        # This then gets caught here.
        if e.errno not in (None, errno.ENOENT, errno.ENOTDIR):
            raise
    except Exception, e:
        if (not hasattr(e, 'errno') 
            or e.errno not in (errno.ENOENT, errno.ENOTDIR)):
            raise
    else:
        file_existed = True

    success = False
    try:
        # This may throw an exception, in which case success will
        # not be set.
        rename_func(old, new)
        success = True
    finally:
        if file_existed:
            # If the file used to exist, rename it back into place
            # otherwise just delete it from the tmp location
            if success:
                unlink_func(tmp_name)
            else:
                rename_func(tmp_name, new)

<<<<<<< HEAD

# In Python 2.4.2 and older, os.path.abspath and os.path.realpath
# choke on a Unicode string containing a relative path if
# os.getcwd() returns a non-sys.getdefaultencoding()-encoded
# string.
_fs_enc = sys.getfilesystemencoding()
def _posix_abspath(path):
    return os.path.abspath(path.encode(_fs_enc)).decode(_fs_enc)
    # jam 20060426 This is another possibility which mimics 
    # os.path.abspath, only uses unicode characters instead
    # if not os.path.isabs(path):
    #     return os.path.join(os.getcwdu(), path)
    # return path


def _posix_realpath(path):
    return os.path.realpath(path.encode(_fs_enc)).decode(_fs_enc)


def _win32_abspath(path):
    return _nt_abspath(path.encode(_fs_enc)).decode(_fs_enc).replace('\\', '/')


def _win32_realpath(path):
    return _nt_realpath(path.encode(_fs_enc)).decode(_fs_enc).replace('\\', '/')


def _win32_pathjoin(*args):
    return _nt_join(*args).replace('\\', '/')


def _win32_normpath(path):
    return _nt_normpath(path).replace('\\', '/')


def _win32_getcwd():
    return os.getcwdu().replace('\\', '/')


def _win32_mkdtemp(*args, **kwargs):
    return tempfile.mkdtemp(*args, **kwargs).replace('\\', '/')


def _win32_rename(old, new):
    fancy_rename(old, new, rename_func=os.rename, unlink_func=os.unlink)


# Default is to just use the python builtins
abspath = _posix_abspath
realpath = _posix_realpath
=======
# Default is to just use the python builtins, but these can be rebound on
# particular platforms.
abspath = os.path.abspath
realpath = os.path.realpath
>>>>>>> 0e9652f7
pathjoin = os.path.join
normpath = os.path.normpath
getcwd = os.getcwdu
mkdtemp = tempfile.mkdtemp
rename = os.rename
dirname = os.path.dirname
basename = os.path.basename
rmtree = shutil.rmtree

MIN_ABS_PATHLENGTH = 1


if sys.platform == 'win32':
    abspath = _win32_abspath
    realpath = _win32_realpath
    pathjoin = _win32_pathjoin
    normpath = _win32_normpath
    getcwd = _win32_getcwd
    mkdtemp = _win32_mkdtemp
    rename = _win32_rename

    MIN_ABS_PATHLENGTH = 3

<<<<<<< HEAD
=======
    def _win32_delete_readonly(function, path, excinfo):
        """Error handler for shutil.rmtree function [for win32]
        Helps to remove files and dirs marked as read-only.
        """
        type_, value = excinfo[:2]
        if function in (os.remove, os.rmdir) \
            and type_ == OSError \
            and value.errno == errno.EACCES:
            bzrlib.osutils.make_writable(path)
            function(path)
        else:
            raise

    def rmtree(path, ignore_errors=False, onerror=_win32_delete_readonly):
        """Replacer for shutil.rmtree: could remove readonly dirs/files"""
        return shutil.rmtree(path, ignore_errors, onerror)

>>>>>>> 0e9652f7

def normalizepath(f):
    if hasattr(os.path, 'realpath'):
        F = realpath
    else:
        F = abspath
    [p,e] = os.path.split(f)
    if e == "" or e == "." or e == "..":
        return F(f)
    else:
        return pathjoin(F(p), e)


def backup_file(fn):
    """Copy a file to a backup.

    Backups are named in GNU-style, with a ~ suffix.

    If the file is already a backup, it's not copied.
    """
    if fn[-1] == '~':
        return
    bfn = fn + '~'

    if has_symlinks() and os.path.islink(fn):
        target = os.readlink(fn)
        os.symlink(target, bfn)
        return
    inf = file(fn, 'rb')
    try:
        content = inf.read()
    finally:
        inf.close()
    
    outf = file(bfn, 'wb')
    try:
        outf.write(content)
    finally:
        outf.close()


def isdir(f):
    """True if f is an accessible directory."""
    try:
        return S_ISDIR(os.lstat(f)[ST_MODE])
    except OSError:
        return False


def isfile(f):
    """True if f is a regular file."""
    try:
        return S_ISREG(os.lstat(f)[ST_MODE])
    except OSError:
        return False

def islink(f):
    """True if f is a symlink."""
    try:
        return S_ISLNK(os.lstat(f)[ST_MODE])
    except OSError:
        return False

def is_inside(dir, fname):
    """True if fname is inside dir.
    
    The parameters should typically be passed to osutils.normpath first, so
    that . and .. and repeated slashes are eliminated, and the separators
    are canonical for the platform.
    
    The empty string as a dir name is taken as top-of-tree and matches 
    everything.
    
    >>> is_inside('src', pathjoin('src', 'foo.c'))
    True
    >>> is_inside('src', 'srccontrol')
    False
    >>> is_inside('src', pathjoin('src', 'a', 'a', 'a', 'foo.c'))
    True
    >>> is_inside('foo.c', 'foo.c')
    True
    >>> is_inside('foo.c', '')
    False
    >>> is_inside('', 'foo.c')
    True
    """
    # XXX: Most callers of this can actually do something smarter by 
    # looking at the inventory
    if dir == fname:
        return True
    
    if dir == '':
        return True

    if dir[-1] != '/':
        dir += '/'

    return fname.startswith(dir)


def is_inside_any(dir_list, fname):
    """True if fname is inside any of given dirs."""
    for dirname in dir_list:
        if is_inside(dirname, fname):
            return True
    else:
        return False


def pumpfile(fromfile, tofile):
    """Copy contents of one file to another."""
    BUFSIZE = 32768
    while True:
        b = fromfile.read(BUFSIZE)
        if not b:
            break
        tofile.write(b)


def file_iterator(input_file, readsize=32768):
    while True:
        b = input_file.read(readsize)
        if len(b) == 0:
            break
        yield b


def sha_file(f):
    if hasattr(f, 'tell'):
        assert f.tell() == 0
    s = sha.new()
    BUFSIZE = 128<<10
    while True:
        b = f.read(BUFSIZE)
        if not b:
            break
        s.update(b)
    return s.hexdigest()



def sha_strings(strings):
    """Return the sha-1 of concatenation of strings"""
    s = sha.new()
    map(s.update, strings)
    return s.hexdigest()


def sha_string(f):
    s = sha.new()
    s.update(f)
    return s.hexdigest()


def fingerprint_file(f):
    s = sha.new()
    b = f.read()
    s.update(b)
    size = len(b)
    return {'size': size,
            'sha1': s.hexdigest()}


def compare_files(a, b):
    """Returns true if equal in contents"""
    BUFSIZE = 4096
    while True:
        ai = a.read(BUFSIZE)
        bi = b.read(BUFSIZE)
        if ai != bi:
            return False
        if ai == '':
            return True


def local_time_offset(t=None):
    """Return offset of local zone from GMT, either at present or at time t."""
    # python2.3 localtime() can't take None
    if t == None:
        t = time.time()
        
    if time.localtime(t).tm_isdst and time.daylight:
        return -time.altzone
    else:
        return -time.timezone

    
def format_date(t, offset=0, timezone='original', date_fmt=None, 
                show_offset=True):
    ## TODO: Perhaps a global option to use either universal or local time?
    ## Or perhaps just let people set $TZ?
    assert isinstance(t, float)
    
    if timezone == 'utc':
        tt = time.gmtime(t)
        offset = 0
    elif timezone == 'original':
        if offset == None:
            offset = 0
        tt = time.gmtime(t + offset)
    elif timezone == 'local':
        tt = time.localtime(t)
        offset = local_time_offset(t)
    else:
        raise BzrError("unsupported timezone format %r" % timezone,
                       ['options are "utc", "original", "local"'])
    if date_fmt is None:
        date_fmt = "%a %Y-%m-%d %H:%M:%S"
    if show_offset:
        offset_str = ' %+03d%02d' % (offset / 3600, (offset / 60) % 60)
    else:
        offset_str = ''
    return (time.strftime(date_fmt, tt) +  offset_str)


def compact_date(when):
    return time.strftime('%Y%m%d%H%M%S', time.gmtime(when))
    


def filesize(f):
    """Return size of given open file."""
    return os.fstat(f.fileno())[ST_SIZE]


# Define rand_bytes based on platform.
try:
    # Python 2.4 and later have os.urandom,
    # but it doesn't work on some arches
    os.urandom(1)
    rand_bytes = os.urandom
except (NotImplementedError, AttributeError):
    # If python doesn't have os.urandom, or it doesn't work,
    # then try to first pull random data from /dev/urandom
    if os.path.exists("/dev/urandom"):
        rand_bytes = file('/dev/urandom', 'rb').read
    # Otherwise, use this hack as a last resort
    else:
        # not well seeded, but better than nothing
        def rand_bytes(n):
            import random
            s = ''
            while n:
                s += chr(random.randint(0, 255))
                n -= 1
            return s


ALNUM = '0123456789abcdefghijklmnopqrstuvwxyz'
def rand_chars(num):
    """Return a random string of num alphanumeric characters
    
    The result only contains lowercase chars because it may be used on 
    case-insensitive filesystems.
    """
    s = ''
    for raw_byte in rand_bytes(num):
        s += ALNUM[ord(raw_byte) % 36]
    return s


## TODO: We could later have path objects that remember their list
## decomposition (might be too tricksy though.)

def splitpath(p):
    """Turn string into list of parts.

    >>> splitpath('a')
    ['a']
    >>> splitpath('a/b')
    ['a', 'b']
    >>> splitpath('a/./b')
    ['a', 'b']
    >>> splitpath('a/.b')
    ['a', '.b']
    >>> splitpath('a/../b')
    Traceback (most recent call last):
    ...
    BzrError: sorry, '..' not allowed in path
    """
    assert isinstance(p, types.StringTypes)

    # split on either delimiter because people might use either on
    # Windows
    ps = re.split(r'[\\/]', p)

    rps = []
    for f in ps:
        if f == '..':
            raise BzrError("sorry, %r not allowed in path" % f)
        elif (f == '.') or (f == ''):
            pass
        else:
            rps.append(f)
    return rps

def joinpath(p):
    assert isinstance(p, list)
    for f in p:
        if (f == '..') or (f == None) or (f == ''):
            raise BzrError("sorry, %r not allowed in path" % f)
    return pathjoin(*p)


def appendpath(p1, p2):
    if p1 == '':
        return p2
    else:
        return pathjoin(p1, p2)
    

def split_lines(s):
    """Split s into lines, but without removing the newline characters."""
    lines = s.split('\n')
    result = [line + '\n' for line in lines[:-1]]
    if lines[-1]:
        result.append(lines[-1])
    return result


def hardlinks_good():
    return sys.platform not in ('win32', 'cygwin', 'darwin')


def link_or_copy(src, dest):
    """Hardlink a file, or copy it if it can't be hardlinked."""
    if not hardlinks_good():
        copyfile(src, dest)
        return
    try:
        os.link(src, dest)
    except (OSError, IOError), e:
        if e.errno != errno.EXDEV:
            raise
        copyfile(src, dest)

def delete_any(full_path):
    """Delete a file or directory."""
    try:
        os.unlink(full_path)
    except OSError, e:
    # We may be renaming a dangling inventory id
        if e.errno not in (errno.EISDIR, errno.EACCES, errno.EPERM):
            raise
        os.rmdir(full_path)


def has_symlinks():
    if hasattr(os, 'symlink'):
        return True
    else:
        return False
        

def contains_whitespace(s):
    """True if there are any whitespace characters in s."""
    for ch in string.whitespace:
        if ch in s:
            return True
    else:
        return False


def contains_linebreaks(s):
    """True if there is any vertical whitespace in s."""
    for ch in '\f\n\r':
        if ch in s:
            return True
    else:
        return False


def relpath(base, path):
    """Return path relative to base, or raise exception.

    The path may be either an absolute path or a path relative to the
    current working directory.

    os.path.commonprefix (python2.4) has a bad bug that it works just
    on string prefixes, assuming that '/u' is a prefix of '/u2'.  This
    avoids that problem.
    """

    assert len(base) >= MIN_ABS_PATHLENGTH, ('Length of base must be equal or'
        ' exceed the platform minimum length (which is %d)' % 
        MIN_ABS_PATHLENGTH)

    rp = abspath(path)

    s = []
    head = rp
    while len(head) >= len(base):
        if head == base:
            break
        head, tail = os.path.split(head)
        if tail:
            s.insert(0, tail)
    else:
        raise PathNotChild(rp, base)

    if s:
        return pathjoin(*s)
    else:
        return ''


def safe_unicode(unicode_or_utf8_string):
    """Coerce unicode_or_utf8_string into unicode.

    If it is unicode, it is returned.
    Otherwise it is decoded from utf-8. If a decoding error
    occurs, it is wrapped as a If the decoding fails, the exception is wrapped 
    as a BzrBadParameter exception.
    """
    if isinstance(unicode_or_utf8_string, unicode):
        return unicode_or_utf8_string
    try:
        return unicode_or_utf8_string.decode('utf8')
    except UnicodeDecodeError:
        raise BzrBadParameterNotUnicode(unicode_or_utf8_string)


_platform_normalizes_filenames = False
if sys.platform == 'darwin':
    _platform_normalizes_filenames = True


def normalizes_filenames():
    """Return True if this platform normalizes unicode filenames.

    Mac OSX does, Windows/Linux do not.
    """
    return _platform_normalizes_filenames


if _platform_normalizes_filenames:
    def unicode_filename(path):
        """Make sure 'path' is a properly normalized filename.

        On platforms where the system normalizes filenames (Mac OSX),
        you can access a file by any path which will normalize
        correctly.
        Internally, bzr only supports NFC/NFKC normalization, since
        that is the standard for XML documents.
        So we return an normalized path, and indicate this has been
        properly normalized.

        :return: (path, is_normalized) Return a path which can
                access the file, and whether or not this path is
                normalized.
        """
        return unicodedata.normalize('NFKC', path), True
else:
    def unicode_filename(path):
        """Make sure 'path' is a properly normalized filename.

        On platforms where the system does not normalize filenames 
        (Windows, Linux), you have to access a file by its exact path.
        Internally, bzr only supports NFC/NFKC normalization, since
        that is the standard for XML documents.
        So we return the original path, and indicate if this is
        properly normalized.

        :return: (path, is_normalized) Return a path which can
                access the file, and whether or not this path is
                normalized.
        """
        return path, unicodedata.normalize('NFKC', path) == path


def terminal_width():
    """Return estimated terminal width."""

    # TODO: Do something smart on Windows?

    # TODO: Is there anything that gets a better update when the window
    # is resized while the program is running? We could use the Python termcap
    # library.
    try:
        return int(os.environ['COLUMNS'])
    except (IndexError, KeyError, ValueError):
        return 80

def supports_executable():
    return sys.platform != "win32"


_validWin32PathRE = re.compile(r'^([A-Za-z]:[/\\])?[^:<>*"?\|]*$')


def check_legal_path(path):
    """Check whether the supplied path is legal.  
    This is only required on Windows, so we don't test on other platforms
    right now.
    """
    if sys.platform != "win32":
        return
    if _validWin32PathRE.match(path) is None:
        raise IllegalPath(path)<|MERGE_RESOLUTION|>--- conflicted
+++ resolved
@@ -178,7 +178,6 @@
             else:
                 rename_func(tmp_name, new)
 
-<<<<<<< HEAD
 
 # In Python 2.4.2 and older, os.path.abspath and os.path.realpath
 # choke on a Unicode string containing a relative path if
@@ -226,15 +225,10 @@
     fancy_rename(old, new, rename_func=os.rename, unlink_func=os.unlink)
 
 
-# Default is to just use the python builtins
+# Default is to just use the python builtins, but these can be rebound on
+# particular platforms.
 abspath = _posix_abspath
 realpath = _posix_realpath
-=======
-# Default is to just use the python builtins, but these can be rebound on
-# particular platforms.
-abspath = os.path.abspath
-realpath = os.path.realpath
->>>>>>> 0e9652f7
 pathjoin = os.path.join
 normpath = os.path.normpath
 getcwd = os.getcwdu
@@ -258,8 +252,6 @@
 
     MIN_ABS_PATHLENGTH = 3
 
-<<<<<<< HEAD
-=======
     def _win32_delete_readonly(function, path, excinfo):
         """Error handler for shutil.rmtree function [for win32]
         Helps to remove files and dirs marked as read-only.
@@ -277,7 +269,6 @@
         """Replacer for shutil.rmtree: could remove readonly dirs/files"""
         return shutil.rmtree(path, ignore_errors, onerror)
 
->>>>>>> 0e9652f7
 
 def normalizepath(f):
     if hasattr(os.path, 'realpath'):
