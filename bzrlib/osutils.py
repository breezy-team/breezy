--- conflicted
+++ resolved
@@ -2104,7 +2104,6 @@
         _cached_concurrency = concurrency
     return concurrency
 
-<<<<<<< HEAD
 
 class UnicodeOrBytesToBytesWriter(codecs.StreamWriter):
     """A stream writer that doesn't decode str arguments."""
@@ -2119,7 +2118,7 @@
         else:
             data, _ = self.encode(object, self.errors)
             self.stream.write(data)
-=======
+
 if sys.platform == 'win32':
     def open_file(filename, mode='r', bufsize=-1):
         """This function is used to override the ``open`` builtin.
@@ -2161,5 +2160,4 @@
 
         return os.fdopen(os.open(filename, flags), mode, bufsize)
 else:
-    open_file = open
->>>>>>> 77de9767
+    open_file = open