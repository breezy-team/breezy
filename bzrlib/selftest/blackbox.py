--- conflicted
+++ resolved
@@ -30,14 +30,11 @@
 import sys
 import os
 
+from bzrlib.branch import Branch
+from bzrlib.errors import BzrCommandError
+from bzrlib.osutils import has_symlinks
 from bzrlib.selftest import TestCaseInTempDir, BzrTestBase
-from bzrlib.branch import Branch
-<<<<<<< HEAD
-from bzrlib.osutils import has_symlinks
 from bzrlib.selftest.HTTPTestUtil import TestCaseWithWebserver
-=======
-from bzrlib.errors import BzrCommandError
->>>>>>> 5c7349f4
 
 
 class ExternalBase(TestCaseInTempDir):
@@ -108,11 +105,10 @@
         self.runbzr("commit -m added")
 
     def test_empty_commit_message(self):
-        os.environ['BZR_EDITOR'] = 'touch' 
         self.runbzr("init")
         file('foo.c', 'wt').write('int main() {}')
         self.runbzr(['add', 'foo.c'])
-        self.runbzr("commit", retcode=1) 
+        self.runbzr(["commit", "-m", ""] , retcode=1) 
 
     def test_ignore_patterns(self):
         from bzrlib.branch import Branch
