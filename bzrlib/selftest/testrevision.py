--- conflicted
+++ resolved
@@ -141,7 +141,6 @@
         revisions = br1.revision_history()
         revisions_2 = br2.revision_history()
         sources = MultipleRevisionSources(br1, br2)
-
         expected_ancestors_list = {revisions[3]:(0, 0), 
                                    revisions[2]:(1, 1),
                                    revisions_2[4]:(2, 1), 
@@ -154,7 +153,6 @@
             self.assertEqual(ancestors_list[key], value, 
                               "key %r, %r != %r" % (key, ancestors_list[key],
                                                     value))
-
         self.assertEqual(common_ancestor(revisions[0], revisions[0], sources),
                           revisions[0])
         self.assertEqual(common_ancestor(revisions[1], revisions[2], sources),
@@ -181,7 +179,6 @@
         revisions = br1.revision_history()
         revisions_2 = br2.revision_history()
         sources = MultipleRevisionSources(br1, br2)
-
         expected_ancestors_list = {revisions[3]:(0, 0), 
                                    revisions[2]:(1, 1),
                                    revisions_2[4]:(2, 1), 
@@ -194,7 +191,6 @@
             self.assertEqual(ancestors_list[key], value, 
                               "key %r, %r != %r" % (key, ancestors_list[key],
                                                     value))
-
         self.assertEqual(common_ancestor(revisions[0], revisions[0], sources),
                           revisions[0])
         self.assertEqual(common_ancestor(revisions[1], revisions[2], sources),
@@ -210,8 +206,8 @@
         self.assertEqual(common_ancestor(revisions[5], revisions_2[6], sources),
                           revisions[4])
         self.assertEqual(common_ancestor(revisions_2[6], revisions[5], sources),
-<<<<<<< HEAD
-                          revisions_2[5])
+                          revisions[4])
+
 
 class TestCreateSignedRevision(TestCaseInTempDir):
 
@@ -219,6 +215,7 @@
         # create a store
         # create a revision, sign it, apply to the store.
         pass
+
 
 class TestOperators(TestCase):
 
@@ -259,7 +256,4 @@
         self.assertNotEqual(ref4, ref1)
         self.assertNotEqual(ref4, ref2)
         self.assertNotEqual(ref4, ref3)
-        self.assertEqual(ref4, ref4)
-=======
-                          revisions[4])
->>>>>>> de135971
+        self.assertEqual(ref4, ref4)