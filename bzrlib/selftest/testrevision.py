--- conflicted
+++ resolved
@@ -138,8 +138,6 @@
         assert is_ancestor(revisions[3], revisions_2[4], br1)
         assert is_ancestor(revisions[3], revisions_2[3], sources)
         ## assert not is_ancestor(revisions[3], revisions_2[3], br1)
-
-
 
 
 class TestIntermediateRevisions(TestCaseInTempDir):
@@ -221,12 +219,46 @@
         br1, br2 = make_branches()
         revisions = br1.revision_history()
         revisions_2 = br2.revision_history()
-<<<<<<< HEAD
+        sources = br1
+
+        expected_ancestors_list = {revisions[3]:(0, 0), 
+                                   revisions[2]:(1, 1),
+                                   revisions_2[4]:(2, 1), 
+                                   revisions[1]:(3, 2),
+                                   revisions_2[3]:(4, 2),
+                                   revisions[0]:(5, 3) }
+        ancestors_list = find_present_ancestors(revisions[3], sources)
+        assert len(expected_ancestors_list) == len(ancestors_list)
+        for key, value in expected_ancestors_list.iteritems():
+            self.assertEqual(ancestors_list[key], value, 
+                              "key %r, %r != %r" % (key, ancestors_list[key],
+                                                    value))
+
+        self.assertEqual(common_ancestor(revisions[0], revisions[0], sources),
+                          revisions[0])
+        self.assertEqual(common_ancestor(revisions[1], revisions[2], sources),
+                          revisions[1])
+        self.assertEqual(common_ancestor(revisions[1], revisions[1], sources),
+                          revisions[1])
+        self.assertEqual(common_ancestor(revisions[2], revisions_2[4], sources),
+                          revisions[2])
+        self.assertEqual(common_ancestor(revisions[3], revisions_2[4], sources),
+                          revisions_2[4])
+        self.assertEqual(common_ancestor(revisions[4], revisions_2[5], sources),
+                          revisions_2[4])
+        fetch(from_branch=br2, to_branch=br1)
+        self.assertEqual(common_ancestor(revisions[5], revisions_2[6], sources),
+                          revisions_2[5])
+        self.assertEqual(common_ancestor(revisions_2[6], revisions[5], sources),
+                          revisions_2[5])
+
+    def test_common_ancestor(self):
+        """Pick a reasonable merge base"""
+        from bzrlib.revision import common_ancestor
+        br1, br2 = make_branches()
+        revisions = br1.revision_history()
+        revisions_2 = br2.revision_history()
         sources = MultipleRevisionSources(br1, br2)
-=======
-        sources = br1
-
->>>>>>> d6123a5d
         expected_ancestors_list = {revisions[3]:(0, 0), 
                                    revisions[2]:(1, 1),
                                    revisions_2[4]:(2, 1), 
@@ -251,45 +283,6 @@
                           revisions_2[4])
         self.assertEqual(common_ancestor(revisions[4], revisions_2[5], sources),
                           revisions_2[4])
-        fetch(from_branch=br2, to_branch=br1)
-        self.assertEqual(common_ancestor(revisions[5], revisions_2[6], sources),
-                          revisions_2[5])
-        self.assertEqual(common_ancestor(revisions_2[6], revisions[5], sources),
-                          revisions_2[5])
-
-    def test_common_ancestor(self):
-        """Pick a reasonable merge base"""
-        from bzrlib.revision import common_ancestor
-        br1, br2 = make_branches()
-        revisions = br1.revision_history()
-        revisions_2 = br2.revision_history()
-        sources = MultipleRevisionSources(br1, br2)
-
-        expected_ancestors_list = {revisions[3]:(0, 0), 
-                                   revisions[2]:(1, 1),
-                                   revisions_2[4]:(2, 1), 
-                                   revisions[1]:(3, 2),
-                                   revisions_2[3]:(4, 2),
-                                   revisions[0]:(5, 3) }
-        ancestors_list = find_present_ancestors(revisions[3], sources)
-        assert len(expected_ancestors_list) == len(ancestors_list)
-        for key, value in expected_ancestors_list.iteritems():
-            self.assertEqual(ancestors_list[key], value, 
-                              "key %r, %r != %r" % (key, ancestors_list[key],
-                                                    value))
-
-        self.assertEqual(common_ancestor(revisions[0], revisions[0], sources),
-                          revisions[0])
-        self.assertEqual(common_ancestor(revisions[1], revisions[2], sources),
-                          revisions[1])
-        self.assertEqual(common_ancestor(revisions[1], revisions[1], sources),
-                          revisions[1])
-        self.assertEqual(common_ancestor(revisions[2], revisions_2[4], sources),
-                          revisions[2])
-        self.assertEqual(common_ancestor(revisions[3], revisions_2[4], sources),
-                          revisions_2[4])
-        self.assertEqual(common_ancestor(revisions[4], revisions_2[5], sources),
-                          revisions_2[4])
         self.assertEqual(common_ancestor(revisions[5], revisions_2[6], sources),
                           revisions_2[5])
         self.assertEqual(common_ancestor(revisions_2[6], revisions[5], sources),
