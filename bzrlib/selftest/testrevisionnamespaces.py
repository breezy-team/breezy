# Copyright (C) 2004, 2005 by Canonical Ltd

# This program is free software; you can redistribute it and/or modify
# it under the terms of the GNU General Public License as published by
# the Free Software Foundation; either version 2 of the License, or
# (at your option) any later version.

# This program is distributed in the hope that it will be useful,
# but WITHOUT ANY WARRANTY; without even the implied warranty of
# MERCHANTABILITY or FITNESS FOR A PARTICULAR PURPOSE.  See the
# GNU General Public License for more details.

# You should have received a copy of the GNU General Public License
# along with this program; if not, write to the Free Software
# Foundation, Inc., 59 Temple Place, Suite 330, Boston, MA  02111-1307  USA

import os
from bzrlib.selftest import TestCaseInTempDir
from bzrlib.errors import NoCommonAncestor, NoCommits
from bzrlib.branch import copy_branch
from bzrlib.merge import merge

class TestRevisionNamespaces(TestCaseInTempDir):
    def test_revision_namespaces(self):
        """Functional tests for hashcache"""
        from bzrlib.errors import NoSuchRevision
        from bzrlib.branch import Branch
        from bzrlib.revisionspec import RevisionSpec

        b = Branch.initialize('.')

        b.commit('Commit one', rev_id='a@r-0-1')
        b.commit('Commit two', rev_id='a@r-0-2')
        b.commit('Commit three', rev_id='a@r-0-3')

<<<<<<< HEAD
        self.assertEquals(RevisionSpec(None).in_history(b), (0, None))
        self.assertEquals(RevisionSpec(1).in_history(b), (1, 'a@r-0-1'))
        self.assertEquals(RevisionSpec('revno:1').in_history(b),
                          (1, 'a@r-0-1'))
        self.assertEquals(RevisionSpec('revid:a@r-0-1').in_history(b),
                          (1, 'a@r-0-1'))
        self.assertRaises(NoSuchRevision,
                          RevisionSpec('revid:a@r-0-0').in_history, b)
        self.assertRaises(TypeError, RevisionSpec, object)

        self.assertEquals(RevisionSpec('date:-tomorrow').in_history(b),
                          (3, 'a@r-0-3'))
        self.assertEquals(RevisionSpec('date:+today').in_history(b),
                          (1, 'a@r-0-1'))

        self.assertEquals(RevisionSpec('last:1').in_history(b),
                          (3, 'a@r-0-3'))
        self.assertEquals(RevisionSpec('-1').in_history(b), (3, 'a@r-0-3'))
=======
        self.assertEquals(b.get_revision_info(None), (0, None))
        self.assertEquals(b.get_revision_info(1), (1, 'a@r-0-1'))
        self.assertEquals(b.get_revision_info('revno:1'), (1, 'a@r-0-1'))
        self.assertEquals(b.get_revision_info('revid:a@r-0-1'), (1, 'a@r-0-1'))
        self.assertRaises(NoSuchRevision, b.get_revision_info, 'revid:a@r-0-0')
        self.assertRaises(TypeError, b.get_revision_info, object)

        self.assertEquals(b.get_revision_info('date:-tomorrow'), (3, 'a@r-0-3'))
        self.assertEquals(b.get_revision_info('date:+today'), (1, 'a@r-0-1'))

        self.assertEquals(b.get_revision_info('last:1'), (3, 'a@r-0-3'))
        self.assertEquals(b.get_revision_info('-1'), (3, 'a@r-0-3'))

        os.mkdir('newbranch')
        b2 = Branch('newbranch', init=True)
        self.assertEquals(b2.lookup_revision('revid:a@r-0-1'), 'a@r-0-1')

        self.assertRaises(NoCommits, b2.lookup_revision, 'ancestor:.')
        self.assertEquals(b.lookup_revision('ancestor:.'), 'a@r-0-3')
        os.mkdir('copy')
        b3 = copy_branch(b, 'copy')
        b3.commit('Commit four', rev_id='b@r-0-4')
        self.assertEquals(b3.lookup_revision('ancestor:.'), 'a@r-0-3')
        merge(['copy', -1], [None, None])
        b.commit('Commit five', rev_id='a@r-0-4')
        self.assertEquals(b.lookup_revision('ancestor:copy'), 'b@r-0-4')
        self.assertEquals(b3.lookup_revision('ancestor:.'), 'b@r-0-4')
>>>>>>> 08e4477f
<|MERGE_RESOLUTION|>--- conflicted
+++ resolved
@@ -33,7 +33,6 @@
         b.commit('Commit two', rev_id='a@r-0-2')
         b.commit('Commit three', rev_id='a@r-0-3')
 
-<<<<<<< HEAD
         self.assertEquals(RevisionSpec(None).in_history(b), (0, None))
         self.assertEquals(RevisionSpec(1).in_history(b), (1, 'a@r-0-1'))
         self.assertEquals(RevisionSpec('revno:1').in_history(b),
@@ -52,32 +51,24 @@
         self.assertEquals(RevisionSpec('last:1').in_history(b),
                           (3, 'a@r-0-3'))
         self.assertEquals(RevisionSpec('-1').in_history(b), (3, 'a@r-0-3'))
-=======
-        self.assertEquals(b.get_revision_info(None), (0, None))
-        self.assertEquals(b.get_revision_info(1), (1, 'a@r-0-1'))
-        self.assertEquals(b.get_revision_info('revno:1'), (1, 'a@r-0-1'))
-        self.assertEquals(b.get_revision_info('revid:a@r-0-1'), (1, 'a@r-0-1'))
-        self.assertRaises(NoSuchRevision, b.get_revision_info, 'revid:a@r-0-0')
-        self.assertRaises(TypeError, b.get_revision_info, object)
+#        self.assertEquals(b.get_revision_info('last:1'), (3, 'a@r-0-3'))
+#        self.assertEquals(b.get_revision_info('-1'), (3, 'a@r-0-3'))
 
-        self.assertEquals(b.get_revision_info('date:-tomorrow'), (3, 'a@r-0-3'))
-        self.assertEquals(b.get_revision_info('date:+today'), (1, 'a@r-0-1'))
-
-        self.assertEquals(b.get_revision_info('last:1'), (3, 'a@r-0-3'))
-        self.assertEquals(b.get_revision_info('-1'), (3, 'a@r-0-3'))
+        self.assertEquals(RevisionSpec('ancestor:.').in_history(b).rev_id,
+                          'a@r-0-3')
 
         os.mkdir('newbranch')
-        b2 = Branch('newbranch', init=True)
-        self.assertEquals(b2.lookup_revision('revid:a@r-0-1'), 'a@r-0-1')
+        b2 = Branch.initialize('newbranch')
+        self.assertRaises(NoCommits, RevisionSpec('ancestor:.').in_history, b2)
 
-        self.assertRaises(NoCommits, b2.lookup_revision, 'ancestor:.')
-        self.assertEquals(b.lookup_revision('ancestor:.'), 'a@r-0-3')
         os.mkdir('copy')
         b3 = copy_branch(b, 'copy')
         b3.commit('Commit four', rev_id='b@r-0-4')
-        self.assertEquals(b3.lookup_revision('ancestor:.'), 'a@r-0-3')
+        self.assertEquals(RevisionSpec('ancestor:.').in_history(b3).rev_id,
+                          'a@r-0-3')
         merge(['copy', -1], [None, None])
         b.commit('Commit five', rev_id='a@r-0-4')
-        self.assertEquals(b.lookup_revision('ancestor:copy'), 'b@r-0-4')
-        self.assertEquals(b3.lookup_revision('ancestor:.'), 'b@r-0-4')
->>>>>>> 08e4477f
+        self.assertEquals(RevisionSpec('ancestor:copy').in_history(b).rev_id,
+                          'b@r-0-4')
+        self.assertEquals(RevisionSpec('ancestor:.').in_history(b3).rev_id,
+                          'b@r-0-4')