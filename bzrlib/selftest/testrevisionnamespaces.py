--- conflicted
+++ resolved
@@ -17,16 +17,10 @@
 import os
 from bzrlib.selftest import TestCaseInTempDir
 
-<<<<<<< HEAD
-from bzrlib.selftest import InTempDir
-
-class TestRevisionNamespaces(InTempDir):
-=======
 class TestRevisionNamespaces(TestCaseInTempDir):
->>>>>>> bfb601f1
     def test_revision_namespaces(self):
         """Functional tests for hashcache"""
-        from bzrlib.errors import BzrError
+        from bzrlib.errors import NoSuchRevision
         from bzrlib.branch import Branch
 
         b = Branch('.', init=True)
@@ -35,12 +29,19 @@
         b.commit('Commit two', rev_id='a@r-0-2')
         b.commit('Commit three', rev_id='a@r-0-3')
 
+        self.assertEquals(b.get_revision_info(None), (0, None))
         self.assertEquals(b.get_revision_info(1), (1, 'a@r-0-1'))
         self.assertEquals(b.get_revision_info('revno:1'), (1, 'a@r-0-1'))
         self.assertEquals(b.get_revision_info('revid:a@r-0-1'), (1, 'a@r-0-1'))
-        self.assertRaises(BzrError, b.get_revision_info, 'revid:a@r-0-0')
+        self.assertRaises(NoSuchRevision, b.get_revision_info, 'revid:a@r-0-0')
+        self.assertRaises(TypeError, b.get_revision_info, object)
 
         self.assertEquals(b.get_revision_info('date:-tomorrow'), (3, 'a@r-0-3'))
         self.assertEquals(b.get_revision_info('date:+today'), (1, 'a@r-0-1'))
 
-        self.assertEquals(b.get_revision_info('last:1'), (3, 'a@r-0-3'))+        self.assertEquals(b.get_revision_info('last:1'), (3, 'a@r-0-3'))
+        self.assertEquals(b.get_revision_info('-1'), (3, 'a@r-0-3'))
+
+        os.mkdir('newbranch')
+        b2 = Branch('newbranch', init=True)
+        self.assertEquals(b2.lookup_revision('revid:a@r-0-1'), 'a@r-0-1')