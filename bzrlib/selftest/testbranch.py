# (C) 2005 Canonical Ltd

# This program is free software; you can redistribute it and/or modify
# it under the terms of the GNU General Public License as published by
# the Free Software Foundation; either version 2 of the License, or
# (at your option) any later version.

# This program is distributed in the hope that it will be useful,
# but WITHOUT ANY WARRANTY; without even the implied warranty of
# MERCHANTABILITY or FITNESS FOR A PARTICULAR PURPOSE.  See the
# GNU General Public License for more details.

# You should have received a copy of the GNU General Public License
# along with this program; if not, write to the Free Software
# Foundation, Inc., 59 Temple Place, Suite 330, Boston, MA  02111-1307  USA

import os
from bzrlib.branch import Branch
from bzrlib.clone import copy_branch
from bzrlib.commit import commit
from bzrlib.errors import NoSuchRevision, UnlistableBranch
from bzrlib.selftest import TestCaseInTempDir
from bzrlib.trace import mutter
<<<<<<< HEAD
=======

>>>>>>> 8cf6e7d4

class TestBranch(TestCaseInTempDir):

    def test_append_revisions(self):
        """Test appending more than one revision"""
        br = Branch.initialize(".")
        br.append_revision("rev1")
        self.assertEquals(br.revision_history(), ["rev1",])
        br.append_revision("rev2", "rev3")
        self.assertEquals(br.revision_history(), ["rev1", "rev2", "rev3"])

<<<<<<< HEAD

class TestFetch(TestCaseInTempDir):

=======
>>>>>>> 8cf6e7d4
    def test_fetch_revisions(self):
        """Test fetch-revision operation."""
        from bzrlib.fetch import Fetcher
        os.mkdir('b1')
        os.mkdir('b2')
        b1 = Branch.initialize('b1')
        b2 = Branch.initialize('b2')
        file(os.sep.join(['b1', 'foo']), 'w').write('hello')
        b1.add(['foo'], ['foo-id'])
        b1.commit('lala!', rev_id='revision-1', allow_pointless=False)

        mutter('start fetch')
        f = Fetcher(from_branch=b1, to_branch=b2)
        eq = self.assertEquals
        eq(f.count_copied, 1)
        eq(f.last_revision, 'revision-1')

        rev = b2.get_revision('revision-1')
        tree = b2.revision_tree('revision-1')
        eq(tree.get_file_text('foo-id'), 'hello')

    def test_push_stores(self):
        """Copy the stores from one branch to another"""
        os.mkdir('a')
        br_a = Branch.initialize("a")
        file('a/b', 'wb').write('b')
        br_a.add('b')
        commit(br_a, "silly commit")

        os.mkdir('b')
        br_b = Branch.initialize("b")
        self.assertRaises(NoSuchRevision, br_b.get_revision, 
                          br_a.revision_history()[0])
        br_a.push_stores(br_b)
        rev = br_b.get_revision(br_a.revision_history()[0])
        tree = br_b.revision_tree(br_a.revision_history()[0])
        for file_id in tree:
            if tree.inventory[file_id].kind == "file":
                tree.get_file(file_id).read()
        return br_a, br_b

    def test_copy_branch(self):
        """Copy the stores from one branch to another"""
        br_a, br_b = self.test_push_stores()
        commit(br_b, "silly commit")
        os.mkdir('c')
        br_c = copy_branch(br_a, 'c', basis_branch=br_b)
        self.assertEqual(br_a.revision_history(), br_c.revision_history())
<<<<<<< HEAD
        assert br_b.last_revision() not in br_c.revision_history()
        br_c.get_revision(br_b.last_revision())
=======
        ## # basis branches currently disabled for weave format
        ## self.assertFalse(br_b.last_revision() in br_c.revision_history())
        ## br_c.get_revision(br_b.last_revision())

    def test_copy_partial(self):
        """Copy only part of the history of a branch."""
        self.build_tree(['a/', 'a/one'])
        br_a = Branch.initialize('a')
        br_a.add(['one'])
        br_a.commit('commit one', rev_id='u@d-1')
        self.build_tree(['a/two'])
        br_a.add(['two'])
        br_a.commit('commit two', rev_id='u@d-2')
        br_b = copy_branch(br_a, 'b', revision='u@d-1')
        self.assertEqual(br_b.last_revision(), 'u@d-1')
        self.assertTrue(os.path.exists('b/one'))
        self.assertFalse(os.path.exists('b/two'))
        

    def test_record_initial_ghost_merge(self):
        """A pending merge with no revision present is still a merge."""
        branch = Branch.initialize('.')
        branch.add_pending_merge('non:existent@rev--ision--0--2')
        branch.commit('pretend to merge nonexistent-revision', rev_id='first')
        rev = branch.get_revision(branch.last_revision())
        self.assertEqual(len(rev.parent_ids), 1)
        # parent_sha1s is not populated now, WTF. rbc 20051003
        self.assertEqual(len(rev.parent_sha1s), 0)
        self.assertEqual(rev.parent_ids[0], 'non:existent@rev--ision--0--2')

# TODO 20051003 RBC:
# compare the gpg-to-sign info for a commit with a ghost and 
#     an identical tree without a ghost
# fetch missing should rewrite the TOC of weaves to list newly available parents.
        
    def test_pending_merges(self):
        """Tracking pending-merged revisions."""
        b = Branch.initialize('.')

        self.assertEquals(b.pending_merges(), [])
        b.add_pending_merge('foo@azkhazan-123123-abcabc')
        self.assertEquals(b.pending_merges(), ['foo@azkhazan-123123-abcabc'])
        b.add_pending_merge('foo@azkhazan-123123-abcabc')
        self.assertEquals(b.pending_merges(), ['foo@azkhazan-123123-abcabc'])
        b.add_pending_merge('wibble@fofof--20050401--1928390812')
        self.assertEquals(b.pending_merges(),
                          ['foo@azkhazan-123123-abcabc',
                           'wibble@fofof--20050401--1928390812'])
        b.commit("commit from base with two merges")
        rev = b.get_revision(b.revision_history()[0])
        self.assertEquals(len(rev.parent_ids), 2)
        self.assertEquals(rev.parent_ids[0],
                          'foo@azkhazan-123123-abcabc')
        self.assertEquals(rev.parent_ids[1],
                           'wibble@fofof--20050401--1928390812')
        # list should be cleared when we do a commit
        self.assertEquals(b.pending_merges(), [])
 

>>>>>>> 8cf6e7d4
# TODO: rewrite this as a regular unittest, without relying on the displayed output        
#         >>> from bzrlib.commit import commit
#         >>> bzrlib.trace.silent = True
#         >>> br1 = ScratchBranch(files=['foo', 'bar'])
#         >>> br1.add('foo')
#         >>> br1.add('bar')
#         >>> commit(br1, "lala!", rev_id="REVISION-ID-1", verbose=False)
#         >>> br2 = ScratchBranch()
#         >>> br2.update_revisions(br1)
#         Added 2 texts.
#         Added 1 inventories.
#         Added 1 revisions.
#         >>> br2.revision_history()
#         [u'REVISION-ID-1']
#         >>> br2.update_revisions(br1)
#         Added 0 revisions.
#         >>> br1.text_store.total_size() == br2.text_store.total_size()
#         True<|MERGE_RESOLUTION|>--- conflicted
+++ resolved
@@ -21,10 +21,7 @@
 from bzrlib.errors import NoSuchRevision, UnlistableBranch
 from bzrlib.selftest import TestCaseInTempDir
 from bzrlib.trace import mutter
-<<<<<<< HEAD
-=======
 
->>>>>>> 8cf6e7d4
 
 class TestBranch(TestCaseInTempDir):
 
@@ -36,12 +33,6 @@
         br.append_revision("rev2", "rev3")
         self.assertEquals(br.revision_history(), ["rev1", "rev2", "rev3"])
 
-<<<<<<< HEAD
-
-class TestFetch(TestCaseInTempDir):
-
-=======
->>>>>>> 8cf6e7d4
     def test_fetch_revisions(self):
         """Test fetch-revision operation."""
         from bzrlib.fetch import Fetcher
@@ -90,10 +81,6 @@
         os.mkdir('c')
         br_c = copy_branch(br_a, 'c', basis_branch=br_b)
         self.assertEqual(br_a.revision_history(), br_c.revision_history())
-<<<<<<< HEAD
-        assert br_b.last_revision() not in br_c.revision_history()
-        br_c.get_revision(br_b.last_revision())
-=======
         ## # basis branches currently disabled for weave format
         ## self.assertFalse(br_b.last_revision() in br_c.revision_history())
         ## br_c.get_revision(br_b.last_revision())
@@ -153,7 +140,6 @@
         self.assertEquals(b.pending_merges(), [])
  
 
->>>>>>> 8cf6e7d4
 # TODO: rewrite this as a regular unittest, without relying on the displayed output        
 #         >>> from bzrlib.commit import commit
 #         >>> bzrlib.trace.silent = True
