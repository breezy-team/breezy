--- conflicted
+++ resolved
@@ -54,24 +54,12 @@
     assert not has_revision(br_a, br_b.revision_history()[6])
     assert has_revision(br_a, br_b.revision_history()[5])
 
-<<<<<<< HEAD
-    # When a non-branch ancestor is missing, it should be a failure, not
-    # exception
-    print ("CANNOT TEST MISSING NON REVISION_HISTORY ANCESTORS WITHOUT"
-           " GHOSTS")
-#    br_a4 = new_branch('br_a4')
-#    count, failures = greedy_fetch(br_a4, br_a)
-#    self.assertEqual(count, 6)
-#    self.assertEqual(failures, set((br_b.revision_history()[4],
-#                                    br_b.revision_history()[5]))) 
-=======
     # When a non-branch ancestor is missing, it should be unlisted...
     # as its not present in the ancestry weave.
     br_b4 = new_branch('br_4')
     count, failures = greedy_fetch(br_b4, br_b)
     self.assertEqual(count, 7)
     self.assertEqual(failures, [])
->>>>>>> 8cf6e7d4
 
     self.assertEqual(greedy_fetch(writable_a, br_b)[0], 1)
     assert has_revision(br_a, br_b.revision_history()[3])
