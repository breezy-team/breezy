--- conflicted
+++ resolved
@@ -26,15 +26,8 @@
 
 
 def pause():
-<<<<<<< HEAD
     if False:
-        # enable this to get more accurate testing
-        import time
-        # allow it to stabilize
-        start = int(time.time())
-        while int(time.time()) == start:
-            time.sleep(0.2)
-=======
+        return
     if os.name == 'nt':
         time.sleep(3)
         return
@@ -42,7 +35,6 @@
     start = int(time.time())
     while int(time.time()) == start:
         time.sleep(0.2)
->>>>>>> eccbd0e5
     
 
 class TestHashCache(TestCaseInTempDir):
