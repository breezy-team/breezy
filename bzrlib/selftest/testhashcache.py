--- conflicted
+++ resolved
@@ -26,11 +26,8 @@
 
 
 def pause():
-<<<<<<< HEAD
-=======
     if False:
         return
->>>>>>> 29375695
     if os.name == 'nt':
         time.sleep(3)
         return
