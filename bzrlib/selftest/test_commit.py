# Copyright (C) 2005 by Canonical Ltd

# This program is free software; you can redistribute it and/or modify
# it under the terms of the GNU General Public License as published by
# the Free Software Foundation; either version 2 of the License, or
# (at your option) any later version.

# This program is distributed in the hope that it will be useful,
# but WITHOUT ANY WARRANTY; without even the implied warranty of
# MERCHANTABILITY or FITNESS FOR A PARTICULAR PURPOSE.  See the
# GNU General Public License for more details.

# You should have received a copy of the GNU General Public License
# along with this program; if not, write to the Free Software
# Foundation, Inc., 59 Temple Place, Suite 330, Boston, MA  02111-1307  USA


import os

from bzrlib.selftest import TestCaseInTempDir
from bzrlib.branch import Branch
from bzrlib.workingtree import WorkingTree
from bzrlib.commit import Commit
from bzrlib.config import BranchConfig
from bzrlib.errors import PointlessCommit, BzrError, SigningFailed


# TODO: Test commit with some added, and added-but-missing files

class MustSignConfig(BranchConfig):

    def signature_needed(self):
        return True

    def gpg_signing_command(self):
        return ['cat', '-']


class TestCommit(TestCaseInTempDir):

    def test_simple_commit(self):
        """Commit and check two versions of a single file."""
        b = Branch.initialize('.')
        file('hello', 'w').write('hello world')
        b.add('hello')
        b.commit(message='add hello')
        file_id = b.working_tree().path2id('hello')

        file('hello', 'w').write('version 2')
        b.commit(message='commit 2')

        eq = self.assertEquals
        eq(b.revno(), 2)
        rh = b.revision_history()
        rev = b.get_revision(rh[0])
        eq(rev.message, 'add hello')

        tree1 = b.revision_tree(rh[0])
        text = tree1.get_file_text(file_id)
        eq(text, 'hello world')

        tree2 = b.revision_tree(rh[1])
        eq(tree2.get_file_text(file_id), 'version 2')

    def test_delete_commit(self):
        """Test a commit with a deleted file"""
        b = Branch.initialize('.')
        file('hello', 'w').write('hello world')
        b.add(['hello'], ['hello-id'])
        b.commit(message='add hello')

        os.remove('hello')
        b.commit('removed hello', rev_id='rev2')

        tree = b.revision_tree('rev2')
        self.assertFalse(tree.has_id('hello-id'))


    def test_pointless_commit(self):
        """Commit refuses unless there are changes or it's forced."""
        b = Branch.initialize('.')
        file('hello', 'w').write('hello')
        b.add(['hello'])
        b.commit(message='add hello')
        self.assertEquals(b.revno(), 1)
        self.assertRaises(PointlessCommit,
                          b.commit,
                          message='fails',
                          allow_pointless=False)
        self.assertEquals(b.revno(), 1)
        


    def test_commit_empty(self):
        """Commiting an empty tree works."""
        b = Branch.initialize('.')
        b.commit(message='empty tree', allow_pointless=True)
        self.assertRaises(PointlessCommit,
                          b.commit,
                          message='empty tree',
                          allow_pointless=False)
        b.commit(message='empty tree', allow_pointless=True)
        self.assertEquals(b.revno(), 2)


    def test_selective_delete(self):
        """Selective commit in tree with deletions"""
        b = Branch.initialize('.')
        file('hello', 'w').write('hello')
        file('buongia', 'w').write('buongia')
        b.add(['hello', 'buongia'],
              ['hello-id', 'buongia-id'])
        b.commit(message='add files',
                 rev_id='test@rev-1')
        
        os.remove('hello')
        file('buongia', 'w').write('new text')
        b.commit(message='update text',
                 specific_files=['buongia'],
                 allow_pointless=False,
                 rev_id='test@rev-2')

        b.commit(message='remove hello',
                 specific_files=['hello'],
                 allow_pointless=False,
                 rev_id='test@rev-3')

        eq = self.assertEquals
        eq(b.revno(), 3)

        tree2 = b.revision_tree('test@rev-2')
        self.assertTrue(tree2.has_filename('hello'))
        self.assertEquals(tree2.get_file_text('hello-id'), 'hello')
        self.assertEquals(tree2.get_file_text('buongia-id'), 'new text')
        
        tree3 = b.revision_tree('test@rev-3')
        self.assertFalse(tree3.has_filename('hello'))
        self.assertEquals(tree3.get_file_text('buongia-id'), 'new text')


    def test_commit_rename(self):
        """Test commit of a revision where a file is renamed."""
        b = Branch.initialize('.')
        self.build_tree(['hello'])
        b.add(['hello'], ['hello-id'])
        b.commit(message='one', rev_id='test@rev-1', allow_pointless=False)

        b.rename_one('hello', 'fruity')
        b.commit(message='renamed', rev_id='test@rev-2', allow_pointless=False)

        eq = self.assertEquals
        tree1 = b.revision_tree('test@rev-1')
        eq(tree1.id2path('hello-id'), 'hello')
        eq(tree1.get_file_text('hello-id'), 'contents of hello\n')
        self.assertFalse(tree1.has_filename('fruity'))
        self.check_inventory_shape(tree1.inventory, ['hello'])
        ie = tree1.inventory['hello-id']
        eq(ie.revision, 'test@rev-1')

        tree2 = b.revision_tree('test@rev-2')
        eq(tree2.id2path('hello-id'), 'fruity')
        eq(tree2.get_file_text('hello-id'), 'contents of hello\n')
        self.check_inventory_shape(tree2.inventory, ['fruity'])
        ie = tree2.inventory['hello-id']
        eq(ie.revision, 'test@rev-2')


    def test_reused_rev_id(self):
        """Test that a revision id cannot be reused in a branch"""
        b = Branch.initialize('.')
        b.commit('initial', rev_id='test@rev-1', allow_pointless=True)
        self.assertRaises(Exception,
                          b.commit,
                          message='reused id',
                          rev_id='test@rev-1',
                          allow_pointless=True)
                          


    def test_commit_move(self):
        """Test commit of revisions with moved files and directories"""
        eq = self.assertEquals
        b = Branch.initialize('.')
        r1 = 'test@rev-1'
        self.build_tree(['hello', 'a/', 'b/'])
        b.add(['hello', 'a', 'b'], ['hello-id', 'a-id', 'b-id'])
        b.commit('initial', rev_id=r1, allow_pointless=False)

        b.move(['hello'], 'a')
        r2 = 'test@rev-2'
        b.commit('two', rev_id=r2, allow_pointless=False)
        self.check_inventory_shape(b.inventory,
                                   ['a', 'a/hello', 'b'])

        b.move(['b'], 'a')
        r3 = 'test@rev-3'
        b.commit('three', rev_id=r3, allow_pointless=False)
        self.check_inventory_shape(b.inventory,
                                   ['a', 'a/hello', 'a/b'])
        self.check_inventory_shape(b.get_revision_inventory(r3),
                                   ['a', 'a/hello', 'a/b'])

        b.move([os.sep.join(['a', 'hello'])],
               os.sep.join(['a', 'b']))
        r4 = 'test@rev-4'
        b.commit('four', rev_id=r4, allow_pointless=False)
        self.check_inventory_shape(b.inventory,
                                   ['a', 'a/b/hello', 'a/b'])

        inv = b.get_revision_inventory(r4)
        eq(inv['hello-id'].revision, r4)
        eq(inv['a-id'].revision, r1)
        eq(inv['b-id'].revision, r3)

        
    def test_removed_commit(self):
        """Commit with a removed file"""
        b = Branch.initialize('.')
        wt = b.working_tree()
        file('hello', 'w').write('hello world')
        b.add(['hello'], ['hello-id'])
        b.commit(message='add hello')

<<<<<<< HEAD
        b.working_tree().remove('hello')
=======
        wt = b.working_tree()  # FIXME: kludge for aliasing of working inventory
        wt.remove('hello')
>>>>>>> 1691794c
        b.commit('removed hello', rev_id='rev2')

        tree = b.revision_tree('rev2')
        self.assertFalse(tree.has_id('hello-id'))


    def test_committed_ancestry(self):
        """Test commit appends revisions to ancestry."""
        b = Branch.initialize('.')
        rev_ids = []
        for i in range(4):
            file('hello', 'w').write((str(i) * 4) + '\n')
            if i == 0:
                b.add(['hello'], ['hello-id'])
            rev_id = 'test@rev-%d' % (i+1)
            rev_ids.append(rev_id)
            b.commit(message='rev %d' % (i+1),
                     rev_id=rev_id)
        eq = self.assertEquals
        eq(b.revision_history(), rev_ids)
        for i in range(4):
            anc = b.get_ancestry(rev_ids[i])
            eq(anc, [None] + rev_ids[:i+1])

    def test_commit_new_subdir_child_selective(self):
        b = Branch.initialize('.')
        self.build_tree(['dir/', 'dir/file1', 'dir/file2'])
        b.add(['dir', 'dir/file1', 'dir/file2'],
              ['dirid', 'file1id', 'file2id'])
        b.commit('dir/file1', specific_files=['dir/file1'], rev_id='1')
        inv = b.get_inventory('1')
        self.assertEqual('1', inv['dirid'].revision)
        self.assertEqual('1', inv['file1id'].revision)
        # FIXME: This should raise a KeyError I think, rbc20051006
        self.assertRaises(BzrError, inv.__getitem__, 'file2id')

    def test_strict_commit(self):
        """Try and commit with unknown files and strict = True, should fail."""
        from bzrlib.errors import StrictCommitFailed
        b = Branch.initialize('.')
        file('hello', 'w').write('hello world')
        b.add('hello')
        file('goodbye', 'w').write('goodbye cruel world!')
        self.assertRaises(StrictCommitFailed, b.commit,
            message='add hello but not goodbye', strict=True)

    def test_nonstrict_commit(self):
        """Try and commit with unknown files and strict = False, should work."""
        b = Branch.initialize('.')
        file('hello', 'w').write('hello world')
        b.add('hello')
        file('goodbye', 'w').write('goodbye cruel world!')
        b.commit(message='add hello but not goodbye', strict=False)

    def test_signed_commit(self):
        import bzrlib.gpg
        import bzrlib.commit as commit
        oldstrategy = bzrlib.gpg.GPGStrategy
        branch = Branch.initialize('.')
        branch.commit("base", allow_pointless=True, rev_id='A')
        self.failIf(branch.revision_store.has_id('A', 'sig'))
        try:
            from bzrlib.testament import Testament
            # monkey patch gpg signing mechanism
            bzrlib.gpg.GPGStrategy = bzrlib.gpg.LoopbackGPGStrategy
            commit.Commit(config=MustSignConfig(branch)).commit(branch, "base",
                                                      allow_pointless=True,
                                                      rev_id='B')
            self.assertEqual(Testament.from_revision(branch,'B').as_short_text(),
                             branch.revision_store.get('B', 'sig').read())
        finally:
            bzrlib.gpg.GPGStrategy = oldstrategy

    def test_commit_failed_signature(self):
        import bzrlib.gpg
        import bzrlib.commit as commit
        oldstrategy = bzrlib.gpg.GPGStrategy
        branch = Branch.initialize('.')
        branch.commit("base", allow_pointless=True, rev_id='A')
        self.failIf(branch.revision_store.has_id('A', 'sig'))
        try:
            from bzrlib.testament import Testament
            # monkey patch gpg signing mechanism
            bzrlib.gpg.GPGStrategy = bzrlib.gpg.DisabledGPGStrategy
            config = MustSignConfig(branch)
            self.assertRaises(SigningFailed,
                              commit.Commit(config=config).commit,
                              branch, "base",
                              allow_pointless=True,
                              rev_id='B')
            branch = Branch.open('.')
            self.assertEqual(branch.revision_history(), ['A'])
            self.failIf(branch.revision_store.has_id('B'))
        finally:
            bzrlib.gpg.GPGStrategy = oldstrategy<|MERGE_RESOLUTION|>--- conflicted
+++ resolved
@@ -221,12 +221,8 @@
         b.add(['hello'], ['hello-id'])
         b.commit(message='add hello')
 
-<<<<<<< HEAD
-        b.working_tree().remove('hello')
-=======
         wt = b.working_tree()  # FIXME: kludge for aliasing of working inventory
         wt.remove('hello')
->>>>>>> 1691794c
         b.commit('removed hello', rev_id='rev2')
 
         tree = b.revision_tree('rev2')
