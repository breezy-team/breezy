# Copyright (C) 2005 by Canonical Ltd

# This program is free software; you can redistribute it and/or modify
# it under the terms of the GNU General Public License as published by
# the Free Software Foundation; either version 2 of the License, or
# (at your option) any later version.

# This program is distributed in the hope that it will be useful,
# but WITHOUT ANY WARRANTY; without even the implied warranty of
# MERCHANTABILITY or FITNESS FOR A PARTICULAR PURPOSE.  See the
# GNU General Public License for more details.

# You should have received a copy of the GNU General Public License
# along with this program; if not, write to the Free Software
# Foundation, Inc., 59 Temple Place, Suite 330, Boston, MA  02111-1307  USA


import os

import bzrlib
from bzrlib.selftest import TestCaseInTempDir
from bzrlib.branch import Branch
from bzrlib.workingtree import WorkingTree
from bzrlib.commit import Commit
from bzrlib.config import BranchConfig
from bzrlib.errors import PointlessCommit, BzrError, SigningFailed


# TODO: Test commit with some added, and added-but-missing files

class MustSignConfig(BranchConfig):

    def signature_needed(self):
        return True

    def gpg_signing_command(self):
        return ['cat', '-']


class BranchWithHooks(BranchConfig):

    def post_commit(self):
        return "bzrlib.ahook bzrlib.ahook"


class TestCommit(TestCaseInTempDir):

    def test_simple_commit(self):
        """Commit and check two versions of a single file."""
        b = Branch.initialize('.')
        file('hello', 'w').write('hello world')
        b.working_tree().add('hello')
        b.working_tree().commit(message='add hello')
        file_id = b.working_tree().path2id('hello')

        file('hello', 'w').write('version 2')
        b.working_tree().commit(message='commit 2')

        eq = self.assertEquals
        eq(b.revno(), 2)
        rh = b.revision_history()
        rev = b.get_revision(rh[0])
        eq(rev.message, 'add hello')

        tree1 = b.revision_tree(rh[0])
        text = tree1.get_file_text(file_id)
        eq(text, 'hello world')

        tree2 = b.revision_tree(rh[1])
        eq(tree2.get_file_text(file_id), 'version 2')

    def test_delete_commit(self):
        """Test a commit with a deleted file"""
        b = Branch.initialize('.')
        file('hello', 'w').write('hello world')
        b.working_tree().add(['hello'], ['hello-id'])
        b.working_tree().commit(message='add hello')

        os.remove('hello')
        b.working_tree().commit('removed hello', rev_id='rev2')

        tree = b.revision_tree('rev2')
        self.assertFalse(tree.has_id('hello-id'))

    def test_pointless_commit(self):
        """Commit refuses unless there are changes or it's forced."""
        b = Branch.initialize('.')
        file('hello', 'w').write('hello')
        b.working_tree().add(['hello'])
        b.working_tree().commit(message='add hello')
        self.assertEquals(b.revno(), 1)
        self.assertRaises(PointlessCommit,
                          b.working_tree().commit,
                          message='fails',
                          allow_pointless=False)
        self.assertEquals(b.revno(), 1)
        
    def test_commit_empty(self):
        """Commiting an empty tree works."""
        b = Branch.initialize('.')
        b.working_tree().commit(message='empty tree', allow_pointless=True)
        self.assertRaises(PointlessCommit,
                          b.working_tree().commit,
                          message='empty tree',
                          allow_pointless=False)
        b.working_tree().commit(message='empty tree', allow_pointless=True)
        self.assertEquals(b.revno(), 2)


    def test_selective_delete(self):
        """Selective commit in tree with deletions"""
        b = Branch.initialize('.')
        file('hello', 'w').write('hello')
        file('buongia', 'w').write('buongia')
        b.working_tree().add(['hello', 'buongia'],
              ['hello-id', 'buongia-id'])
        b.working_tree().commit(message='add files',
                 rev_id='test@rev-1')
        
        os.remove('hello')
        file('buongia', 'w').write('new text')
        b.working_tree().commit(message='update text',
                 specific_files=['buongia'],
                 allow_pointless=False,
                 rev_id='test@rev-2')

        b.working_tree().commit(message='remove hello',
                 specific_files=['hello'],
                 allow_pointless=False,
                 rev_id='test@rev-3')

        eq = self.assertEquals
        eq(b.revno(), 3)

        tree2 = b.revision_tree('test@rev-2')
        self.assertTrue(tree2.has_filename('hello'))
        self.assertEquals(tree2.get_file_text('hello-id'), 'hello')
        self.assertEquals(tree2.get_file_text('buongia-id'), 'new text')
        
        tree3 = b.revision_tree('test@rev-3')
        self.assertFalse(tree3.has_filename('hello'))
        self.assertEquals(tree3.get_file_text('buongia-id'), 'new text')


    def test_commit_rename(self):
        """Test commit of a revision where a file is renamed."""
        b = Branch.initialize('.')
<<<<<<< HEAD
        tree = WorkingTree('.', b)
        self.build_tree(['hello'])
        tree.add(['hello'], ['hello-id'])
        tree.commit(message='one', rev_id='test@rev-1', allow_pointless=False)
=======
        self.build_tree(['hello'], line_endings='binary')
        b.add(['hello'], ['hello-id'])
        b.working_tree().commit(message='one', rev_id='test@rev-1', allow_pointless=False)
>>>>>>> f499d957

        tree.rename_one('hello', 'fruity')
        tree.commit(message='renamed', rev_id='test@rev-2', allow_pointless=False)

        eq = self.assertEquals
        tree1 = b.revision_tree('test@rev-1')
        eq(tree1.id2path('hello-id'), 'hello')
        eq(tree1.get_file_text('hello-id'), 'contents of hello\n')
        self.assertFalse(tree1.has_filename('fruity'))
        self.check_inventory_shape(tree1.inventory, ['hello'])
        ie = tree1.inventory['hello-id']
        eq(ie.revision, 'test@rev-1')

        tree2 = b.revision_tree('test@rev-2')
        eq(tree2.id2path('hello-id'), 'fruity')
        eq(tree2.get_file_text('hello-id'), 'contents of hello\n')
        self.check_inventory_shape(tree2.inventory, ['fruity'])
        ie = tree2.inventory['hello-id']
        eq(ie.revision, 'test@rev-2')


    def test_reused_rev_id(self):
        """Test that a revision id cannot be reused in a branch"""
        b = Branch.initialize('.')
        b.working_tree().commit('initial', rev_id='test@rev-1', allow_pointless=True)
        self.assertRaises(Exception,
                          b.working_tree().commit,
                          message='reused id',
                          rev_id='test@rev-1',
                          allow_pointless=True)
                          


    def test_commit_move(self):
        """Test commit of revisions with moved files and directories"""
        eq = self.assertEquals
        b = Branch.initialize('.')
        r1 = 'test@rev-1'
        self.build_tree(['hello', 'a/', 'b/'])
        b.working_tree().add(['hello', 'a', 'b'], ['hello-id', 'a-id', 'b-id'])
        b.working_tree().commit('initial', rev_id=r1, allow_pointless=False)
        b.working_tree().move(['hello'], 'a')
        r2 = 'test@rev-2'
        b.working_tree().commit('two', rev_id=r2, allow_pointless=False)
        self.check_inventory_shape(b.working_tree().read_working_inventory(),
                                   ['a', 'a/hello', 'b'])

        b.working_tree().move(['b'], 'a')
        r3 = 'test@rev-3'
        b.working_tree().commit('three', rev_id=r3, allow_pointless=False)
        self.check_inventory_shape(b.working_tree().read_working_inventory(),
                                   ['a', 'a/hello', 'a/b'])
        self.check_inventory_shape(b.get_revision_inventory(r3),
                                   ['a', 'a/hello', 'a/b'])

        b.working_tree().move([os.sep.join(['a', 'hello'])],
               os.sep.join(['a', 'b']))
        r4 = 'test@rev-4'
        b.working_tree().commit('four', rev_id=r4, allow_pointless=False)
        self.check_inventory_shape(b.working_tree().read_working_inventory(),
                                   ['a', 'a/b/hello', 'a/b'])

        inv = b.get_revision_inventory(r4)
        eq(inv['hello-id'].revision, r4)
        eq(inv['a-id'].revision, r1)
        eq(inv['b-id'].revision, r3)
        
    def test_removed_commit(self):
        """Commit with a removed file"""
        b = Branch.initialize('.')
        wt = b.working_tree()
        file('hello', 'w').write('hello world')
        b.working_tree().add(['hello'], ['hello-id'])
        b.working_tree().commit(message='add hello')

        wt = b.working_tree()  # FIXME: kludge for aliasing of working inventory
        wt.remove('hello')
        b.working_tree().commit('removed hello', rev_id='rev2')

        tree = b.revision_tree('rev2')
        self.assertFalse(tree.has_id('hello-id'))


    def test_committed_ancestry(self):
        """Test commit appends revisions to ancestry."""
        b = Branch.initialize('.')
        rev_ids = []
        for i in range(4):
            file('hello', 'w').write((str(i) * 4) + '\n')
            if i == 0:
                b.working_tree().add(['hello'], ['hello-id'])
            rev_id = 'test@rev-%d' % (i+1)
            rev_ids.append(rev_id)
            b.working_tree().commit(message='rev %d' % (i+1),
                     rev_id=rev_id)
        eq = self.assertEquals
        eq(b.revision_history(), rev_ids)
        for i in range(4):
            anc = b.get_ancestry(rev_ids[i])
            eq(anc, [None] + rev_ids[:i+1])

    def test_commit_new_subdir_child_selective(self):
        b = Branch.initialize('.')
        self.build_tree(['dir/', 'dir/file1', 'dir/file2'])
        b.working_tree().add(['dir', 'dir/file1', 'dir/file2'],
              ['dirid', 'file1id', 'file2id'])
        b.working_tree().commit('dir/file1', specific_files=['dir/file1'], rev_id='1')
        inv = b.get_inventory('1')
        self.assertEqual('1', inv['dirid'].revision)
        self.assertEqual('1', inv['file1id'].revision)
        # FIXME: This should raise a KeyError I think, rbc20051006
        self.assertRaises(BzrError, inv.__getitem__, 'file2id')

    def test_strict_commit(self):
        """Try and commit with unknown files and strict = True, should fail."""
        from bzrlib.errors import StrictCommitFailed
        b = Branch.initialize('.')
        file('hello', 'w').write('hello world')
        b.working_tree().add('hello')
        file('goodbye', 'w').write('goodbye cruel world!')
        self.assertRaises(StrictCommitFailed, b.working_tree().commit,
            message='add hello but not goodbye', strict=True)

    def test_strict_commit_without_unknowns(self):
        """Try and commit with no unknown files and strict = True,
        should work."""
        from bzrlib.errors import StrictCommitFailed
        b = Branch.initialize('.')
        file('hello', 'w').write('hello world')
        b.working_tree().add('hello')
        b.working_tree().commit(message='add hello', strict=True)

    def test_nonstrict_commit(self):
        """Try and commit with unknown files and strict = False, should work."""
        b = Branch.initialize('.')
        file('hello', 'w').write('hello world')
        b.working_tree().add('hello')
        file('goodbye', 'w').write('goodbye cruel world!')
        b.working_tree().commit(message='add hello but not goodbye', strict=False)

    def test_nonstrict_commit_without_unknowns(self):
        """Try and commit with no unknown files and strict = False,
        should work."""
        b = Branch.initialize('.')
        file('hello', 'w').write('hello world')
        b.working_tree().add('hello')
        b.working_tree().commit(message='add hello', strict=False)

    def test_signed_commit(self):
        import bzrlib.gpg
        import bzrlib.commit as commit
        oldstrategy = bzrlib.gpg.GPGStrategy
        branch = Branch.initialize('.')
        branch.working_tree().commit("base", allow_pointless=True, rev_id='A')
        self.failIf(branch.revision_store.has_id('A', 'sig'))
        try:
            from bzrlib.testament import Testament
            # monkey patch gpg signing mechanism
            bzrlib.gpg.GPGStrategy = bzrlib.gpg.LoopbackGPGStrategy
            commit.Commit(config=MustSignConfig(branch)).commit(branch, "base",
                                                      allow_pointless=True,
                                                      rev_id='B')
            self.assertEqual(Testament.from_revision(branch,'B').as_short_text(),
                             branch.revision_store.get('B', 'sig').read())
        finally:
            bzrlib.gpg.GPGStrategy = oldstrategy

    def test_commit_failed_signature(self):
        import bzrlib.gpg
        import bzrlib.commit as commit
        oldstrategy = bzrlib.gpg.GPGStrategy
        branch = Branch.initialize('.')
        branch.working_tree().commit("base", allow_pointless=True, rev_id='A')
        self.failIf(branch.revision_store.has_id('A', 'sig'))
        try:
            from bzrlib.testament import Testament
            # monkey patch gpg signing mechanism
            bzrlib.gpg.GPGStrategy = bzrlib.gpg.DisabledGPGStrategy
            config = MustSignConfig(branch)
            self.assertRaises(SigningFailed,
                              commit.Commit(config=config).commit,
                              branch, "base",
                              allow_pointless=True,
                              rev_id='B')
            branch = Branch.open('.')
            self.assertEqual(branch.revision_history(), ['A'])
            self.failIf(branch.revision_store.has_id('B'))
        finally:
            bzrlib.gpg.GPGStrategy = oldstrategy

    def test_commit_invokes_hooks(self):
        import bzrlib.commit as commit
        branch = Branch.initialize('.')
        calls = []
        def called(branch, rev_id):
            calls.append('called')
        bzrlib.ahook = called
        try:
            config = BranchWithHooks(branch)
            commit.Commit(config=config).commit(
                            branch, "base",
                            allow_pointless=True,
                            rev_id='A')
            self.assertEqual(['called', 'called'], calls)
        finally:
            del bzrlib.ahook<|MERGE_RESOLUTION|>--- conflicted
+++ resolved
@@ -145,16 +145,10 @@
     def test_commit_rename(self):
         """Test commit of a revision where a file is renamed."""
         b = Branch.initialize('.')
-<<<<<<< HEAD
         tree = WorkingTree('.', b)
-        self.build_tree(['hello'])
+        self.build_tree(['hello'], line_endings='binary')
         tree.add(['hello'], ['hello-id'])
         tree.commit(message='one', rev_id='test@rev-1', allow_pointless=False)
-=======
-        self.build_tree(['hello'], line_endings='binary')
-        b.add(['hello'], ['hello-id'])
-        b.working_tree().commit(message='one', rev_id='test@rev-1', allow_pointless=False)
->>>>>>> f499d957
 
         tree.rename_one('hello', 'fruity')
         tree.commit(message='renamed', rev_id='test@rev-2', allow_pointless=False)
@@ -175,7 +169,6 @@
         ie = tree2.inventory['hello-id']
         eq(ie.revision, 'test@rev-2')
 
-
     def test_reused_rev_id(self):
         """Test that a revision id cannot be reused in a branch"""
         b = Branch.initialize('.')
@@ -185,8 +178,6 @@
                           message='reused id',
                           rev_id='test@rev-1',
                           allow_pointless=True)
-                          
-
 
     def test_commit_move(self):
         """Test commit of revisions with moved files and directories"""
