<<<<<<< HEAD
#! /usr/bin/env python
=======
# -*- coding: UTF-8 -*-
>>>>>>> eccbd0e5

# This program is free software; you can redistribute it and/or modify
# it under the terms of the GNU General Public License as published by
# the Free Software Foundation; either version 2 of the License, or
# (at your option) any later version.

# This program is distributed in the hope that it will be useful,
# but WITHOUT ANY WARRANTY; without even the implied warranty of
# MERCHANTABILITY or FITNESS FOR A PARTICULAR PURPOSE.  See the
# GNU General Public License for more details.

# You should have received a copy of the GNU General Public License
# along with this program; if not, write to the Free Software
# Foundation, Inc., 59 Temple Place, Suite 330, Boston, MA  02111-1307  USA

"""XML externalization support."""

# "XML is like violence: if it doesn't solve your problem, you aren't
# using enough of it." -- various

# importing this module is fairly slow because it has to load several
# ElementTree bits

from bzrlib.trace import mutter, warning

try:
    from cElementTree import (ElementTree, SubElement, Element,
                              XMLTreeBuilder, fromstring, tostring)
except ImportError:
    from warnings import warn
    warn('using slower ElementTree; consider installing cElementTree')
    from util.elementtree.ElementTree import (ElementTree, SubElement,
                                              Element, XMLTreeBuilder,
                                              fromstring, tostring)

from bzrlib.inventory import ROOT_ID, Inventory, InventoryEntry
from bzrlib.errors import BzrError


class Serializer(object):
    """Abstract object serialize/deserialize"""
    def write_inventory(self, inv, f):
        """Write inventory to a file"""
        elt = self._pack_inventory(inv)
        self._write_element(elt, f)

    def write_inventory_to_string(self, inv):
        return tostring(self._pack_inventory(inv))

    def read_inventory_from_string(self, xml_string):
        return self._unpack_inventory(fromstring(xml_string))

    def read_inventory(self, f):
        return self._unpack_inventory(self._read_element(f))

    def write_revision(self, rev, f):
        self._write_element(self._pack_revision(rev), f)

    def write_revision_to_string(self, rev):
        return tostring(self._pack_revision(rev), f)

    def read_revision(self, f):
        return self._unpack_revision(self._read_element(f))

    def read_revision_from_string(self, xml_string):
        return self._unpack_revision(fromstring(xml_string))

    def _write_element(self, elt, f):
        ElementTree(elt).write(f, 'utf-8')
        f.write('\n')

    def _read_element(self, f):
        return ElementTree().parse(f)
<|MERGE_RESOLUTION|>--- conflicted
+++ resolved
@@ -1,8 +1,4 @@
-<<<<<<< HEAD
-#! /usr/bin/env python
-=======
 # -*- coding: UTF-8 -*-
->>>>>>> eccbd0e5
 
 # This program is free software; you can redistribute it and/or modify
 # it under the terms of the GNU General Public License as published by
@@ -32,8 +28,8 @@
     from cElementTree import (ElementTree, SubElement, Element,
                               XMLTreeBuilder, fromstring, tostring)
 except ImportError:
-    from warnings import warn
-    warn('using slower ElementTree; consider installing cElementTree')
+    ## from warnings import warn
+    ## warn('using slower ElementTree; consider installing cElementTree')
     from util.elementtree.ElementTree import (ElementTree, SubElement,
                                               Element, XMLTreeBuilder,
                                               fromstring, tostring)
