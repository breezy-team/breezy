# Copyright (C) 2006, 2007 Canonical Ltd
#
# This program is free software; you can redistribute it and/or modify
# it under the terms of the GNU General Public License as published by
# the Free Software Foundation; either version 2 of the License, or
# (at your option) any later version.
#
# This program is distributed in the hope that it will be useful,
# but WITHOUT ANY WARRANTY; without even the implied warranty of
# MERCHANTABILITY or FITNESS FOR A PARTICULAR PURPOSE.  See the
# GNU General Public License for more details.
#
# You should have received a copy of the GNU General Public License
# along with this program; if not, write to the Free Software
# Foundation, Inc., 59 Temple Place, Suite 330, Boston, MA  02111-1307  USA

"""Basic server-side logic for dealing with requests."""


import tempfile

from bzrlib import (
    bzrdir,
    errors,
    registry,
    revision,
    )
from bzrlib.bundle.serializer import write_bundle


class SmartServerRequest(object):
    """Base class for request handlers."""

    def __init__(self, backing_transport):
        """Constructor.

        :param backing_transport: the base transport to be used when performing
            this request.
        """
        self._backing_transport = backing_transport

    def _check_enabled(self):
        """Raises DisabledMethod if this method is disabled."""
        pass

    def do(self, *args):
        """Mandatory extension point for SmartServerRequest subclasses.
        
        Subclasses must implement this.
        
        This should return a SmartServerResponse if this command expects to
        receive no body.
        """
        raise NotImplementedError(self.do)

    def execute(self, *args):
        """Public entry point to execute this request.

        It will return a SmartServerResponse if the command does not expect a
        body.

        :param *args: the arguments of the request.
        """
        self._check_enabled()
        return self.do(*args)

    def do_body(self, body_bytes):
        """Called if the client sends a body with the request.
        
        Must return a SmartServerResponse.
        """
        # TODO: if a client erroneously sends a request that shouldn't have a
        # body, what to do?  Probably SmartServerRequestHandler should catch
        # this NotImplementedError and translate it into a 'bad request' error
        # to send to the client.
        raise NotImplementedError(self.do_body)


class SmartServerResponse(object):
    """Response generated by SmartServerRequestHandler."""

    def __init__(self, args, body=None):
        self.args = args
        self.body = body

    def __eq__(self, other):
        if other is None:
            return False
        return other.args == self.args and other.body == self.body

    def __repr__(self):
        return "<SmartServerResponse args=%r body=%r>" % (self.args, self.body)


class SmartServerRequestHandler(object):
    """Protocol logic for smart server.
    
    This doesn't handle serialization at all, it just processes requests and
    creates responses.
    """

    # IMPORTANT FOR IMPLEMENTORS: It is important that SmartServerRequestHandler
    # not contain encoding or decoding logic to allow the wire protocol to vary
    # from the object protocol: we will want to tweak the wire protocol separate
    # from the object model, and ideally we will be able to do that without
    # having a SmartServerRequestHandler subclass for each wire protocol, rather
    # just a Protocol subclass.

    # TODO: Better way of representing the body for commands that take it,
    # and allow it to be streamed into the server.

    def __init__(self, backing_transport, commands):
        """Constructor.

        :param backing_transport: a Transport to handle requests for.
        :param commands: a registry mapping command names to SmartServerRequest
            subclasses. e.g. bzrlib.transport.smart.vfs.vfs_commands.
        """
        self._backing_transport = backing_transport
        self._commands = commands
        self._body_bytes = ''
        self.response = None
        self.finished_reading = False
        self._command = None

    def accept_body(self, bytes):
        """Accept body data."""

        # TODO: This should be overriden for each command that desired body data
        # to handle the right format of that data, i.e. plain bytes, a bundle,
        # etc.  The deserialisation into that format should be done in the
        # Protocol object.

        # default fallback is to accumulate bytes.
        self._body_bytes += bytes
        
    def end_of_body(self):
        """No more body data will be received."""
        self._run_handler_code(self._command.do_body, (self._body_bytes,), {})
        # cannot read after this.
        self.finished_reading = True

    def dispatch_command(self, cmd, args):
        """Deprecated compatibility method.""" # XXX XXX
        try:
            command = self._commands.get(cmd)
        except LookupError:
            raise errors.SmartProtocolError("bad request %r" % (cmd,))
        self._command = command(self._backing_transport)
        self._run_handler_code(self._command.execute, args, {})

    def _run_handler_code(self, callable, args, kwargs):
        """Run some handler specific code 'callable'.

        If a result is returned, it is considered to be the commands response,
        and finished_reading is set true, and its assigned to self.response.

        Any exceptions caught are translated and a response object created
        from them.
        """
        result = self._call_converting_errors(callable, args, kwargs)

        if result is not None:
            self.response = result
            self.finished_reading = True

    def _call_converting_errors(self, callable, args, kwargs):
        """Call callable converting errors to Response objects."""
        # XXX: most of this error conversion is VFS-related, and thus ought to
        # be in SmartServerVFSRequestHandler somewhere.
        try:
            return callable(*args, **kwargs)
        except errors.NoSuchFile, e:
            return SmartServerResponse(('NoSuchFile', e.path))
        except errors.FileExists, e:
            return SmartServerResponse(('FileExists', e.path))
        except errors.DirectoryNotEmpty, e:
            return SmartServerResponse(('DirectoryNotEmpty', e.path))
        except errors.ShortReadvError, e:
            return SmartServerResponse(('ShortReadvError',
                e.path, str(e.offset), str(e.length), str(e.actual)))
        except UnicodeError, e:
            # If it is a DecodeError, than most likely we are starting
            # with a plain string
            str_or_unicode = e.object
            if isinstance(str_or_unicode, unicode):
                # XXX: UTF-8 might have \x01 (our seperator byte) in it.  We
                # should escape it somehow.
                val = 'u:' + str_or_unicode.encode('utf-8')
            else:
                val = 's:' + str_or_unicode.encode('base64')
            # This handles UnicodeEncodeError or UnicodeDecodeError
            return SmartServerResponse((e.__class__.__name__,
                    e.encoding, val, str(e.start), str(e.end), e.reason))
        except errors.TransportNotPossible, e:
            if e.msg == "readonly transport":
                return SmartServerResponse(('ReadOnlyError', ))
            else:
                raise


class HelloRequest(SmartServerRequest):
    """Answer a version request with my version."""

    def do(self):
        return SmartServerResponse(('ok', '1'))


class GetBundleRequest(SmartServerRequest):
    """Get a bundle of from the null revision to the specified revision."""

    def do(self, path, revision_id):
        # open transport relative to our base
        t = self._backing_transport.clone(path)
        control, extra_path = bzrdir.BzrDir.open_containing_from_transport(t)
        repo = control.open_repository()
        tmpf = tempfile.TemporaryFile()
        base_revision = revision.NULL_REVISION
        write_bundle(repo, revision_id, base_revision, tmpf)
        tmpf.seek(0)
        return SmartServerResponse((), tmpf.read())


# This exists solely to help RemoteObjectHacking.  It should be removed
# eventually.  It should not be considered part of the real smart server
# protocol!
class ProbeDontUseRequest(SmartServerRequest):

    def do(self, path):
        from bzrlib.bzrdir import BzrDirFormat
        t = self._backing_transport.clone(path)
        default_format = BzrDirFormat.get_default_format()
        real_bzrdir = default_format.open(t, _found=True)
        try:
            real_bzrdir._format.probe_transport(t)
        except (errors.NotBranchError, errors.UnknownFormatError):
            answer = 'no'
        else:
            answer = 'yes'
        return SmartServerResponse((answer,))


class SmartServerIsReadonly(SmartServerRequest):
    # XXX: this request method belongs somewhere else.

    def do(self):
        if self._backing_transport.is_readonly():
            answer = 'yes'
        else:
            answer = 'no'
        return SmartServerResponse((answer,))


request_handlers = registry.Registry()
request_handlers.register_lazy(
    'append', 'bzrlib.smart.vfs', 'AppendRequest')
request_handlers.register_lazy(
    'Branch.get_config_file', 'bzrlib.smart.branch', 'SmartServerBranchGetConfigFile')
request_handlers.register_lazy(
    'Branch.last_revision_info', 'bzrlib.smart.branch', 'SmartServerBranchRequestLastRevisionInfo')
request_handlers.register_lazy(
    'Branch.lock_write', 'bzrlib.smart.branch', 'SmartServerBranchRequestLockWrite')
request_handlers.register_lazy(
    'Branch.revision_history', 'bzrlib.smart.branch', 'SmartServerRequestRevisionHistory')
request_handlers.register_lazy(
    'Branch.set_last_revision', 'bzrlib.smart.branch', 'SmartServerBranchRequestSetLastRevision')
request_handlers.register_lazy(
    'Branch.unlock', 'bzrlib.smart.branch', 'SmartServerBranchRequestUnlock')
request_handlers.register_lazy(
    'BzrDir.find_repository', 'bzrlib.smart.bzrdir', 'SmartServerRequestFindRepository')
request_handlers.register_lazy(
    'BzrDirFormat.initialize', 'bzrlib.smart.bzrdir', 'SmartServerRequestInitializeBzrDir')
request_handlers.register_lazy(
    'BzrDir.open_branch', 'bzrlib.smart.bzrdir', 'SmartServerRequestOpenBranch')
request_handlers.register_lazy(
    'delete', 'bzrlib.smart.vfs', 'DeleteRequest')
request_handlers.register_lazy(
    'get', 'bzrlib.smart.vfs', 'GetRequest')
request_handlers.register_lazy(
    'get_bundle', 'bzrlib.smart.request', 'GetBundleRequest')
request_handlers.register_lazy(
    'has', 'bzrlib.smart.vfs', 'HasRequest')
request_handlers.register_lazy(
    'hello', 'bzrlib.smart.request', 'HelloRequest')
request_handlers.register_lazy(
    'iter_files_recursive', 'bzrlib.smart.vfs', 'IterFilesRecursiveRequest')
request_handlers.register_lazy(
    'list_dir', 'bzrlib.smart.vfs', 'ListDirRequest')
request_handlers.register_lazy(
    'mkdir', 'bzrlib.smart.vfs', 'MkdirRequest')
request_handlers.register_lazy(
    'move', 'bzrlib.smart.vfs', 'MoveRequest')
request_handlers.register_lazy(
    'put', 'bzrlib.smart.vfs', 'PutRequest')
request_handlers.register_lazy(
    'put_non_atomic', 'bzrlib.smart.vfs', 'PutNonAtomicRequest')
request_handlers.register_lazy(
    'readv', 'bzrlib.smart.vfs', 'ReadvRequest')
request_handlers.register_lazy(
    'rename', 'bzrlib.smart.vfs', 'RenameRequest')
request_handlers.register_lazy('Repository.gather_stats',
                               'bzrlib.smart.repository',
                               'SmartServerRepositoryGatherStats')
request_handlers.register_lazy(
    'Repository.get_revision_graph', 'bzrlib.smart.repository', 'SmartServerRepositoryGetRevisionGraph')
request_handlers.register_lazy(
    'Repository.has_revision', 'bzrlib.smart.repository', 'SmartServerRequestHasRevision')
request_handlers.register_lazy(
    'Repository.is_shared', 'bzrlib.smart.repository', 'SmartServerRepositoryIsShared')
request_handlers.register_lazy(
    'Repository.lock_write', 'bzrlib.smart.repository', 'SmartServerRepositoryLockWrite')
request_handlers.register_lazy(
    'Repository.unlock', 'bzrlib.smart.repository', 'SmartServerRepositoryUnlock')
<<<<<<< HEAD
request_handlers.register_lazy(
    'Repository.tarball', 'bzrlib.smart.repository',
    'SmartServerRepositoryTarball')
=======
>>>>>>> a46a2263
request_handlers.register_lazy(
    'rmdir', 'bzrlib.smart.vfs', 'RmdirRequest')
request_handlers.register_lazy(
    'stat', 'bzrlib.smart.vfs', 'StatRequest')
request_handlers.register_lazy(
    'Transport.is_readonly', 'bzrlib.smart.request', 'SmartServerIsReadonly')
request_handlers.register_lazy(
<<<<<<< HEAD
    'probe_dont_use', 'bzrlib.smart.request', 'ProbeDontUseRequest')
=======
    'BzrDir.open', 'bzrlib.smart.bzrdir', 'SmartServerRequestOpenBzrDir')
>>>>>>> a46a2263
<|MERGE_RESOLUTION|>--- conflicted
+++ resolved
@@ -221,25 +221,6 @@
         return SmartServerResponse((), tmpf.read())
 
 
-# This exists solely to help RemoteObjectHacking.  It should be removed
-# eventually.  It should not be considered part of the real smart server
-# protocol!
-class ProbeDontUseRequest(SmartServerRequest):
-
-    def do(self, path):
-        from bzrlib.bzrdir import BzrDirFormat
-        t = self._backing_transport.clone(path)
-        default_format = BzrDirFormat.get_default_format()
-        real_bzrdir = default_format.open(t, _found=True)
-        try:
-            real_bzrdir._format.probe_transport(t)
-        except (errors.NotBranchError, errors.UnknownFormatError):
-            answer = 'no'
-        else:
-            answer = 'yes'
-        return SmartServerResponse((answer,))
-
-
 class SmartServerIsReadonly(SmartServerRequest):
     # XXX: this request method belongs somewhere else.
 
@@ -311,12 +292,9 @@
     'Repository.lock_write', 'bzrlib.smart.repository', 'SmartServerRepositoryLockWrite')
 request_handlers.register_lazy(
     'Repository.unlock', 'bzrlib.smart.repository', 'SmartServerRepositoryUnlock')
-<<<<<<< HEAD
 request_handlers.register_lazy(
     'Repository.tarball', 'bzrlib.smart.repository',
     'SmartServerRepositoryTarball')
-=======
->>>>>>> a46a2263
 request_handlers.register_lazy(
     'rmdir', 'bzrlib.smart.vfs', 'RmdirRequest')
 request_handlers.register_lazy(
@@ -324,8 +302,4 @@
 request_handlers.register_lazy(
     'Transport.is_readonly', 'bzrlib.smart.request', 'SmartServerIsReadonly')
 request_handlers.register_lazy(
-<<<<<<< HEAD
-    'probe_dont_use', 'bzrlib.smart.request', 'ProbeDontUseRequest')
-=======
-    'BzrDir.open', 'bzrlib.smart.bzrdir', 'SmartServerRequestOpenBzrDir')
->>>>>>> a46a2263
+    'BzrDir.open', 'bzrlib.smart.bzrdir', 'SmartServerRequestOpenBzrDir')