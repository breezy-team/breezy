# Copyright (C) 2006-2010 Canonical Ltd
#
# This program is free software; you can redistribute it and/or modify
# it under the terms of the GNU General Public License as published by
# the Free Software Foundation; either version 2 of the License, or
# (at your option) any later version.
#
# This program is distributed in the hope that it will be useful,
# but WITHOUT ANY WARRANTY; without even the implied warranty of
# MERCHANTABILITY or FITNESS FOR A PARTICULAR PURPOSE.  See the
# GNU General Public License for more details.
#
# You should have received a copy of the GNU General Public License
# along with this program; if not, write to the Free Software
# Foundation, Inc., 51 Franklin Street, Fifth Floor, Boston, MA 02110-1301 USA

"""Server-side repository related request implmentations."""

import bz2
import os
import Queue
import sys
import tempfile
import threading
import zlib

from bzrlib import (
    bencode,
    errors,
    estimate_compressed_size,
    graph,
    osutils,
    pack,
    trace,
    ui,
    )
from bzrlib.bzrdir import BzrDir
from bzrlib.smart.request import (
    FailedSmartServerResponse,
    SmartServerRequest,
    SuccessfulSmartServerResponse,
    )
from bzrlib.repository import _strip_NULL_ghosts, network_format_registry
from bzrlib import revision as _mod_revision
from bzrlib.versionedfile import (
    NetworkRecordStream,
    record_to_fulltext_bytes,
    )


class SmartServerRepositoryRequest(SmartServerRequest):
    """Common base class for Repository requests."""

    def do(self, path, *args):
        """Execute a repository request.

        All Repository requests take a path to the repository as their first
        argument.  The repository must be at the exact path given by the
        client - no searching is done.

        The actual logic is delegated to self.do_repository_request.

        :param client_path: The path for the repository as received from the
            client.
        :return: A SmartServerResponse from self.do_repository_request().
        """
        transport = self.transport_from_client_path(path)
        bzrdir = BzrDir.open_from_transport(transport)
        # Save the repository for use with do_body.
        self._repository = bzrdir.open_repository()
        return self.do_repository_request(self._repository, *args)

    def do_repository_request(self, repository, *args):
        """Override to provide an implementation for a verb."""
        # No-op for verbs that take bodies (None as a result indicates a body
        # is expected)
        return None

    def recreate_search(self, repository, search_bytes, discard_excess=False):
        """Recreate a search from its serialised form.

        :param discard_excess: If True, and the search refers to data we don't
            have, just silently accept that fact - the verb calling
            recreate_search trusts that clients will look for missing things
            they expected and get it from elsewhere.
        """
        if search_bytes == 'everything':
            return graph.EverythingResult(repository), None
        lines = search_bytes.split('\n')
        if lines[0] == 'ancestry-of':
            heads = lines[1:]
            search_result = graph.PendingAncestryResult(heads, repository)
            return search_result, None
        elif lines[0] == 'search':
            return self.recreate_search_from_recipe(repository, lines[1:],
                discard_excess=discard_excess)
        else:
            return (None, FailedSmartServerResponse(('BadSearch',)))

    def recreate_search_from_recipe(self, repository, lines,
        discard_excess=False):
        """Recreate a specific revision search (vs a from-tip search).

        :param discard_excess: If True, and the search refers to data we don't
            have, just silently accept that fact - the verb calling
            recreate_search trusts that clients will look for missing things
            they expected and get it from elsewhere.
        """
        start_keys = set(lines[0].split(' '))
        exclude_keys = set(lines[1].split(' '))
        revision_count = int(lines[2])
        repository.lock_read()
        try:
            search = repository.get_graph()._make_breadth_first_searcher(
                start_keys)
            while True:
                try:
                    next_revs = search.next()
                except StopIteration:
                    break
                search.stop_searching_any(exclude_keys.intersection(next_revs))
            search_result = search.get_result()
            if (not discard_excess and
                search_result.get_recipe()[3] != revision_count):
                # we got back a different amount of data than expected, this
                # gets reported as NoSuchRevision, because less revisions
                # indicates missing revisions, and more should never happen as
                # the excludes list considers ghosts and ensures that ghost
                # filling races are not a problem.
                return (None, FailedSmartServerResponse(('NoSuchRevision',)))
            return (search_result, None)
        finally:
            repository.unlock()


class SmartServerRepositoryReadLocked(SmartServerRepositoryRequest):
    """Calls self.do_readlocked_repository_request."""

    def do_repository_request(self, repository, *args):
        """Read lock a repository for do_readlocked_repository_request."""
        repository.lock_read()
        try:
            return self.do_readlocked_repository_request(repository, *args)
        finally:
            repository.unlock()


class SmartServerRepositoryBreakLock(SmartServerRepositoryRequest):
    """Break a repository lock."""

    def do_repository_request(self, repository):
        repository.break_lock()
        return SuccessfulSmartServerResponse(('ok', ))


_lsprof_count = 0

class SmartServerRepositoryGetParentMap(SmartServerRepositoryRequest):
    """Bzr 1.2+ - get parent data for revisions during a graph search."""

    no_extra_results = False

    def do_repository_request(self, repository, *revision_ids):
        """Get parent details for some revisions.

        All the parents for revision_ids are returned. Additionally up to 64KB
        of additional parent data found by performing a breadth first search
        from revision_ids is returned. The verb takes a body containing the
        current search state, see do_body for details.

        If 'include-missing:' is in revision_ids, ghosts encountered in the
        graph traversal for getting parent data are included in the result with
        a prefix of 'missing:'.

        :param repository: The repository to query in.
        :param revision_ids: The utf8 encoded revision_id to answer for.
        """
        self._revision_ids = revision_ids
        return None # Signal that we want a body.

    def do_body(self, body_bytes):
        """Process the current search state and perform the parent lookup.

        :return: A smart server response where the body contains an utf8
            encoded flattened list of the parents of the revisions (the same
            format as Repository.get_revision_graph) which has been bz2
            compressed.
        """
        repository = self._repository
        repository.lock_read()
        try:
            return self._do_repository_request(body_bytes)
        finally:
            repository.unlock()

    def _expand_requested_revs(self, repo_graph, revision_ids, client_seen_revs,
                               include_missing, max_size=65536):
        result = {}
        queried_revs = set()
        estimator = estimate_compressed_size.ZLibEstimator(max_size)
        next_revs = revision_ids
        first_loop_done = False
        while next_revs:
            queried_revs.update(next_revs)
            parent_map = repo_graph.get_parent_map(next_revs)
            current_revs = next_revs
            next_revs = set()
            for revision_id in current_revs:
                missing_rev = False
                parents = parent_map.get(revision_id)
                if parents is not None:
                    # adjust for the wire
                    if parents == (_mod_revision.NULL_REVISION,):
                        parents = ()
                    # prepare the next query
                    next_revs.update(parents)
                    encoded_id = revision_id
                else:
                    missing_rev = True
                    encoded_id = "missing:" + revision_id
                    parents = []
                if (revision_id not in client_seen_revs and
                    (not missing_rev or include_missing)):
                    # Client does not have this revision, give it to it.
                    # add parents to the result
                    result[encoded_id] = parents
                    # Approximate the serialized cost of this revision_id.
                    line = '%s %s\n' % (encoded_id, ' '.join(parents))
                    estimator.add_content(line)
            # get all the directly asked for parents, and then flesh out to
            # 64K (compressed) or so. We do one level of depth at a time to
            # stay in sync with the client. The 250000 magic number is
            # estimated compression ratio taken from bzr.dev itself.
            if self.no_extra_results or (first_loop_done and estimator.full()):
                trace.mutter('size: %d, z_size: %d'
                             % (estimator._uncompressed_size_added,
                                estimator._compressed_size_added))
                next_revs = set()
                break
            # don't query things we've already queried
            next_revs = next_revs.difference(queried_revs)
            first_loop_done = True
        return result

    def _do_repository_request(self, body_bytes):
        repository = self._repository
        revision_ids = set(self._revision_ids)
        include_missing = 'include-missing:' in revision_ids
        if include_missing:
            revision_ids.remove('include-missing:')
        body_lines = body_bytes.split('\n')
        search_result, error = self.recreate_search_from_recipe(
            repository, body_lines)
        if error is not None:
            return error
        # TODO might be nice to start up the search again; but thats not
        # written or tested yet.
        client_seen_revs = set(search_result.get_keys())
        # Always include the requested ids.
        client_seen_revs.difference_update(revision_ids)

        repo_graph = repository.get_graph()
        result = self._expand_requested_revs(repo_graph, revision_ids,
                                             client_seen_revs, include_missing)

        # sorting trivially puts lexographically similar revision ids together.
        # Compression FTW.
        lines = []
        for revision, parents in sorted(result.items()):
            lines.append(' '.join((revision, ) + tuple(parents)))

        return SuccessfulSmartServerResponse(
            ('ok', ), bz2.compress('\n'.join(lines)))


class SmartServerRepositoryGetRevisionGraph(SmartServerRepositoryReadLocked):

    def do_readlocked_repository_request(self, repository, revision_id):
        """Return the result of repository.get_revision_graph(revision_id).

        Deprecated as of bzr 1.4, but supported for older clients.

        :param repository: The repository to query in.
        :param revision_id: The utf8 encoded revision_id to get a graph from.
        :return: A smart server response where the body contains an utf8
            encoded flattened list of the revision graph.
        """
        if not revision_id:
            revision_id = None

        lines = []
        graph = repository.get_graph()
        if revision_id:
            search_ids = [revision_id]
        else:
            search_ids = repository.all_revision_ids()
        search = graph._make_breadth_first_searcher(search_ids)
        transitive_ids = set()
        map(transitive_ids.update, list(search))
        parent_map = graph.get_parent_map(transitive_ids)
        revision_graph = _strip_NULL_ghosts(parent_map)
        if revision_id and revision_id not in revision_graph:
            # Note that we return an empty body, rather than omitting the body.
            # This way the client knows that it can always expect to find a body
            # in the response for this method, even in the error case.
            return FailedSmartServerResponse(('nosuchrevision', revision_id), '')

        for revision, parents in revision_graph.items():
            lines.append(' '.join((revision, ) + tuple(parents)))

        return SuccessfulSmartServerResponse(('ok', ), '\n'.join(lines))


class SmartServerRepositoryGetRevIdForRevno(SmartServerRepositoryReadLocked):

    def do_readlocked_repository_request(self, repository, revno,
            known_pair):
        """Find the revid for a given revno, given a known revno/revid pair.
        
        New in 1.17.
        """
        try:
            found_flag, result = repository.get_rev_id_for_revno(revno, known_pair)
        except errors.RevisionNotPresent, err:
            if err.revision_id != known_pair[1]:
                raise AssertionError(
                    'get_rev_id_for_revno raised RevisionNotPresent for '
                    'non-initial revision: ' + err.revision_id)
            return FailedSmartServerResponse(
                ('nosuchrevision', err.revision_id))
        if found_flag:
            return SuccessfulSmartServerResponse(('ok', result))
        else:
            earliest_revno, earliest_revid = result
            return SuccessfulSmartServerResponse(
                ('history-incomplete', earliest_revno, earliest_revid))


class SmartServerRepositoryGetSerializerFormat(SmartServerRepositoryRequest):

    def do_repository_request(self, repository):
        """Return the serializer format for this repository.

        New in 2.5.0.

        :param repository: The repository to query
        :return: A smart server response ('ok', FORMAT)
        """
        serializer = repository.get_serializer_format()
        return SuccessfulSmartServerResponse(('ok', serializer))


class SmartServerRequestHasRevision(SmartServerRepositoryRequest):

    def do_repository_request(self, repository, revision_id):
        """Return ok if a specific revision is in the repository at path.

        :param repository: The repository to query in.
        :param revision_id: The utf8 encoded revision_id to lookup.
        :return: A smart server response of ('yes', ) if the revision is
            present. ('no', ) if it is missing.
        """
        if repository.has_revision(revision_id):
            return SuccessfulSmartServerResponse(('yes', ))
        else:
            return SuccessfulSmartServerResponse(('no', ))


class SmartServerRequestHasSignatureForRevisionId(
        SmartServerRepositoryRequest):

    def do_repository_request(self, repository, revision_id):
        """Return ok if a signature is present for a revision.

        Introduced in bzr 2.5.0.

        :param repository: The repository to query in.
        :param revision_id: The utf8 encoded revision_id to lookup.
        :return: A smart server response of ('yes', ) if a
            signature for the revision is present,
            ('no', ) if it is missing.
        """
        try:
            if repository.has_signature_for_revision_id(revision_id):
                return SuccessfulSmartServerResponse(('yes', ))
            else:
                return SuccessfulSmartServerResponse(('no', ))
        except errors.NoSuchRevision:
            return FailedSmartServerResponse(
                ('nosuchrevision', revision_id))


class SmartServerRepositoryGatherStats(SmartServerRepositoryRequest):

    def do_repository_request(self, repository, revid, committers):
        """Return the result of repository.gather_stats().

        :param repository: The repository to query in.
        :param revid: utf8 encoded rev id or an empty string to indicate None
        :param committers: 'yes' or 'no'.

        :return: A SmartServerResponse ('ok',), a encoded body looking like
              committers: 1
              firstrev: 1234.230 0
              latestrev: 345.700 3600
              revisions: 2

              But containing only fields returned by the gather_stats() call
        """
        if revid == '':
            decoded_revision_id = None
        else:
            decoded_revision_id = revid
        if committers == 'yes':
            decoded_committers = True
        else:
            decoded_committers = None
        try:
            stats = repository.gather_stats(decoded_revision_id,
                decoded_committers)
        except errors.NoSuchRevision:
            return FailedSmartServerResponse(('nosuchrevision', revid))

        body = ''
        if stats.has_key('committers'):
            body += 'committers: %d\n' % stats['committers']
        if stats.has_key('firstrev'):
            body += 'firstrev: %.3f %d\n' % stats['firstrev']
        if stats.has_key('latestrev'):
             body += 'latestrev: %.3f %d\n' % stats['latestrev']
        if stats.has_key('revisions'):
            body += 'revisions: %d\n' % stats['revisions']
        if stats.has_key('size'):
            body += 'size: %d\n' % stats['size']

        return SuccessfulSmartServerResponse(('ok', ), body)


class SmartServerRepositoryIsShared(SmartServerRepositoryRequest):

    def do_repository_request(self, repository):
        """Return the result of repository.is_shared().

        :param repository: The repository to query in.
        :return: A smart server response of ('yes', ) if the repository is
            shared, and ('no', ) if it is not.
        """
        if repository.is_shared():
            return SuccessfulSmartServerResponse(('yes', ))
        else:
            return SuccessfulSmartServerResponse(('no', ))


class SmartServerRepositoryMakeWorkingTrees(SmartServerRepositoryRequest):

    def do_repository_request(self, repository):
        """Return the result of repository.make_working_trees().

        Introduced in bzr 2.5.0.

        :param repository: The repository to query in.
        :return: A smart server response of ('yes', ) if the repository uses
            working trees, and ('no', ) if it is not.
        """
        if repository.make_working_trees():
            return SuccessfulSmartServerResponse(('yes', ))
        else:
            return SuccessfulSmartServerResponse(('no', ))


class SmartServerRepositoryLockWrite(SmartServerRepositoryRequest):

    def do_repository_request(self, repository, token=''):
        # XXX: this probably should not have a token.
        if token == '':
            token = None
        try:
            token = repository.lock_write(token=token).repository_token
        except errors.LockContention, e:
            return FailedSmartServerResponse(('LockContention',))
        except errors.UnlockableTransport:
            return FailedSmartServerResponse(('UnlockableTransport',))
        except errors.LockFailed, e:
            return FailedSmartServerResponse(('LockFailed',
                str(e.lock), str(e.why)))
        if token is not None:
            repository.leave_lock_in_place()
        repository.unlock()
        if token is None:
            token = ''
        return SuccessfulSmartServerResponse(('ok', token))


class SmartServerRepositoryGetStream(SmartServerRepositoryRequest):

    def do_repository_request(self, repository, to_network_name):
        """Get a stream for inserting into a to_format repository.

        The request body is 'search_bytes', a description of the revisions
        being requested.

        In 2.3 this verb added support for search_bytes == 'everything'.  Older
        implementations will respond with a BadSearch error, and clients should
        catch this and fallback appropriately.

        :param repository: The repository to stream from.
        :param to_network_name: The network name of the format of the target
            repository.
        """
        self._to_format = network_format_registry.get(to_network_name)
        if self._should_fake_unknown():
            return FailedSmartServerResponse(
                ('UnknownMethod', 'Repository.get_stream'))
        return None # Signal that we want a body.

    def _should_fake_unknown(self):
        """Return True if we should return UnknownMethod to the client.
        
        This is a workaround for bugs in pre-1.19 clients that claim to
        support receiving streams of CHK repositories.  The pre-1.19 client
        expects inventory records to be serialized in the format defined by
        to_network_name, but in pre-1.19 (at least) that format definition
        tries to use the xml5 serializer, which does not correctly handle
        rich-roots.  After 1.19 the client can also accept inventory-deltas
        (which avoids this issue), and those clients will use the
        Repository.get_stream_1.19 verb instead of this one.
        So: if this repository is CHK, and the to_format doesn't match,
        we should just fake an UnknownSmartMethod error so that the client
        will fallback to VFS, rather than sending it a stream we know it
        cannot handle.
        """
        from_format = self._repository._format
        to_format = self._to_format
        if not from_format.supports_chks:
            # Source not CHK: that's ok
            return False
        if (to_format.supports_chks and
            from_format.repository_class is to_format.repository_class and
            from_format._serializer == to_format._serializer):
            # Source is CHK, but target matches: that's ok
            # (e.g. 2a->2a, or CHK2->2a)
            return False
        # Source is CHK, and target is not CHK or incompatible CHK.  We can't
        # generate a compatible stream.
        return True

    def do_body(self, body_bytes):
        repository = self._repository
        repository.lock_read()
        try:
            search_result, error = self.recreate_search(repository, body_bytes,
                discard_excess=True)
            if error is not None:
                repository.unlock()
                return error
            source = repository._get_source(self._to_format)
            stream = source.get_stream(search_result)
        except Exception:
            exc_info = sys.exc_info()
            try:
                # On non-error, unlocking is done by the body stream handler.
                repository.unlock()
            finally:
                raise exc_info[0], exc_info[1], exc_info[2]
        return SuccessfulSmartServerResponse(('ok',),
            body_stream=self.body_stream(stream, repository))

    def body_stream(self, stream, repository):
        byte_stream = _stream_to_byte_stream(stream, repository._format)
        try:
            for bytes in byte_stream:
                yield bytes
        except errors.RevisionNotPresent, e:
            # This shouldn't be able to happen, but as we don't buffer
            # everything it can in theory happen.
            repository.unlock()
            yield FailedSmartServerResponse(('NoSuchRevision', e.revision_id))
        else:
            repository.unlock()


class SmartServerRepositoryGetStream_1_19(SmartServerRepositoryGetStream):
    """The same as Repository.get_stream, but will return stream CHK formats to
    clients.

    See SmartServerRepositoryGetStream._should_fake_unknown.
    
    New in 1.19.
    """

    def _should_fake_unknown(self):
        """Returns False; we don't need to workaround bugs in 1.19+ clients."""
        return False


def _stream_to_byte_stream(stream, src_format):
    """Convert a record stream to a self delimited byte stream."""
    pack_writer = pack.ContainerSerialiser()
    yield pack_writer.begin()
    yield pack_writer.bytes_record(src_format.network_name(), '')
    for substream_type, substream in stream:
        for record in substream:
            if record.storage_kind in ('chunked', 'fulltext'):
                serialised = record_to_fulltext_bytes(record)
            elif record.storage_kind == 'absent':
                raise ValueError("Absent factory for %s" % (record.key,))
            else:
                serialised = record.get_bytes_as(record.storage_kind)
            if serialised:
                # Some streams embed the whole stream into the wire
                # representation of the first record, which means that
                # later records have no wire representation: we skip them.
                yield pack_writer.bytes_record(serialised, [(substream_type,)])
    yield pack_writer.end()


class _ByteStreamDecoder(object):
    """Helper for _byte_stream_to_stream.

    The expected usage of this class is via the function _byte_stream_to_stream
    which creates a _ByteStreamDecoder, pops off the stream format and then
    yields the output of record_stream(), the main entry point to
    _ByteStreamDecoder.

    Broadly this class has to unwrap two layers of iterators:
    (type, substream)
    (substream details)

    This is complicated by wishing to return type, iterator_for_type, but
    getting the data for iterator_for_type when we find out type: we can't
    simply pass a generator down to the NetworkRecordStream parser, instead
    we have a little local state to seed each NetworkRecordStream instance,
    and gather the type that we'll be yielding.

    :ivar byte_stream: The byte stream being decoded.
    :ivar stream_decoder: A pack parser used to decode the bytestream
    :ivar current_type: The current type, used to join adjacent records of the
        same type into a single stream.
    :ivar first_bytes: The first bytes to give the next NetworkRecordStream.
    """

    def __init__(self, byte_stream, record_counter):
        """Create a _ByteStreamDecoder."""
        self.stream_decoder = pack.ContainerPushParser()
        self.current_type = None
        self.first_bytes = None
        self.byte_stream = byte_stream
        self._record_counter = record_counter
        self.key_count = 0

    def iter_stream_decoder(self):
        """Iterate the contents of the pack from stream_decoder."""
        # dequeue pending items
        for record in self.stream_decoder.read_pending_records():
            yield record
        # Pull bytes of the wire, decode them to records, yield those records.
        for bytes in self.byte_stream:
            self.stream_decoder.accept_bytes(bytes)
            for record in self.stream_decoder.read_pending_records():
                yield record

    def iter_substream_bytes(self):
        if self.first_bytes is not None:
            yield self.first_bytes
            # If we run out of pack records, single the outer layer to stop.
            self.first_bytes = None
        for record in self.iter_pack_records:
            record_names, record_bytes = record
            record_name, = record_names
            substream_type = record_name[0]
            if substream_type != self.current_type:
                # end of a substream, seed the next substream.
                self.current_type = substream_type
                self.first_bytes = record_bytes
                return
            yield record_bytes

    def record_stream(self):
        """Yield substream_type, substream from the byte stream."""
        def wrap_and_count(pb, rc, substream):
            """Yield records from stream while showing progress."""
            counter = 0
            if rc:
                if self.current_type != 'revisions' and self.key_count != 0:
                    # As we know the number of revisions now (in self.key_count)
                    # we can setup and use record_counter (rc).
                    if not rc.is_initialized():
                        rc.setup(self.key_count, self.key_count)
            for record in substream.read():
                if rc:
                    if rc.is_initialized() and counter == rc.STEP:
                        rc.increment(counter)
                        pb.update('Estimate', rc.current, rc.max)
                        counter = 0
                    if self.current_type == 'revisions':
                        # Total records is proportional to number of revs
                        # to fetch. With remote, we used self.key_count to
                        # track the number of revs. Once we have the revs
                        # counts in self.key_count, the progress bar changes
                        # from 'Estimating..' to 'Estimate' above.
                        self.key_count += 1
                        if counter == rc.STEP:
                            pb.update('Estimating..', self.key_count)
                            counter = 0
                counter += 1
                yield record

        self.seed_state()
        pb = ui.ui_factory.nested_progress_bar()
        rc = self._record_counter
        # Make and consume sub generators, one per substream type:
        while self.first_bytes is not None:
            substream = NetworkRecordStream(self.iter_substream_bytes())
            # after substream is fully consumed, self.current_type is set to
            # the next type, and self.first_bytes is set to the matching bytes.
            yield self.current_type, wrap_and_count(pb, rc, substream)
        if rc:
            pb.update('Done', rc.max, rc.max)
        pb.finished()

    def seed_state(self):
        """Prepare the _ByteStreamDecoder to decode from the pack stream."""
        # Set a single generator we can use to get data from the pack stream.
        self.iter_pack_records = self.iter_stream_decoder()
        # Seed the very first subiterator with content; after this each one
        # seeds the next.
        list(self.iter_substream_bytes())


def _byte_stream_to_stream(byte_stream, record_counter=None):
    """Convert a byte stream into a format and a stream.

    :param byte_stream: A bytes iterator, as output by _stream_to_byte_stream.
    :return: (RepositoryFormat, stream_generator)
    """
    decoder = _ByteStreamDecoder(byte_stream, record_counter)
    for bytes in byte_stream:
        decoder.stream_decoder.accept_bytes(bytes)
        for record in decoder.stream_decoder.read_pending_records(max=1):
            record_names, src_format_name = record
            src_format = network_format_registry.get(src_format_name)
            return src_format, decoder.record_stream()


class SmartServerRepositoryUnlock(SmartServerRepositoryRequest):

    def do_repository_request(self, repository, token):
        try:
            repository.lock_write(token=token)
        except errors.TokenMismatch, e:
            return FailedSmartServerResponse(('TokenMismatch',))
        repository.dont_leave_lock_in_place()
        repository.unlock()
        return SuccessfulSmartServerResponse(('ok',))


class SmartServerRepositoryGetPhysicalLockStatus(SmartServerRepositoryRequest):
    """Get the physical lock status for a repository.

    New in 2.5.
    """

    def do_repository_request(self, repository):
        if repository.get_physical_lock_status():
            return SuccessfulSmartServerResponse(('yes', ))
        else:
            return SuccessfulSmartServerResponse(('no', ))


class SmartServerRepositorySetMakeWorkingTrees(SmartServerRepositoryRequest):

    def do_repository_request(self, repository, str_bool_new_value):
        if str_bool_new_value == 'True':
            new_value = True
        else:
            new_value = False
        repository.set_make_working_trees(new_value)
        return SuccessfulSmartServerResponse(('ok',))


class SmartServerRepositoryTarball(SmartServerRepositoryRequest):
    """Get the raw repository files as a tarball.

    The returned tarball contains a .bzr control directory which in turn
    contains a repository.

    This takes one parameter, compression, which currently must be
    "", "gz", or "bz2".

    This is used to implement the Repository.copy_content_into operation.
    """

    def do_repository_request(self, repository, compression):
        tmp_dirname, tmp_repo = self._copy_to_tempdir(repository)
        try:
            controldir_name = tmp_dirname + '/.bzr'
            return self._tarfile_response(controldir_name, compression)
        finally:
            osutils.rmtree(tmp_dirname)

    def _copy_to_tempdir(self, from_repo):
        tmp_dirname = osutils.mkdtemp(prefix='tmpbzrclone')
        tmp_bzrdir = from_repo.bzrdir._format.initialize(tmp_dirname)
        tmp_repo = from_repo._format.initialize(tmp_bzrdir)
        from_repo.copy_content_into(tmp_repo)
        return tmp_dirname, tmp_repo

    def _tarfile_response(self, tmp_dirname, compression):
        temp = tempfile.NamedTemporaryFile()
        try:
            self._tarball_of_dir(tmp_dirname, compression, temp.file)
            # all finished; write the tempfile out to the network
            temp.seek(0)
            return SuccessfulSmartServerResponse(('ok',), temp.read())
            # FIXME: Don't read the whole thing into memory here; rather stream
            # it out from the file onto the network. mbp 20070411
        finally:
            temp.close()

    def _tarball_of_dir(self, dirname, compression, ofile):
        import tarfile
        filename = os.path.basename(ofile.name)
        tarball = tarfile.open(fileobj=ofile, name=filename,
            mode='w|' + compression)
        try:
            # The tarball module only accepts ascii names, and (i guess)
            # packs them with their 8bit names.  We know all the files
            # within the repository have ASCII names so the should be safe
            # to pack in.
            dirname = dirname.encode(sys.getfilesystemencoding())
            # python's tarball module includes the whole path by default so
            # override it
            if not dirname.endswith('.bzr'):
                raise ValueError(dirname)
            tarball.add(dirname, '.bzr') # recursive by default
        finally:
            tarball.close()


class SmartServerRepositoryInsertStreamLocked(SmartServerRepositoryRequest):
    """Insert a record stream from a RemoteSink into a repository.

    This gets bytes pushed to it by the network infrastructure and turns that
    into a bytes iterator using a thread. That is then processed by
    _byte_stream_to_stream.

    New in 1.14.
    """

    def do_repository_request(self, repository, resume_tokens, lock_token):
        """StreamSink.insert_stream for a remote repository."""
        repository.lock_write(token=lock_token)
        self.do_insert_stream_request(repository, resume_tokens)

    def do_insert_stream_request(self, repository, resume_tokens):
        tokens = [token for token in resume_tokens.split(' ') if token]
        self.tokens = tokens
        self.repository = repository
        self.queue = Queue.Queue()
        self.insert_thread = threading.Thread(target=self._inserter_thread)
        self.insert_thread.start()

    def do_chunk(self, body_stream_chunk):
        self.queue.put(body_stream_chunk)

    def _inserter_thread(self):
        try:
            src_format, stream = _byte_stream_to_stream(
                self.blocking_byte_stream())
            self.insert_result = self.repository._get_sink().insert_stream(
                stream, src_format, self.tokens)
            self.insert_ok = True
        except:
            self.insert_exception = sys.exc_info()
            self.insert_ok = False

    def blocking_byte_stream(self):
        while True:
            bytes = self.queue.get()
            if bytes is StopIteration:
                return
            else:
                yield bytes

    def do_end(self):
        self.queue.put(StopIteration)
        if self.insert_thread is not None:
            self.insert_thread.join()
        if not self.insert_ok:
            exc_info = self.insert_exception
            raise exc_info[0], exc_info[1], exc_info[2]
        write_group_tokens, missing_keys = self.insert_result
        if write_group_tokens or missing_keys:
            # bzip needed? missing keys should typically be a small set.
            # Should this be a streaming body response ?
            missing_keys = sorted(missing_keys)
            bytes = bencode.bencode((write_group_tokens, missing_keys))
            self.repository.unlock()
            return SuccessfulSmartServerResponse(('missing-basis', bytes))
        else:
            self.repository.unlock()
            return SuccessfulSmartServerResponse(('ok', ))


class SmartServerRepositoryInsertStream_1_19(SmartServerRepositoryInsertStreamLocked):
    """Insert a record stream from a RemoteSink into a repository.

    Same as SmartServerRepositoryInsertStreamLocked, except:
     - the lock token argument is optional
     - servers that implement this verb accept 'inventory-delta' records in the
       stream.

    New in 1.19.
    """

    def do_repository_request(self, repository, resume_tokens, lock_token=None):
        """StreamSink.insert_stream for a remote repository."""
        SmartServerRepositoryInsertStreamLocked.do_repository_request(
            self, repository, resume_tokens, lock_token)


class SmartServerRepositoryInsertStream(SmartServerRepositoryInsertStreamLocked):
    """Insert a record stream from a RemoteSink into an unlocked repository.

    This is the same as SmartServerRepositoryInsertStreamLocked, except it
    takes no lock_tokens; i.e. it works with an unlocked (or lock-free, e.g.
    like pack format) repository.

    New in 1.13.
    """

    def do_repository_request(self, repository, resume_tokens):
        """StreamSink.insert_stream for a remote repository."""
        repository.lock_write()
        self.do_insert_stream_request(repository, resume_tokens)


class SmartServerRepositoryAddSignatureText(SmartServerRepositoryRequest):
    """Add a revision signature text.

    New in 2.5.
    """

    def do_repository_request(self, repository, lock_token, revision_id,
            *write_group_tokens):
        """Add a revision signature text.

        :param repository: Repository to operate on
        :param lock_token: Lock token
        :param revision_id: Revision for which to add signature
        :param write_group_tokens: Write group tokens
        """
        self._lock_token = lock_token
        self._revision_id = revision_id
        self._write_group_tokens = write_group_tokens
        return None

    def do_body(self, body_bytes):
        """Add a signature text.

        :param body_bytes: GPG signature text
        :return: SuccessfulSmartServerResponse with arguments 'ok' and
            the list of new write group tokens.
        """
        self._repository.lock_write(token=self._lock_token)
        try:
            self._repository.resume_write_group(self._write_group_tokens)
            try:
                self._repository.add_signature_text(self._revision_id, body_bytes)
            finally:
                new_write_group_tokens = self._repository.suspend_write_group()
        finally:
            self._repository.unlock()
        return SuccessfulSmartServerResponse(('ok', ) + tuple(new_write_group_tokens))


class SmartServerRepositoryStartWriteGroup(SmartServerRepositoryRequest):
    """Start a write group.

    New in 2.5.
    """

    def do_repository_request(self, repository, lock_token):
        """Start a write group."""
        repository.lock_write(token=lock_token)
        try:
            repository.start_write_group()
            try:
                tokens = repository.suspend_write_group()
            except errors.UnsuspendableWriteGroup:
                return FailedSmartServerResponse(('UnsuspendableWriteGroup',))
        finally:
            repository.unlock()
        return SuccessfulSmartServerResponse(('ok', tokens))


class SmartServerRepositoryCommitWriteGroup(SmartServerRepositoryRequest):
    """Commit a write group.

    New in 2.5.
    """

    def do_repository_request(self, repository, lock_token,
            write_group_tokens):
        """Commit a write group."""
        repository.lock_write(token=lock_token)
        try:
            try:
                repository.resume_write_group(write_group_tokens)
            except errors.UnresumableWriteGroup, e:
                return FailedSmartServerResponse(
                    ('UnresumableWriteGroup', e.write_groups, e.reason))
            try:
                repository.commit_write_group()
            except:
                write_group_tokens = repository.suspend_write_group()
                # FIXME JRV 2011-11-19: What if the write_group_tokens
                # have changed?
                raise
        finally:
            repository.unlock()
        return SuccessfulSmartServerResponse(('ok', ))


class SmartServerRepositoryAbortWriteGroup(SmartServerRepositoryRequest):
    """Abort a write group.

    New in 2.5.
    """

    def do_repository_request(self, repository, lock_token, write_group_tokens):
        """Abort a write group."""
        repository.lock_write(token=lock_token)
        try:
            try:
                repository.resume_write_group(write_group_tokens)
            except errors.UnresumableWriteGroup, e:
                return FailedSmartServerResponse(
                    ('UnresumableWriteGroup', e.write_groups, e.reason))
                repository.abort_write_group()
        finally:
            repository.unlock()
        return SuccessfulSmartServerResponse(('ok', ))


class SmartServerRepositoryCheckWriteGroup(SmartServerRepositoryRequest):
    """Check that a write group is still valid.

    New in 2.5.
    """

    def do_repository_request(self, repository, lock_token, write_group_tokens):
        """Abort a write group."""
        repository.lock_write(token=lock_token)
        try:
            try:
                repository.resume_write_group(write_group_tokens)
            except errors.UnresumableWriteGroup, e:
                return FailedSmartServerResponse(
                    ('UnresumableWriteGroup', e.write_groups, e.reason))
            else:
                repository.suspend_write_group()
        finally:
            repository.unlock()
        return SuccessfulSmartServerResponse(('ok', ))


class SmartServerRepositoryAllRevisionIds(SmartServerRepositoryRequest):
    """Retrieve all of the revision ids in a repository.

    New in 2.5.
    """

    def do_repository_request(self, repository):
        revids = repository.all_revision_ids()
        return SuccessfulSmartServerResponse(("ok", ), "\n".join(revids))


<<<<<<< HEAD
class SmartServerRepositoryIterFilesBytes(SmartServerRepositoryRequest):
    """Iterate over the contents of files.

    The client sends a list of desired files to stream, one
    per line, and as tuples of file id and revision, separated by
    \0.

    The server replies with a stream. Each entry is preceded by a header,
    which can either be:

    * "ok\x00IDX\n" where IDX is the index of the entry in the desired files
        list sent by the client. This header is followed by the contents of
        the file, bzip2-compressed.
    * "absent\x00FILEID\x00REVISION\x00IDX" to indicate a text is missing.
        The client can then raise an appropriate RevisionNotPresent error
        or check its fallback repositories.
=======
class SmartServerRepositoryPack(SmartServerRepositoryRequest):
    """Pack a repository.
>>>>>>> 72e18bdf

    New in 2.5.
    """

<<<<<<< HEAD
    def body_stream(self, repository, desired_files):
        self._repository.lock_read()
        try:
            text_keys = {}
            for i, key in enumerate(desired_files):
                text_keys[key] = i
            for record in repository.texts.get_record_stream(text_keys,
                    'unordered', True):
                identifier = text_keys[record.key]
                if record.storage_kind == 'absent':
                    yield "absent\0%s\0%s\0%d\n" % (record.key[0],
                        record.key[1], identifier)
                    # FIXME: Way to abort early?
                    continue
                yield "ok\0%d\n" % identifier
                compressor = zlib.compressobj()
                for bytes in record.get_bytes_as('chunked'):
                    data = compressor.compress(bytes)
                    if data:
                        yield data
                data = compressor.flush()
                if data:
                    yield data
        finally:
            self._repository.unlock()

    def do_body(self, body_bytes):
        desired_files = [
            tuple(l.split("\0")) for l in body_bytes.splitlines()]
        return SuccessfulSmartServerResponse(('ok', ),
            body_stream=self.body_stream(self._repository, desired_files))

    def do_repository_request(self, repository):
        # Signal that we want a body
        return None
=======
    def do_repository_request(self, repository, lock_token, clean_obsolete_packs):
        self._repository = repository
        self._lock_token = lock_token
        if clean_obsolete_packs == 'True':
            self._clean_obsolete_packs = True
        else:
            self._clean_obsolete_packs = False
        return None

    def do_body(self, body_bytes):
        if body_bytes == "":
            hint = None
        else:
            hint = body_bytes.splitlines()
        self._repository.lock_write(token=self._lock_token)
        try:
            self._repository.pack(hint, self._clean_obsolete_packs)
        finally:
            self._repository.unlock()
        return SuccessfulSmartServerResponse(("ok", ), )
>>>>>>> 72e18bdf
<|MERGE_RESOLUTION|>--- conflicted
+++ resolved
@@ -1076,7 +1076,34 @@
         return SuccessfulSmartServerResponse(("ok", ), "\n".join(revids))
 
 
-<<<<<<< HEAD
+class SmartServerRepositoryPack(SmartServerRepositoryRequest):
+    """Pack a repository.
+
+    New in 2.5.
+    """
+
+    def do_repository_request(self, repository, lock_token, clean_obsolete_packs):
+        self._repository = repository
+        self._lock_token = lock_token
+        if clean_obsolete_packs == 'True':
+            self._clean_obsolete_packs = True
+        else:
+            self._clean_obsolete_packs = False
+        return None
+
+    def do_body(self, body_bytes):
+        if body_bytes == "":
+            hint = None
+        else:
+            hint = body_bytes.splitlines()
+        self._repository.lock_write(token=self._lock_token)
+        try:
+            self._repository.pack(hint, self._clean_obsolete_packs)
+        finally:
+            self._repository.unlock()
+        return SuccessfulSmartServerResponse(("ok", ), )
+
+
 class SmartServerRepositoryIterFilesBytes(SmartServerRepositoryRequest):
     """Iterate over the contents of files.
 
@@ -1093,15 +1120,10 @@
     * "absent\x00FILEID\x00REVISION\x00IDX" to indicate a text is missing.
         The client can then raise an appropriate RevisionNotPresent error
         or check its fallback repositories.
-=======
-class SmartServerRepositoryPack(SmartServerRepositoryRequest):
-    """Pack a repository.
->>>>>>> 72e18bdf
 
     New in 2.5.
     """
 
-<<<<<<< HEAD
     def body_stream(self, repository, desired_files):
         self._repository.lock_read()
         try:
@@ -1136,26 +1158,4 @@
 
     def do_repository_request(self, repository):
         # Signal that we want a body
-        return None
-=======
-    def do_repository_request(self, repository, lock_token, clean_obsolete_packs):
-        self._repository = repository
-        self._lock_token = lock_token
-        if clean_obsolete_packs == 'True':
-            self._clean_obsolete_packs = True
-        else:
-            self._clean_obsolete_packs = False
-        return None
-
-    def do_body(self, body_bytes):
-        if body_bytes == "":
-            hint = None
-        else:
-            hint = body_bytes.splitlines()
-        self._repository.lock_write(token=self._lock_token)
-        try:
-            self._repository.pack(hint, self._clean_obsolete_packs)
-        finally:
-            self._repository.unlock()
-        return SuccessfulSmartServerResponse(("ok", ), )
->>>>>>> 72e18bdf
+        return None