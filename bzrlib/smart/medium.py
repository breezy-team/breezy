--- conflicted
+++ resolved
@@ -27,17 +27,13 @@
 import os
 import socket
 import sys
-<<<<<<< HEAD
+
 from bzrlib import errors
 from bzrlib.smart.protocol import (
     SmartServerRequestProtocolOne,
     SmartServerRequestProtocolTwo,
     )
-=======
->>>>>>> 1a0370b4
-
-from bzrlib import errors
-from bzrlib.smart import protocol
+
 try:
     from bzrlib.transport import ssh
 except errors.ParamikoNotPresent:
@@ -74,14 +70,8 @@
         from sys import stderr
         try:
             while not self.finished:
-<<<<<<< HEAD
-                protocol = self._build_protocol()
-                self._serve_one_request(protocol)
-=======
-                server_protocol = protocol.SmartServerRequestProtocolOne(
-                    self.backing_transport, self._write_out)
+                server_protocol = self._build_protocol()
                 self._serve_one_request(server_protocol)
->>>>>>> 1a0370b4
         except Exception, e:
             stderr.write("%s terminating on exception %s\n" % (self, e))
             raise
