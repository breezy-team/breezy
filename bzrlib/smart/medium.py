--- conflicted
+++ resolved
@@ -1,8 +1,4 @@
-<<<<<<< HEAD
-# Copyright (C) 2006-2011 Canonical Ltd
-=======
 # Copyright (C) 2006-2012 Canonical Ltd
->>>>>>> 5e934c5f
 #
 # This program is free software; you can redistribute it and/or modify
 # it under the terms of the GNU General Public License as published by
@@ -752,11 +748,7 @@
         except IOError, e:
             if e.errno in (errno.EINVAL, errno.EPIPE):
                 raise errors.ConnectionReset(
-<<<<<<< HEAD
-                    "Error trying to write to subprocess:\n%s" % (e,))
-=======
                     "Error trying to write to subprocess", e)
->>>>>>> 5e934c5f
             raise
         self._report_activity(len(bytes), 'write')
 
