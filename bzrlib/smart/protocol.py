# Copyright (C) 2006, 2007 Canonical Ltd
#
# This program is free software; you can redistribute it and/or modify
# it under the terms of the GNU General Public License as published by
# the Free Software Foundation; either version 2 of the License, or
# (at your option) any later version.
#
# This program is distributed in the hope that it will be useful,
# but WITHOUT ANY WARRANTY; without even the implied warranty of
# MERCHANTABILITY or FITNESS FOR A PARTICULAR PURPOSE.  See the
# GNU General Public License for more details.
#
# You should have received a copy of the GNU General Public License
# along with this program; if not, write to the Free Software
# Foundation, Inc., 59 Temple Place, Suite 330, Boston, MA  02111-1307  USA

"""Wire-level encoding and decoding of requests and responses for the smart
client and server.
"""

import collections
from cStringIO import StringIO
import time

from bzrlib import debug
from bzrlib import errors
from bzrlib.smart import request
from bzrlib.trace import log_exception_quietly, mutter


# Protocol version strings.  These are sent as prefixes of bzr requests and
# responses to identify the protocol version being used. (There are no version
# one strings because that version doesn't send any).
REQUEST_VERSION_TWO = 'bzr request 2\n'
RESPONSE_VERSION_TWO = 'bzr response 2\n'


def _recv_tuple(from_file):
    req_line = from_file.readline()
    return _decode_tuple(req_line)


def _decode_tuple(req_line):
    if req_line == None or req_line == '':
        return None
    if req_line[-1] != '\n':
        raise errors.SmartProtocolError("request %r not terminated" % req_line)
    return tuple(req_line[:-1].split('\x01'))


def _encode_tuple(args):
    """Encode the tuple args to a bytestream."""
    return '\x01'.join(args) + '\n'


class SmartProtocolBase(object):
    """Methods common to client and server"""

    # TODO: this only actually accomodates a single block; possibly should
    # support multiple chunks?
    def _encode_bulk_data(self, body):
        """Encode body as a bulk data chunk."""
        return ''.join(('%d\n' % len(body), body, 'done\n'))

    def _serialise_offsets(self, offsets):
        """Serialise a readv offset list."""
        txt = []
        for start, length in offsets:
            txt.append('%d,%d' % (start, length))
        return '\n'.join(txt)
        

class SmartServerRequestProtocolOne(SmartProtocolBase):
    """Server-side encoding and decoding logic for smart version 1."""
    
    def __init__(self, backing_transport, write_func):
        self._backing_transport = backing_transport
        self.excess_buffer = ''
        self._finished = False
        self.in_buffer = ''
        self.has_dispatched = False
        self.request = None
        self._body_decoder = None
        self._write_func = write_func

    def accept_bytes(self, bytes):
        """Take bytes, and advance the internal state machine appropriately.
        
        :param bytes: must be a byte string
        """
        assert isinstance(bytes, str)
        self.in_buffer += bytes
        if not self.has_dispatched:
            if '\n' not in self.in_buffer:
                # no command line yet
                return
            self.has_dispatched = True
            try:
                first_line, self.in_buffer = self.in_buffer.split('\n', 1)
                first_line += '\n'
                req_args = _decode_tuple(first_line)
                self.request = request.SmartServerRequestHandler(
                    self._backing_transport, commands=request.request_handlers)
                self.request.dispatch_command(req_args[0], req_args[1:])
                if self.request.finished_reading:
                    # trivial request
                    self.excess_buffer = self.in_buffer
                    self.in_buffer = ''
                    self._send_response(self.request.response)
            except KeyboardInterrupt:
                raise
            except Exception, exception:
                # everything else: pass to client, flush, and quit
                log_exception_quietly()
                self._send_response(request.FailedSmartServerResponse(
                    ('error', str(exception))))
                return

        if self.has_dispatched:
            if self._finished:
                # nothing to do.XXX: this routine should be a single state 
                # machine too.
                self.excess_buffer += self.in_buffer
                self.in_buffer = ''
                return
            if self._body_decoder is None:
                self._body_decoder = LengthPrefixedBodyDecoder()
            self._body_decoder.accept_bytes(self.in_buffer)
            self.in_buffer = self._body_decoder.unused_data
            body_data = self._body_decoder.read_pending_data()
            self.request.accept_body(body_data)
            if self._body_decoder.finished_reading:
                self.request.end_of_body()
                assert self.request.finished_reading, \
                    "no more body, request not finished"
            if self.request.response is not None:
                self._send_response(self.request.response)
                self.excess_buffer = self.in_buffer
                self.in_buffer = ''
            else:
                assert not self.request.finished_reading, \
                    "no response and we have finished reading."

    def _send_response(self, response):
        """Send a smart server response down the output stream."""
        assert not self._finished, 'response already sent'
        args = response.args
        body = response.body
        self._finished = True
        self._write_protocol_version()
        self._write_success_or_failure_prefix(response)
        self._write_func(_encode_tuple(args))
        if body is not None:
            assert isinstance(body, str), 'body must be a str'
            bytes = self._encode_bulk_data(body)
            self._write_func(bytes)

    def _write_protocol_version(self):
        """Write any prefixes this protocol requires.
        
        Version one doesn't send protocol versions.
        """

    def _write_success_or_failure_prefix(self, response):
        """Write the protocol specific success/failure prefix.

        For SmartServerRequestProtocolOne this is omitted but we
        call is_successful to ensure that the response is valid.
        """
        response.is_successful()

    def next_read_size(self):
        if self._finished:
            return 0
        if self._body_decoder is None:
            return 1
        else:
            return self._body_decoder.next_read_size()


class SmartServerRequestProtocolTwo(SmartServerRequestProtocolOne):
    r"""Version two of the server side of the smart protocol.
   
    This prefixes responses with the value of RESPONSE_VERSION_TWO.
    """

    def _write_success_or_failure_prefix(self, response):
        """Write the protocol specific success/failure prefix."""
        if response.is_successful():
            self._write_func('success\n')
        else:
            self._write_func('failed\n')

    def _write_protocol_version(self):
        r"""Write any prefixes this protocol requires.
        
        Version two sends the value of RESPONSE_VERSION_TWO.
        """
        self._write_func(RESPONSE_VERSION_TWO)

    def _send_response(self, response):
        """Send a smart server response down the output stream."""
        assert not self._finished, 'response already sent'
        self._finished = True
        self._write_protocol_version()
        self._write_success_or_failure_prefix(response)
        self._write_func(_encode_tuple(response.args))
        if response.body is not None:
            assert isinstance(response.body, str), 'body must be a str'
            bytes = self._encode_bulk_data(response.body)
            self._write_func(bytes)
        elif response.body_stream is not None:
<<<<<<< HEAD
            for chunk in response.body_stream:
                assert isinstance(chunk, str), 'body must be a str'
                if chunk == '':
                    # Skip empty chunks, as they would prematurely signal
                    # end-of-stream, and they're redundant anyway.
                    continue
                bytes = "%x\n%s" % (len(chunk), chunk)
                self._write_func(bytes)
            self._write_func('0\n')
=======
            _send_stream(response.body_stream, self._write_func)


def _send_stream(stream, write_func):
    _send_chunks(stream, write_func)
    write_func('END\n')


def _send_chunks(stream, write_func):
    for chunk in stream:
        if isinstance(chunk, str):
            bytes = "%x\n%s" % (len(chunk), chunk)
            write_func(bytes)
        elif isinstance(chunk, request.FailedSmartServerResponse):
            write_func('ERR\n')
            _send_chunks(chunk.args, write_func)
            return
        else:
            raise BzrError(
                'Chunks must be str or FailedSmartServerResponse, got %r'
                % chunks)
>>>>>>> 43eb5195


class _StatefulDecoder(object):

    def __init__(self):
        self.finished_reading = False
        self.unused_data = ''
        self.bytes_left = None

    def accept_bytes(self, bytes):
        """Decode as much of bytes as possible.

        If 'bytes' contains too much data it will be appended to
        self.unused_data.

        finished_reading will be set when no more data is required.  Further
        data will be appended to self.unused_data.
        """
        # accept_bytes is allowed to change the state
        current_state = self.state_accept
        self.state_accept(bytes)
        while current_state != self.state_accept:
            current_state = self.state_accept
            self.state_accept('')


class ChunkedBodyDecoder(_StatefulDecoder):
    """Decoder for chunked body data.

<<<<<<< HEAD
    This is very similar the HTTP's chunked encoding::

        BODY := CHUNKS TERMINATOR
        CHUNKS := CHUNK [CHUNKS]
        CHUNK := CHUNK_LENGTH CHUNK_CONTENT
        CHUNK_LENGTH := HEX_DIGITS NEWLINE
        CHUNK_CONTENT := bytes
        TERMINATOR := '0' NEWLINE

    That is, the body consists of a series of chunks.  Each chunk starts with a
    length prefix in hexadecimal digits, followed by an ASCII newline byte.
    The end of the body is signaled by a zero the zero-length chunk, i.e.
    '0\\n'.
=======
    This is very similar the HTTP's chunked encoding.  See the description of
    streamed body data in `doc/developers/network-protocol.txt` for details.
>>>>>>> 43eb5195
    """

    def __init__(self):
        _StatefulDecoder.__init__(self)
        self.state_accept = self._state_accept_expecting_length
        self._in_buffer = ''
<<<<<<< HEAD
        self._content_bytes = ''
    
    def next_read_size(self):
        # Note: the shortest possible chunk is 2 bytes: '0\n'.
        if self.state_accept == self._state_accept_reading_chunk:
            # We're expecting more chunk content.  So we're expecting at least
            # the rest of this chunk plus another chunk header.
            return self.bytes_left + 2
=======
        self.chunk_in_progress = None
        self.chunks = collections.deque()
        self.error = False
        self.error_in_progress = None
    
    def next_read_size(self):
        # Note: the shortest possible chunk is 2 bytes: '0\n', and the
        # end-of-body marker is 4 bytes: 'END\n'.
        if self.state_accept == self._state_accept_reading_chunk:
            # We're expecting more chunk content.  So we're expecting at least
            # the rest of this chunk plus an END chunk.
            return self.bytes_left + 4
>>>>>>> 43eb5195
        elif self.state_accept == self._state_accept_expecting_length:
            if self._in_buffer == '':
                # We're expecting a chunk length.  There's at least two bytes
                # left: a digit plus '\n'.
                return 2
            else:
                # We're in the middle of reading a chunk length.  So there's at
                # least one byte left, the '\n' that terminates the length.
                return 1
        elif self.state_accept == self._state_accept_reading_unused:
            return 1
        else:
            raise AssertionError("Impossible state: %r" % (self.state_accept,))

<<<<<<< HEAD
    def read_pending_data(self):
        bytes = self._content_bytes
        self._content_bytes = ''
        return bytes

    def _state_accept_expecting_length(self, bytes):
        self._in_buffer += bytes
=======
    def read_next_chunk(self):
        try:
            return self.chunks.popleft()
        except IndexError:
            return None

    def _extract_line(self):
>>>>>>> 43eb5195
        pos = self._in_buffer.find('\n')
        if pos == -1:
            # We haven't read a complete length prefix yet, so there's nothing
            # to do.
<<<<<<< HEAD
            return
        self.bytes_left = int(self._in_buffer[:pos], 16)
        # Trim the length and '\n' delimiter from the _in_buffer.
        self._in_buffer = self._in_buffer[pos+1:]
        if self.bytes_left == 0:
            # Any further bytes are unused data, including the bytes left in
            # the _in_buffer.
            self.unused_data = self._in_buffer
            self._in_buffer = None
            self.state_accept = self._state_accept_reading_unused
            self.finished_reading = True
            return
        self.state_accept = self._state_accept_reading_chunk
=======
            return None
        line = self._in_buffer[:pos]
        # Trim the prefix (including '\n' delimiter) from the _in_buffer.
        self._in_buffer = self._in_buffer[pos+1:]
        return line

    def _finished(self):
        self.unused_data = self._in_buffer
        self._in_buffer = None
        self.state_accept = self._state_accept_reading_unused
        if self.error:
            error_args = tuple(self.error_in_progress)
            self.chunks.append(request.FailedSmartServerResponse(error_args))
            self.error_in_progress = None
        self.finished_reading = True

    def _state_accept_expecting_length(self, bytes):
        self._in_buffer += bytes
        prefix = self._extract_line()
        if prefix is None:
            # We haven't read a complete length prefix yet, so there's nothing
            # to do.
            return
        elif prefix == 'ERR':
            self.error = True
            self.error_in_progress = []
            self._state_accept_expecting_length('')
            return
        elif prefix == 'END':
            # We've read the end-of-body marker.
            # Any further bytes are unused data, including the bytes left in
            # the _in_buffer.
            self._finished()
            return
        else:
            self.bytes_left = int(prefix, 16)
            self.chunk_in_progress = ''
            self.state_accept = self._state_accept_reading_chunk
>>>>>>> 43eb5195

    def _state_accept_reading_chunk(self, bytes):
        self._in_buffer += bytes
        in_buffer_len = len(self._in_buffer)
<<<<<<< HEAD
        self._content_bytes += self._in_buffer[:self.bytes_left]
=======
        self.chunk_in_progress += self._in_buffer[:self.bytes_left]
>>>>>>> 43eb5195
        self._in_buffer = self._in_buffer[self.bytes_left:]
        self.bytes_left -= in_buffer_len
        if self.bytes_left <= 0:
            # Finished with chunk
            self.bytes_left = None
<<<<<<< HEAD
=======
            if self.error:
                self.error_in_progress.append(self.chunk_in_progress)
            else:
                self.chunks.append(self.chunk_in_progress)
            self.chunk_in_progress = None
>>>>>>> 43eb5195
            self.state_accept = self._state_accept_expecting_length
        
    def _state_accept_reading_unused(self, bytes):
        self.unused_data += bytes


class LengthPrefixedBodyDecoder(_StatefulDecoder):
    """Decodes the length-prefixed bulk data."""
    
    def __init__(self):
        _StatefulDecoder.__init__(self)
        self.state_accept = self._state_accept_expecting_length
        self.state_read = self._state_read_no_data
        self._in_buffer = ''
        self._trailer_buffer = ''
    
    def next_read_size(self):
        if self.bytes_left is not None:
            # Ideally we want to read all the remainder of the body and the
            # trailer in one go.
            return self.bytes_left + 5
        elif self.state_accept == self._state_accept_reading_trailer:
            # Just the trailer left
            return 5 - len(self._trailer_buffer)
        elif self.state_accept == self._state_accept_expecting_length:
            # There's still at least 6 bytes left ('\n' to end the length, plus
            # 'done\n').
            return 6
        else:
            # Reading excess data.  Either way, 1 byte at a time is fine.
            return 1
        
    def read_pending_data(self):
        """Return any pending data that has been decoded."""
        return self.state_read()

    def _state_accept_expecting_length(self, bytes):
        self._in_buffer += bytes
        pos = self._in_buffer.find('\n')
        if pos == -1:
            return
        self.bytes_left = int(self._in_buffer[:pos])
        self._in_buffer = self._in_buffer[pos+1:]
        self.bytes_left -= len(self._in_buffer)
        self.state_accept = self._state_accept_reading_body
        self.state_read = self._state_read_in_buffer

    def _state_accept_reading_body(self, bytes):
        self._in_buffer += bytes
        self.bytes_left -= len(bytes)
        if self.bytes_left <= 0:
            # Finished with body
            if self.bytes_left != 0:
                self._trailer_buffer = self._in_buffer[self.bytes_left:]
                self._in_buffer = self._in_buffer[:self.bytes_left]
            self.bytes_left = None
            self.state_accept = self._state_accept_reading_trailer
        
    def _state_accept_reading_trailer(self, bytes):
        self._trailer_buffer += bytes
        # TODO: what if the trailer does not match "done\n"?  Should this raise
        # a ProtocolViolation exception?
        if self._trailer_buffer.startswith('done\n'):
            self.unused_data = self._trailer_buffer[len('done\n'):]
            self.state_accept = self._state_accept_reading_unused
            self.finished_reading = True
    
    def _state_accept_reading_unused(self, bytes):
        self.unused_data += bytes

    def _state_read_no_data(self):
        return ''

    def _state_read_in_buffer(self):
        result = self._in_buffer
        self._in_buffer = ''
        return result


class SmartClientRequestProtocolOne(SmartProtocolBase):
    """The client-side protocol for smart version 1."""

    def __init__(self, request):
        """Construct a SmartClientRequestProtocolOne.

        :param request: A SmartClientMediumRequest to serialise onto and
            deserialise from.
        """
        self._request = request
        self._body_buffer = None
        self._request_start_time = None

    def call(self, *args):
        if 'hpss' in debug.debug_flags:
            mutter('hpss call:   %s', repr(args)[1:-1])
            self._request_start_time = time.time()
        self._write_args(args)
        self._request.finished_writing()

    def call_with_body_bytes(self, args, body):
        """Make a remote call of args with body bytes 'body'.

        After calling this, call read_response_tuple to find the result out.
        """
        if 'hpss' in debug.debug_flags:
            mutter('hpss call w/body: %s (%r...)', repr(args)[1:-1], body[:20])
            mutter('              %d bytes', len(body))
            self._request_start_time = time.time()
        self._write_args(args)
        bytes = self._encode_bulk_data(body)
        self._request.accept_bytes(bytes)
        self._request.finished_writing()

    def call_with_body_readv_array(self, args, body):
        """Make a remote call with a readv array.

        The body is encoded with one line per readv offset pair. The numbers in
        each pair are separated by a comma, and no trailing \n is emitted.
        """
        if 'hpss' in debug.debug_flags:
            mutter('hpss call w/readv: %s', repr(args)[1:-1])
            self._request_start_time = time.time()
        self._write_args(args)
        readv_bytes = self._serialise_offsets(body)
        bytes = self._encode_bulk_data(readv_bytes)
        self._request.accept_bytes(bytes)
        self._request.finished_writing()
        if 'hpss' in debug.debug_flags:
            mutter('              %d bytes in readv request', len(readv_bytes))

    def cancel_read_body(self):
        """After expecting a body, a response code may indicate one otherwise.

        This method lets the domain client inform the protocol that no body
        will be transmitted. This is a terminal method: after calling it the
        protocol is not able to be used further.
        """
        self._request.finished_reading()

    def read_response_tuple(self, expect_body=False):
        """Read a response tuple from the wire.

        This should only be called once.
        """
        result = self._recv_tuple()
        if 'hpss' in debug.debug_flags:
            if self._request_start_time is not None:
                mutter('   result:   %6.3fs  %s',
                       time.time() - self._request_start_time,
                       repr(result)[1:-1])
                self._request_start_time = None
            else:
                mutter('   result:   %s', repr(result)[1:-1])
        if not expect_body:
            self._request.finished_reading()
        return result

    def read_body_bytes(self, count=-1):
        """Read bytes from the body, decoding into a byte stream.
        
        We read all bytes at once to ensure we've checked the trailer for 
        errors, and then feed the buffer back as read_body_bytes is called.
        """
        if self._body_buffer is not None:
            return self._body_buffer.read(count)
        _body_decoder = LengthPrefixedBodyDecoder()

        while not _body_decoder.finished_reading:
            bytes_wanted = _body_decoder.next_read_size()
            bytes = self._request.read_bytes(bytes_wanted)
            _body_decoder.accept_bytes(bytes)
        self._request.finished_reading()
        self._body_buffer = StringIO(_body_decoder.read_pending_data())
        # XXX: TODO check the trailer result.
        if 'hpss' in debug.debug_flags:
            mutter('              %d body bytes read',
                   len(self._body_buffer.getvalue()))
        return self._body_buffer.read(count)

    def _recv_tuple(self):
        """Receive a tuple from the medium request."""
        return _decode_tuple(self._recv_line())

    def _recv_line(self):
        """Read an entire line from the medium request."""
        line = ''
        while not line or line[-1] != '\n':
            # TODO: this is inefficient - but tuples are short.
            new_char = self._request.read_bytes(1)
            line += new_char
            assert new_char != '', "end of file reading from server."
        return line

    def query_version(self):
        """Return protocol version number of the server."""
        self.call('hello')
        resp = self.read_response_tuple()
        if resp == ('ok', '1'):
            return 1
        elif resp == ('ok', '2'):
            return 2
        else:
            raise errors.SmartProtocolError("bad response %r" % (resp,))

    def _write_args(self, args):
        self._write_protocol_version()
        bytes = _encode_tuple(args)
        self._request.accept_bytes(bytes)

    def _write_protocol_version(self):
        """Write any prefixes this protocol requires.
        
        Version one doesn't send protocol versions.
        """


class SmartClientRequestProtocolTwo(SmartClientRequestProtocolOne):
    """Version two of the client side of the smart protocol.
    
    This prefixes the request with the value of REQUEST_VERSION_TWO.
    """

    def read_response_tuple(self, expect_body=False):
        """Read a response tuple from the wire.

        This should only be called once.
        """
        version = self._request.read_line()
        if version != RESPONSE_VERSION_TWO:
            raise errors.SmartProtocolError('bad protocol marker %r' % version)
        response_status = self._recv_line()
        if response_status not in ('success\n', 'failed\n'):
            raise errors.SmartProtocolError(
                'bad protocol status %r' % response_status)
        self.response_status = response_status == 'success\n'
        return SmartClientRequestProtocolOne.read_response_tuple(self, expect_body)

    def _write_protocol_version(self):
        """Write any prefixes this protocol requires.
        
        Version two sends the value of REQUEST_VERSION_TWO.
        """
        self._request.accept_bytes(REQUEST_VERSION_TWO)

    def read_streamed_body(self):
        """Read bytes from the body, decoding into a byte stream.
        """
        _body_decoder = ChunkedBodyDecoder()
        while not _body_decoder.finished_reading:
            bytes_wanted = _body_decoder.next_read_size()
            bytes = self._request.read_bytes(bytes_wanted)
            _body_decoder.accept_bytes(bytes)
<<<<<<< HEAD
            body_bytes = _body_decoder.read_pending_data()
            if body_bytes != '':
                if 'hpss' in debug.debug_flags:
                    mutter('              %d streamed body bytes read',
=======
            for body_bytes in iter(_body_decoder.read_next_chunk, None):
                if 'hpss' in debug.debug_flags:
                    mutter('              %d byte chunk read',
>>>>>>> 43eb5195
                           len(body_bytes))
                yield body_bytes
        self._request.finished_reading()
<|MERGE_RESOLUTION|>--- conflicted
+++ resolved
@@ -210,17 +210,6 @@
             bytes = self._encode_bulk_data(response.body)
             self._write_func(bytes)
         elif response.body_stream is not None:
-<<<<<<< HEAD
-            for chunk in response.body_stream:
-                assert isinstance(chunk, str), 'body must be a str'
-                if chunk == '':
-                    # Skip empty chunks, as they would prematurely signal
-                    # end-of-stream, and they're redundant anyway.
-                    continue
-                bytes = "%x\n%s" % (len(chunk), chunk)
-                self._write_func(bytes)
-            self._write_func('0\n')
-=======
             _send_stream(response.body_stream, self._write_func)
 
 
@@ -242,7 +231,6 @@
             raise BzrError(
                 'Chunks must be str or FailedSmartServerResponse, got %r'
                 % chunks)
->>>>>>> 43eb5195
 
 
 class _StatefulDecoder(object):
@@ -272,40 +260,14 @@
 class ChunkedBodyDecoder(_StatefulDecoder):
     """Decoder for chunked body data.
 
-<<<<<<< HEAD
-    This is very similar the HTTP's chunked encoding::
-
-        BODY := CHUNKS TERMINATOR
-        CHUNKS := CHUNK [CHUNKS]
-        CHUNK := CHUNK_LENGTH CHUNK_CONTENT
-        CHUNK_LENGTH := HEX_DIGITS NEWLINE
-        CHUNK_CONTENT := bytes
-        TERMINATOR := '0' NEWLINE
-
-    That is, the body consists of a series of chunks.  Each chunk starts with a
-    length prefix in hexadecimal digits, followed by an ASCII newline byte.
-    The end of the body is signaled by a zero the zero-length chunk, i.e.
-    '0\\n'.
-=======
     This is very similar the HTTP's chunked encoding.  See the description of
     streamed body data in `doc/developers/network-protocol.txt` for details.
->>>>>>> 43eb5195
     """
 
     def __init__(self):
         _StatefulDecoder.__init__(self)
         self.state_accept = self._state_accept_expecting_length
         self._in_buffer = ''
-<<<<<<< HEAD
-        self._content_bytes = ''
-    
-    def next_read_size(self):
-        # Note: the shortest possible chunk is 2 bytes: '0\n'.
-        if self.state_accept == self._state_accept_reading_chunk:
-            # We're expecting more chunk content.  So we're expecting at least
-            # the rest of this chunk plus another chunk header.
-            return self.bytes_left + 2
-=======
         self.chunk_in_progress = None
         self.chunks = collections.deque()
         self.error = False
@@ -318,7 +280,6 @@
             # We're expecting more chunk content.  So we're expecting at least
             # the rest of this chunk plus an END chunk.
             return self.bytes_left + 4
->>>>>>> 43eb5195
         elif self.state_accept == self._state_accept_expecting_length:
             if self._in_buffer == '':
                 # We're expecting a chunk length.  There's at least two bytes
@@ -333,15 +294,6 @@
         else:
             raise AssertionError("Impossible state: %r" % (self.state_accept,))
 
-<<<<<<< HEAD
-    def read_pending_data(self):
-        bytes = self._content_bytes
-        self._content_bytes = ''
-        return bytes
-
-    def _state_accept_expecting_length(self, bytes):
-        self._in_buffer += bytes
-=======
     def read_next_chunk(self):
         try:
             return self.chunks.popleft()
@@ -349,26 +301,10 @@
             return None
 
     def _extract_line(self):
->>>>>>> 43eb5195
         pos = self._in_buffer.find('\n')
         if pos == -1:
             # We haven't read a complete length prefix yet, so there's nothing
             # to do.
-<<<<<<< HEAD
-            return
-        self.bytes_left = int(self._in_buffer[:pos], 16)
-        # Trim the length and '\n' delimiter from the _in_buffer.
-        self._in_buffer = self._in_buffer[pos+1:]
-        if self.bytes_left == 0:
-            # Any further bytes are unused data, including the bytes left in
-            # the _in_buffer.
-            self.unused_data = self._in_buffer
-            self._in_buffer = None
-            self.state_accept = self._state_accept_reading_unused
-            self.finished_reading = True
-            return
-        self.state_accept = self._state_accept_reading_chunk
-=======
             return None
         line = self._in_buffer[:pos]
         # Trim the prefix (including '\n' delimiter) from the _in_buffer.
@@ -407,29 +343,21 @@
             self.bytes_left = int(prefix, 16)
             self.chunk_in_progress = ''
             self.state_accept = self._state_accept_reading_chunk
->>>>>>> 43eb5195
 
     def _state_accept_reading_chunk(self, bytes):
         self._in_buffer += bytes
         in_buffer_len = len(self._in_buffer)
-<<<<<<< HEAD
-        self._content_bytes += self._in_buffer[:self.bytes_left]
-=======
         self.chunk_in_progress += self._in_buffer[:self.bytes_left]
->>>>>>> 43eb5195
         self._in_buffer = self._in_buffer[self.bytes_left:]
         self.bytes_left -= in_buffer_len
         if self.bytes_left <= 0:
             # Finished with chunk
             self.bytes_left = None
-<<<<<<< HEAD
-=======
             if self.error:
                 self.error_in_progress.append(self.chunk_in_progress)
             else:
                 self.chunks.append(self.chunk_in_progress)
             self.chunk_in_progress = None
->>>>>>> 43eb5195
             self.state_accept = self._state_accept_expecting_length
         
     def _state_accept_reading_unused(self, bytes):
@@ -682,16 +610,9 @@
             bytes_wanted = _body_decoder.next_read_size()
             bytes = self._request.read_bytes(bytes_wanted)
             _body_decoder.accept_bytes(bytes)
-<<<<<<< HEAD
-            body_bytes = _body_decoder.read_pending_data()
-            if body_bytes != '':
-                if 'hpss' in debug.debug_flags:
-                    mutter('              %d streamed body bytes read',
-=======
             for body_bytes in iter(_body_decoder.read_next_chunk, None):
                 if 'hpss' in debug.debug_flags:
                     mutter('              %d byte chunk read',
->>>>>>> 43eb5195
                            len(body_bytes))
                 yield body_bytes
         self._request.finished_reading()
