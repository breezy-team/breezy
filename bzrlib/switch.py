--- conflicted
+++ resolved
@@ -22,16 +22,13 @@
 from bzrlib.trace import note
 
 
-<<<<<<< HEAD
-def switch(control_dir, to_branch, force=False, revision_id=None):
-=======
-def switch(control_dir, to_branch, force=False, quiet=False):
->>>>>>> 84f63a51
+def switch(control_dir, to_branch, force=False, quiet=False, revision_id=None):
     """Switch the branch associated with a checkout.
 
     :param control_dir: BzrDir of the checkout to change
     :param to_branch: branch that the checkout is to reference
     :param force: skip the check for local commits in a heavy checkout
+    :param revision_id: revision ID to switch to.
     """
     _check_pending_merges(control_dir, force)
     try:
@@ -40,11 +37,7 @@
         source_repository = to_branch.repository
     _set_branch_location(control_dir, to_branch, force)
     tree = control_dir.open_workingtree()
-<<<<<<< HEAD
-    _update(tree, source_repository, revision_id)
-=======
-    _update(tree, source_repository, quiet)
->>>>>>> 84f63a51
+    _update(tree, source_repository, quiet, revision_id)
 
 
 def _check_pending_merges(control, force=False):
@@ -126,11 +119,7 @@
     return False
 
 
-<<<<<<< HEAD
-def _update(tree, source_repository, revision_id=None):
-=======
-def _update(tree, source_repository, quiet=False):
->>>>>>> 84f63a51
+def _update(tree, source_repository, quiet=False, revision_id=None):
     """Update a working tree to the latest revision of its branch.
 
     :param tree: the working tree
@@ -139,26 +128,16 @@
     tree.lock_tree_write()
     try:
         to_branch = tree.branch
-<<<<<<< HEAD
         if revision_id is None:
             revision_id = to_branch.last_revision()
         if tree.last_revision() == revision_id:
-            note("Tree is up to date at revision %d.", to_branch.revno())
-            return
-        base_tree = source_repository.revision_tree(tree.last_revision())
-        merge.Merge3Merger(tree, tree, base_tree, to_branch.repository.revision_tree(revision_id))
-        tree.set_last_revision(revision_id)
-        note('Updated to revision %d.' % to_branch.revno())
-=======
-        if tree.last_revision() == to_branch.last_revision():
             if not quiet:
                 note("Tree is up to date at revision %d.", to_branch.revno())
             return
         base_tree = source_repository.revision_tree(tree.last_revision())
-        merge.Merge3Merger(tree, tree, base_tree, to_branch.basis_tree())
+        merge.Merge3Merger(tree, tree, base_tree, to_branch.repository.revision_tree(revision_id))
         tree.set_last_revision(to_branch.last_revision())
         if not quiet:
             note('Updated to revision %d.' % to_branch.revno())
->>>>>>> 84f63a51
     finally:
         tree.unlock()