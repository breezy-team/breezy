--- conflicted
+++ resolved
@@ -1369,59 +1369,54 @@
         else:
             return ''
 
-    def show_foreign_info(self, rev, indent):
+    def show_properties(self, revision, indent):
+        """Displays the custom properties returned by each registered handler.
+
+        If a registered handler raises an error it is propagated.
+        """
+        for line in self.custom_properties(revision):
+            self.to_file.write("%s%s\n" % (indent, line))
+
+    def custom_properties(self, revision):
+        """Format the custom properties returned by each registered handler.
+
+        If a registered handler raises an error it is propagated.
+
+        :return: a list of formatted lines (excluding trailing newlines)
+        """
+        lines = self._foreign_info_properties(revision)
+        for key, handler in properties_handler_registry.iteritems():
+            lines.extend(self._format_properties(handler(revision)))
+        return lines
+
+    def _foreign_info_properties(self, rev):
         """Custom log displayer for foreign revision identifiers.
 
         :param rev: Revision object.
         """
         # Revision comes directly from a foreign repository
         if isinstance(rev, foreign.ForeignRevision):
-            self._write_properties(indent, rev.mapping.vcs.show_foreign_revid(
-                rev.foreign_revid))
-            return
+            return rev.mapping.vcs.show_foreign_revid(rev.foreign_revid)
 
         # Imported foreign revision revision ids always contain :
         if not ":" in rev.revision_id:
-            return
+            return []
 
         # Revision was once imported from a foreign repository
         try:
             foreign_revid, mapping = \
                 foreign.foreign_vcs_registry.parse_revision_id(rev.revision_id)
         except errors.InvalidRevisionId:
-            return
-
-        self._write_properties(indent, 
+            return []
+
+        return self._format_properties(
             mapping.vcs.show_foreign_revid(foreign_revid))
 
-    def show_properties(self, revision, indent):
-        """Displays the custom properties returned by each registered handler.
-
-        If a registered handler raises an error it is propagated.
-        """
-        for line in self.custom_properties(revision):
-            self.to_file.write("%s%s\n" % (indent, line))
-
-    def custom_properties(self, revision):
-        """Format the custom properties returned by each registered handler.
-
-        If a registered handler raises an error it is propagated.
-
-        :return: a list of formatted lines (excluding trailing newlines)
-        """
+    def _format_properties(self, properties):
         lines = []
-        for key, handler in properties_handler_registry.iteritems():
-<<<<<<< HEAD
-            for key, value in handler(revision).items():
-                lines.append(key + ': ' + value)
+        for key, value in properties.items():
+            lines.append(key + ': ' + value)
         return lines
-=======
-            self._write_properties(indent, handler(revision))
-
-    def _write_properties(self, indent, properties):
-        for key, value in properties.items():
-            self.to_file.write(indent + key + ': ' + value + '\n')
->>>>>>> a805dcf3
 
     def show_diff(self, to_file, diff, indent):
         for l in diff.rstrip().split('\n'):
@@ -1467,14 +1462,8 @@
         if self.show_ids:
             lines.append('revision-id: %s' % (revision.rev.revision_id,))
             for parent_id in revision.rev.parent_ids:
-<<<<<<< HEAD
                 lines.append('parent: %s' % (parent_id,))
         lines.extend(self.custom_properties(revision.rev))
-=======
-                to_file.write(indent + 'parent: %s\n' % (parent_id,))
-        self.show_foreign_info(revision.rev, indent)
-        self.show_properties(revision.rev, indent)
->>>>>>> a805dcf3
 
         committer = revision.rev.committer
         authors = revision.rev.get_apparent_authors()
@@ -1557,7 +1546,6 @@
                             self.show_timezone, date_fmt="%Y-%m-%d",
                             show_offset=False),
                 tags, self.merge_marker(revision)))
-        self.show_foreign_info(revision.rev, indent+offset)
         self.show_properties(revision.rev, indent+offset)
         if self.show_ids:
             to_file.write(indent + offset + 'revision-id:%s\n'
