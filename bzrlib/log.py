# Copyright (C) 2005, 2006, 2007 Canonical Ltd
#
# This program is free software; you can redistribute it and/or modify
# it under the terms of the GNU General Public License as published by
# the Free Software Foundation; either version 2 of the License, or
# (at your option) any later version.
#
# This program is distributed in the hope that it will be useful,
# but WITHOUT ANY WARRANTY; without even the implied warranty of
# MERCHANTABILITY or FITNESS FOR A PARTICULAR PURPOSE.  See the
# GNU General Public License for more details.
#
# You should have received a copy of the GNU General Public License
# along with this program; if not, write to the Free Software
# Foundation, Inc., 59 Temple Place, Suite 330, Boston, MA  02111-1307  USA



"""Code to show logs of changes.

Various flavors of log can be produced:

* for one file, or the whole tree, and (not done yet) for
  files in a given directory

* in "verbose" mode with a description of what changed from one
  version to the next

* with file-ids and revision-ids shown

Logs are actually written out through an abstract LogFormatter
interface, which allows for different preferred formats.  Plugins can
register formats too.

Logs can be produced in either forward (oldest->newest) or reverse
(newest->oldest) order.

Logs can be filtered to show only revisions matching a particular
search string, or within a particular range of revisions.  The range
can be given as date/times, which are reduced to revisions before
calling in here.

In verbose mode we show a summary of what changed in each particular
revision.  Note that this is the delta for changes in that revision
relative to its mainline parent, not the delta relative to the last
logged revision.  So for example if you ask for a verbose log of
changes touching hello.c you will get a list of those revisions also
listing other things that were changed in the same revision, but not
all the changes since the previous revision that touched hello.c.
"""

# TODO: option to show delta summaries for merged-in revisions

from itertools import izip
import re

from bzrlib import (
    registry,
    symbol_versioning,
    )
import bzrlib.errors as errors
<<<<<<< HEAD
from bzrlib.symbol_versioning import (
=======
from bzrlib.revisionspec import(
    RevisionInfo
    )
from bzrlib.symbol_versioning import(
>>>>>>> 260033f1
    deprecated_method,
    zero_eleven,
    zero_seventeen,
    )
from bzrlib.trace import mutter
from bzrlib.tsort import (
    merge_sort,
    topo_sort,
    )


def find_touching_revisions(branch, file_id):
    """Yield a description of revisions which affect the file_id.

    Each returned element is (revno, revision_id, description)

    This is the list of revisions where the file is either added,
    modified, renamed or deleted.

    TODO: Perhaps some way to limit this to only particular revisions,
    or to traverse a non-mainline set of revisions?
    """
    last_ie = None
    last_path = None
    revno = 1
    for revision_id in branch.revision_history():
        this_inv = branch.repository.get_revision_inventory(revision_id)
        if file_id in this_inv:
            this_ie = this_inv[file_id]
            this_path = this_inv.id2path(file_id)
        else:
            this_ie = this_path = None

        # now we know how it was last time, and how it is in this revision.
        # are those two states effectively the same or not?

        if not this_ie and not last_ie:
            # not present in either
            pass
        elif this_ie and not last_ie:
            yield revno, revision_id, "added " + this_path
        elif not this_ie and last_ie:
            # deleted here
            yield revno, revision_id, "deleted " + last_path
        elif this_path != last_path:
            yield revno, revision_id, ("renamed %s => %s" % (last_path, this_path))
        elif (this_ie.text_size != last_ie.text_size
              or this_ie.text_sha1 != last_ie.text_sha1):
            yield revno, revision_id, "modified " + this_path

        last_ie = this_ie
        last_path = this_path
        revno += 1


def _enumerate_history(branch):
    rh = []
    revno = 1
    for rev_id in branch.revision_history():
        rh.append((revno, rev_id))
        revno += 1
    return rh


def show_log(branch,
             lf,
             specific_fileid=None,
             verbose=False,
             direction='reverse',
             start_revision=None,
             end_revision=None,
             search=None,
             limit=None):
    """Write out human-readable log of commits to this branch.

    lf
        LogFormatter object to show the output.

    specific_fileid
        If true, list only the commits affecting the specified
        file, rather than all commits.

    verbose
        If true show added/changed/deleted/renamed files.

    direction
        'reverse' (default) is latest to earliest;
        'forward' is earliest to latest.

    start_revision
        If not None, only show revisions >= start_revision

    end_revision
        If not None, only show revisions <= end_revision

    search
        If not None, only show revisions with matching commit messages

    limit
        If not None or 0, only show limit revisions
    """
    branch.lock_read()
    try:
        if getattr(lf, 'begin_log', None):
            lf.begin_log()

        _show_log(branch, lf, specific_fileid, verbose, direction,
                  start_revision, end_revision, search, limit)

        if getattr(lf, 'end_log', None):
            lf.end_log()
    finally:
        branch.unlock()

<<<<<<< HEAD
=======
    
>>>>>>> 260033f1
def _show_log(branch,
             lf,
             specific_fileid=None,
             verbose=False,
             direction='reverse',
             start_revision=None,
             end_revision=None,
             search=None,
             limit=None):
    """Worker function for show_log - see show_log."""
    from bzrlib.osutils import format_date
    from bzrlib.errors import BzrCheckError
    
    from warnings import warn

    if not isinstance(lf, LogFormatter):
        warn("not a LogFormatter instance: %r" % lf)

    if specific_fileid:
        mutter('get log for file_id %r', specific_fileid)

    if search is not None:
        import re
        searchRE = re.compile(search, re.IGNORECASE)
    else:
        searchRE = None

    mainline_revs, rev_nos, start_rev_id, end_rev_id = \
        _get_mainline_revs(branch, start_revision, end_revision)
    if not mainline_revs:
        return

<<<<<<< HEAD
    # convert the revision history to a dictionary:
    rev_nos = dict((k, v) for v, k in cut_revs)

    # override the mainline to look like the revision history.
    mainline_revs = [revision_id for index, revision_id in cut_revs]
    if cut_revs[0][0] == 1:
        mainline_revs.insert(0, None)
    else:
        mainline_revs.insert(0, which_revs[start_revision-2][1])
    legacy_lf = getattr(lf, 'log_revision', None) is None
=======
    if direction == 'reverse':
        start_rev_id, end_rev_id = end_rev_id, start_rev_id
        
    legacy_lf = not getattr(lf,'log_revision',None)
>>>>>>> 260033f1
    if legacy_lf:
        # pre-0.17 formatters use show for mainline revisions.
        # how should we show merged revisions ?
        #   pre-0.11 api: show_merge
        #   0.11-0.16 api: show_merge_revno
        show_merge_revno = getattr(lf, 'show_merge_revno', None)
        show_merge = getattr(lf, 'show_merge', None)
        if show_merge is None and show_merge_revno is None:
            # no merged-revno support
            generate_merge_revisions = False
        else:
            generate_merge_revisions = True
        # tell developers to update their code
        symbol_versioning.warn('LogFormatters should provide log_revision '
            'instead of show and show_merge_revno since bzr 0.17.',
            DeprecationWarning, stacklevel=3)
    else:
        generate_merge_revisions = getattr(lf, 'supports_merge_revisions', 
                                           False)
    view_revs_iter = get_view_revisions(mainline_revs, rev_nos, branch,
                          direction, include_merges=generate_merge_revisions)
    view_revisions = _filter_revision_range(list(view_revs_iter),
                                            start_rev_id,
                                            end_rev_id)
    if specific_fileid:
        view_revisions = _filter_revisions_touching_file_id(branch,
                                                         specific_fileid,
                                                         mainline_revs,
                                                         view_revisions)

    rev_tag_dict = {}
    generate_tags = getattr(lf, 'supports_tags', False)
    if generate_tags:
        if branch.supports_tags():
            rev_tag_dict = branch.tags.get_reverse_tag_dict()

    generate_delta = verbose and getattr(lf, 'supports_delta', False)

    def iter_revisions():
        # r = revision, n = revno, d = merge depth
        revision_ids = [r for r, n, d in view_revisions]
        num = 9
        repository = branch.repository
        while revision_ids:
            cur_deltas = {}
            revisions = repository.get_revisions(revision_ids[:num])
            if generate_delta:
                deltas = repository.get_deltas_for_revisions(revisions)
                cur_deltas = dict(izip((r.revision_id for r in revisions),
                                       deltas))
            for revision in revisions:
                yield revision, cur_deltas.get(revision.revision_id)
            revision_ids  = revision_ids[num:]
            num = min(int(num * 1.5), 200)

    # now we just print all the revisions
    log_count = 0
    for ((rev_id, revno, merge_depth), (rev, delta)) in \
         izip(view_revisions, iter_revisions()):

        if searchRE:
            if not searchRE.search(rev.message):
                continue

        if not legacy_lf:
            lr = LogRevision(rev, revno, merge_depth, delta,
                             rev_tag_dict.get(rev_id))
            lf.log_revision(lr)
        else:
            # support for legacy (pre-0.17) LogFormatters
            if merge_depth == 0:
                if generate_tags:
                    lf.show(revno, rev, delta, rev_tag_dict.get(rev_id))
                else:
                    lf.show(revno, rev, delta)
            else:
                if show_merge_revno is None:
                    lf.show_merge(rev, merge_depth)
                else:
                    if generate_tags:
                        lf.show_merge_revno(rev, merge_depth, revno,
                                            rev_tag_dict.get(rev_id))
                    else:
                        lf.show_merge_revno(rev, merge_depth, revno)
        if limit:
            log_count += 1
            if log_count >= limit:
                break


def _get_mainline_revs(branch, start_revision, end_revision):
    """Get the mainline revisions from the branch.
    
    Generates the list of mainline revisions for the branch.
    
    :param  branch: The branch containing the revisions. 

    :param  start_revision: The first revision to be logged.
            For backwards compatibility this may be a mainline integer revno,
            but for merge revision support a RevisionInfo is expected.

    :param  end_revision: The last revision to be logged.
            For backwards compatibility this may be a mainline integer revno,
            but for merge revision support a RevisionInfo is expected.

    :return: A (mainline_revs, rev_nos, start_rev_id, end_rev_id) tuple.
    """
    which_revs = _enumerate_history(branch)
    if not which_revs:
        return None, None, None, None

    # For mainline generation, map start_revision and end_revision to 
    # mainline revnos. If the revision is not on the mainline choose the 
    # appropriate extreme of the mainline instead - the extra will be 
    # filtered later.
    # Also map the revisions to rev_ids, to be used in the later filtering
    # stage.
    start_rev_id = None 
    if start_revision is None:
        start_revno = 1
    else:
        if isinstance(start_revision,RevisionInfo):
            start_rev_id = start_revision.rev_id
            start_revno = start_revision.revno or 1
        else:
            branch.check_real_revno(start_revision)
            start_revno = start_revision
    
    end_rev_id = None
    if end_revision is None:
        end_revno = len(which_revs)
    else:
        if isinstance(end_revision,RevisionInfo):
            end_rev_id = end_revision.rev_id
            end_revno = end_revision.revno or len(which_revs)
        else:
            branch.check_real_revno(end_revision)
            end_revno = end_revision

    if start_revno > end_revno:
        from bzrlib.errors import BzrCommandError
        raise BzrCommandError("Start revision must be older than "
                              "the end revision.")

    # list indexes are 0-based; revisions are 1-based
    cut_revs = which_revs[(start_revno-1):(end_revno)]
    if not cut_revs:
        return None, None, None, None

    # convert the revision history to a dictionary:
    rev_nos = dict((k, v) for v, k in cut_revs)

    # override the mainline to look like the revision history.
    mainline_revs = [revision_id for index, revision_id in cut_revs]
    if cut_revs[0][0] == 1:
        mainline_revs.insert(0, None)
    else:
        mainline_revs.insert(0, which_revs[start_revno-2][1])
    return mainline_revs, rev_nos, start_rev_id, end_rev_id


def _filter_revision_range(view_revisions, start_rev_id, end_rev_id):
    """Filter view_revisions based on revision ranges.

    :param view_revisions: A list of (revision_id, dotted_revno, merge_depth) 
            tuples to be filtered.

    :param start_rev_id: If not NONE specifies the first revision to be logged.
            If NONE then all revisions up to the end_rev_id are logged.

    :param end_rev_id: If not NONE specifies the last revision to be logged.
            If NONE then all revisions up to the end of the log are logged.

    :return: The filtered view_revisions.
    """
    if start_rev_id or end_rev_id: 
        revision_ids = [r for r, n, d in view_revisions]
        if start_rev_id:
            start_index = revision_ids.index(start_rev_id)
        else:
            start_index = 0
        if start_rev_id == end_rev_id:
            end_index = start_index
        else:
            if end_rev_id:
                end_index = revision_ids.index(end_rev_id)
            else:
                end_index = len(view_revisions) - 1
        # To include the revisions merged into the last revision, 
        # extend end_rev_id down to, but not including, the next rev
        # with the same or lesser merge_depth
        end_merge_depth = view_revisions[end_index][2]
        try:
            for index in xrange(end_index+1, len(view_revisions)+1):
                if view_revisions[index][2] <= end_merge_depth:
                    end_index = index - 1
                    break
        except IndexError:
            # if the search falls off the end then log to the end as well
            end_index = len(view_revisions) - 1
        view_revisions = view_revisions[start_index:end_index+1]
    return view_revisions


def _filter_revisions_touching_file_id(branch, file_id, mainline_revisions,
                                       view_revs_iter):
    """Return the list of revision ids which touch a given file id.

    The function filters view_revisions and returns a subset.
    This includes the revisions which directly change the file id,
    and the revisions which merge these changes. So if the
    revision graph is::
        A
        |\
        B C
        |/
        D

    And 'C' changes a file, then both C and D will be returned.

    This will also can be restricted based on a subset of the mainline.

    :return: A list of (revision_id, dotted_revno, merge_depth) tuples.
    """
    # find all the revisions that change the specific file
    file_weave = branch.repository.weave_store.get_weave(file_id,
                branch.repository.get_transaction())
    weave_modifed_revisions = set(file_weave.versions())
    # build the ancestry of each revision in the graph
    # - only listing the ancestors that change the specific file.
    rev_graph = branch.repository.get_revision_graph(mainline_revisions[-1])
    sorted_rev_list = topo_sort(rev_graph)
    ancestry = {}
    for rev in sorted_rev_list:
        parents = rev_graph[rev]
        if rev not in weave_modifed_revisions and len(parents) == 1:
            # We will not be adding anything new, so just use a reference to
            # the parent ancestry.
            rev_ancestry = ancestry[parents[0]]
        else:
            rev_ancestry = set()
            if rev in weave_modifed_revisions:
                rev_ancestry.add(rev)
            for parent in parents:
                rev_ancestry = rev_ancestry.union(ancestry[parent])
        ancestry[rev] = rev_ancestry

    def is_merging_rev(r):
        parents = rev_graph[r]
        if len(parents) > 1:
            leftparent = parents[0]
            for rightparent in parents[1:]:
                if not ancestry[leftparent].issuperset(
                        ancestry[rightparent]):
                    return True
        return False

    # filter from the view the revisions that did not change or merge 
    # the specific file
    return [(r, n, d) for r, n, d in view_revs_iter
            if r in weave_modifed_revisions or is_merging_rev(r)]


def get_view_revisions(mainline_revs, rev_nos, branch, direction,
                       include_merges=True):
    """Produce an iterator of revisions to show
    :return: an iterator of (revision_id, revno, merge_depth)
    (if there is no revno for a revision, None is supplied)
    """
    if include_merges is False:
        revision_ids = mainline_revs[1:]
        if direction == 'reverse':
            revision_ids.reverse()
        for revision_id in revision_ids:
            yield revision_id, str(rev_nos[revision_id]), 0
        return
    merge_sorted_revisions = merge_sort(
        branch.repository.get_revision_graph(mainline_revs[-1]),
        mainline_revs[-1],
        mainline_revs,
        generate_revno=True)

    if direction == 'forward':
        # forward means oldest first.
        merge_sorted_revisions = reverse_by_depth(merge_sorted_revisions)
    elif direction != 'reverse':
        raise ValueError('invalid direction %r' % direction)

    for sequence, rev_id, merge_depth, revno, end_of_merge in merge_sorted_revisions:
        yield rev_id, '.'.join(map(str, revno)), merge_depth


def reverse_by_depth(merge_sorted_revisions, _depth=0):
    """Reverse revisions by depth.

    Revisions with a different depth are sorted as a group with the previous
    revision of that depth.  There may be no topological justification for this,
    but it looks much nicer.
    """
    zd_revisions = []
    for val in merge_sorted_revisions:
        if val[2] == _depth:
            zd_revisions.append([val])
        else:
            assert val[2] > _depth
            zd_revisions[-1].append(val)
    for revisions in zd_revisions:
        if len(revisions) > 1:
            revisions[1:] = reverse_by_depth(revisions[1:], _depth + 1)
    zd_revisions.reverse()
    result = []
    for chunk in zd_revisions:
        result.extend(chunk)
    return result


class LogRevision(object):
    """A revision to be logged (by LogFormatter.log_revision).

    A simple wrapper for the attributes of a revision to be logged.
    The attributes may or may not be populated, as determined by the 
    logging options and the log formatter capabilities.
    """

    def __init__(self, rev=None, revno=None, merge_depth=0, delta=None,
                 tags=None):
        self.rev = rev
        self.revno = revno
        self.merge_depth = merge_depth
        self.delta = delta
        self.tags = tags


class LogFormatter(object):
    """Abstract class to display log messages.

    At a minimum, a derived class must implement the log_revision method.

    If the LogFormatter needs to be informed of the beginning or end of
    a log it should implement the begin_log and/or end_log hook methods.

    A LogFormatter should define the following supports_XXX flags 
    to indicate which LogRevision attributes it supports:

    - supports_delta must be True if this log formatter supports delta.
        Otherwise the delta attribute may not be populated.
    - supports_merge_revisions must be True if this log formatter supports 
        merge revisions.  If not, only revisions mainline revisions (those 
        with merge_depth == 0) will be passed to the formatter.
    - supports_tags must be True if this log formatter supports tags.
        Otherwise the tags attribute may not be populated.
    """

    def __init__(self, to_file, show_ids=False, show_timezone='original'):
        self.to_file = to_file
        self.show_ids = show_ids
        self.show_timezone = show_timezone

# TODO: uncomment this block after show() has been removed.
# Until then defining log_revision would prevent _show_log calling show() 
# in legacy formatters.
#    def log_revision(self, revision):
#        """Log a revision.
#
#        :param  revision:   The LogRevision to be logged.
#        """
#        raise NotImplementedError('not implemented in abstract base')

    @deprecated_method(zero_seventeen)
    def show(self, revno, rev, delta):
        raise NotImplementedError('not implemented in abstract base')

    def short_committer(self, rev):
        return re.sub('<.*@.*>', '', rev.committer).strip(' ')


class LongLogFormatter(LogFormatter):

    supports_merge_revisions = True
    supports_delta = True
    supports_tags = True

    @deprecated_method(zero_seventeen)
    def show(self, revno, rev, delta, tags=None):
        lr = LogRevision(rev, revno, 0, delta, tags)
        return self.log_revision(lr)

    @deprecated_method(zero_eleven)
    def show_merge(self, rev, merge_depth):
        lr = LogRevision(rev, merge_depth=merge_depth)
        return self.log_revision(lr)

    @deprecated_method(zero_seventeen)
    def show_merge_revno(self, rev, merge_depth, revno, tags=None):
        """Show a merged revision rev, with merge_depth and a revno."""
        lr = LogRevision(rev, revno, merge_depth, tags=tags)
        return self.log_revision(lr)

    def log_revision(self, revision):
        """Log a revision, either merged or not."""
        from bzrlib.osutils import format_date
        indent = '    '*revision.merge_depth
        to_file = self.to_file
        print >>to_file,  indent+'-' * 60
        if revision.revno is not None:
            print >>to_file,  indent+'revno:', revision.revno
        if revision.tags:
            print >>to_file, indent+'tags: %s' % (', '.join(revision.tags))
        if self.show_ids:
            print >>to_file, indent+'revision-id:', revision.rev.revision_id
            for parent_id in revision.rev.parent_ids:
                print >>to_file, indent+'parent:', parent_id
        print >>to_file, indent+'committer:', revision.rev.committer

        try:
            print >>to_file, indent+'branch nick: %s' % \
                revision.rev.properties['branch-nick']
        except KeyError:
            pass
        date_str = format_date(revision.rev.timestamp,
                               revision.rev.timezone or 0,
                               self.show_timezone)
        print >>to_file,  indent+'timestamp: %s' % date_str

        print >>to_file,  indent+'message:'
        if not revision.rev.message:
            print >>to_file,  indent+'  (no message)'
        else:
            message = revision.rev.message.rstrip('\r\n')
            for l in message.split('\n'):
                print >>to_file,  indent+'  ' + l
        if revision.delta is not None:
            revision.delta.show(to_file, self.show_ids, indent=indent)


class ShortLogFormatter(LogFormatter):

    supports_delta = True

    @deprecated_method(zero_seventeen)
    def show(self, revno, rev, delta):
        lr = LogRevision(rev, revno, 0, delta)
        return self.log_revision(lr)

    def log_revision(self, revision):
        from bzrlib.osutils import format_date

        to_file = self.to_file
        date_str = format_date(revision.rev.timestamp,
                               revision.rev.timezone or 0,
                               self.show_timezone)
        is_merge = ''
        if len(revision.rev.parent_ids) > 1:
            is_merge = ' [merge]'
        print >>to_file, "%5s %s\t%s%s" % (revision.revno,
                self.short_committer(revision.rev),
                format_date(revision.rev.timestamp,
                            revision.rev.timezone or 0,
                            self.show_timezone, date_fmt="%Y-%m-%d",
                            show_offset=False),
                is_merge)
        if self.show_ids:
            print >>to_file,  '      revision-id:', revision.rev.revision_id
        if not revision.rev.message:
            print >>to_file,  '      (no message)'
        else:
            message = revision.rev.message.rstrip('\r\n')
            for l in message.split('\n'):
                print >>to_file,  '      ' + l

        # TODO: Why not show the modified files in a shorter form as
        # well? rewrap them single lines of appropriate length
        if revision.delta is not None:
            revision.delta.show(to_file, self.show_ids)
        print >>to_file, ''


class LineLogFormatter(LogFormatter):

    def __init__(self, *args, **kwargs):
        from bzrlib.osutils import terminal_width
        super(LineLogFormatter, self).__init__(*args, **kwargs)
        self._max_chars = terminal_width() - 1

    def truncate(self, str, max_len):
        if len(str) <= max_len:
            return str
        return str[:max_len-3]+'...'

    def date_string(self, rev):
        from bzrlib.osutils import format_date
        return format_date(rev.timestamp, rev.timezone or 0, 
                           self.show_timezone, date_fmt="%Y-%m-%d",
                           show_offset=False)

    def message(self, rev):
        if not rev.message:
            return '(no message)'
        else:
            return rev.message

    @deprecated_method(zero_seventeen)
    def show(self, revno, rev, delta):
        from bzrlib.osutils import terminal_width
        print >> self.to_file, self.log_string(revno, rev, terminal_width()-1)

    def log_revision(self, revision):
        print >>self.to_file, self.log_string(revision.revno, revision.rev,
                                              self._max_chars)

    def log_string(self, revno, rev, max_chars):
        """Format log info into one string. Truncate tail of string
        :param  revno:      revision number (int) or None.
                            Revision numbers counts from 1.
        :param  rev:        revision info object
        :param  max_chars:  maximum length of resulting string
        :return:            formatted truncated string
        """
        out = []
        if revno:
            # show revno only when is not None
            out.append("%s:" % revno)
        out.append(self.truncate(self.short_committer(rev), 20))
        out.append(self.date_string(rev))
        out.append(rev.get_summary())
        return self.truncate(" ".join(out).rstrip('\n'), max_chars)


def line_log(rev, max_chars):
    lf = LineLogFormatter(None)
    return lf.log_string(None, rev, max_chars)


class LogFormatterRegistry(registry.Registry):
    """Registry for log formatters"""

    def make_formatter(self, name, *args, **kwargs):
        """Construct a formatter from arguments.

        :param name: Name of the formatter to construct.  'short', 'long' and
            'line' are built-in.
        """
        return self.get(name)(*args, **kwargs)

    def get_default(self, branch):
        return self.get(branch.get_config().log_format())


log_formatter_registry = LogFormatterRegistry()


log_formatter_registry.register('short', ShortLogFormatter,
                                'Moderately short log format')
log_formatter_registry.register('long', LongLogFormatter,
                                'Detailed log format')
log_formatter_registry.register('line', LineLogFormatter,
                                'Log format with one line per revision')


def register_formatter(name, formatter):
    log_formatter_registry.register(name, formatter)


def log_formatter(name, *args, **kwargs):
    """Construct a formatter from arguments.

    name -- Name of the formatter to construct; currently 'long', 'short' and
        'line' are supported.
    """
    from bzrlib.errors import BzrCommandError
    try:
        return log_formatter_registry.make_formatter(name, *args, **kwargs)
    except KeyError:
        raise BzrCommandError("unknown log formatter: %r" % name)


def show_one_log(revno, rev, delta, verbose, to_file, show_timezone):
    # deprecated; for compatibility
    lf = LongLogFormatter(to_file=to_file, show_timezone=show_timezone)
    lf.show(revno, rev, delta)


def show_changed_revisions(branch, old_rh, new_rh, to_file=None, log_format='long'):
    """Show the change in revision history comparing the old revision history to the new one.

    :param branch: The branch where the revisions exist
    :param old_rh: The old revision history
    :param new_rh: The new revision history
    :param to_file: A file to write the results to. If None, stdout will be used
    """
    if to_file is None:
        import sys
        import codecs
        import bzrlib
        to_file = codecs.getwriter(bzrlib.user_encoding)(sys.stdout, errors='replace')
    lf = log_formatter(log_format,
                       show_ids=False,
                       to_file=to_file,
                       show_timezone='original')

    # This is the first index which is different between
    # old and new
    base_idx = None
    for i in xrange(max(len(new_rh),
                        len(old_rh))):
        if (len(new_rh) <= i
            or len(old_rh) <= i
            or new_rh[i] != old_rh[i]):
            base_idx = i
            break

    if base_idx is None:
        to_file.write('Nothing seems to have changed\n')
        return
    ## TODO: It might be nice to do something like show_log
    ##       and show the merged entries. But since this is the
    ##       removed revisions, it shouldn't be as important
    if base_idx < len(old_rh):
        to_file.write('*'*60)
        to_file.write('\nRemoved Revisions:\n')
        for i in range(base_idx, len(old_rh)):
            rev = branch.repository.get_revision(old_rh[i])
            lr = LogRevision(rev, i+1, 0, None)
            lf.log_revision(lr)
        to_file.write('*'*60)
        to_file.write('\n\n')
    if base_idx < len(new_rh):
        to_file.write('Added Revisions:\n')
        show_log(branch,
                 lf,
                 None,
                 verbose=True,
                 direction='forward',
                 start_revision=base_idx+1,
                 end_revision=len(new_rh),
                 search=None)
<|MERGE_RESOLUTION|>--- conflicted
+++ resolved
@@ -59,14 +59,10 @@
     symbol_versioning,
     )
 import bzrlib.errors as errors
-<<<<<<< HEAD
-from bzrlib.symbol_versioning import (
-=======
 from bzrlib.revisionspec import(
     RevisionInfo
     )
-from bzrlib.symbol_versioning import(
->>>>>>> 260033f1
+from bzrlib.symbol_versioning import (
     deprecated_method,
     zero_eleven,
     zero_seventeen,
@@ -181,10 +177,6 @@
     finally:
         branch.unlock()
 
-<<<<<<< HEAD
-=======
-    
->>>>>>> 260033f1
 def _show_log(branch,
              lf,
              specific_fileid=None,
@@ -217,23 +209,10 @@
     if not mainline_revs:
         return
 
-<<<<<<< HEAD
-    # convert the revision history to a dictionary:
-    rev_nos = dict((k, v) for v, k in cut_revs)
-
-    # override the mainline to look like the revision history.
-    mainline_revs = [revision_id for index, revision_id in cut_revs]
-    if cut_revs[0][0] == 1:
-        mainline_revs.insert(0, None)
-    else:
-        mainline_revs.insert(0, which_revs[start_revision-2][1])
-    legacy_lf = getattr(lf, 'log_revision', None) is None
-=======
     if direction == 'reverse':
         start_rev_id, end_rev_id = end_rev_id, start_rev_id
         
-    legacy_lf = not getattr(lf,'log_revision',None)
->>>>>>> 260033f1
+    legacy_lf = getattr(lf, 'log_revision', None) is None
     if legacy_lf:
         # pre-0.17 formatters use show for mainline revisions.
         # how should we show merged revisions ?
