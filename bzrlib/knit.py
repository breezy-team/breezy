# Copyright (C) 2005, 2006, 2007, 2008 Canonical Ltd
#
# This program is free software; you can redistribute it and/or modify
# it under the terms of the GNU General Public License as published by
# the Free Software Foundation; either version 2 of the License, or
# (at your option) any later version.
#
# This program is distributed in the hope that it will be useful,
# but WITHOUT ANY WARRANTY; without even the implied warranty of
# MERCHANTABILITY or FITNESS FOR A PARTICULAR PURPOSE.  See the
# GNU General Public License for more details.
#
# You should have received a copy of the GNU General Public License
# along with this program; if not, write to the Free Software
# Foundation, Inc., 51 Franklin Street, Fifth Floor, Boston, MA 02110-1301 USA

"""Knit versionedfile implementation.

A knit is a versioned file implementation that supports efficient append only
updates.

Knit file layout:
lifeless: the data file is made up of "delta records".  each delta record has a delta header
that contains; (1) a version id, (2) the size of the delta (in lines), and (3)  the digest of
the -expanded data- (ie, the delta applied to the parent).  the delta also ends with a
end-marker; simply "end VERSION"

delta can be line or full contents.a
... the 8's there are the index number of the annotation.
version robertc@robertcollins.net-20051003014215-ee2990904cc4c7ad 7 c7d23b2a5bd6ca00e8e266cec0ec228158ee9f9e
59,59,3
8
8         if ie.executable:
8             e.set('executable', 'yes')
130,130,2
8         if elt.get('executable') == 'yes':
8             ie.executable = True
end robertc@robertcollins.net-20051003014215-ee2990904cc4c7ad


whats in an index:
09:33 < jrydberg> lifeless: each index is made up of a tuple of; version id, options, position, size, parents
09:33 < jrydberg> lifeless: the parents are currently dictionary compressed
09:33 < jrydberg> lifeless: (meaning it currently does not support ghosts)
09:33 < lifeless> right
09:33 < jrydberg> lifeless: the position and size is the range in the data file


so the index sequence is the dictionary compressed sequence number used
in the deltas to provide line annotation

"""


from cStringIO import StringIO
from itertools import izip
import operator
import os
import sys

from bzrlib.lazy_import import lazy_import
lazy_import(globals(), """
from bzrlib import (
    annotate,
    debug,
    diff,
    graph as _mod_graph,
    index as _mod_index,
    lru_cache,
    pack,
    progress,
    trace,
    tsort,
    tuned_gzip,
    )
""")
from bzrlib import (
    errors,
    osutils,
    patiencediff,
    )
from bzrlib.errors import (
    FileExists,
    NoSuchFile,
    KnitError,
    InvalidRevisionId,
    KnitCorrupt,
    KnitHeaderError,
    RevisionNotPresent,
    RevisionAlreadyPresent,
    SHA1KnitCorrupt,
    )
from bzrlib.osutils import (
    contains_whitespace,
    contains_linebreaks,
    sha_string,
    sha_strings,
    split_lines,
    )
from bzrlib.versionedfile import (
    AbsentContentFactory,
    adapter_registry,
    ConstantMapper,
    ContentFactory,
    ChunkedContentFactory,
    sort_groupcompress,
    VersionedFile,
    VersionedFiles,
    )


# TODO: Split out code specific to this format into an associated object.

# TODO: Can we put in some kind of value to check that the index and data
# files belong together?

# TODO: accommodate binaries, perhaps by storing a byte count

# TODO: function to check whole file

# TODO: atomically append data, then measure backwards from the cursor
# position after writing to work out where it was located.  we may need to
# bypass python file buffering.

DATA_SUFFIX = '.knit'
INDEX_SUFFIX = '.kndx'
_STREAM_MIN_BUFFER_SIZE = 5*1024*1024


class KnitAdapter(object):
    """Base class for knit record adaption."""

    def __init__(self, basis_vf):
        """Create an adapter which accesses full texts from basis_vf.

        :param basis_vf: A versioned file to access basis texts of deltas from.
            May be None for adapters that do not need to access basis texts.
        """
        self._data = KnitVersionedFiles(None, None)
        self._annotate_factory = KnitAnnotateFactory()
        self._plain_factory = KnitPlainFactory()
        self._basis_vf = basis_vf


class FTAnnotatedToUnannotated(KnitAdapter):
    """An adapter from FT annotated knits to unannotated ones."""

    def get_bytes(self, factory):
        annotated_compressed_bytes = factory._raw_record
        rec, contents = \
            self._data._parse_record_unchecked(annotated_compressed_bytes)
        content = self._annotate_factory.parse_fulltext(contents, rec[1])
        size, bytes = self._data._record_to_data((rec[1],), rec[3], content.text())
        return bytes


class DeltaAnnotatedToUnannotated(KnitAdapter):
    """An adapter for deltas from annotated to unannotated."""

    def get_bytes(self, factory):
        annotated_compressed_bytes = factory._raw_record
        rec, contents = \
            self._data._parse_record_unchecked(annotated_compressed_bytes)
        delta = self._annotate_factory.parse_line_delta(contents, rec[1],
            plain=True)
        contents = self._plain_factory.lower_line_delta(delta)
        size, bytes = self._data._record_to_data((rec[1],), rec[3], contents)
        return bytes


class FTAnnotatedToFullText(KnitAdapter):
    """An adapter from FT annotated knits to unannotated ones."""

    def get_bytes(self, factory):
        annotated_compressed_bytes = factory._raw_record
        rec, contents = \
            self._data._parse_record_unchecked(annotated_compressed_bytes)
        content, delta = self._annotate_factory.parse_record(factory.key[-1],
            contents, factory._build_details, None)
        return ''.join(content.text())


class DeltaAnnotatedToFullText(KnitAdapter):
    """An adapter for deltas from annotated to unannotated."""

    def get_bytes(self, factory):
        annotated_compressed_bytes = factory._raw_record
        rec, contents = \
            self._data._parse_record_unchecked(annotated_compressed_bytes)
        delta = self._annotate_factory.parse_line_delta(contents, rec[1],
            plain=True)
        compression_parent = factory.parents[0]
        basis_entry = self._basis_vf.get_record_stream(
            [compression_parent], 'unordered', True).next()
        if basis_entry.storage_kind == 'absent':
            raise errors.RevisionNotPresent(compression_parent, self._basis_vf)
        basis_chunks = basis_entry.get_bytes_as('chunked')
        basis_lines = osutils.chunks_to_lines(basis_chunks)
        # Manually apply the delta because we have one annotated content and
        # one plain.
        basis_content = PlainKnitContent(basis_lines, compression_parent)
        basis_content.apply_delta(delta, rec[1])
        basis_content._should_strip_eol = factory._build_details[1]
        return ''.join(basis_content.text())


class FTPlainToFullText(KnitAdapter):
    """An adapter from FT plain knits to unannotated ones."""

    def get_bytes(self, factory):
        compressed_bytes = factory._raw_record
        rec, contents = \
            self._data._parse_record_unchecked(compressed_bytes)
        content, delta = self._plain_factory.parse_record(factory.key[-1],
            contents, factory._build_details, None)
        return ''.join(content.text())


class DeltaPlainToFullText(KnitAdapter):
    """An adapter for deltas from annotated to unannotated."""

    def get_bytes(self, factory):
        compressed_bytes = factory._raw_record
        rec, contents = \
            self._data._parse_record_unchecked(compressed_bytes)
        delta = self._plain_factory.parse_line_delta(contents, rec[1])
        compression_parent = factory.parents[0]
        # XXX: string splitting overhead.
        basis_entry = self._basis_vf.get_record_stream(
            [compression_parent], 'unordered', True).next()
        if basis_entry.storage_kind == 'absent':
            raise errors.RevisionNotPresent(compression_parent, self._basis_vf)
        basis_chunks = basis_entry.get_bytes_as('chunked')
        basis_lines = osutils.chunks_to_lines(basis_chunks)
        basis_content = PlainKnitContent(basis_lines, compression_parent)
        # Manually apply the delta because we have one annotated content and
        # one plain.
        content, _ = self._plain_factory.parse_record(rec[1], contents,
            factory._build_details, basis_content)
        return ''.join(content.text())


class KnitContentFactory(ContentFactory):
    """Content factory for streaming from knits.

    :seealso ContentFactory:
    """

    def __init__(self, key, parents, build_details, sha1, raw_record,
        annotated, knit=None, network_bytes=None):
        """Create a KnitContentFactory for key.

        :param key: The key.
        :param parents: The parents.
        :param build_details: The build details as returned from
            get_build_details.
        :param sha1: The sha1 expected from the full text of this object.
        :param raw_record: The bytes of the knit data from disk.
        :param annotated: True if the raw data is annotated.
        :param network_bytes: None to calculate the network bytes on demand,
            not-none if they are already known.
        """
        ContentFactory.__init__(self)
        self.sha1 = sha1
        self.key = key
        self.parents = parents
        if build_details[0] == 'line-delta':
            kind = 'delta'
        else:
            kind = 'ft'
        if annotated:
            annotated_kind = 'annotated-'
        else:
            annotated_kind = ''
        self.storage_kind = 'knit-%s%s-gz' % (annotated_kind, kind)
        self._raw_record = raw_record
        self._network_bytes = network_bytes
        self._build_details = build_details
        self._knit = knit

    def _create_network_bytes(self):
        """Create a fully serialised network version for transmission."""
        # storage_kind, key, parents, Noeol, raw_record
        key_bytes = '\x00'.join(self.key)
        if self.parents is None:
            parent_bytes = 'None:'
        else:
            parent_bytes = '\t'.join('\x00'.join(key) for key in self.parents)
        if self._build_details[1]:
            noeol = 'N'
        else:
            noeol = ' '
        network_bytes = "%s\n%s\n%s\n%s%s" % (self.storage_kind, key_bytes,
            parent_bytes, noeol, self._raw_record)
        self._network_bytes = network_bytes

    def get_bytes_as(self, storage_kind):
        if storage_kind == self.storage_kind:
            if self._network_bytes is None:
                self._create_network_bytes()
            return self._network_bytes
        if ('-ft-' in self.storage_kind and
            storage_kind in ('chunked', 'fulltext')):
            adapter_key = (self.storage_kind, 'fulltext')
            adapter_factory = adapter_registry.get(adapter_key)
            adapter = adapter_factory(None)
            bytes = adapter.get_bytes(self)
            if storage_kind == 'chunked':
                return [bytes]
            else:
                return bytes
        if self._knit is not None:
            # Not redundant with direct conversion above - that only handles
            # fulltext cases.
            if storage_kind == 'chunked':
                return self._knit.get_lines(self.key[0])
            elif storage_kind == 'fulltext':
                return self._knit.get_text(self.key[0])
        raise errors.UnavailableRepresentation(self.key, storage_kind,
            self.storage_kind)


class LazyKnitContentFactory(ContentFactory):
    """A ContentFactory which can either generate full text or a wire form.

    :seealso ContentFactory:
    """

    def __init__(self, key, parents, generator, first):
        """Create a LazyKnitContentFactory.

        :param key: The key of the record.
        :param parents: The parents of the record.
        :param generator: A _ContentMapGenerator containing the record for this
            key.
        :param first: Is this the first content object returned from generator?
            if it is, its storage kind is knit-delta-closure, otherwise it is
            knit-delta-closure-ref
        """
        self.key = key
        self.parents = parents
        self.sha1 = None
        self._generator = generator
        self.storage_kind = "knit-delta-closure"
        if not first:
            self.storage_kind = self.storage_kind + "-ref"
        self._first = first

    def get_bytes_as(self, storage_kind):
        if storage_kind == self.storage_kind:
            if self._first:
                return self._generator._wire_bytes()
            else:
                # all the keys etc are contained in the bytes returned in the
                # first record.
                return ''
        if storage_kind in ('chunked', 'fulltext'):
            chunks = self._generator._get_one_work(self.key).text()
            if storage_kind == 'chunked':
                return chunks
            else:
                return ''.join(chunks)
        raise errors.UnavailableRepresentation(self.key, storage_kind,
            self.storage_kind)


def knit_delta_closure_to_records(storage_kind, bytes, line_end):
    """Convert a network record to a iterator over stream records.

    :param storage_kind: The storage kind of the record.
        Must be 'knit-delta-closure'.
    :param bytes: The bytes of the record on the network.
    """
    generator = _NetworkContentMapGenerator(bytes, line_end)
    return generator.get_record_stream()


def knit_network_to_record(storage_kind, bytes, line_end):
    """Convert a network record to a record object.

    :param storage_kind: The storage kind of the record.
    :param bytes: The bytes of the record on the network.
    """
    start = line_end
    line_end = bytes.find('\n', start)
    key = tuple(bytes[start:line_end].split('\x00'))
    start = line_end + 1
    line_end = bytes.find('\n', start)
    parent_line = bytes[start:line_end]
    if parent_line == 'None:':
        parents = None
    else:
        parents = tuple(
            [tuple(segment.split('\x00')) for segment in parent_line.split('\t')
             if segment])
    start = line_end + 1
    noeol = bytes[start] == 'N'
    if 'ft' in storage_kind:
        method = 'fulltext'
    else:
        method = 'line-delta'
    build_details = (method, noeol)
    start = start + 1
    raw_record = bytes[start:]
    annotated = 'annotated' in storage_kind
    return [KnitContentFactory(key, parents, build_details, None, raw_record,
        annotated, network_bytes=bytes)]


class KnitContent(object):
    """Content of a knit version to which deltas can be applied.

    This is always stored in memory as a list of lines with \n at the end,
    plus a flag saying if the final ending is really there or not, because that
    corresponds to the on-disk knit representation.
    """

    def __init__(self):
        self._should_strip_eol = False

    def apply_delta(self, delta, new_version_id):
        """Apply delta to this object to become new_version_id."""
        raise NotImplementedError(self.apply_delta)

    def line_delta_iter(self, new_lines):
        """Generate line-based delta from this content to new_lines."""
        new_texts = new_lines.text()
        old_texts = self.text()
        s = patiencediff.PatienceSequenceMatcher(None, old_texts, new_texts)
        for tag, i1, i2, j1, j2 in s.get_opcodes():
            if tag == 'equal':
                continue
            # ofrom, oto, length, data
            yield i1, i2, j2 - j1, new_lines._lines[j1:j2]

    def line_delta(self, new_lines):
        return list(self.line_delta_iter(new_lines))

    @staticmethod
    def get_line_delta_blocks(knit_delta, source, target):
        """Extract SequenceMatcher.get_matching_blocks() from a knit delta"""
        target_len = len(target)
        s_pos = 0
        t_pos = 0
        for s_begin, s_end, t_len, new_text in knit_delta:
            true_n = s_begin - s_pos
            n = true_n
            if n > 0:
                # knit deltas do not provide reliable info about whether the
                # last line of a file matches, due to eol handling.
                if source[s_pos + n -1] != target[t_pos + n -1]:
                    n-=1
                if n > 0:
                    yield s_pos, t_pos, n
            t_pos += t_len + true_n
            s_pos = s_end
        n = target_len - t_pos
        if n > 0:
            if source[s_pos + n -1] != target[t_pos + n -1]:
                n-=1
            if n > 0:
                yield s_pos, t_pos, n
        yield s_pos + (target_len - t_pos), target_len, 0


class AnnotatedKnitContent(KnitContent):
    """Annotated content."""

    def __init__(self, lines):
        KnitContent.__init__(self)
        self._lines = lines

    def annotate(self):
        """Return a list of (origin, text) for each content line."""
        lines = self._lines[:]
        if self._should_strip_eol:
            origin, last_line = lines[-1]
            lines[-1] = (origin, last_line.rstrip('\n'))
        return lines

    def apply_delta(self, delta, new_version_id):
        """Apply delta to this object to become new_version_id."""
        offset = 0
        lines = self._lines
        for start, end, count, delta_lines in delta:
            lines[offset+start:offset+end] = delta_lines
            offset = offset + (start - end) + count

    def text(self):
        try:
            lines = [text for origin, text in self._lines]
        except ValueError, e:
            # most commonly (only?) caused by the internal form of the knit
            # missing annotation information because of a bug - see thread
            # around 20071015
            raise KnitCorrupt(self,
                "line in annotated knit missing annotation information: %s"
                % (e,))
        if self._should_strip_eol:
            lines[-1] = lines[-1].rstrip('\n')
        return lines

    def copy(self):
        return AnnotatedKnitContent(self._lines[:])


class PlainKnitContent(KnitContent):
    """Unannotated content.

    When annotate[_iter] is called on this content, the same version is reported
    for all lines. Generally, annotate[_iter] is not useful on PlainKnitContent
    objects.
    """

    def __init__(self, lines, version_id):
        KnitContent.__init__(self)
        self._lines = lines
        self._version_id = version_id

    def annotate(self):
        """Return a list of (origin, text) for each content line."""
        return [(self._version_id, line) for line in self._lines]

    def apply_delta(self, delta, new_version_id):
        """Apply delta to this object to become new_version_id."""
        offset = 0
        lines = self._lines
        for start, end, count, delta_lines in delta:
            lines[offset+start:offset+end] = delta_lines
            offset = offset + (start - end) + count
        self._version_id = new_version_id

    def copy(self):
        return PlainKnitContent(self._lines[:], self._version_id)

    def text(self):
        lines = self._lines
        if self._should_strip_eol:
            lines = lines[:]
            lines[-1] = lines[-1].rstrip('\n')
        return lines


class _KnitFactory(object):
    """Base class for common Factory functions."""

    def parse_record(self, version_id, record, record_details,
                     base_content, copy_base_content=True):
        """Parse a record into a full content object.

        :param version_id: The official version id for this content
        :param record: The data returned by read_records_iter()
        :param record_details: Details about the record returned by
            get_build_details
        :param base_content: If get_build_details returns a compression_parent,
            you must return a base_content here, else use None
        :param copy_base_content: When building from the base_content, decide
            you can either copy it and return a new object, or modify it in
            place.
        :return: (content, delta) A Content object and possibly a line-delta,
            delta may be None
        """
        method, noeol = record_details
        if method == 'line-delta':
            if copy_base_content:
                content = base_content.copy()
            else:
                content = base_content
            delta = self.parse_line_delta(record, version_id)
            content.apply_delta(delta, version_id)
        else:
            content = self.parse_fulltext(record, version_id)
            delta = None
        content._should_strip_eol = noeol
        return (content, delta)


class KnitAnnotateFactory(_KnitFactory):
    """Factory for creating annotated Content objects."""

    annotated = True

    def make(self, lines, version_id):
        num_lines = len(lines)
        return AnnotatedKnitContent(zip([version_id] * num_lines, lines))

    def parse_fulltext(self, content, version_id):
        """Convert fulltext to internal representation

        fulltext content is of the format
        revid(utf8) plaintext\n
        internal representation is of the format:
        (revid, plaintext)
        """
        # TODO: jam 20070209 The tests expect this to be returned as tuples,
        #       but the code itself doesn't really depend on that.
        #       Figure out a way to not require the overhead of turning the
        #       list back into tuples.
        lines = [tuple(line.split(' ', 1)) for line in content]
        return AnnotatedKnitContent(lines)

    def parse_line_delta_iter(self, lines):
        return iter(self.parse_line_delta(lines))

    def parse_line_delta(self, lines, version_id, plain=False):
        """Convert a line based delta into internal representation.

        line delta is in the form of:
        intstart intend intcount
        1..count lines:
        revid(utf8) newline\n
        internal representation is
        (start, end, count, [1..count tuples (revid, newline)])

        :param plain: If True, the lines are returned as a plain
            list without annotations, not as a list of (origin, content) tuples, i.e.
            (start, end, count, [1..count newline])
        """
        result = []
        lines = iter(lines)
        next = lines.next

        cache = {}
        def cache_and_return(line):
            origin, text = line.split(' ', 1)
            return cache.setdefault(origin, origin), text

        # walk through the lines parsing.
        # Note that the plain test is explicitly pulled out of the
        # loop to minimise any performance impact
        if plain:
            for header in lines:
                start, end, count = [int(n) for n in header.split(',')]
                contents = [next().split(' ', 1)[1] for i in xrange(count)]
                result.append((start, end, count, contents))
        else:
            for header in lines:
                start, end, count = [int(n) for n in header.split(',')]
                contents = [tuple(next().split(' ', 1)) for i in xrange(count)]
                result.append((start, end, count, contents))
        return result

    def get_fulltext_content(self, lines):
        """Extract just the content lines from a fulltext."""
        return (line.split(' ', 1)[1] for line in lines)

    def get_linedelta_content(self, lines):
        """Extract just the content from a line delta.

        This doesn't return all of the extra information stored in a delta.
        Only the actual content lines.
        """
        lines = iter(lines)
        next = lines.next
        for header in lines:
            header = header.split(',')
            count = int(header[2])
            for i in xrange(count):
                origin, text = next().split(' ', 1)
                yield text

    def lower_fulltext(self, content):
        """convert a fulltext content record into a serializable form.

        see parse_fulltext which this inverts.
        """
        return ['%s %s' % (o, t) for o, t in content._lines]

    def lower_line_delta(self, delta):
        """convert a delta into a serializable form.

        See parse_line_delta which this inverts.
        """
        # TODO: jam 20070209 We only do the caching thing to make sure that
        #       the origin is a valid utf-8 line, eventually we could remove it
        out = []
        for start, end, c, lines in delta:
            out.append('%d,%d,%d\n' % (start, end, c))
            out.extend(origin + ' ' + text
                       for origin, text in lines)
        return out

    def annotate(self, knit, key):
        content = knit._get_content(key)
        # adjust for the fact that serialised annotations are only key suffixes
        # for this factory.
        if type(key) is tuple:
            prefix = key[:-1]
            origins = content.annotate()
            result = []
            for origin, line in origins:
                result.append((prefix + (origin,), line))
            return result
        else:
            # XXX: This smells a bit.  Why would key ever be a non-tuple here?
            # Aren't keys defined to be tuples?  -- spiv 20080618
            return content.annotate()


class KnitPlainFactory(_KnitFactory):
    """Factory for creating plain Content objects."""

    annotated = False

    def make(self, lines, version_id):
        return PlainKnitContent(lines, version_id)

    def parse_fulltext(self, content, version_id):
        """This parses an unannotated fulltext.

        Note that this is not a noop - the internal representation
        has (versionid, line) - its just a constant versionid.
        """
        return self.make(content, version_id)

    def parse_line_delta_iter(self, lines, version_id):
        cur = 0
        num_lines = len(lines)
        while cur < num_lines:
            header = lines[cur]
            cur += 1
            start, end, c = [int(n) for n in header.split(',')]
            yield start, end, c, lines[cur:cur+c]
            cur += c

    def parse_line_delta(self, lines, version_id):
        return list(self.parse_line_delta_iter(lines, version_id))

    def get_fulltext_content(self, lines):
        """Extract just the content lines from a fulltext."""
        return iter(lines)

    def get_linedelta_content(self, lines):
        """Extract just the content from a line delta.

        This doesn't return all of the extra information stored in a delta.
        Only the actual content lines.
        """
        lines = iter(lines)
        next = lines.next
        for header in lines:
            header = header.split(',')
            count = int(header[2])
            for i in xrange(count):
                yield next()

    def lower_fulltext(self, content):
        return content.text()

    def lower_line_delta(self, delta):
        out = []
        for start, end, c, lines in delta:
            out.append('%d,%d,%d\n' % (start, end, c))
            out.extend(lines)
        return out

    def annotate(self, knit, key):
        annotator = _KnitAnnotator(knit)
        return annotator.annotate_flat(key)



def make_file_factory(annotated, mapper):
    """Create a factory for creating a file based KnitVersionedFiles.

    This is only functional enough to run interface tests, it doesn't try to
    provide a full pack environment.

    :param annotated: knit annotations are wanted.
    :param mapper: The mapper from keys to paths.
    """
    def factory(transport):
        index = _KndxIndex(transport, mapper, lambda:None, lambda:True, lambda:True)
        access = _KnitKeyAccess(transport, mapper)
        return KnitVersionedFiles(index, access, annotated=annotated)
    return factory


def make_pack_factory(graph, delta, keylength):
    """Create a factory for creating a pack based VersionedFiles.

    This is only functional enough to run interface tests, it doesn't try to
    provide a full pack environment.

    :param graph: Store a graph.
    :param delta: Delta compress contents.
    :param keylength: How long should keys be.
    """
    def factory(transport):
        parents = graph or delta
        ref_length = 0
        if graph:
            ref_length += 1
        if delta:
            ref_length += 1
            max_delta_chain = 200
        else:
            max_delta_chain = 0
        graph_index = _mod_index.InMemoryGraphIndex(reference_lists=ref_length,
            key_elements=keylength)
        stream = transport.open_write_stream('newpack')
        writer = pack.ContainerWriter(stream.write)
        writer.begin()
        index = _KnitGraphIndex(graph_index, lambda:True, parents=parents,
            deltas=delta, add_callback=graph_index.add_nodes)
        access = _DirectPackAccess({})
        access.set_writer(writer, graph_index, (transport, 'newpack'))
        result = KnitVersionedFiles(index, access,
            max_delta_chain=max_delta_chain)
        result.stream = stream
        result.writer = writer
        return result
    return factory


def cleanup_pack_knit(versioned_files):
    versioned_files.stream.close()
    versioned_files.writer.end()


def _get_total_build_size(self, keys, positions):
    """Determine the total bytes to build these keys.

    (helper function because _KnitGraphIndex and _KndxIndex work the same, but
    don't inherit from a common base.)

    :param keys: Keys that we want to build
    :param positions: dict of {key, (info, index_memo, comp_parent)} (such
        as returned by _get_components_positions)
    :return: Number of bytes to build those keys
    """
    all_build_index_memos = {}
    build_keys = keys
    while build_keys:
        next_keys = set()
        for key in build_keys:
            # This is mostly for the 'stacked' case
            # Where we will be getting the data from a fallback
            if key not in positions:
                continue
            _, index_memo, compression_parent = positions[key]
            all_build_index_memos[key] = index_memo
            if compression_parent not in all_build_index_memos:
                next_keys.add(compression_parent)
        build_keys = next_keys
    return sum([index_memo[2] for index_memo
                in all_build_index_memos.itervalues()])


class KnitVersionedFiles(VersionedFiles):
    """Storage for many versioned files using knit compression.

    Backend storage is managed by indices and data objects.

    :ivar _index: A _KnitGraphIndex or similar that can describe the
        parents, graph, compression and data location of entries in this
        KnitVersionedFiles.  Note that this is only the index for
        *this* vfs; if there are fallbacks they must be queried separately.
    """

    def __init__(self, index, data_access, max_delta_chain=200,
                 annotated=False, reload_func=None):
        """Create a KnitVersionedFiles with index and data_access.

        :param index: The index for the knit data.
        :param data_access: The access object to store and retrieve knit
            records.
        :param max_delta_chain: The maximum number of deltas to permit during
            insertion. Set to 0 to prohibit the use of deltas.
        :param annotated: Set to True to cause annotations to be calculated and
            stored during insertion.
        :param reload_func: An function that can be called if we think we need
            to reload the pack listing and try again. See
            'bzrlib.repofmt.pack_repo.AggregateIndex' for the signature.
        """
        self._index = index
        self._access = data_access
        self._max_delta_chain = max_delta_chain
        if annotated:
            self._factory = KnitAnnotateFactory()
        else:
            self._factory = KnitPlainFactory()
        self._fallback_vfs = []
        self._reload_func = reload_func

    def __repr__(self):
        return "%s(%r, %r)" % (
            self.__class__.__name__,
            self._index,
            self._access)

    def add_fallback_versioned_files(self, a_versioned_files):
        """Add a source of texts for texts not present in this knit.

        :param a_versioned_files: A VersionedFiles object.
        """
        self._fallback_vfs.append(a_versioned_files)

    def add_lines(self, key, parents, lines, parent_texts=None,
        left_matching_blocks=None, nostore_sha=None, random_id=False,
        check_content=True):
        """See VersionedFiles.add_lines()."""
        self._index._check_write_ok()
        self._check_add(key, lines, random_id, check_content)
        if parents is None:
            # The caller might pass None if there is no graph data, but kndx
            # indexes can't directly store that, so we give them
            # an empty tuple instead.
            parents = ()
        line_bytes = ''.join(lines)
        return self._add(key, lines, parents,
            parent_texts, left_matching_blocks, nostore_sha, random_id,
            line_bytes=line_bytes)

    def _add_text(self, key, parents, text, nostore_sha=None, random_id=False):
        """See VersionedFiles._add_text()."""
        self._index._check_write_ok()
        self._check_add(key, None, random_id, check_content=False)
        if text.__class__ is not str:
            raise errors.BzrBadParameterUnicode("text")
        if parents is None:
            # The caller might pass None if there is no graph data, but kndx
            # indexes can't directly store that, so we give them
            # an empty tuple instead.
            parents = ()
        return self._add(key, None, parents,
            None, None, nostore_sha, random_id,
            line_bytes=text)

    def _add(self, key, lines, parents, parent_texts,
        left_matching_blocks, nostore_sha, random_id,
        line_bytes):
        """Add a set of lines on top of version specified by parents.

        Any versions not present will be converted into ghosts.

        :param lines: A list of strings where each one is a single line (has a
            single newline at the end of the string) This is now optional
            (callers can pass None). It is left in its location for backwards
            compatibility. It should ''.join(lines) must == line_bytes
        :param line_bytes: A single string containing the content

        We pass both lines and line_bytes because different routes bring the
        values to this function. And for memory efficiency, we don't want to
        have to split/join on-demand.
        """
        # first thing, if the content is something we don't need to store, find
        # that out.
        digest = sha_string(line_bytes)
        if nostore_sha == digest:
            raise errors.ExistingContent

        present_parents = []
        if parent_texts is None:
            parent_texts = {}
        # Do a single query to ascertain parent presence; we only compress
        # against parents in the same kvf.
        present_parent_map = self._index.get_parent_map(parents)
        for parent in parents:
            if parent in present_parent_map:
                present_parents.append(parent)

        # Currently we can only compress against the left most present parent.
        if (len(present_parents) == 0 or
            present_parents[0] != parents[0]):
            delta = False
        else:
            # To speed the extract of texts the delta chain is limited
            # to a fixed number of deltas.  This should minimize both
            # I/O and the time spend applying deltas.
            delta = self._check_should_delta(present_parents[0])

        text_length = len(line_bytes)
        options = []
        no_eol = False
        # Note: line_bytes is not modified to add a newline, that is tracked
        #       via the no_eol flag. 'lines' *is* modified, because that is the
        #       general values needed by the Content code.
        if line_bytes and line_bytes[-1] != '\n':
            options.append('no-eol')
            no_eol = True
            # Copy the existing list, or create a new one
            if lines is None:
                lines = osutils.split_lines(line_bytes)
            else:
                lines = lines[:]
            # Replace the last line with one that ends in a final newline
            lines[-1] = lines[-1] + '\n'
        if lines is None:
            lines = osutils.split_lines(line_bytes)

        for element in key[:-1]:
            if type(element) is not str:
                raise TypeError("key contains non-strings: %r" % (key,))
        if key[-1] is None:
            key = key[:-1] + ('sha1:' + digest,)
        elif type(key[-1]) is not str:
                raise TypeError("key contains non-strings: %r" % (key,))
        # Knit hunks are still last-element only
        version_id = key[-1]
        content = self._factory.make(lines, version_id)
        if no_eol:
            # Hint to the content object that its text() call should strip the
            # EOL.
            content._should_strip_eol = True
        if delta or (self._factory.annotated and len(present_parents) > 0):
            # Merge annotations from parent texts if needed.
            delta_hunks = self._merge_annotations(content, present_parents,
                parent_texts, delta, self._factory.annotated,
                left_matching_blocks)

        if delta:
            options.append('line-delta')
            store_lines = self._factory.lower_line_delta(delta_hunks)
            size, bytes = self._record_to_data(key, digest,
                store_lines)
        else:
            options.append('fulltext')
            # isinstance is slower and we have no hierarchy.
            if self._factory.__class__ is KnitPlainFactory:
                # Use the already joined bytes saving iteration time in
                # _record_to_data.
                dense_lines = [line_bytes]
                if no_eol:
                    dense_lines.append('\n')
                size, bytes = self._record_to_data(key, digest,
                    lines, dense_lines)
            else:
                # get mixed annotation + content and feed it into the
                # serialiser.
                store_lines = self._factory.lower_fulltext(content)
                size, bytes = self._record_to_data(key, digest,
                    store_lines)

        access_memo = self._access.add_raw_records([(key, size)], bytes)[0]
        self._index.add_records(
            ((key, options, access_memo, parents),),
            random_id=random_id)
        return digest, text_length, content

    def annotate(self, key):
        """See VersionedFiles.annotate."""
        return self._factory.annotate(self, key)

<<<<<<< HEAD
    def check(self, progress_bar=None, keys=None):
=======
    def get_annotator(self):
        return _KnitAnnotator(self)

    def check(self, progress_bar=None):
>>>>>>> 428d08ef
        """See VersionedFiles.check()."""
        if keys is None:
            return self._logical_check()
        else:
            # At the moment, check does not extra work over get_record_stream
            return self.get_record_stream(keys, 'unordered', True)

    def _logical_check(self):
        # This doesn't actually test extraction of everything, but that will
        # impact 'bzr check' substantially, and needs to be integrated with
        # care. However, it does check for the obvious problem of a delta with
        # no basis.
        keys = self._index.keys()
        parent_map = self.get_parent_map(keys)
        for key in keys:
            if self._index.get_method(key) != 'fulltext':
                compression_parent = parent_map[key][0]
                if compression_parent not in parent_map:
                    raise errors.KnitCorrupt(self,
                        "Missing basis parent %s for %s" % (
                        compression_parent, key))
        for fallback_vfs in self._fallback_vfs:
            fallback_vfs.check()

    def _check_add(self, key, lines, random_id, check_content):
        """check that version_id and lines are safe to add."""
        version_id = key[-1]
        if version_id is not None:
            if contains_whitespace(version_id):
                raise InvalidRevisionId(version_id, self)
            self.check_not_reserved_id(version_id)
        # TODO: If random_id==False and the key is already present, we should
        # probably check that the existing content is identical to what is
        # being inserted, and otherwise raise an exception.  This would make
        # the bundle code simpler.
        if check_content:
            self._check_lines_not_unicode(lines)
            self._check_lines_are_lines(lines)

    def _check_header(self, key, line):
        rec = self._split_header(line)
        self._check_header_version(rec, key[-1])
        return rec

    def _check_header_version(self, rec, version_id):
        """Checks the header version on original format knit records.

        These have the last component of the key embedded in the record.
        """
        if rec[1] != version_id:
            raise KnitCorrupt(self,
                'unexpected version, wanted %r, got %r' % (version_id, rec[1]))

    def _check_should_delta(self, parent):
        """Iterate back through the parent listing, looking for a fulltext.

        This is used when we want to decide whether to add a delta or a new
        fulltext. It searches for _max_delta_chain parents. When it finds a
        fulltext parent, it sees if the total size of the deltas leading up to
        it is large enough to indicate that we want a new full text anyway.

        Return True if we should create a new delta, False if we should use a
        full text.
        """
        delta_size = 0
        fulltext_size = None
        for count in xrange(self._max_delta_chain):
            try:
                # Note that this only looks in the index of this particular
                # KnitVersionedFiles, not in the fallbacks.  This ensures that
                # we won't store a delta spanning physical repository
                # boundaries.
                build_details = self._index.get_build_details([parent])
                parent_details = build_details[parent]
            except (RevisionNotPresent, KeyError), e:
                # Some basis is not locally present: always fulltext
                return False
            index_memo, compression_parent, _, _ = parent_details
            _, _, size = index_memo
            if compression_parent is None:
                fulltext_size = size
                break
            delta_size += size
            # We don't explicitly check for presence because this is in an
            # inner loop, and if it's missing it'll fail anyhow.
            parent = compression_parent
        else:
            # We couldn't find a fulltext, so we must create a new one
            return False
        # Simple heuristic - if the total I/O wold be greater as a delta than
        # the originally installed fulltext, we create a new fulltext.
        return fulltext_size > delta_size

    def _build_details_to_components(self, build_details):
        """Convert a build_details tuple to a position tuple."""
        # record_details, access_memo, compression_parent
        return build_details[3], build_details[0], build_details[1]

    def _get_components_positions(self, keys, allow_missing=False):
        """Produce a map of position data for the components of keys.

        This data is intended to be used for retrieving the knit records.

        A dict of key to (record_details, index_memo, next, parents) is
        returned.
        method is the way referenced data should be applied.
        index_memo is the handle to pass to the data access to actually get the
            data
        next is the build-parent of the version, or None for fulltexts.
        parents is the version_ids of the parents of this version

        :param allow_missing: If True do not raise an error on a missing component,
            just ignore it.
        """
        component_data = {}
        pending_components = keys
        while pending_components:
            build_details = self._index.get_build_details(pending_components)
            current_components = set(pending_components)
            pending_components = set()
            for key, details in build_details.iteritems():
                (index_memo, compression_parent, parents,
                 record_details) = details
                method = record_details[0]
                if compression_parent is not None:
                    pending_components.add(compression_parent)
                component_data[key] = self._build_details_to_components(details)
            missing = current_components.difference(build_details)
            if missing and not allow_missing:
                raise errors.RevisionNotPresent(missing.pop(), self)
        return component_data

    def _get_content(self, key, parent_texts={}):
        """Returns a content object that makes up the specified
        version."""
        cached_version = parent_texts.get(key, None)
        if cached_version is not None:
            # Ensure the cache dict is valid.
            if not self.get_parent_map([key]):
                raise RevisionNotPresent(key, self)
            return cached_version
        generator = _VFContentMapGenerator(self, [key])
        return generator._get_content(key)

    def get_parent_map(self, keys):
        """Get a map of the graph parents of keys.

        :param keys: The keys to look up parents for.
        :return: A mapping from keys to parents. Absent keys are absent from
            the mapping.
        """
        return self._get_parent_map_with_sources(keys)[0]

    def _get_parent_map_with_sources(self, keys):
        """Get a map of the parents of keys.

        :param keys: The keys to look up parents for.
        :return: A tuple. The first element is a mapping from keys to parents.
            Absent keys are absent from the mapping. The second element is a
            list with the locations each key was found in. The first element
            is the in-this-knit parents, the second the first fallback source,
            and so on.
        """
        result = {}
        sources = [self._index] + self._fallback_vfs
        source_results = []
        missing = set(keys)
        for source in sources:
            if not missing:
                break
            new_result = source.get_parent_map(missing)
            source_results.append(new_result)
            result.update(new_result)
            missing.difference_update(set(new_result))
        return result, source_results

    def _get_record_map(self, keys, allow_missing=False):
        """Produce a dictionary of knit records.

        :return: {key:(record, record_details, digest, next)}
            record
                data returned from read_records (a KnitContentobject)
            record_details
                opaque information to pass to parse_record
            digest
                SHA1 digest of the full text after all steps are done
            next
                build-parent of the version, i.e. the leftmost ancestor.
                Will be None if the record is not a delta.
        :param keys: The keys to build a map for
        :param allow_missing: If some records are missing, rather than
            error, just return the data that could be generated.
        """
        raw_map = self._get_record_map_unparsed(keys,
            allow_missing=allow_missing)
        return self._raw_map_to_record_map(raw_map)

    def _raw_map_to_record_map(self, raw_map):
        """Parse the contents of _get_record_map_unparsed.

        :return: see _get_record_map.
        """
        result = {}
        for key in raw_map:
            data, record_details, next = raw_map[key]
            content, digest = self._parse_record(key[-1], data)
            result[key] = content, record_details, digest, next
        return result

    def _get_record_map_unparsed(self, keys, allow_missing=False):
        """Get the raw data for reconstructing keys without parsing it.

        :return: A dict suitable for parsing via _raw_map_to_record_map.
            key-> raw_bytes, (method, noeol), compression_parent
        """
        # This retries the whole request if anything fails. Potentially we
        # could be a bit more selective. We could track the keys whose records
        # we have successfully found, and then only request the new records
        # from there. However, _get_components_positions grabs the whole build
        # chain, which means we'll likely try to grab the same records again
        # anyway. Also, can the build chains change as part of a pack
        # operation? We wouldn't want to end up with a broken chain.
        while True:
            try:
                position_map = self._get_components_positions(keys,
                    allow_missing=allow_missing)
                # key = component_id, r = record_details, i_m = index_memo,
                # n = next
                records = [(key, i_m) for key, (r, i_m, n)
                                       in position_map.iteritems()]
                # Sort by the index memo, so that we request records from the
                # same pack file together, and in forward-sorted order
                records.sort(key=operator.itemgetter(1))
                raw_record_map = {}
                for key, data in self._read_records_iter_unchecked(records):
                    (record_details, index_memo, next) = position_map[key]
                    raw_record_map[key] = data, record_details, next
                return raw_record_map
            except errors.RetryWithNewPacks, e:
                self._access.reload_or_raise(e)

    @classmethod
    def _split_by_prefix(cls, keys):
        """For the given keys, split them up based on their prefix.

        To keep memory pressure somewhat under control, split the
        requests back into per-file-id requests, otherwise "bzr co"
        extracts the full tree into memory before writing it to disk.
        This should be revisited if _get_content_maps() can ever cross
        file-id boundaries.

        The keys for a given file_id are kept in the same relative order.
        Ordering between file_ids is not, though prefix_order will return the
        order that the key was first seen.

        :param keys: An iterable of key tuples
        :return: (split_map, prefix_order)
            split_map       A dictionary mapping prefix => keys
            prefix_order    The order that we saw the various prefixes
        """
        split_by_prefix = {}
        prefix_order = []
        for key in keys:
            if len(key) == 1:
                prefix = ''
            else:
                prefix = key[0]

            if prefix in split_by_prefix:
                split_by_prefix[prefix].append(key)
            else:
                split_by_prefix[prefix] = [key]
                prefix_order.append(prefix)
        return split_by_prefix, prefix_order

    def _group_keys_for_io(self, keys, non_local_keys, positions,
                           _min_buffer_size=_STREAM_MIN_BUFFER_SIZE):
        """For the given keys, group them into 'best-sized' requests.

        The idea is to avoid making 1 request per file, but to never try to
        unpack an entire 1.5GB source tree in a single pass. Also when
        possible, we should try to group requests to the same pack file
        together.

        :return: list of (keys, non_local) tuples that indicate what keys
            should be fetched next.
        """
        # TODO: Ideally we would group on 2 factors. We want to extract texts
        #       from the same pack file together, and we want to extract all
        #       the texts for a given build-chain together. Ultimately it
        #       probably needs a better global view.
        total_keys = len(keys)
        prefix_split_keys, prefix_order = self._split_by_prefix(keys)
        prefix_split_non_local_keys, _ = self._split_by_prefix(non_local_keys)
        cur_keys = []
        cur_non_local = set()
        cur_size = 0
        result = []
        sizes = []
        for prefix in prefix_order:
            keys = prefix_split_keys[prefix]
            non_local = prefix_split_non_local_keys.get(prefix, [])

            this_size = self._index._get_total_build_size(keys, positions)
            cur_size += this_size
            cur_keys.extend(keys)
            cur_non_local.update(non_local)
            if cur_size > _min_buffer_size:
                result.append((cur_keys, cur_non_local))
                sizes.append(cur_size)
                cur_keys = []
                cur_non_local = set()
                cur_size = 0
        if cur_keys:
            result.append((cur_keys, cur_non_local))
            sizes.append(cur_size)
        return result

    def get_record_stream(self, keys, ordering, include_delta_closure):
        """Get a stream of records for keys.

        :param keys: The keys to include.
        :param ordering: Either 'unordered' or 'topological'. A topologically
            sorted stream has compression parents strictly before their
            children.
        :param include_delta_closure: If True then the closure across any
            compression parents will be included (in the opaque data).
        :return: An iterator of ContentFactory objects, each of which is only
            valid until the iterator is advanced.
        """
        # keys might be a generator
        keys = set(keys)
        if not keys:
            return
        if not self._index.has_graph:
            # Cannot sort when no graph has been stored.
            ordering = 'unordered'

        remaining_keys = keys
        while True:
            try:
                keys = set(remaining_keys)
                for content_factory in self._get_remaining_record_stream(keys,
                                            ordering, include_delta_closure):
                    remaining_keys.discard(content_factory.key)
                    yield content_factory
                return
            except errors.RetryWithNewPacks, e:
                self._access.reload_or_raise(e)

    def _get_remaining_record_stream(self, keys, ordering,
                                     include_delta_closure):
        """This function is the 'retry' portion for get_record_stream."""
        if include_delta_closure:
            positions = self._get_components_positions(keys, allow_missing=True)
        else:
            build_details = self._index.get_build_details(keys)
            # map from key to
            # (record_details, access_memo, compression_parent_key)
            positions = dict((key, self._build_details_to_components(details))
                for key, details in build_details.iteritems())
        absent_keys = keys.difference(set(positions))
        # There may be more absent keys : if we're missing the basis component
        # and are trying to include the delta closure.
        # XXX: We should not ever need to examine remote sources because we do
        # not permit deltas across versioned files boundaries.
        if include_delta_closure:
            needed_from_fallback = set()
            # Build up reconstructable_keys dict.  key:True in this dict means
            # the key can be reconstructed.
            reconstructable_keys = {}
            for key in keys:
                # the delta chain
                try:
                    chain = [key, positions[key][2]]
                except KeyError:
                    needed_from_fallback.add(key)
                    continue
                result = True
                while chain[-1] is not None:
                    if chain[-1] in reconstructable_keys:
                        result = reconstructable_keys[chain[-1]]
                        break
                    else:
                        try:
                            chain.append(positions[chain[-1]][2])
                        except KeyError:
                            # missing basis component
                            needed_from_fallback.add(chain[-1])
                            result = True
                            break
                for chain_key in chain[:-1]:
                    reconstructable_keys[chain_key] = result
                if not result:
                    needed_from_fallback.add(key)
        # Double index lookups here : need a unified api ?
        global_map, parent_maps = self._get_parent_map_with_sources(keys)
        if ordering in ('topological', 'groupcompress'):
            if ordering == 'topological':
                # Global topological sort
                present_keys = tsort.topo_sort(global_map)
            else:
                present_keys = sort_groupcompress(global_map)
            # Now group by source:
            source_keys = []
            current_source = None
            for key in present_keys:
                for parent_map in parent_maps:
                    if key in parent_map:
                        key_source = parent_map
                        break
                if current_source is not key_source:
                    source_keys.append((key_source, []))
                    current_source = key_source
                source_keys[-1][1].append(key)
        else:
            if ordering != 'unordered':
                raise AssertionError('valid values for ordering are:'
                    ' "unordered", "groupcompress" or "topological" not: %r'
                    % (ordering,))
            # Just group by source; remote sources first.
            present_keys = []
            source_keys = []
            for parent_map in reversed(parent_maps):
                source_keys.append((parent_map, []))
                for key in parent_map:
                    present_keys.append(key)
                    source_keys[-1][1].append(key)
            # We have been requested to return these records in an order that
            # suits us. So we ask the index to give us an optimally sorted
            # order.
            for source, sub_keys in source_keys:
                if source is parent_maps[0]:
                    # Only sort the keys for this VF
                    self._index._sort_keys_by_io(sub_keys, positions)
        absent_keys = keys - set(global_map)
        for key in absent_keys:
            yield AbsentContentFactory(key)
        # restrict our view to the keys we can answer.
        # XXX: Memory: TODO: batch data here to cap buffered data at (say) 1MB.
        # XXX: At that point we need to consider the impact of double reads by
        # utilising components multiple times.
        if include_delta_closure:
            # XXX: get_content_maps performs its own index queries; allow state
            # to be passed in.
            non_local_keys = needed_from_fallback - absent_keys
            for keys, non_local_keys in self._group_keys_for_io(present_keys,
                                                                non_local_keys,
                                                                positions):
                generator = _VFContentMapGenerator(self, keys, non_local_keys,
                                                   global_map,
                                                   ordering=ordering)
                for record in generator.get_record_stream():
                    yield record
        else:
            for source, keys in source_keys:
                if source is parent_maps[0]:
                    # this KnitVersionedFiles
                    records = [(key, positions[key][1]) for key in keys]
                    for key, raw_data, sha1 in self._read_records_iter_raw(records):
                        (record_details, index_memo, _) = positions[key]
                        yield KnitContentFactory(key, global_map[key],
                            record_details, sha1, raw_data, self._factory.annotated, None)
                else:
                    vf = self._fallback_vfs[parent_maps.index(source) - 1]
                    for record in vf.get_record_stream(keys, ordering,
                        include_delta_closure):
                        yield record

    def get_sha1s(self, keys):
        """See VersionedFiles.get_sha1s()."""
        missing = set(keys)
        record_map = self._get_record_map(missing, allow_missing=True)
        result = {}
        for key, details in record_map.iteritems():
            if key not in missing:
                continue
            # record entry 2 is the 'digest'.
            result[key] = details[2]
        missing.difference_update(set(result))
        for source in self._fallback_vfs:
            if not missing:
                break
            new_result = source.get_sha1s(missing)
            result.update(new_result)
            missing.difference_update(set(new_result))
        return result

    def insert_record_stream(self, stream):
        """Insert a record stream into this container.

        :param stream: A stream of records to insert.
        :return: None
        :seealso VersionedFiles.get_record_stream:
        """
        def get_adapter(adapter_key):
            try:
                return adapters[adapter_key]
            except KeyError:
                adapter_factory = adapter_registry.get(adapter_key)
                adapter = adapter_factory(self)
                adapters[adapter_key] = adapter
                return adapter
        delta_types = set()
        if self._factory.annotated:
            # self is annotated, we need annotated knits to use directly.
            annotated = "annotated-"
            convertibles = []
        else:
            # self is not annotated, but we can strip annotations cheaply.
            annotated = ""
            convertibles = set(["knit-annotated-ft-gz"])
            if self._max_delta_chain:
                delta_types.add("knit-annotated-delta-gz")
                convertibles.add("knit-annotated-delta-gz")
        # The set of types we can cheaply adapt without needing basis texts.
        native_types = set()
        if self._max_delta_chain:
            native_types.add("knit-%sdelta-gz" % annotated)
            delta_types.add("knit-%sdelta-gz" % annotated)
        native_types.add("knit-%sft-gz" % annotated)
        knit_types = native_types.union(convertibles)
        adapters = {}
        # Buffer all index entries that we can't add immediately because their
        # basis parent is missing. We don't buffer all because generating
        # annotations may require access to some of the new records. However we
        # can't generate annotations from new deltas until their basis parent
        # is present anyway, so we get away with not needing an index that
        # includes the new keys.
        #
        # See <http://launchpad.net/bugs/300177> about ordering of compression
        # parents in the records - to be conservative, we insist that all
        # parents must be present to avoid expanding to a fulltext.
        #
        # key = basis_parent, value = index entry to add
        buffered_index_entries = {}
        for record in stream:
            buffered = False
            parents = record.parents
            if record.storage_kind in delta_types:
                # TODO: eventually the record itself should track
                #       compression_parent
                compression_parent = parents[0]
            else:
                compression_parent = None
            # Raise an error when a record is missing.
            if record.storage_kind == 'absent':
                raise RevisionNotPresent([record.key], self)
            elif ((record.storage_kind in knit_types)
                  and (compression_parent is None
                       or not self._fallback_vfs
                       or self._index.has_key(compression_parent)
                       or not self.has_key(compression_parent))):
                # we can insert the knit record literally if either it has no
                # compression parent OR we already have its basis in this kvf
                # OR the basis is not present even in the fallbacks.  In the
                # last case it will either turn up later in the stream and all
                # will be well, or it won't turn up at all and we'll raise an
                # error at the end.
                #
                # TODO: self.has_key is somewhat redundant with
                # self._index.has_key; we really want something that directly
                # asks if it's only present in the fallbacks. -- mbp 20081119
                if record.storage_kind not in native_types:
                    try:
                        adapter_key = (record.storage_kind, "knit-delta-gz")
                        adapter = get_adapter(adapter_key)
                    except KeyError:
                        adapter_key = (record.storage_kind, "knit-ft-gz")
                        adapter = get_adapter(adapter_key)
                    bytes = adapter.get_bytes(record)
                else:
                    # It's a knit record, it has a _raw_record field (even if
                    # it was reconstituted from a network stream).
                    bytes = record._raw_record
                options = [record._build_details[0]]
                if record._build_details[1]:
                    options.append('no-eol')
                # Just blat it across.
                # Note: This does end up adding data on duplicate keys. As
                # modern repositories use atomic insertions this should not
                # lead to excessive growth in the event of interrupted fetches.
                # 'knit' repositories may suffer excessive growth, but as a
                # deprecated format this is tolerable. It can be fixed if
                # needed by in the kndx index support raising on a duplicate
                # add with identical parents and options.
                access_memo = self._access.add_raw_records(
                    [(record.key, len(bytes))], bytes)[0]
                index_entry = (record.key, options, access_memo, parents)
                if 'fulltext' not in options:
                    # Not a fulltext, so we need to make sure the compression
                    # parent will also be present.
                    # Note that pack backed knits don't need to buffer here
                    # because they buffer all writes to the transaction level,
                    # but we don't expose that difference at the index level. If
                    # the query here has sufficient cost to show up in
                    # profiling we should do that.
                    #
                    # They're required to be physically in this
                    # KnitVersionedFiles, not in a fallback.
                    if not self._index.has_key(compression_parent):
                        pending = buffered_index_entries.setdefault(
                            compression_parent, [])
                        pending.append(index_entry)
                        buffered = True
                if not buffered:
                    self._index.add_records([index_entry])
            elif record.storage_kind == 'chunked':
                self.add_lines(record.key, parents,
                    osutils.chunks_to_lines(record.get_bytes_as('chunked')))
            else:
                # Not suitable for direct insertion as a
                # delta, either because it's not the right format, or this
                # KnitVersionedFiles doesn't permit deltas (_max_delta_chain ==
                # 0) or because it depends on a base only present in the
                # fallback kvfs.
                self._access.flush()
                try:
                    # Try getting a fulltext directly from the record.
                    bytes = record.get_bytes_as('fulltext')
                except errors.UnavailableRepresentation:
                    adapter_key = record.storage_kind, 'fulltext'
                    adapter = get_adapter(adapter_key)
                    bytes = adapter.get_bytes(record)
                lines = split_lines(bytes)
                try:
                    self.add_lines(record.key, parents, lines)
                except errors.RevisionAlreadyPresent:
                    pass
            # Add any records whose basis parent is now available.
            if not buffered:
                added_keys = [record.key]
                while added_keys:
                    key = added_keys.pop(0)
                    if key in buffered_index_entries:
                        index_entries = buffered_index_entries[key]
                        self._index.add_records(index_entries)
                        added_keys.extend(
                            [index_entry[0] for index_entry in index_entries])
                        del buffered_index_entries[key]
        if buffered_index_entries:
            # There were index entries buffered at the end of the stream,
            # So these need to be added (if the index supports holding such
            # entries for later insertion)
            for key in buffered_index_entries:
                index_entries = buffered_index_entries[key]
                self._index.add_records(index_entries,
                    missing_compression_parents=True)

    def get_missing_compression_parent_keys(self):
        """Return an iterable of keys of missing compression parents.

        Check this after calling insert_record_stream to find out if there are
        any missing compression parents.  If there are, the records that
        depend on them are not able to be inserted safely. For atomic
        KnitVersionedFiles built on packs, the transaction should be aborted or
        suspended - commit will fail at this point. Nonatomic knits will error
        earlier because they have no staging area to put pending entries into.
        """
        return self._index.get_missing_compression_parents()

    def iter_lines_added_or_present_in_keys(self, keys, pb=None):
        """Iterate over the lines in the versioned files from keys.

        This may return lines from other keys. Each item the returned
        iterator yields is a tuple of a line and a text version that that line
        is present in (not introduced in).

        Ordering of results is in whatever order is most suitable for the
        underlying storage format.

        If a progress bar is supplied, it may be used to indicate progress.
        The caller is responsible for cleaning up progress bars (because this
        is an iterator).

        NOTES:
         * Lines are normalised by the underlying store: they will all have \\n
           terminators.
         * Lines are returned in arbitrary order.
         * If a requested key did not change any lines (or didn't have any
           lines), it may not be mentioned at all in the result.

        :param pb: Progress bar supplied by caller.
        :return: An iterator over (line, key).
        """
        if pb is None:
            pb = progress.DummyProgress()
        keys = set(keys)
        total = len(keys)
        done = False
        while not done:
            try:
                # we don't care about inclusions, the caller cares.
                # but we need to setup a list of records to visit.
                # we need key, position, length
                key_records = []
                build_details = self._index.get_build_details(keys)
                for key, details in build_details.iteritems():
                    if key in keys:
                        key_records.append((key, details[0]))
                records_iter = enumerate(self._read_records_iter(key_records))
                for (key_idx, (key, data, sha_value)) in records_iter:
                    pb.update('Walking content', key_idx, total)
                    compression_parent = build_details[key][1]
                    if compression_parent is None:
                        # fulltext
                        line_iterator = self._factory.get_fulltext_content(data)
                    else:
                        # Delta
                        line_iterator = self._factory.get_linedelta_content(data)
                    # Now that we are yielding the data for this key, remove it
                    # from the list
                    keys.remove(key)
                    # XXX: It might be more efficient to yield (key,
                    # line_iterator) in the future. However for now, this is a
                    # simpler change to integrate into the rest of the
                    # codebase. RBC 20071110
                    for line in line_iterator:
                        yield line, key
                done = True
            except errors.RetryWithNewPacks, e:
                self._access.reload_or_raise(e)
        # If there are still keys we've not yet found, we look in the fallback
        # vfs, and hope to find them there.  Note that if the keys are found
        # but had no changes or no content, the fallback may not return
        # anything.
        if keys and not self._fallback_vfs:
            # XXX: strictly the second parameter is meant to be the file id
            # but it's not easily accessible here.
            raise RevisionNotPresent(keys, repr(self))
        for source in self._fallback_vfs:
            if not keys:
                break
            source_keys = set()
            for line, key in source.iter_lines_added_or_present_in_keys(keys):
                source_keys.add(key)
                yield line, key
            keys.difference_update(source_keys)
        pb.update('Walking content', total, total)

    def _make_line_delta(self, delta_seq, new_content):
        """Generate a line delta from delta_seq and new_content."""
        diff_hunks = []
        for op in delta_seq.get_opcodes():
            if op[0] == 'equal':
                continue
            diff_hunks.append((op[1], op[2], op[4]-op[3], new_content._lines[op[3]:op[4]]))
        return diff_hunks

    def _merge_annotations(self, content, parents, parent_texts={},
                           delta=None, annotated=None,
                           left_matching_blocks=None):
        """Merge annotations for content and generate deltas.

        This is done by comparing the annotations based on changes to the text
        and generating a delta on the resulting full texts. If annotations are
        not being created then a simple delta is created.
        """
        if left_matching_blocks is not None:
            delta_seq = diff._PrematchedMatcher(left_matching_blocks)
        else:
            delta_seq = None
        if annotated:
            for parent_key in parents:
                merge_content = self._get_content(parent_key, parent_texts)
                if (parent_key == parents[0] and delta_seq is not None):
                    seq = delta_seq
                else:
                    seq = patiencediff.PatienceSequenceMatcher(
                        None, merge_content.text(), content.text())
                for i, j, n in seq.get_matching_blocks():
                    if n == 0:
                        continue
                    # this copies (origin, text) pairs across to the new
                    # content for any line that matches the last-checked
                    # parent.
                    content._lines[j:j+n] = merge_content._lines[i:i+n]
            # XXX: Robert says the following block is a workaround for a
            # now-fixed bug and it can probably be deleted. -- mbp 20080618
            if content._lines and content._lines[-1][1][-1] != '\n':
                # The copied annotation was from a line without a trailing EOL,
                # reinstate one for the content object, to ensure correct
                # serialization.
                line = content._lines[-1][1] + '\n'
                content._lines[-1] = (content._lines[-1][0], line)
        if delta:
            if delta_seq is None:
                reference_content = self._get_content(parents[0], parent_texts)
                new_texts = content.text()
                old_texts = reference_content.text()
                delta_seq = patiencediff.PatienceSequenceMatcher(
                                                 None, old_texts, new_texts)
            return self._make_line_delta(delta_seq, content)

    def _parse_record(self, version_id, data):
        """Parse an original format knit record.

        These have the last element of the key only present in the stored data.
        """
        rec, record_contents = self._parse_record_unchecked(data)
        self._check_header_version(rec, version_id)
        return record_contents, rec[3]

    def _parse_record_header(self, key, raw_data):
        """Parse a record header for consistency.

        :return: the header and the decompressor stream.
                 as (stream, header_record)
        """
        df = tuned_gzip.GzipFile(mode='rb', fileobj=StringIO(raw_data))
        try:
            # Current serialise
            rec = self._check_header(key, df.readline())
        except Exception, e:
            raise KnitCorrupt(self,
                              "While reading {%s} got %s(%s)"
                              % (key, e.__class__.__name__, str(e)))
        return df, rec

    def _parse_record_unchecked(self, data):
        # profiling notes:
        # 4168 calls in 2880 217 internal
        # 4168 calls to _parse_record_header in 2121
        # 4168 calls to readlines in 330
        df = tuned_gzip.GzipFile(mode='rb', fileobj=StringIO(data))
        try:
            record_contents = df.readlines()
        except Exception, e:
            raise KnitCorrupt(self, "Corrupt compressed record %r, got %s(%s)" %
                (data, e.__class__.__name__, str(e)))
        header = record_contents.pop(0)
        rec = self._split_header(header)
        last_line = record_contents.pop()
        if len(record_contents) != int(rec[2]):
            raise KnitCorrupt(self,
                              'incorrect number of lines %s != %s'
                              ' for version {%s} %s'
                              % (len(record_contents), int(rec[2]),
                                 rec[1], record_contents))
        if last_line != 'end %s\n' % rec[1]:
            raise KnitCorrupt(self,
                              'unexpected version end line %r, wanted %r'
                              % (last_line, rec[1]))
        df.close()
        return rec, record_contents

    def _read_records_iter(self, records):
        """Read text records from data file and yield result.

        The result will be returned in whatever is the fastest to read.
        Not by the order requested. Also, multiple requests for the same
        record will only yield 1 response.
        :param records: A list of (key, access_memo) entries
        :return: Yields (key, contents, digest) in the order
                 read, not the order requested
        """
        if not records:
            return

        # XXX: This smells wrong, IO may not be getting ordered right.
        needed_records = sorted(set(records), key=operator.itemgetter(1))
        if not needed_records:
            return

        # The transport optimizes the fetching as well
        # (ie, reads continuous ranges.)
        raw_data = self._access.get_raw_records(
            [index_memo for key, index_memo in needed_records])

        for (key, index_memo), data in \
                izip(iter(needed_records), raw_data):
            content, digest = self._parse_record(key[-1], data)
            yield key, content, digest

    def _read_records_iter_raw(self, records):
        """Read text records from data file and yield raw data.

        This unpacks enough of the text record to validate the id is
        as expected but thats all.

        Each item the iterator yields is (key, bytes,
            expected_sha1_of_full_text).
        """
        for key, data in self._read_records_iter_unchecked(records):
            # validate the header (note that we can only use the suffix in
            # current knit records).
            df, rec = self._parse_record_header(key, data)
            df.close()
            yield key, data, rec[3]

    def _read_records_iter_unchecked(self, records):
        """Read text records from data file and yield raw data.

        No validation is done.

        Yields tuples of (key, data).
        """
        # setup an iterator of the external records:
        # uses readv so nice and fast we hope.
        if len(records):
            # grab the disk data needed.
            needed_offsets = [index_memo for key, index_memo
                                           in records]
            raw_records = self._access.get_raw_records(needed_offsets)

        for key, index_memo in records:
            data = raw_records.next()
            yield key, data

    def _record_to_data(self, key, digest, lines, dense_lines=None):
        """Convert key, digest, lines into a raw data block.

        :param key: The key of the record. Currently keys are always serialised
            using just the trailing component.
        :param dense_lines: The bytes of lines but in a denser form. For
            instance, if lines is a list of 1000 bytestrings each ending in \n,
            dense_lines may be a list with one line in it, containing all the
            1000's lines and their \n's. Using dense_lines if it is already
            known is a win because the string join to create bytes in this
            function spends less time resizing the final string.
        :return: (len, a StringIO instance with the raw data ready to read.)
        """
        chunks = ["version %s %d %s\n" % (key[-1], len(lines), digest)]
        chunks.extend(dense_lines or lines)
        chunks.append("end %s\n" % key[-1])
        for chunk in chunks:
            if type(chunk) is not str:
                raise AssertionError(
                    'data must be plain bytes was %s' % type(chunk))
        if lines and lines[-1][-1] != '\n':
            raise ValueError('corrupt lines value %r' % lines)
        compressed_bytes = tuned_gzip.chunks_to_gzip(chunks)
        return len(compressed_bytes), compressed_bytes

    def _split_header(self, line):
        rec = line.split()
        if len(rec) != 4:
            raise KnitCorrupt(self,
                              'unexpected number of elements in record header')
        return rec

    def keys(self):
        """See VersionedFiles.keys."""
        if 'evil' in debug.debug_flags:
            trace.mutter_callsite(2, "keys scales with size of history")
        sources = [self._index] + self._fallback_vfs
        result = set()
        for source in sources:
            result.update(source.keys())
        return result


class _ContentMapGenerator(object):
    """Generate texts or expose raw deltas for a set of texts."""

    def __init__(self, ordering='unordered'):
        self._ordering = ordering

    def _get_content(self, key):
        """Get the content object for key."""
        # Note that _get_content is only called when the _ContentMapGenerator
        # has been constructed with just one key requested for reconstruction.
        if key in self.nonlocal_keys:
            record = self.get_record_stream().next()
            # Create a content object on the fly
            lines = osutils.chunks_to_lines(record.get_bytes_as('chunked'))
            return PlainKnitContent(lines, record.key)
        else:
            # local keys we can ask for directly
            return self._get_one_work(key)

    def get_record_stream(self):
        """Get a record stream for the keys requested during __init__."""
        for record in self._work():
            yield record

    def _work(self):
        """Produce maps of text and KnitContents as dicts.

        :return: (text_map, content_map) where text_map contains the texts for
            the requested versions and content_map contains the KnitContents.
        """
        # NB: By definition we never need to read remote sources unless texts
        # are requested from them: we don't delta across stores - and we
        # explicitly do not want to to prevent data loss situations.
        if self.global_map is None:
            self.global_map = self.vf.get_parent_map(self.keys)
        nonlocal_keys = self.nonlocal_keys

        missing_keys = set(nonlocal_keys)
        # Read from remote versioned file instances and provide to our caller.
        for source in self.vf._fallback_vfs:
            if not missing_keys:
                break
            # Loop over fallback repositories asking them for texts - ignore
            # any missing from a particular fallback.
            for record in source.get_record_stream(missing_keys,
                self._ordering, True):
                if record.storage_kind == 'absent':
                    # Not in thie particular stream, may be in one of the
                    # other fallback vfs objects.
                    continue
                missing_keys.remove(record.key)
                yield record

        if self._raw_record_map is None:
            raise AssertionError('_raw_record_map should have been filled')
        first = True
        for key in self.keys:
            if key in self.nonlocal_keys:
                continue
            yield LazyKnitContentFactory(key, self.global_map[key], self, first)
            first = False

    def _get_one_work(self, requested_key):
        # Now, if we have calculated everything already, just return the
        # desired text.
        if requested_key in self._contents_map:
            return self._contents_map[requested_key]
        # To simplify things, parse everything at once - code that wants one text
        # probably wants them all.
        # FUTURE: This function could be improved for the 'extract many' case
        # by tracking each component and only doing the copy when the number of
        # children than need to apply delta's to it is > 1 or it is part of the
        # final output.
        multiple_versions = len(self.keys) != 1
        if self._record_map is None:
            self._record_map = self.vf._raw_map_to_record_map(
                self._raw_record_map)
        record_map = self._record_map
        # raw_record_map is key:
        # Have read and parsed records at this point.
        for key in self.keys:
            if key in self.nonlocal_keys:
                # already handled
                continue
            components = []
            cursor = key
            while cursor is not None:
                try:
                    record, record_details, digest, next = record_map[cursor]
                except KeyError:
                    raise RevisionNotPresent(cursor, self)
                components.append((cursor, record, record_details, digest))
                cursor = next
                if cursor in self._contents_map:
                    # no need to plan further back
                    components.append((cursor, None, None, None))
                    break

            content = None
            for (component_id, record, record_details,
                 digest) in reversed(components):
                if component_id in self._contents_map:
                    content = self._contents_map[component_id]
                else:
                    content, delta = self._factory.parse_record(key[-1],
                        record, record_details, content,
                        copy_base_content=multiple_versions)
                    if multiple_versions:
                        self._contents_map[component_id] = content

            # digest here is the digest from the last applied component.
            text = content.text()
            actual_sha = sha_strings(text)
            if actual_sha != digest:
                raise SHA1KnitCorrupt(self, actual_sha, digest, key, text)
        if multiple_versions:
            return self._contents_map[requested_key]
        else:
            return content

    def _wire_bytes(self):
        """Get the bytes to put on the wire for 'key'.

        The first collection of bytes asked for returns the serialised
        raw_record_map and the additional details (key, parent) for key.
        Subsequent calls return just the additional details (key, parent).
        The wire storage_kind given for the first key is 'knit-delta-closure',
        For subsequent keys it is 'knit-delta-closure-ref'.

        :param key: A key from the content generator.
        :return: Bytes to put on the wire.
        """
        lines = []
        # kind marker for dispatch on the far side,
        lines.append('knit-delta-closure')
        # Annotated or not
        if self.vf._factory.annotated:
            lines.append('annotated')
        else:
            lines.append('')
        # then the list of keys
        lines.append('\t'.join(['\x00'.join(key) for key in self.keys
            if key not in self.nonlocal_keys]))
        # then the _raw_record_map in serialised form:
        map_byte_list = []
        # for each item in the map:
        # 1 line with key
        # 1 line with parents if the key is to be yielded (None: for None, '' for ())
        # one line with method
        # one line with noeol
        # one line with next ('' for None)
        # one line with byte count of the record bytes
        # the record bytes
        for key, (record_bytes, (method, noeol), next) in \
            self._raw_record_map.iteritems():
            key_bytes = '\x00'.join(key)
            parents = self.global_map.get(key, None)
            if parents is None:
                parent_bytes = 'None:'
            else:
                parent_bytes = '\t'.join('\x00'.join(key) for key in parents)
            method_bytes = method
            if noeol:
                noeol_bytes = "T"
            else:
                noeol_bytes = "F"
            if next:
                next_bytes = '\x00'.join(next)
            else:
                next_bytes = ''
            map_byte_list.append('%s\n%s\n%s\n%s\n%s\n%d\n%s' % (
                key_bytes, parent_bytes, method_bytes, noeol_bytes, next_bytes,
                len(record_bytes), record_bytes))
        map_bytes = ''.join(map_byte_list)
        lines.append(map_bytes)
        bytes = '\n'.join(lines)
        return bytes


class _VFContentMapGenerator(_ContentMapGenerator):
    """Content map generator reading from a VersionedFiles object."""

    def __init__(self, versioned_files, keys, nonlocal_keys=None,
        global_map=None, raw_record_map=None, ordering='unordered'):
        """Create a _ContentMapGenerator.

        :param versioned_files: The versioned files that the texts are being
            extracted from.
        :param keys: The keys to produce content maps for.
        :param nonlocal_keys: An iterable of keys(possibly intersecting keys)
            which are known to not be in this knit, but rather in one of the
            fallback knits.
        :param global_map: The result of get_parent_map(keys) (or a supermap).
            This is required if get_record_stream() is to be used.
        :param raw_record_map: A unparsed raw record map to use for answering
            contents.
        """
        _ContentMapGenerator.__init__(self, ordering=ordering)
        # The vf to source data from
        self.vf = versioned_files
        # The keys desired
        self.keys = list(keys)
        # Keys known to be in fallback vfs objects
        if nonlocal_keys is None:
            self.nonlocal_keys = set()
        else:
            self.nonlocal_keys = frozenset(nonlocal_keys)
        # Parents data for keys to be returned in get_record_stream
        self.global_map = global_map
        # The chunked lists for self.keys in text form
        self._text_map = {}
        # A cache of KnitContent objects used in extracting texts.
        self._contents_map = {}
        # All the knit records needed to assemble the requested keys as full
        # texts.
        self._record_map = None
        if raw_record_map is None:
            self._raw_record_map = self.vf._get_record_map_unparsed(keys,
                allow_missing=True)
        else:
            self._raw_record_map = raw_record_map
        # the factory for parsing records
        self._factory = self.vf._factory


class _NetworkContentMapGenerator(_ContentMapGenerator):
    """Content map generator sourced from a network stream."""

    def __init__(self, bytes, line_end):
        """Construct a _NetworkContentMapGenerator from a bytes block."""
        self._bytes = bytes
        self.global_map = {}
        self._raw_record_map = {}
        self._contents_map = {}
        self._record_map = None
        self.nonlocal_keys = []
        # Get access to record parsing facilities
        self.vf = KnitVersionedFiles(None, None)
        start = line_end
        # Annotated or not
        line_end = bytes.find('\n', start)
        line = bytes[start:line_end]
        start = line_end + 1
        if line == 'annotated':
            self._factory = KnitAnnotateFactory()
        else:
            self._factory = KnitPlainFactory()
        # list of keys to emit in get_record_stream
        line_end = bytes.find('\n', start)
        line = bytes[start:line_end]
        start = line_end + 1
        self.keys = [
            tuple(segment.split('\x00')) for segment in line.split('\t')
            if segment]
        # now a loop until the end. XXX: It would be nice if this was just a
        # bunch of the same records as get_record_stream(..., False) gives, but
        # there is a decent sized gap stopping that at the moment.
        end = len(bytes)
        while start < end:
            # 1 line with key
            line_end = bytes.find('\n', start)
            key = tuple(bytes[start:line_end].split('\x00'))
            start = line_end + 1
            # 1 line with parents (None: for None, '' for ())
            line_end = bytes.find('\n', start)
            line = bytes[start:line_end]
            if line == 'None:':
                parents = None
            else:
                parents = tuple(
                    [tuple(segment.split('\x00')) for segment in line.split('\t')
                     if segment])
            self.global_map[key] = parents
            start = line_end + 1
            # one line with method
            line_end = bytes.find('\n', start)
            line = bytes[start:line_end]
            method = line
            start = line_end + 1
            # one line with noeol
            line_end = bytes.find('\n', start)
            line = bytes[start:line_end]
            noeol = line == "T"
            start = line_end + 1
            # one line with next ('' for None)
            line_end = bytes.find('\n', start)
            line = bytes[start:line_end]
            if not line:
                next = None
            else:
                next = tuple(bytes[start:line_end].split('\x00'))
            start = line_end + 1
            # one line with byte count of the record bytes
            line_end = bytes.find('\n', start)
            line = bytes[start:line_end]
            count = int(line)
            start = line_end + 1
            # the record bytes
            record_bytes = bytes[start:start+count]
            start = start + count
            # put it in the map
            self._raw_record_map[key] = (record_bytes, (method, noeol), next)

    def get_record_stream(self):
        """Get a record stream for for keys requested by the bytestream."""
        first = True
        for key in self.keys:
            yield LazyKnitContentFactory(key, self.global_map[key], self, first)
            first = False

    def _wire_bytes(self):
        return self._bytes


class _KndxIndex(object):
    """Manages knit index files

    The index is kept in memory and read on startup, to enable
    fast lookups of revision information.  The cursor of the index
    file is always pointing to the end, making it easy to append
    entries.

    _cache is a cache for fast mapping from version id to a Index
    object.

    _history is a cache for fast mapping from indexes to version ids.

    The index data format is dictionary compressed when it comes to
    parent references; a index entry may only have parents that with a
    lover index number.  As a result, the index is topological sorted.

    Duplicate entries may be written to the index for a single version id
    if this is done then the latter one completely replaces the former:
    this allows updates to correct version and parent information.
    Note that the two entries may share the delta, and that successive
    annotations and references MUST point to the first entry.

    The index file on disc contains a header, followed by one line per knit
    record. The same revision can be present in an index file more than once.
    The first occurrence gets assigned a sequence number starting from 0.

    The format of a single line is
    REVISION_ID FLAGS BYTE_OFFSET LENGTH( PARENT_ID|PARENT_SEQUENCE_ID)* :\n
    REVISION_ID is a utf8-encoded revision id
    FLAGS is a comma separated list of flags about the record. Values include
        no-eol, line-delta, fulltext.
    BYTE_OFFSET is the ascii representation of the byte offset in the data file
        that the the compressed data starts at.
    LENGTH is the ascii representation of the length of the data file.
    PARENT_ID a utf-8 revision id prefixed by a '.' that is a parent of
        REVISION_ID.
    PARENT_SEQUENCE_ID the ascii representation of the sequence number of a
        revision id already in the knit that is a parent of REVISION_ID.
    The ' :' marker is the end of record marker.

    partial writes:
    when a write is interrupted to the index file, it will result in a line
    that does not end in ' :'. If the ' :' is not present at the end of a line,
    or at the end of the file, then the record that is missing it will be
    ignored by the parser.

    When writing new records to the index file, the data is preceded by '\n'
    to ensure that records always start on new lines even if the last write was
    interrupted. As a result its normal for the last line in the index to be
    missing a trailing newline. One can be added with no harmful effects.

    :ivar _kndx_cache: dict from prefix to the old state of KnitIndex objects,
        where prefix is e.g. the (fileid,) for .texts instances or () for
        constant-mapped things like .revisions, and the old state is
        tuple(history_vector, cache_dict).  This is used to prevent having an
        ABI change with the C extension that reads .kndx files.
    """

    HEADER = "# bzr knit index 8\n"

    def __init__(self, transport, mapper, get_scope, allow_writes, is_locked):
        """Create a _KndxIndex on transport using mapper."""
        self._transport = transport
        self._mapper = mapper
        self._get_scope = get_scope
        self._allow_writes = allow_writes
        self._is_locked = is_locked
        self._reset_cache()
        self.has_graph = True

    def add_records(self, records, random_id=False, missing_compression_parents=False):
        """Add multiple records to the index.

        :param records: a list of tuples:
                         (key, options, access_memo, parents).
        :param random_id: If True the ids being added were randomly generated
            and no check for existence will be performed.
        :param missing_compression_parents: If True the records being added are
            only compressed against texts already in the index (or inside
            records). If False the records all refer to unavailable texts (or
            texts inside records) as compression parents.
        """
        if missing_compression_parents:
            # It might be nice to get the edge of the records. But keys isn't
            # _wrong_.
            keys = sorted(record[0] for record in records)
            raise errors.RevisionNotPresent(keys, self)
        paths = {}
        for record in records:
            key = record[0]
            prefix = key[:-1]
            path = self._mapper.map(key) + '.kndx'
            path_keys = paths.setdefault(path, (prefix, []))
            path_keys[1].append(record)
        for path in sorted(paths):
            prefix, path_keys = paths[path]
            self._load_prefixes([prefix])
            lines = []
            orig_history = self._kndx_cache[prefix][1][:]
            orig_cache = self._kndx_cache[prefix][0].copy()

            try:
                for key, options, (_, pos, size), parents in path_keys:
                    if parents is None:
                        # kndx indices cannot be parentless.
                        parents = ()
                    line = "\n%s %s %s %s %s :" % (
                        key[-1], ','.join(options), pos, size,
                        self._dictionary_compress(parents))
                    if type(line) is not str:
                        raise AssertionError(
                            'data must be utf8 was %s' % type(line))
                    lines.append(line)
                    self._cache_key(key, options, pos, size, parents)
                if len(orig_history):
                    self._transport.append_bytes(path, ''.join(lines))
                else:
                    self._init_index(path, lines)
            except:
                # If any problems happen, restore the original values and re-raise
                self._kndx_cache[prefix] = (orig_cache, orig_history)
                raise

    def scan_unvalidated_index(self, graph_index):
        """See _KnitGraphIndex.scan_unvalidated_index."""
        # Because kndx files do not support atomic insertion via separate index
        # files, they do not support this method.
        raise NotImplementedError(self.scan_unvalidated_index)

    def get_missing_compression_parents(self):
        """See _KnitGraphIndex.get_missing_compression_parents."""
        # Because kndx files do not support atomic insertion via separate index
        # files, they do not support this method.
        raise NotImplementedError(self.get_missing_compression_parents)

    def _cache_key(self, key, options, pos, size, parent_keys):
        """Cache a version record in the history array and index cache.

        This is inlined into _load_data for performance. KEEP IN SYNC.
        (It saves 60ms, 25% of the __init__ overhead on local 4000 record
         indexes).
        """
        prefix = key[:-1]
        version_id = key[-1]
        # last-element only for compatibilty with the C load_data.
        parents = tuple(parent[-1] for parent in parent_keys)
        for parent in parent_keys:
            if parent[:-1] != prefix:
                raise ValueError("mismatched prefixes for %r, %r" % (
                    key, parent_keys))
        cache, history = self._kndx_cache[prefix]
        # only want the _history index to reference the 1st index entry
        # for version_id
        if version_id not in cache:
            index = len(history)
            history.append(version_id)
        else:
            index = cache[version_id][5]
        cache[version_id] = (version_id,
                                   options,
                                   pos,
                                   size,
                                   parents,
                                   index)

    def check_header(self, fp):
        line = fp.readline()
        if line == '':
            # An empty file can actually be treated as though the file doesn't
            # exist yet.
            raise errors.NoSuchFile(self)
        if line != self.HEADER:
            raise KnitHeaderError(badline=line, filename=self)

    def _check_read(self):
        if not self._is_locked():
            raise errors.ObjectNotLocked(self)
        if self._get_scope() != self._scope:
            self._reset_cache()

    def _check_write_ok(self):
        """Assert if not writes are permitted."""
        if not self._is_locked():
            raise errors.ObjectNotLocked(self)
        if self._get_scope() != self._scope:
            self._reset_cache()
        if self._mode != 'w':
            raise errors.ReadOnlyObjectDirtiedError(self)

    def get_build_details(self, keys):
        """Get the method, index_memo and compression parent for keys.

        Ghosts are omitted from the result.

        :param keys: An iterable of keys.
        :return: A dict of key:(index_memo, compression_parent, parents,
            record_details).
            index_memo
                opaque structure to pass to read_records to extract the raw
                data
            compression_parent
                Content that this record is built upon, may be None
            parents
                Logical parents of this node
            record_details
                extra information about the content which needs to be passed to
                Factory.parse_record
        """
        parent_map = self.get_parent_map(keys)
        result = {}
        for key in keys:
            if key not in parent_map:
                continue # Ghost
            method = self.get_method(key)
            parents = parent_map[key]
            if method == 'fulltext':
                compression_parent = None
            else:
                compression_parent = parents[0]
            noeol = 'no-eol' in self.get_options(key)
            index_memo = self.get_position(key)
            result[key] = (index_memo, compression_parent,
                                  parents, (method, noeol))
        return result

    def get_method(self, key):
        """Return compression method of specified key."""
        options = self.get_options(key)
        if 'fulltext' in options:
            return 'fulltext'
        elif 'line-delta' in options:
            return 'line-delta'
        else:
            raise errors.KnitIndexUnknownMethod(self, options)

    def get_options(self, key):
        """Return a list representing options.

        e.g. ['foo', 'bar']
        """
        prefix, suffix = self._split_key(key)
        self._load_prefixes([prefix])
        try:
            return self._kndx_cache[prefix][0][suffix][1]
        except KeyError:
            raise RevisionNotPresent(key, self)

    def get_parent_map(self, keys):
        """Get a map of the parents of keys.

        :param keys: The keys to look up parents for.
        :return: A mapping from keys to parents. Absent keys are absent from
            the mapping.
        """
        # Parse what we need to up front, this potentially trades off I/O
        # locality (.kndx and .knit in the same block group for the same file
        # id) for less checking in inner loops.
        prefixes = set(key[:-1] for key in keys)
        self._load_prefixes(prefixes)
        result = {}
        for key in keys:
            prefix = key[:-1]
            try:
                suffix_parents = self._kndx_cache[prefix][0][key[-1]][4]
            except KeyError:
                pass
            else:
                result[key] = tuple(prefix + (suffix,) for
                    suffix in suffix_parents)
        return result

    def get_position(self, key):
        """Return details needed to access the version.

        :return: a tuple (key, data position, size) to hand to the access
            logic to get the record.
        """
        prefix, suffix = self._split_key(key)
        self._load_prefixes([prefix])
        entry = self._kndx_cache[prefix][0][suffix]
        return key, entry[2], entry[3]

    has_key = _mod_index._has_key_from_parent_map

    def _init_index(self, path, extra_lines=[]):
        """Initialize an index."""
        sio = StringIO()
        sio.write(self.HEADER)
        sio.writelines(extra_lines)
        sio.seek(0)
        self._transport.put_file_non_atomic(path, sio,
                            create_parent_dir=True)
                           # self._create_parent_dir)
                           # mode=self._file_mode,
                           # dir_mode=self._dir_mode)

    def keys(self):
        """Get all the keys in the collection.

        The keys are not ordered.
        """
        result = set()
        # Identify all key prefixes.
        # XXX: A bit hacky, needs polish.
        if type(self._mapper) is ConstantMapper:
            prefixes = [()]
        else:
            relpaths = set()
            for quoted_relpath in self._transport.iter_files_recursive():
                path, ext = os.path.splitext(quoted_relpath)
                relpaths.add(path)
            prefixes = [self._mapper.unmap(path) for path in relpaths]
        self._load_prefixes(prefixes)
        for prefix in prefixes:
            for suffix in self._kndx_cache[prefix][1]:
                result.add(prefix + (suffix,))
        return result

    def _load_prefixes(self, prefixes):
        """Load the indices for prefixes."""
        self._check_read()
        for prefix in prefixes:
            if prefix not in self._kndx_cache:
                # the load_data interface writes to these variables.
                self._cache = {}
                self._history = []
                self._filename = prefix
                try:
                    path = self._mapper.map(prefix) + '.kndx'
                    fp = self._transport.get(path)
                    try:
                        # _load_data may raise NoSuchFile if the target knit is
                        # completely empty.
                        _load_data(self, fp)
                    finally:
                        fp.close()
                    self._kndx_cache[prefix] = (self._cache, self._history)
                    del self._cache
                    del self._filename
                    del self._history
                except NoSuchFile:
                    self._kndx_cache[prefix] = ({}, [])
                    if type(self._mapper) is ConstantMapper:
                        # preserve behaviour for revisions.kndx etc.
                        self._init_index(path)
                    del self._cache
                    del self._filename
                    del self._history

    missing_keys = _mod_index._missing_keys_from_parent_map

    def _partition_keys(self, keys):
        """Turn keys into a dict of prefix:suffix_list."""
        result = {}
        for key in keys:
            prefix_keys = result.setdefault(key[:-1], [])
            prefix_keys.append(key[-1])
        return result

    def _dictionary_compress(self, keys):
        """Dictionary compress keys.

        :param keys: The keys to generate references to.
        :return: A string representation of keys. keys which are present are
            dictionary compressed, and others are emitted as fulltext with a
            '.' prefix.
        """
        if not keys:
            return ''
        result_list = []
        prefix = keys[0][:-1]
        cache = self._kndx_cache[prefix][0]
        for key in keys:
            if key[:-1] != prefix:
                # kndx indices cannot refer across partitioned storage.
                raise ValueError("mismatched prefixes for %r" % keys)
            if key[-1] in cache:
                # -- inlined lookup() --
                result_list.append(str(cache[key[-1]][5]))
                # -- end lookup () --
            else:
                result_list.append('.' + key[-1])
        return ' '.join(result_list)

    def _reset_cache(self):
        # Possibly this should be a LRU cache. A dictionary from key_prefix to
        # (cache_dict, history_vector) for parsed kndx files.
        self._kndx_cache = {}
        self._scope = self._get_scope()
        allow_writes = self._allow_writes()
        if allow_writes:
            self._mode = 'w'
        else:
            self._mode = 'r'

    def _sort_keys_by_io(self, keys, positions):
        """Figure out an optimal order to read the records for the given keys.

        Sort keys, grouped by index and sorted by position.

        :param keys: A list of keys whose records we want to read. This will be
            sorted 'in-place'.
        :param positions: A dict, such as the one returned by
            _get_components_positions()
        :return: None
        """
        def get_sort_key(key):
            index_memo = positions[key][1]
            # Group by prefix and position. index_memo[0] is the key, so it is
            # (file_id, revision_id) and we don't want to sort on revision_id,
            # index_memo[1] is the position, and index_memo[2] is the size,
            # which doesn't matter for the sort
            return index_memo[0][:-1], index_memo[1]
        return keys.sort(key=get_sort_key)

    _get_total_build_size = _get_total_build_size

    def _split_key(self, key):
        """Split key into a prefix and suffix."""
        return key[:-1], key[-1]


class _KeyRefs(object):

    def __init__(self):
        # dict mapping 'key' to 'set of keys referring to that key'
        self.refs = {}

    def add_references(self, key, refs):
        # Record the new references
        for referenced in refs:
            try:
                needed_by = self.refs[referenced]
            except KeyError:
                needed_by = self.refs[referenced] = set()
            needed_by.add(key)
        # Discard references satisfied by the new key
        self.add_key(key)

    def get_unsatisfied_refs(self):
        return self.refs.iterkeys()

    def add_key(self, key):
        try:
            del self.refs[key]
        except KeyError:
            # No keys depended on this key.  That's ok.
            pass

    def add_keys(self, keys):
        for key in keys:
            self.add_key(key)

    def get_referrers(self):
        result = set()
        for referrers in self.refs.itervalues():
            result.update(referrers)
        return result


class _KnitGraphIndex(object):
    """A KnitVersionedFiles index layered on GraphIndex."""

    def __init__(self, graph_index, is_locked, deltas=False, parents=True,
        add_callback=None, track_external_parent_refs=False):
        """Construct a KnitGraphIndex on a graph_index.

        :param graph_index: An implementation of bzrlib.index.GraphIndex.
        :param is_locked: A callback to check whether the object should answer
            queries.
        :param deltas: Allow delta-compressed records.
        :param parents: If True, record knits parents, if not do not record
            parents.
        :param add_callback: If not None, allow additions to the index and call
            this callback with a list of added GraphIndex nodes:
            [(node, value, node_refs), ...]
        :param is_locked: A callback, returns True if the index is locked and
            thus usable.
        :param track_external_parent_refs: If True, record all external parent
            references parents from added records.  These can be retrieved
            later by calling get_missing_parents().
        """
        self._add_callback = add_callback
        self._graph_index = graph_index
        self._deltas = deltas
        self._parents = parents
        if deltas and not parents:
            # XXX: TODO: Delta tree and parent graph should be conceptually
            # separate.
            raise KnitCorrupt(self, "Cannot do delta compression without "
                "parent tracking.")
        self.has_graph = parents
        self._is_locked = is_locked
        self._missing_compression_parents = set()
        if track_external_parent_refs:
            self._key_dependencies = _KeyRefs()
        else:
            self._key_dependencies = None

    def __repr__(self):
        return "%s(%r)" % (self.__class__.__name__, self._graph_index)

    def add_records(self, records, random_id=False,
        missing_compression_parents=False):
        """Add multiple records to the index.

        This function does not insert data into the Immutable GraphIndex
        backing the KnitGraphIndex, instead it prepares data for insertion by
        the caller and checks that it is safe to insert then calls
        self._add_callback with the prepared GraphIndex nodes.

        :param records: a list of tuples:
                         (key, options, access_memo, parents).
        :param random_id: If True the ids being added were randomly generated
            and no check for existence will be performed.
        :param missing_compression_parents: If True the records being added are
            only compressed against texts already in the index (or inside
            records). If False the records all refer to unavailable texts (or
            texts inside records) as compression parents.
        """
        if not self._add_callback:
            raise errors.ReadOnlyError(self)
        # we hope there are no repositories with inconsistent parentage
        # anymore.

        keys = {}
        compression_parents = set()
        key_dependencies = self._key_dependencies
        for (key, options, access_memo, parents) in records:
            if self._parents:
                parents = tuple(parents)
                if key_dependencies is not None:
                    key_dependencies.add_references(key, parents)
            index, pos, size = access_memo
            if 'no-eol' in options:
                value = 'N'
            else:
                value = ' '
            value += "%d %d" % (pos, size)
            if not self._deltas:
                if 'line-delta' in options:
                    raise KnitCorrupt(self, "attempt to add line-delta in non-delta knit")
            if self._parents:
                if self._deltas:
                    if 'line-delta' in options:
                        node_refs = (parents, (parents[0],))
                        if missing_compression_parents:
                            compression_parents.add(parents[0])
                    else:
                        node_refs = (parents, ())
                else:
                    node_refs = (parents, )
            else:
                if parents:
                    raise KnitCorrupt(self, "attempt to add node with parents "
                        "in parentless index.")
                node_refs = ()
            keys[key] = (value, node_refs)
        # check for dups
        if not random_id:
            present_nodes = self._get_entries(keys)
            for (index, key, value, node_refs) in present_nodes:
                if (value[0] != keys[key][0][0] or
                    node_refs[:1] != keys[key][1][:1]):
                    raise KnitCorrupt(self, "inconsistent details in add_records"
                        ": %s %s" % ((value, node_refs), keys[key]))
                del keys[key]
        result = []
        if self._parents:
            for key, (value, node_refs) in keys.iteritems():
                result.append((key, value, node_refs))
        else:
            for key, (value, node_refs) in keys.iteritems():
                result.append((key, value))
        self._add_callback(result)
        if missing_compression_parents:
            # This may appear to be incorrect (it does not check for
            # compression parents that are in the existing graph index),
            # but such records won't have been buffered, so this is
            # actually correct: every entry when
            # missing_compression_parents==True either has a missing parent, or
            # a parent that is one of the keys in records.
            compression_parents.difference_update(keys)
            self._missing_compression_parents.update(compression_parents)
        # Adding records may have satisfied missing compression parents.
        self._missing_compression_parents.difference_update(keys)

    def scan_unvalidated_index(self, graph_index):
        """Inform this _KnitGraphIndex that there is an unvalidated index.

        This allows this _KnitGraphIndex to keep track of any missing
        compression parents we may want to have filled in to make those
        indices valid.

        :param graph_index: A GraphIndex
        """
        if self._deltas:
            new_missing = graph_index.external_references(ref_list_num=1)
            new_missing.difference_update(self.get_parent_map(new_missing))
            self._missing_compression_parents.update(new_missing)
        if self._key_dependencies is not None:
            # Add parent refs from graph_index (and discard parent refs that
            # the graph_index has).
            for node in graph_index.iter_all_entries():
                self._key_dependencies.add_references(node[1], node[3][0])

    def get_missing_compression_parents(self):
        """Return the keys of missing compression parents.

        Missing compression parents occur when a record stream was missing
        basis texts, or a index was scanned that had missing basis texts.
        """
        return frozenset(self._missing_compression_parents)

    def get_missing_parents(self):
        """Return the keys of missing parents."""
        # If updating this, you should also update
        # groupcompress._GCGraphIndex.get_missing_parents
        # We may have false positives, so filter those out.
        self._key_dependencies.add_keys(
            self.get_parent_map(self._key_dependencies.get_unsatisfied_refs()))
        return frozenset(self._key_dependencies.get_unsatisfied_refs())

    def _check_read(self):
        """raise if reads are not permitted."""
        if not self._is_locked():
            raise errors.ObjectNotLocked(self)

    def _check_write_ok(self):
        """Assert if writes are not permitted."""
        if not self._is_locked():
            raise errors.ObjectNotLocked(self)

    def _compression_parent(self, an_entry):
        # return the key that an_entry is compressed against, or None
        # Grab the second parent list (as deltas implies parents currently)
        compression_parents = an_entry[3][1]
        if not compression_parents:
            return None
        if len(compression_parents) != 1:
            raise AssertionError(
                "Too many compression parents: %r" % compression_parents)
        return compression_parents[0]

    def get_build_details(self, keys):
        """Get the method, index_memo and compression parent for version_ids.

        Ghosts are omitted from the result.

        :param keys: An iterable of keys.
        :return: A dict of key:
            (index_memo, compression_parent, parents, record_details).
            index_memo
                opaque structure to pass to read_records to extract the raw
                data
            compression_parent
                Content that this record is built upon, may be None
            parents
                Logical parents of this node
            record_details
                extra information about the content which needs to be passed to
                Factory.parse_record
        """
        self._check_read()
        result = {}
        entries = self._get_entries(keys, False)
        for entry in entries:
            key = entry[1]
            if not self._parents:
                parents = ()
            else:
                parents = entry[3][0]
            if not self._deltas:
                compression_parent_key = None
            else:
                compression_parent_key = self._compression_parent(entry)
            noeol = (entry[2][0] == 'N')
            if compression_parent_key:
                method = 'line-delta'
            else:
                method = 'fulltext'
            result[key] = (self._node_to_position(entry),
                                  compression_parent_key, parents,
                                  (method, noeol))
        return result

    def _get_entries(self, keys, check_present=False):
        """Get the entries for keys.

        :param keys: An iterable of index key tuples.
        """
        keys = set(keys)
        found_keys = set()
        if self._parents:
            for node in self._graph_index.iter_entries(keys):
                yield node
                found_keys.add(node[1])
        else:
            # adapt parentless index to the rest of the code.
            for node in self._graph_index.iter_entries(keys):
                yield node[0], node[1], node[2], ()
                found_keys.add(node[1])
        if check_present:
            missing_keys = keys.difference(found_keys)
            if missing_keys:
                raise RevisionNotPresent(missing_keys.pop(), self)

    def get_method(self, key):
        """Return compression method of specified key."""
        return self._get_method(self._get_node(key))

    def _get_method(self, node):
        if not self._deltas:
            return 'fulltext'
        if self._compression_parent(node):
            return 'line-delta'
        else:
            return 'fulltext'

    def _get_node(self, key):
        try:
            return list(self._get_entries([key]))[0]
        except IndexError:
            raise RevisionNotPresent(key, self)

    def get_options(self, key):
        """Return a list representing options.

        e.g. ['foo', 'bar']
        """
        node = self._get_node(key)
        options = [self._get_method(node)]
        if node[2][0] == 'N':
            options.append('no-eol')
        return options

    def get_parent_map(self, keys):
        """Get a map of the parents of keys.

        :param keys: The keys to look up parents for.
        :return: A mapping from keys to parents. Absent keys are absent from
            the mapping.
        """
        self._check_read()
        nodes = self._get_entries(keys)
        result = {}
        if self._parents:
            for node in nodes:
                result[node[1]] = node[3][0]
        else:
            for node in nodes:
                result[node[1]] = None
        return result

    def get_position(self, key):
        """Return details needed to access the version.

        :return: a tuple (index, data position, size) to hand to the access
            logic to get the record.
        """
        node = self._get_node(key)
        return self._node_to_position(node)

    has_key = _mod_index._has_key_from_parent_map

    def keys(self):
        """Get all the keys in the collection.

        The keys are not ordered.
        """
        self._check_read()
        return [node[1] for node in self._graph_index.iter_all_entries()]

    missing_keys = _mod_index._missing_keys_from_parent_map

    def _node_to_position(self, node):
        """Convert an index value to position details."""
        bits = node[2][1:].split(' ')
        return node[0], int(bits[0]), int(bits[1])

    def _sort_keys_by_io(self, keys, positions):
        """Figure out an optimal order to read the records for the given keys.

        Sort keys, grouped by index and sorted by position.

        :param keys: A list of keys whose records we want to read. This will be
            sorted 'in-place'.
        :param positions: A dict, such as the one returned by
            _get_components_positions()
        :return: None
        """
        def get_index_memo(key):
            # index_memo is at offset [1]. It is made up of (GraphIndex,
            # position, size). GI is an object, which will be unique for each
            # pack file. This causes us to group by pack file, then sort by
            # position. Size doesn't matter, but it isn't worth breaking up the
            # tuple.
            return positions[key][1]
        return keys.sort(key=get_index_memo)

    _get_total_build_size = _get_total_build_size


class _KnitKeyAccess(object):
    """Access to records in .knit files."""

    def __init__(self, transport, mapper):
        """Create a _KnitKeyAccess with transport and mapper.

        :param transport: The transport the access object is rooted at.
        :param mapper: The mapper used to map keys to .knit files.
        """
        self._transport = transport
        self._mapper = mapper

    def add_raw_records(self, key_sizes, raw_data):
        """Add raw knit bytes to a storage area.

        The data is spooled to the container writer in one bytes-record per
        raw data item.

        :param sizes: An iterable of tuples containing the key and size of each
            raw data segment.
        :param raw_data: A bytestring containing the data.
        :return: A list of memos to retrieve the record later. Each memo is an
            opaque index memo. For _KnitKeyAccess the memo is (key, pos,
            length), where the key is the record key.
        """
        if type(raw_data) is not str:
            raise AssertionError(
                'data must be plain bytes was %s' % type(raw_data))
        result = []
        offset = 0
        # TODO: This can be tuned for writing to sftp and other servers where
        # append() is relatively expensive by grouping the writes to each key
        # prefix.
        for key, size in key_sizes:
            path = self._mapper.map(key)
            try:
                base = self._transport.append_bytes(path + '.knit',
                    raw_data[offset:offset+size])
            except errors.NoSuchFile:
                self._transport.mkdir(osutils.dirname(path))
                base = self._transport.append_bytes(path + '.knit',
                    raw_data[offset:offset+size])
            # if base == 0:
            # chmod.
            offset += size
            result.append((key, base, size))
        return result

    def flush(self):
        """Flush pending writes on this access object.
        
        For .knit files this is a no-op.
        """
        pass

    def get_raw_records(self, memos_for_retrieval):
        """Get the raw bytes for a records.

        :param memos_for_retrieval: An iterable containing the access memo for
            retrieving the bytes.
        :return: An iterator over the bytes of the records.
        """
        # first pass, group into same-index request to minimise readv's issued.
        request_lists = []
        current_prefix = None
        for (key, offset, length) in memos_for_retrieval:
            if current_prefix == key[:-1]:
                current_list.append((offset, length))
            else:
                if current_prefix is not None:
                    request_lists.append((current_prefix, current_list))
                current_prefix = key[:-1]
                current_list = [(offset, length)]
        # handle the last entry
        if current_prefix is not None:
            request_lists.append((current_prefix, current_list))
        for prefix, read_vector in request_lists:
            path = self._mapper.map(prefix) + '.knit'
            for pos, data in self._transport.readv(path, read_vector):
                yield data


class _DirectPackAccess(object):
    """Access to data in one or more packs with less translation."""

    def __init__(self, index_to_packs, reload_func=None, flush_func=None):
        """Create a _DirectPackAccess object.

        :param index_to_packs: A dict mapping index objects to the transport
            and file names for obtaining data.
        :param reload_func: A function to call if we determine that the pack
            files have moved and we need to reload our caches. See
            bzrlib.repo_fmt.pack_repo.AggregateIndex for more details.
        """
        self._container_writer = None
        self._write_index = None
        self._indices = index_to_packs
        self._reload_func = reload_func
        self._flush_func = flush_func

    def add_raw_records(self, key_sizes, raw_data):
        """Add raw knit bytes to a storage area.

        The data is spooled to the container writer in one bytes-record per
        raw data item.

        :param sizes: An iterable of tuples containing the key and size of each
            raw data segment.
        :param raw_data: A bytestring containing the data.
        :return: A list of memos to retrieve the record later. Each memo is an
            opaque index memo. For _DirectPackAccess the memo is (index, pos,
            length), where the index field is the write_index object supplied
            to the PackAccess object.
        """
        if type(raw_data) is not str:
            raise AssertionError(
                'data must be plain bytes was %s' % type(raw_data))
        result = []
        offset = 0
        for key, size in key_sizes:
            p_offset, p_length = self._container_writer.add_bytes_record(
                raw_data[offset:offset+size], [])
            offset += size
            result.append((self._write_index, p_offset, p_length))
        return result

    def flush(self):
        """Flush pending writes on this access object.

        This will flush any buffered writes to a NewPack.
        """
        if self._flush_func is not None:
            self._flush_func()
            
    def get_raw_records(self, memos_for_retrieval):
        """Get the raw bytes for a records.

        :param memos_for_retrieval: An iterable containing the (index, pos,
            length) memo for retrieving the bytes. The Pack access method
            looks up the pack to use for a given record in its index_to_pack
            map.
        :return: An iterator over the bytes of the records.
        """
        # first pass, group into same-index requests
        request_lists = []
        current_index = None
        for (index, offset, length) in memos_for_retrieval:
            if current_index == index:
                current_list.append((offset, length))
            else:
                if current_index is not None:
                    request_lists.append((current_index, current_list))
                current_index = index
                current_list = [(offset, length)]
        # handle the last entry
        if current_index is not None:
            request_lists.append((current_index, current_list))
        for index, offsets in request_lists:
            try:
                transport, path = self._indices[index]
            except KeyError:
                # A KeyError here indicates that someone has triggered an index
                # reload, and this index has gone missing, we need to start
                # over.
                if self._reload_func is None:
                    # If we don't have a _reload_func there is nothing that can
                    # be done
                    raise
                raise errors.RetryWithNewPacks(index,
                                               reload_occurred=True,
                                               exc_info=sys.exc_info())
            try:
                reader = pack.make_readv_reader(transport, path, offsets)
                for names, read_func in reader.iter_records():
                    yield read_func(None)
            except errors.NoSuchFile:
                # A NoSuchFile error indicates that a pack file has gone
                # missing on disk, we need to trigger a reload, and start over.
                if self._reload_func is None:
                    raise
                raise errors.RetryWithNewPacks(transport.abspath(path),
                                               reload_occurred=False,
                                               exc_info=sys.exc_info())

    def set_writer(self, writer, index, transport_packname):
        """Set a writer to use for adding data."""
        if index is not None:
            self._indices[index] = transport_packname
        self._container_writer = writer
        self._write_index = index

    def reload_or_raise(self, retry_exc):
        """Try calling the reload function, or re-raise the original exception.

        This should be called after _DirectPackAccess raises a
        RetryWithNewPacks exception. This function will handle the common logic
        of determining when the error is fatal versus being temporary.
        It will also make sure that the original exception is raised, rather
        than the RetryWithNewPacks exception.

        If this function returns, then the calling function should retry
        whatever operation was being performed. Otherwise an exception will
        be raised.

        :param retry_exc: A RetryWithNewPacks exception.
        """
        is_error = False
        if self._reload_func is None:
            is_error = True
        elif not self._reload_func():
            # The reload claimed that nothing changed
            if not retry_exc.reload_occurred:
                # If there wasn't an earlier reload, then we really were
                # expecting to find changes. We didn't find them, so this is a
                # hard error
                is_error = True
        if is_error:
            exc_class, exc_value, exc_traceback = retry_exc.exc_info
            raise exc_class, exc_value, exc_traceback


# Deprecated, use PatienceSequenceMatcher instead
KnitSequenceMatcher = patiencediff.PatienceSequenceMatcher


def annotate_knit(knit, revision_id):
    """Annotate a knit with no cached annotations.

    This implementation is for knits with no cached annotations.
    It will work for knits with cached annotations, but this is not
    recommended.
    """
    annotator = _KnitAnnotator(knit)
    return iter(annotator.annotate_flat(revision_id))


class _KnitAnnotator(annotate.Annotator):
    """Build up the annotations for a text."""

    def __init__(self, vf):
        annotate.Annotator.__init__(self, vf)

        # TODO: handle Nodes which cannot be extracted
        # self._ghosts = set()

        # Map from (key, parent_key) => matching_blocks, should be 'use once'
        self._matching_blocks = {}

        # KnitContent objects
        self._content_objects = {}
        # The number of children that depend on this fulltext content object
        self._num_compression_children = {}
        # Delta records that need their compression parent before they can be
        # expanded
        self._pending_deltas = {}
        # Fulltext records that are waiting for their parents fulltexts before
        # they can be yielded for annotation
        self._pending_annotation = {}

        self._all_build_details = {}

    def _get_build_graph(self, key):
        """Get the graphs for building texts and annotations.

        The data you need for creating a full text may be different than the
        data you need to annotate that text. (At a minimum, you need both
        parents to create an annotation, but only need 1 parent to generate the
        fulltext.)

        :return: A list of (key, index_memo) records, suitable for
            passing to read_records_iter to start reading in the raw data from
            the pack file.
        """
        pending = set([key])
        records = []
        ann_keys = set()
        self._num_needed_children[key] = 1
        while pending:
            # get all pending nodes
            this_iteration = pending
            build_details = self._vf._index.get_build_details(this_iteration)
            self._all_build_details.update(build_details)
            # new_nodes = self._vf._index._get_entries(this_iteration)
            pending = set()
            for key, details in build_details.iteritems():
                (index_memo, compression_parent, parent_keys,
                 record_details) = details
                self._parent_map[key] = parent_keys
                self._heads_provider = None
                records.append((key, index_memo))
                # Do we actually need to check _annotated_lines?
                pending.update([p for p in parent_keys
                                   if p not in self._all_build_details])
                if parent_keys:
                    for parent_key in parent_keys:
                        if parent_key in self._num_needed_children:
                            self._num_needed_children[parent_key] += 1
                        else:
                            self._num_needed_children[parent_key] = 1
                if compression_parent:
                    if compression_parent in self._num_compression_children:
                        self._num_compression_children[compression_parent] += 1
                    else:
                        self._num_compression_children[compression_parent] = 1

            missing_versions = this_iteration.difference(build_details.keys())
            if missing_versions:
                for key in missing_versions:
                    if key in self._parent_map and key in self._text_cache:
                        # We already have this text ready, we just need to
                        # yield it later so we get it annotated
                        ann_keys.add(key)
                        parent_keys = self._parent_map[key]
                        for parent_key in parent_keys:
                            if parent_key in self._num_needed_children:
                                self._num_needed_children[parent_key] += 1
                            else:
                                self._num_needed_children[parent_key] = 1
                        pending.update([p for p in parent_keys
                                           if p not in self._all_build_details])
                    else:
                        raise errors.RevisionNotPresent(key, self._vf)
        # Generally we will want to read the records in reverse order, because
        # we find the parent nodes after the children
        records.reverse()
        return records, ann_keys

    def _get_needed_texts(self, key, pb=None):
        # if True or len(self._vf._fallback_vfs) > 0:
        if len(self._vf._fallback_vfs) > 0:
            # If we have fallbacks, go to the generic path
            for v in annotate.Annotator._get_needed_texts(self, key, pb=pb):
                yield v
            return
        while True:
            try:
                records, ann_keys = self._get_build_graph(key)
                for idx, (sub_key, text, num_lines) in enumerate(
                                                self._extract_texts(records)):
                    if pb is not None:
                        pb.update('annotating', idx, len(records))
                    yield sub_key, text, num_lines
                for sub_key in ann_keys:
                    text = self._text_cache[sub_key]
                    num_lines = len(text) # bad assumption
                    yield sub_key, text, num_lines
                return
            except errors.RetryWithNewPacks, e:
                self._vf._access.reload_or_raise(e)
                # The cached build_details are no longer valid
                self._all_build_details.clear()

    def _cache_delta_blocks(self, key, compression_parent, delta, lines):
        parent_lines = self._text_cache[compression_parent]
        blocks = list(KnitContent.get_line_delta_blocks(delta, parent_lines, lines))
        self._matching_blocks[(key, compression_parent)] = blocks

    def _expand_record(self, key, parent_keys, compression_parent, record,
                       record_details):
        delta = None
        if compression_parent:
            if compression_parent not in self._content_objects:
                # Waiting for the parent
                self._pending_deltas.setdefault(compression_parent, []).append(
                    (key, parent_keys, record, record_details))
                return None
            # We have the basis parent, so expand the delta
            num = self._num_compression_children[compression_parent]
            num -= 1
            if num == 0:
                base_content = self._content_objects.pop(compression_parent)
                self._num_compression_children.pop(compression_parent)
            else:
                self._num_compression_children[compression_parent] = num
                base_content = self._content_objects[compression_parent]
            # It is tempting to want to copy_base_content=False for the last
            # child object. However, whenever noeol=False,
            # self._text_cache[parent_key] is content._lines. So mutating it
            # gives very bad results.
            # The alternative is to copy the lines into text cache, but then we
            # are copying anyway, so just do it here.
            content, delta = self._vf._factory.parse_record(
                key, record, record_details, base_content,
                copy_base_content=True)
        else:
            # Fulltext record
            content, _ = self._vf._factory.parse_record(
                key, record, record_details, None)
        if self._num_compression_children.get(key, 0) > 0:
            self._content_objects[key] = content
        lines = content.text()
        self._text_cache[key] = lines
        if delta is not None:
            self._cache_delta_blocks(key, compression_parent, delta, lines)
        return lines

    def _get_parent_annotations_and_matches(self, key, text, parent_key):
        """Get the list of annotations for the parent, and the matching lines.

        :param text: The opaque value given by _get_needed_texts
        :param parent_key: The key for the parent text
        :return: (parent_annotations, matching_blocks)
            parent_annotations is a list as long as the number of lines in
                parent
            matching_blocks is a list of (parent_idx, text_idx, len) tuples
                indicating which lines match between the two texts
        """
        block_key = (key, parent_key)
        if block_key in self._matching_blocks:
            blocks = self._matching_blocks.pop(block_key)
            parent_annotations = self._annotations_cache[parent_key]
            return parent_annotations, blocks
        return annotate.Annotator._get_parent_annotations_and_matches(self,
            key, text, parent_key)

    def _process_pending(self, key):
        """The content for 'key' was just processed.

        Determine if there is any more pending work to be processed.
        """
        to_return = []
        if key in self._pending_deltas:
            compression_parent = key
            children = self._pending_deltas.pop(key)
            for child_key, parent_keys, record, record_details in children:
                lines = self._expand_record(child_key, parent_keys,
                                            compression_parent,
                                            record, record_details)
                if self._check_ready_for_annotations(child_key, parent_keys):
                    to_return.append(child_key)
        # Also check any children that are waiting for this parent to be
        # annotation ready
        if key in self._pending_annotation:
            children = self._pending_annotation.pop(key)
            to_return.extend([c for c, p_keys in children
                              if self._check_ready_for_annotations(c, p_keys)])
        return to_return

    def _check_ready_for_annotations(self, key, parent_keys):
        """return true if this text is ready to be yielded.

        Otherwise, this will return False, and queue the text into
        self._pending_annotation
        """
        for parent_key in parent_keys:
            if parent_key not in self._annotations_cache:
                # still waiting on at least one parent text, so queue it up
                # Note that if there are multiple parents, we need to wait
                # for all of them.
                self._pending_annotation.setdefault(parent_key,
                    []).append((key, parent_keys))
                return False
        return True

    def _extract_texts(self, records):
        """Extract the various texts needed based on records"""
        # We iterate in the order read, rather than a strict order requested
        # However, process what we can, and put off to the side things that
        # still need parents, cleaning them up when those parents are
        # processed.
        # Basic data flow:
        #   1) As 'records' are read, see if we can expand these records into
        #      Content objects (and thus lines)
        #   2) If a given line-delta is waiting on its compression parent, it
        #      gets queued up into self._pending_deltas, otherwise we expand
        #      it, and put it into self._text_cache and self._content_objects
        #   3) If we expanded the text, we will then check to see if all
        #      parents have also been processed. If so, this text gets yielded,
        #      else this record gets set aside into pending_annotation
        #   4) Further, if we expanded the text in (2), we will then check to
        #      see if there are any children in self._pending_deltas waiting to
        #      also be processed. If so, we go back to (2) for those
        #   5) Further again, if we yielded the text, we can then check if that
        #      'unlocks' any of the texts in pending_annotations, which should
        #      then get yielded as well
        # Note that both steps 4 and 5 are 'recursive' in that unlocking one
        # compression child could unlock yet another, and yielding a fulltext
        # will also 'unlock' the children that are waiting on that annotation.
        # (Though also, unlocking 1 parent's fulltext, does not unlock a child
        # if other parents are also waiting.)
        # We want to yield content before expanding child content objects, so
        # that we know when we can re-use the content lines, and the annotation
        # code can know when it can stop caching fulltexts, as well.

        # Children that are missing their compression parent
        pending_deltas = {}
        for (key, record, digest) in self._vf._read_records_iter(records):
            # ghosts?
            details = self._all_build_details[key]
            (_, compression_parent, parent_keys, record_details) = details
            lines = self._expand_record(key, parent_keys, compression_parent,
                                        record, record_details)
            if lines is None:
                # Pending delta should be queued up
                continue
            # At this point, we may be able to yield this content, if all
            # parents are also finished
            yield_this_text = self._check_ready_for_annotations(key,
                                                                parent_keys)
            if yield_this_text:
                # All parents present
                yield key, lines, len(lines)
            to_process = self._process_pending(key)
            while to_process:
                this_process = to_process
                to_process = []
                for key in this_process:
                    lines = self._text_cache[key]
                    yield key, lines, len(lines)
                    to_process.extend(self._process_pending(key))

try:
    from bzrlib._knit_load_data_pyx import _load_data_c as _load_data
except ImportError:
    from bzrlib._knit_load_data_py import _load_data_py as _load_data<|MERGE_RESOLUTION|>--- conflicted
+++ resolved
@@ -1042,14 +1042,10 @@
         """See VersionedFiles.annotate."""
         return self._factory.annotate(self, key)
 
-<<<<<<< HEAD
-    def check(self, progress_bar=None, keys=None):
-=======
     def get_annotator(self):
         return _KnitAnnotator(self)
 
-    def check(self, progress_bar=None):
->>>>>>> 428d08ef
+    def check(self, progress_bar=None, keys=None):
         """See VersionedFiles.check()."""
         if keys is None:
             return self._logical_check()
