#    merge_upstream.py -- Merge new upstream versions of packages.
#    Copyright (C) 2007 Reinhard Tartler <siretart@tauware.de>
#                  2007 James Westby <jw+debian@jameswestby.net>
#                  2008 Jelmer Vernooij <jelmer@samba.org>
#
#    Code is also taken from bzrtools, which is
#             (C) 2005, 2006, 2007 Aaron Bentley <aaron.bentley@utoronto.ca>
#             (C) 2005, 2006 Canonical Limited.
#             (C) 2006 Michael Ellerman.
#    and distributed under the GPL, version 2 or later.
#
#    This file is part of bzr-builddeb.
#
#    bzr-builddeb is free software; you can redistribute it and/or modify
#    it under the terms of the GNU General Public License as published by
#    the Free Software Foundation; either version 2 of the License, or
#    (at your option) any later version.
#
#    bzr-builddeb is distributed in the hope that it will be useful,
#    but WITHOUT ANY WARRANTY; without even the implied warranty of
#    MERCHANTABILITY or FITNESS FOR A PARTICULAR PURPOSE.  See the
#    GNU General Public License for more details.
#
#    You should have received a copy of the GNU General Public License
#    along with bzr-builddeb; if not, write to the Free Software
#    Foundation, Inc., 51 Franklin St, Fifth Floor, Boston, MA  02110-1301  USA
#

from bz2 import BZ2File
import os
from StringIO import StringIO

from debian_bundle.changelog import Changelog, Version

from bzrlib.errors import (BzrCommandError,
                           NoSuchTag,
                           TagAlreadyExists,
                           )
from bzrlib.plugins.bzrtools.upstream_import import (import_tar,
                                                     import_dir,
                                                     import_zip,
                                                     )

from bzrlib.plugins.builddeb.errors import AddChangelogError

# TODO: way of working out new version number.


TAG_PREFIX = "upstream-"


def upstream_branch_version(revhistory, reverse_tag_dict, package, 
                            previous_version, add_rev):
  """Determine the version string of an upstream branch.

  The upstream version is determined from the most recent tag
  in the upstream branch. If that tag does not point at the last revision, 
  the revision number is added to it (<version>+bzr<revno>).

  If there are no tags set on the upstream branch, the previous Debian 
  version is used and combined with the bzr revision number 
  (usually <version>+bzr<revno>).
  
  :param revhistory: Branch revision history.
  :param reverse_tag_dict: Reverse tag dictionary (revid -> list of tags)
  :param package: Name of package.
  :param previous_version: Previous upstream version in debian changelog.
  :param add_rev: Function that can add a revision suffix to a version string.
  :return: Name of the upstream revision.
  """
  # Parse previous_version
  # if it contains ~bzr:
  if "~bzr" in previous_version or "+bzr" in previous_version:
    # check if new tags appeared since previous_version's revision
    # if they didn't, update revno in ~bzr<revno>
    bzr_revno = int(previous_version[previous_version.find("bzr")+3:])
  else:
    bzr_revno = 0

  for r in reversed(revhistory[bzr_revno:]):
    if r in reverse_tag_dict:
      # If there is a newer version tagged in branch, 
      # convert to upstream version 
      # return <upstream_version>+bzr<revno>
      for tag in reverse_tag_dict[r]:
        upstream_version = upstream_tag_to_version(tag, 
                                                   package=package)
        if upstream_version is not None:
          if r != revhistory[-1]:
            upstream_version.upstream_version = add_rev(upstream_version.upstream_version, 
                                                                         revhistory[-1])
          return upstream_version

  return Version(add_rev(previous_version, revhistory[-1]))


def upstream_version_add_revision(upstream_branch, version_string, revid):
  """Update the revision in a upstream version string.

  :param branch: Branch in which the revision can be found
  :param version_string: Original version string
  :param revid: Revision id of the revision
  """
  revno = upstream_branch.revision_id_to_revno(revid)
  
  if "+bzr" in version_string:
    return "%s+bzr%d" % (version_string[:version_string.rfind("+bzr")], revno)

  if "~bzr" in version_string:
    return "%s~bzr%d" % (version_string[:version_string.rfind("~bzr")], revno)

  rev = upstream_branch.repository.get_revision(revid)
  svn_revmeta = getattr(rev, "svn_meta", None)
  if svn_revmeta is not None:
    svn_revno = svn_revmeta.revnum

    if "+svn" in version_string:
      return "%s+svn%d" % (version_string[:version_string.rfind("+svn")], svn_revno)
    if "~svn" in version_string:
      return "%s~svn%d" % (version_string[:version_string.rfind("~svn")], svn_revno)
    return "%s+svn%d" % (version_string, svn_revno)

  return "%s+bzr%d" % (version_string, revno)


def merge_upstream_branch(tree, upstream_branch, package, 
                          upstream_revid=None, version=None):
  """Merge an upstream release from a branch.

  :param tree: Mutable tree to merge into.
  :param upstream_branch: Upstream branch object
  :param package: Package name.
  :param upstream_revid: Revision id in upstream branch to merge
  :param version: Optional version string. If none is specified, will 
                  be determined from the branch.
  :return: Actual version string that was used
  """
  if version is None:
    cl_id = tree.path2id('debian/changelog')
    if cl_id is None:
     raise AddChangelogError('debian/changelog')
    cl = Changelog(tree.get_file_text(cl_id))
    previous_version = cl.upstream_version
<<<<<<< HEAD
    if upstream_revid is None:
      upstream_revid = upstream_branch.last_revision()
    upstream_branch.lock_read()
    try:
      upstream_history = list(upstream_branch.repository.iter_reverse_revision_history(upstream_revid))
      upstream_history.reverse()
      version = upstream_branch_version(upstream_history,
                  upstream_branch.tags.get_reverse_tag_dict(), package,
                  previous_version)
    finally:
      upstream_branch.unlock()
=======
    revhistory = upstream_branch.revision_history()
    version = upstream_branch_version(revhistory,
                upstream_branch.tags.get_reverse_tag_dict(), package,
                previous_version, 
                lambda version, revision: upstream_version_add_revision(upstream_branch, version, revision))
>>>>>>> e76fa467
  tree.merge_from_branch(upstream_branch)
  return version


def make_upstream_tag(version):
  """Make the name of the tag corresponding to the given version."""
  return  TAG_PREFIX + "%s" % str(version)


def upstream_tag_to_version(tag_name, package=None):
  """Take a tag name and return the upstream version, or None."""
  if tag_name.startswith(TAG_PREFIX):
    return Version(tag_name[len(TAG_PREFIX):])
  if (package is not None and (
        tag_name.startswith("%s-" % package) or
        tag_name.startswith("%s_" % package))):
    return Version(tag_name[len(package)+1:])
  if tag_name.startswith("release-"):
    return Version(tag_name[len("release-"):])
  if tag_name[0] == "v" and tag_name[1].isdigit():
    return Version(tag_name[1:])
  if all([c.isdigit() or c in (".", "~") for c in tag_name]):
    return Version(tag_name)

  return None


def lookup_tag(tree):
   """Look up the last upstream tag in the branch.

   The upstream version of the last entry in debian/changelog in the tree
   is used in the name of the tag, format 'upstream-<version>'. This tag is
   then looked up in the branch. The return will be the revision_id that the
   tag corresponds to.

   :param tree: The tree to read debian/changelog from, and to have it's
                branch used for the tag lookup.
   :type tree: WorkingTree
   :returns: The revision_id corresponding to the tag.
   :rtype: string
   :throws: NoSuchTag if the tag is not present.
   """
   cl_id = tree.path2id('debian/changelog')
   if cl_id is None:
     raise AddChangelogError('debian/changelog')
   cl = Changelog()
   cl.parse_changelog(tree.get_file_text(cl_id), max_blocks=1)
   upstream_version = cl.upstream_version
   tag = make_upstream_tag(upstream_version)
   return tree.branch.tags.lookup_tag(tag)


def merge_upstream(tree, source, version_number):
    """Merge a new upstream release.

    A new upstream release will be extracted and imported in to the branch,
    and then the packaging specific changes merged in to this.

    The debian/changelog will be opened in the tree for the last upstream
    version. Then a tag named 'upstream-<version>' will be looked up in the
    branch and that revision will be used as the last import of upstream. The
    new version will then be imported on top of this and a new tag will be
    created using the specified version number. The merge will then be done
    in to this, and the tree will be left with pending merges, and possibly
    any conflicts to fix up.

    The tree must have no uncommited changes.

    If the found tag is the tip of the tree's branch then a fastforward is
    done, and will be committed.

    :param tree: The tree upon which to operate.
    :type tree: WorkingTree
    :param source: The filename tarball to import from.
    :type source: string
    :param version_number: The version number of the new upstream.
    :type version_number: string
    :return: None
    :throws NoSuchTag: if the tag for the last upstream version is not found.
    """
    empty_branch = len(tree.branch.revision_history()) == 0
    if not empty_branch:
      try:
        tree.branch.tags.lookup_tag(make_upstream_tag(version_number))
        raise TagAlreadyExists(make_upstream_tag(version_number))
      except NoSuchTag:
        pass
      current_revision = tree.last_revision()
      rev_id = lookup_tag(tree)
      if rev_id != tree.branch.last_revision():
        tree.pull(tree.branch, stop_revision=rev_id, overwrite=True)
        if os.path.isdir(source):
          s = StringIO(source)
          s.seek(0)
          import_dir(tree, s)
        else:
          if (source.endswith('.tar') or source.endswith('.tar.gz') or
              source.endswith('.tar.bz2') or source.endswith('.tgz')):
            if source.endswith('.bz2'):
              tar_input = BZ2File(source, 'r')
              tar_input = StringIO(tar_input.read())
            else:
              tar_input = open(source, 'rb')
            try:
              import_tar(tree, tar_input)
            finally:
              tar_input.close()
          elif source.endswith('.zip'):
              import_zip(tree, open(source, 'rb'))
        tree.commit('import upstream from %s' % os.path.basename(source))
        tree.branch.tags.set_tag(make_upstream_tag(version_number),
                                 tree.branch.last_revision())
        tree.merge_from_branch(tree.branch, to_revision=current_revision)
        return
    # Fast forward the merge.
    if os.path.isdir(source):
      s = StringIO(source)
      s.seek(0)
      import_dir(tree, s)
    else:
      if (source.endswith('.tar') or source.endswith('.tar.gz') or
          source.endswith('.tar.bz2') or source.endswith('.tgz')):
        if source.endswith('.bz2'):
          tar_input = BZ2File(source, 'r')
          tar_input = StringIO(tar_input.read())
        else:
          tar_input = open(source, 'rb')
        try:
          import_tar(tree, tar_input)
        finally:
          tar_input.close()
      elif source.endswith('.zip'):
          import_zip(tree, open(source, 'rb'))
    tree.commit('import upstream from %s' % os.path.basename(source))
    tree.branch.tags.set_tag(make_upstream_tag(version_number),
                             tree.branch.last_revision())

# vim: ts=2 sts=2 sw=2<|MERGE_RESOLUTION|>--- conflicted
+++ resolved
@@ -141,7 +141,6 @@
      raise AddChangelogError('debian/changelog')
     cl = Changelog(tree.get_file_text(cl_id))
     previous_version = cl.upstream_version
-<<<<<<< HEAD
     if upstream_revid is None:
       upstream_revid = upstream_branch.last_revision()
     upstream_branch.lock_read()
@@ -150,16 +149,10 @@
       upstream_history.reverse()
       version = upstream_branch_version(upstream_history,
                   upstream_branch.tags.get_reverse_tag_dict(), package,
-                  previous_version)
+                  previous_version,
+                  lambda version, revision: upstream_version_add_revision(upstream_branch, version, revision))
     finally:
       upstream_branch.unlock()
-=======
-    revhistory = upstream_branch.revision_history()
-    version = upstream_branch_version(revhistory,
-                upstream_branch.tags.get_reverse_tag_dict(), package,
-                previous_version, 
-                lambda version, revision: upstream_version_add_revision(upstream_branch, version, revision))
->>>>>>> e76fa467
   tree.merge_from_branch(upstream_branch)
   return version
 
