--- conflicted
+++ resolved
@@ -19,11 +19,7 @@
 members = ["crates/*"]
 
 [workspace.package]
-<<<<<<< HEAD
 version = "3.4.0"
-=======
-version = "3.3.16"
->>>>>>> 741b3d9d
 
 [[bin]]
 name = "brz"
@@ -58,15 +54,12 @@
 nix = { workspace = true, features = ["fs"] }
 
 [workspace.dependencies]
-<<<<<<< HEAD
 nix = ">=0.26"
 pyo3 = "=0.25"
+pyo3 = "=0.26"
 pyo3-filelike = "0.5.0"
 chrono = { version = "0.4", default-features = false, features = ["std", "clock"] }
 url = "2"
 log = "0.4"
 whoami = { version = "1", default-features = false }
-gettext = { version = "0.4.0" }
-=======
-pyo3 = "=0.26"
->>>>>>> 741b3d9d
+gettext = { version = "0.4.0" }