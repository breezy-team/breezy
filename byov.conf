--- conflicted
+++ resolved
@@ -2,22 +2,10 @@
 # Start with an up to date system by default
 vm.update = True
 # External sources dependencies, packages are not recent enough
-<<<<<<< HEAD
-dulwich.clone = (git clone git://jelmer.uk/dulwich ../dulwich.git)
-dulwich.install = (cd ../dulwich.git && python3 ./setup.py install --user)
 subunit.clone = (git clone https://github.com/testing-cabal/subunit.git ../subunit)
-fastimport.clone = (git clone git://jelmer.uk/python-fastimport.git ../fastimport.git)
-fastimport.install = (cd ../fastimport.git && python3 ./setup.py install --user)
 sphinx_epytext.install = (pip3 install sphinx_epytext)
-flake8.install = (pip3 install flake8)
-patiencediff.install = (pip3 install patiencediff)
-cython.install = (pip3 install cython)
-=======
-subunit.clone = (git clone https://github.com/testing-cabal/subunit.git ../subunit)
-flake8.install = (pip install flake8)
 flake8.install3 = (pip3 install flake8)
 brz.extras = fastimport,launchpad,workspace,git,cext,doc
->>>>>>> 7e8a405c
 
 [brz]
 # because paramiko 2.0.0 is broken:
@@ -33,13 +21,8 @@
 subunit.build_deps = python3-testscenarios, python3-testtools, cython, cython3, quilt
 vm.packages = {brz.build_deps}, {subunit.build_deps}, bzr, git, python-junitxml
 [brz-xenial]
-<<<<<<< HEAD
-vm.release = xenial
-byoci.setup.command = ({dulwich.clone} && {dulwich.install} && {fastimport.clone} && {fastimport.install} && {subunit.clone} && {flake8.install} && {patiencediff.install} && {sphinx_epytext.install} && {cython.install})
-=======
 vm.release = bionic
-byoci.setup.command = (pip install --upgrade pip && pip install --upgrade cython sphinx && pip3 install --upgrade pip && pip3 install --upgrade cython sphinx paramiko && {subunit.clone} && {flake8.install} && {flake8.install3} && python setup.py develop --user && python3 setup.py develop --user && pip install -e '.[{brz.extras}]' && pip3 install -e '.[{brz.extras}]')
->>>>>>> 7e8a405c
+byoci.setup.command = (pip3 install --upgrade pip && pip3 install --upgrade cython sphinx paramiko && {subunit.clone} && {flake8.install3} && python3 setup.py develop --user && && pip3 install -e '.[{brz.extras}]')
 # FIXME: bzr log -l2 should be by default -- vila 2018-03-09
 byoci.tests.command = bash -o pipefail -c "bzr log -l2 && PYTHONPATH=../subunit/python:$PYTHONPATH PATH=../subunit/filters:$HOME/.local/bin:$PATH make check-ci | subunit2junitxml -o ../results.xml -f | subunit2pyunit"
 [brz-cosmic]
