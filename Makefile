--- conflicted
+++ resolved
@@ -1,8 +1,4 @@
-<<<<<<< HEAD
-# Copyright (C) 2005, 2006, 2007, 2008, 2009 Canonical Ltd
-=======
 # Copyright (C) 2005-2010 Canonical Ltd
->>>>>>> d6de82d6
 #
 # This program is free software; you can redistribute it and/or modify
 # it under the terms of the GNU General Public License as published by
@@ -43,11 +39,7 @@
 check: docs check-nodocs
 
 check-nodocs: extensions
-<<<<<<< HEAD
-	$(PYTHON) -Werror -O ./bzr selftest -1v $(tests)
-=======
 	$(PYTHON) -Werror -O ./bzr selftest -1 $(tests)
->>>>>>> d6de82d6
 
 # Run Python style checker (apt-get install pyflakes)
 #
@@ -411,19 +403,11 @@
 	$(PYTHON) tools/win32/ostools.py remove bzr-*win32.exe
 	$(PYTHON) tools/win32/ostools.py remove dist
 
-<<<<<<< HEAD
 
 ### Packaging Targets ###
 
-.PHONY: dist dist-upload-escudero check-dist-tarball
-
-=======
-
-### Packaging Targets ###
-
 .PHONY: dist check-dist-tarball
 
->>>>>>> d6de82d6
 # build a distribution source tarball
 #
 # this method of copying the pyrex generated files is a bit ugly; it would be
@@ -449,23 +433,4 @@
 	tarball=$$PWD/../bzr-$$version.tar.gz && \
 	tar Cxz $$tmpdir -f $$tarball && \
 	$(MAKE) -C $$tmpdir/bzr-$$version check && \
-<<<<<<< HEAD
-	rm -rf $$tmpdir
-
-
-# upload previously built tarball to the download directory on bazaar-vcs.org,
-# and verify that it can be downloaded ok.
-dist-upload-escudero:
-	version=`./bzr version --short` && \
-	tarball=../bzr-$$version.tar.gz && \
-	scp $$tarball $$tarball.sig \
-	    escudero.ubuntu.com:/srv/bazaar.canonical.com/www/releases/src \
-		&& \
-	echo verifying over http... && \
-	curl http://bazaar-vcs.org/releases/src/bzr-$$version.tar.gz \
-		| diff -s - $$tarball && \
-	curl http://bazaar-vcs.org/releases/src/bzr-$$version.tar.gz.sig \
-		| diff -s - $$tarball.sig 
-=======
-	rm -rf $$tmpdir
->>>>>>> d6de82d6
+	rm -rf $$tmpdir