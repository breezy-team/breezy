# Copyright (C) 2005-2010 Canonical Ltd
#
# This program is free software; you can redistribute it and/or modify
# it under the terms of the GNU General Public License as published by
# the Free Software Foundation; either version 2 of the License, or
# (at your option) any later version.
#
# This program is distributed in the hope that it will be useful,
# but WITHOUT ANY WARRANTY; without even the implied warranty of
# MERCHANTABILITY or FITNESS FOR A PARTICULAR PURPOSE.  See the
# GNU General Public License for more details.
#
# You should have received a copy of the GNU General Public License
# along with this program; if not, write to the Free Software
# Foundation, Inc., 51 Franklin Street, Fifth Floor, Boston, MA 02110-1301 USA

# A relatively simple Makefile to assist in building parts of bzr. Mostly for
# building documentation, etc.


### Core Stuff ###

PYTHON=python
PYTHON24=python24
PYTHON25=python25
PYTHON26=python26
BZR_TARGET=release
PLUGIN_TARGET=plugin-release
PYTHON_BUILDFLAGS=

.PHONY: all clean extensions pyflakes api-docs check-nodocs check

all: extensions

extensions:
	@echo "building extension modules."
	$(PYTHON) setup.py build_ext -i $(PYTHON_BUILDFLAGS)

check: docs check-nodocs

check-nodocs: extensions
<<<<<<< HEAD
	# Generate a stream for PQM to watch.
	$(PYTHON) -Werror -O ./bzr selftest --subunit $(tests) | tee selftest.log
	# Check that there were no errors reported.
	subunit-stats < selftest.log
=======
	$(PYTHON) -Werror -Wignore::ImportWarning -O ./bzr selftest -1v $(tests)
>>>>>>> 2cccf671

# Run Python style checker (apt-get install pyflakes)
#
# Note that at present this gives many false warnings, because it doesn't
# know about identifiers loaded through lazy_import.
pyflakes:
	pyflakes bzrlib

pyflakes-nounused:
	# There are many of these warnings at the moment and they're not a
	# high priority to fix
	pyflakes bzrlib | grep -v ' imported but unused'

clean:
	$(PYTHON) setup.py clean
	-find . -name "*.pyc" -o -name "*.pyo" -o -name "*.so" | xargs rm -f

# Build API documentation
docfiles = bzr bzrlib
api-docs:
	mkdir -p api/html
	PYTHONPATH=$(PWD) $(PYTHON) tools/bzr_epydoc --html -o api/html --docformat 'restructuredtext en' $(docfiles)
check-api-docs:
	PYTHONPATH=$(PWD) $(PYTHON) tools/bzr_epydoc --check --docformat 'restructuredtext en' $(docfiles)

# build tags for emacs and vim
TAGS:
	ctags -R -e bzrlib

tags:
	ctags -R bzrlib

# these are treated as phony so they'll always be rebuilt - it's pretty quick
.PHONY: TAGS tags


### Documentation ###

# Default to plain documentation for maximum backwards compatibility.
# (Post 2.0, the defaults will most likely be Sphinx-style instead.)

docs: docs-plain

clean-docs: clean-plain

html-docs: html-plain


### Man-page Documentation ###

MAN_DEPENDENCIES = bzrlib/builtins.py \
	$(wildcard bzrlib/*.py) \
	$(wildcard bzrlib/*/*.py) \
	tools/generate_docs.py \
	$(wildcard $(addsuffix /*.txt, bzrlib/help_topics/en)) 

MAN_PAGES = man1/bzr.1
man1/bzr.1: $(MAN_DEPENDENCIES)
	$(PYTHON) tools/generate_docs.py -o $@ man


### Sphinx-style Documentation ###

# Build the documentation. To keep the dependencies down to a minimum
# for distro packagers, we only build the html documentation by default.
# Sphinx 0.6 or later is preferred for the best rendering, though
# Sphinx 0.4 or later should work. See http://sphinx.pocoo.org/index.html
# for installation instructions.
docs-sphinx: html-sphinx

# Clean out generated documentation
clean-sphinx:
	cd doc/en && make clean
	cd doc/es && make clean
	cd doc/ja && make clean
	cd doc/ru && make clean
	cd doc/developers && make clean

SPHINX_DEPENDENCIES = \
        doc/en/release-notes/index.txt \
        doc/en/user-reference/index.txt \
	doc/es/Makefile \
	doc/es/make.bat \
	doc/ja/Makefile \
	doc/ja/make.bat \
	doc/ru/Makefile \
	doc/ru/make.bat \
	doc/developers/Makefile \
	doc/developers/make.bat

doc/en/user-reference/index.txt: $(MAN_DEPENDENCIES)
	$(PYTHON) tools/generate_docs.py -o $@ rstx

doc/en/release-notes/index.txt: NEWS tools/generate_release_notes.py
	$(PYTHON) tools/generate_release_notes.py NEWS $@

doc/%/Makefile: doc/en/Makefile
	$(PYTHON) -c "import shutil; shutil.copyfile('$<', '$@')"

doc/%/make.bat: doc/en/make.bat
	$(PYTHON) -c "import shutil; shutil.copyfile('$<', '$@')"

# Build the html docs using Sphinx.
html-sphinx: $(SPHINX_DEPENDENCIES)
	cd doc/en && make html
	cd doc/es && make html
	cd doc/ru && make html
	cd doc/ja && make html
	cd doc/developers && make html

# Build the PDF docs using Sphinx. This requires numerous LaTeX
# packages. See http://sphinx.pocoo.org/builders.html for details.
# Note: We don't currently build PDFs for the Russian docs because
# they require additional packages to be installed (to handle
# Russian hyphenation rules, etc.)
pdf-sphinx: $(SPHINX_DEPENDENCIES)
	cd doc/en && make latex
	cd doc/es && make latex
	cd doc/ja && make latex
	cd doc/developers && make latex
	cd doc/en/_build/latex && make all-pdf
	cd doc/es/_build/latex && make all-pdf
	cd doc/developers/_build/latex && make all-pdf

# Build the CHM (Windows Help) docs using Sphinx.
# Note: HtmlHelp Workshop needs to be used on the generated hhp files
# to generate the final chm files.
chm-sphinx: $(SPHINX_DEPENDENCIES)
	cd doc/en && make htmlhelp
	cd doc/es && make htmlhelp
	cd doc/ru && make htmlhelp
	cd doc/ja && make htmlhelp
	cd doc/developers && make htmlhelp


### Documentation Website ###

# Where to build the website
DOC_WEBSITE_BUILD = build_doc_website

# Build and package docs into a website, complete with downloads.
doc-website: html-sphinx pdf-sphinx
	$(PYTHON) tools/package_docs.py doc/en $(DOC_WEBSITE_BUILD)
	$(PYTHON) tools/package_docs.py doc/es $(DOC_WEBSITE_BUILD)
	$(PYTHON) tools/package_docs.py doc/ru $(DOC_WEBSITE_BUILD)
	$(PYTHON) tools/package_docs.py doc/ja $(DOC_WEBSITE_BUILD)
	$(PYTHON) tools/package_docs.py doc/developers $(DOC_WEBSITE_BUILD)


### Plain Documentation ###

# While Sphinx is the preferred tool for building documentation, we still
# support our "plain" html documentation so that Sphinx is not a hard
# dependency for packagers on older platforms.

rst2html = $(PYTHON) tools/rst2html.py --link-stylesheet --footnote-references=superscript --halt=warning

# translate txt docs to html
derived_txt_files = \
	doc/en/release-notes/NEWS.txt
txt_all = \
	doc/en/tutorials/tutorial.txt \
	doc/en/tutorials/using_bazaar_with_launchpad.txt \
	doc/en/tutorials/centralized_workflow.txt \
        $(wildcard doc/es/tutorials/*.txt) \
		$(wildcard doc/ru/tutorials/*.txt) \
	doc/ja/tutorials/tutorial.txt \
	doc/ja/tutorials/using_bazaar_with_launchpad.txt \
	doc/ja/tutorials/centralized_workflow.txt \
	$(wildcard doc/*/mini-tutorial/index.txt) \
	$(wildcard doc/*/user-guide/index-plain.txt) \
	doc/en/admin-guide/index-plain.txt \
	$(wildcard doc/es/guia-usario/*.txt) \
	$(derived_txt_files) \
	doc/en/upgrade-guide/index.txt \
	doc/index.txt \
	$(wildcard doc/index.*.txt)
txt_nohtml = \
	doc/en/user-guide/index.txt \
	doc/es/user-guide/index.txt \
	doc/ja/user-guide/index.txt \
	doc/ru/user-guide/index.txt \
	doc/en/admin-guide/index.txt
txt_files = $(filter-out $(txt_nohtml), $(txt_all))
htm_files = $(patsubst %.txt, %.html, $(txt_files)) 

non_txt_files = \
       doc/default.css \
       $(wildcard doc/*/bzr-en-quick-reference.svg) \
       $(wildcard doc/*/bzr-en-quick-reference.png) \
       $(wildcard doc/*/bzr-en-quick-reference.pdf) \
       $(wildcard doc/*/bzr-es-quick-reference.svg) \
       $(wildcard doc/*/bzr-es-quick-reference.png) \
       $(wildcard doc/*/bzr-es-quick-reference.pdf) \
       $(wildcard doc/*/bzr-ru-quick-reference.svg) \
       $(wildcard doc/*/bzr-ru-quick-reference.png) \
       $(wildcard doc/*/bzr-ru-quick-reference.pdf) \
       $(wildcard doc/*/user-guide/images/*.png)

# doc/developers/*.txt files that should *not* be individually
# converted to HTML
dev_txt_nohtml = \
	doc/developers/add.txt \
	doc/developers/annotate.txt \
	doc/developers/bundle-creation.txt \
	doc/developers/commit.txt \
	doc/developers/diff.txt \
	doc/developers/directory-fingerprints.txt \
	doc/developers/gc.txt \
	doc/developers/implementation-notes.txt \
	doc/developers/incremental-push-pull.txt \
	doc/developers/index.txt \
	doc/developers/initial-push-pull.txt \
	doc/developers/merge-scaling.txt \
	doc/developers/miscellaneous-notes.txt \
	doc/developers/missing.txt \
	doc/developers/performance-roadmap-rationale.txt \
	doc/developers/performance-use-case-analysis.txt \
	doc/developers/planned-change-integration.txt \
	doc/developers/planned-performance-changes.txt \
	doc/developers/plans.txt \
	doc/developers/process.txt \
	doc/developers/revert.txt \
	doc/developers/specifications.txt \
	doc/developers/status.txt \
	doc/developers/uncommit.txt

dev_txt_all = $(wildcard $(addsuffix /*.txt, doc/developers))
dev_txt_files = $(filter-out $(dev_txt_nohtml), $(dev_txt_all))
dev_htm_files = $(patsubst %.txt, %.html, $(dev_txt_files)) 

doc/en/user-guide/index-plain.html: $(wildcard $(addsuffix /*.txt, doc/en/user-guide)) 
	$(rst2html) --stylesheet=../../default.css $(dir $@)index-plain.txt $@

#doc/es/user-guide/index.html: $(wildcard $(addsuffix /*.txt, doc/es/user-guide)) 
#	$(rst2html) --stylesheet=../../default.css $(dir $@)index.txt $@
#
#doc/ru/user-guide/index.html: $(wildcard $(addsuffix /*.txt, doc/ru/user-guide)) 
#	$(rst2html) --stylesheet=../../default.css $(dir $@)index.txt $@
#
doc/en/admin-guide/index-plain.html: $(wildcard $(addsuffix /*.txt, doc/en/admin-guide)) 
	$(rst2html) --stylesheet=../../default.css $(dir $@)index-plain.txt $@

doc/developers/%.html: doc/developers/%.txt
	$(rst2html) --stylesheet=../default.css $< $@

doc/index.html: doc/index.txt
	$(rst2html) --stylesheet=default.css $< $@

doc/index.%.html: doc/index.%.txt
	$(rst2html) --stylesheet=default.css $< $@

%.html: %.txt
	$(rst2html) --stylesheet=../../default.css $< $@

doc/en/release-notes/NEWS.txt: NEWS
	$(PYTHON) -c "import shutil; shutil.copyfile('$<', '$@')"

upgrade_guide_dependencies =  $(wildcard $(addsuffix /*.txt, doc/en/upgrade-guide)) 

doc/en/upgrade-guide/index.html: $(upgrade_guide_dependencies)
	$(rst2html) --stylesheet=../../default.css $(dir $@)index.txt $@

derived_web_docs = $(htm_files) $(dev_htm_files) 
WEB_DOCS = $(derived_web_docs) $(non_txt_files)
ALL_DOCS = $(derived_web_docs) $(MAN_PAGES)

# the main target to build all the docs
docs-plain: $(ALL_DOCS)

# produce a tree containing just the final docs, ready for uploading to the web
HTMLDIR = html_docs
html-plain: docs-plain
	$(PYTHON) tools/win32/ostools.py copytree $(WEB_DOCS) $(HTMLDIR)

# clean produced docs
clean-plain:
	$(PYTHON) tools/win32/ostools.py remove $(ALL_DOCS) \
	    $(HTMLDIR) $(derived_txt_files)


### Miscellaneous Documentation Targets ###

# build a png of our performance task list
# this is no longer built by default; you can build it if you want to look at it
doc/developers/performance.png: doc/developers/performance.dot
	@echo Generating $@
	@dot -Tpng $< -o$@ || echo "Dot not installed; skipping generation of $@"


### Windows Support ###

# make all the installers completely from scratch, using zc.buildout
# to fetch the dependencies
# These are files that need to be copied into the build location to boostrap
# the build process.
# Note that the path is relative to tools/win32
BUILDOUT_FILES = buildout.cfg \
	buildout-templates/bin/build-installer.bat.in \
	ostools.py bootstrap.py

installer-all:
	@echo Make all the installers from scratch
	@# Build everything in a separate directory, to avoid cluttering the WT
	$(PYTHON) tools/win32/ostools.py makedir build-win32
	@# cd to tools/win32 so that the relative paths are copied correctly
	cd tools/win32 && $(PYTHON) ostools.py copytree $(BUILDOUT_FILES) ../../build-win32
	@# There seems to be a bug in gf.release.bzr, It doesn't correctly update
	@# existing release directories, so delete them manually before building
	@# It means things may be rebuilt that don't need to be, but at least
	@# it will be correct when they do.
	cd build-win32 && $(PYTHON) ostools.py remove release */release
	cd build-win32 && $(PYTHON) bootstrap.py
	cd build-win32 && bin/buildout
	cd build-win32 && bin/build-installer.bat $(BZR_TARGET) $(PLUGIN_TARGET)


clean-installer-all:
	$(PYTHON) tools/win32/ostools.py remove build-win32

# make bzr.exe for win32 with py2exe
exe:
	@echo *** Make bzr.exe
	$(PYTHON) tools/win32/ostools.py remove bzrlib/*.pyd
	$(PYTHON) setup.py build_ext -i -f $(PYTHON_BUILDFLAGS)
	$(PYTHON) setup.py py2exe > py2exe.log
	$(PYTHON) tools/win32/ostools.py copytodir tools/win32/start_bzr.bat win32_bzr.exe
	$(PYTHON) tools/win32/ostools.py copytodir tools/win32/bazaar.url win32_bzr.exe

# win32 installer for bzr.exe
installer: exe copy-docs
	@echo *** Make Windows installer
	$(PYTHON) tools/win32/run_script.py cog.py -d -o tools/win32/bzr.iss tools/win32/bzr.iss.cog
	iscc /Q tools/win32/bzr.iss

# win32 Python's distutils-based installer
# require to have Python interpreter installed on win32
py-inst-24: docs
	$(PYTHON24) setup.py bdist_wininst --install-script="bzr-win32-bdist-postinstall.py" -d .

py-inst-25: docs
	$(PYTHON25) setup.py bdist_wininst --install-script="bzr-win32-bdist-postinstall.py" -d .

py-inst-26: docs
	$(PYTHON26) setup.py bdist_wininst --install-script="bzr-win32-bdist-postinstall.py" -d .

python-installer: py-inst-24 py-inst-25 py-inst-26


copy-docs: docs
	$(PYTHON) tools/win32/ostools.py copytodir README win32_bzr.exe/doc
	$(PYTHON) tools/win32/ostools.py copytree $(WEB_DOCS) win32_bzr.exe

# clean on win32 all installer-related files and directories
clean-win32: clean-docs
	$(PYTHON) tools/win32/ostools.py remove build
	$(PYTHON) tools/win32/ostools.py remove win32_bzr.exe
	$(PYTHON) tools/win32/ostools.py remove py2exe.log
	$(PYTHON) tools/win32/ostools.py remove tools/win32/bzr.iss
	$(PYTHON) tools/win32/ostools.py remove bzr-setup*.exe
	$(PYTHON) tools/win32/ostools.py remove bzr-*win32.exe
	$(PYTHON) tools/win32/ostools.py remove dist


### Packaging Targets ###

.PHONY: dist check-dist-tarball

# build a distribution source tarball
#
# this method of copying the pyrex generated files is a bit ugly; it would be
# nicer to generate it from distutils.
dist: 
	version=`./bzr version --short` && \
	echo Building distribution of bzr $$version && \
	expbasedir=`mktemp -t -d tmp_bzr_dist.XXXXXXXXXX` && \
	expdir=$$expbasedir/bzr-$$version && \
	tarball=$$PWD/../bzr-$$version.tar.gz && \
	$(MAKE) clean && \
	$(MAKE) && \
	bzr export $$expdir && \
	cp bzrlib/*.c bzrlib/*.h $$expdir/bzrlib/. && \
	tar cfz $$tarball -C $$expbasedir bzr-$$version && \
	gpg --detach-sign $$tarball && \
	rm -rf $$expbasedir

# run all tests in a previously built tarball
check-dist-tarball:
	tmpdir=`mktemp -t -d tmp_bzr_check_dist.XXXXXXXXXX` && \
	version=`./bzr version --short` && \
	tarball=$$PWD/../bzr-$$version.tar.gz && \
	tar Cxz $$tmpdir -f $$tarball && \
	$(MAKE) -C $$tmpdir/bzr-$$version check && \
	rm -rf $$tmpdir<|MERGE_RESOLUTION|>--- conflicted
+++ resolved
@@ -39,14 +39,10 @@
 check: docs check-nodocs
 
 check-nodocs: extensions
-<<<<<<< HEAD
 	# Generate a stream for PQM to watch.
-	$(PYTHON) -Werror -O ./bzr selftest --subunit $(tests) | tee selftest.log
+	$(PYTHON) -Werror -Wignore::ImportWarning -O ./bzr selftest --subunit $(tests) | tee selftest.log
 	# Check that there were no errors reported.
 	subunit-stats < selftest.log
-=======
-	$(PYTHON) -Werror -Wignore::ImportWarning -O ./bzr selftest -1v $(tests)
->>>>>>> 2cccf671
 
 # Run Python style checker (apt-get install pyflakes)
 #
