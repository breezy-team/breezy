<<<<<<< HEAD
all: 
	./setup.py build_ext -i
=======
all:
>>>>>>> b5fcb053

check:
	python -Werror ./bzr selftest -v $(tests)
	@echo "Running all tests with no locale."
	LC_CTYPE= LANG=C LC_ALL= ./bzr selftest -v $(tests)
<<<<<<< HEAD
	@echo "building extension modules."
	@make all
	./bzr selftest -v $(tests)
=======
	python -O -Werror ./bzr selftest -v $(tests)
>>>>>>> b5fcb053

check-msgeditor:
	./bzr --no-plugins selftest -v msgeditor

# Run Python style checker (apt-get install pyflakes)
pyflakes:
	pyflakes bzrlib

pyflakes-nounused:
	# There are many of these warnings at the moment and they're not a
	# high priority to fix
	pyflakes bzrlib | grep -v ' imported but unused'

clean:
	./setup.py clean
	-find . -name "*.pyc" -o -name "*.pyo" | xargs rm -f
	rm -rf test????.tmp

.PHONY: all


# build emacs cross-reference
tag_files=./bzr ./bzrlib/*py ./bzrlib/selftest/*.py
TAGS: $(tag_files)
	ctags-exuberant -e $(tag_files)


# Produce HTML docs to upload on Canonical server
HTMLDIR := html_docs
PRETTYDIR := pretty_docs

html-docs: docs
	python tools/win32/ostools.py copytodir $(htm_files) doc/default.css $(HTMLDIR)


# translate txt docs to html
doc_dir := doc 
txt_files := $(wildcard $(addsuffix /*.txt, $(doc_dir))) doc/bzr_man.txt
htm_files := $(patsubst %.txt, %.htm, $(txt_files)) 

pretty-html-docs: pretty_files

pretty_docs:
	python -c "import os; os.mkdir('$(PRETTYDIR)')"

pretty_files: $(patsubst doc/%.txt, $(PRETTYDIR)/%.htm, $(txt_files))

doc/%.htm: doc/%.txt
	python tools/rst2html.py --link-stylesheet --stylesheet=default.css doc/$*.txt doc/$*.htm

$(PRETTYDIR)/%.htm: pretty_docs doc/%.txt
	python tools/rst2prettyhtml.py doc/bazaar-vcs.org.kid doc/$*.txt \
	$(PRETTYDIR)/$*.htm

doc/bzr_man.txt: bzrlib/builtins.py \
		 bzrlib/bundle/commands.py \
		 bzrlib/conflicts.py \
		 bzrlib/sign_my_commits.py \
		 generate_docs.py \
		 tools/doc_generate/__init__.py \
		 tools/doc_generate/autodoc_rstx.py
	python generate_docs.py -o doc/bzr_man.txt rstx

docs: $(htm_files)

copy-docs: docs
	python tools/win32/ostools.py copytodir $(htm_files) doc/default.css NEWS README  win32_bzr.exe/doc

# clean produced docs
clean-docs:
	python tools/win32/ostools.py remove doc/bzr_man.txt $(htm_files) \
	$(HTMLDIR) $(PRETTYDIR)


# make bzr.exe for win32 with py2exe
exe:
	@echo *** Make bzr.exe
	python setup.py py2exe > py2exe.log
	python tools/win32/ostools.py copytodir tools/win32/start_bzr.bat win32_bzr.exe
	python tools/win32/ostools.py copytodir tools/win32/bazaar.url win32_bzr.exe

# win32 installer for bzr.exe
installer: exe copy-docs
	@echo *** Make windows installer
	cog.py -d -o tools/win32/bzr.iss tools/win32/bzr.iss.cog
	iscc /Q tools/win32/bzr.iss

# win32 python's distutils-based installer
# require to have python interpreter installed on win32
python-installer: docs
	python setup.py bdist_wininst --install-script="bzr-win32-bdist-postinstall.py" -d .


# clean on win32 all installer-related files and directories
clean-win32:
	python tools/win32/ostools.py remove build
	python tools/win32/ostools.py remove win32_bzr.exe
	python tools/win32/ostools.py remove py2exe.log
	python tools/win32/ostools.py remove doc/*.htm
	python tools/win32/ostools.py remove doc/bzr_man.txt
	python tools/win32/ostools.py remove tools/win32/bzr.iss
	python tools/win32/ostools.py remove bzr-setup*.exe
	python tools/win32/ostools.py remove bzr-*win32.exe
	python tools/win32/ostools.py remove dist<|MERGE_RESOLUTION|>--- conflicted
+++ resolved
@@ -1,21 +1,12 @@
-<<<<<<< HEAD
 all: 
+	@echo "building extension modules."
 	./setup.py build_ext -i
-=======
-all:
->>>>>>> b5fcb053
 
-check:
+check: all
 	python -Werror ./bzr selftest -v $(tests)
 	@echo "Running all tests with no locale."
 	LC_CTYPE= LANG=C LC_ALL= ./bzr selftest -v $(tests)
-<<<<<<< HEAD
-	@echo "building extension modules."
-	@make all
-	./bzr selftest -v $(tests)
-=======
 	python -O -Werror ./bzr selftest -v $(tests)
->>>>>>> b5fcb053
 
 check-msgeditor:
 	./bzr --no-plugins selftest -v msgeditor
