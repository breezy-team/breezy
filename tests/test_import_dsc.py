--- conflicted
+++ resolved
@@ -1016,15 +1016,6 @@
         builder.new_version(version3)
         builder.build()
         self.db1.import_package(builder.dsc_name())
-<<<<<<< HEAD
-        try:
-            self.db2.import_package(builder.dsc_name())
-        except errors.DivergedBranches:
-            raise tests.KnownFailure("Pulling from another branch after "
-                    "merge the other way fails due to assuming the "
-                    "upstream branch can be pulled too, but we never "
-                    "merge upstream branches.")
-=======
         self.db2.import_package(builder.dsc_name())
         self.assertEqual(3, len(self.tree1.branch.revision_history()))
         self.assertEqual(2, len(self.up_tree1.branch.revision_history()))
@@ -1034,7 +1025,6 @@
                 self.tree2.last_revision())
         self.assertEqual(self.up_tree1.last_revision(),
                 self.up_tree2.last_revision())
->>>>>>> 7388c85a
 
     def test_is_native_version(self):
         version1 = Version("0.1-0ubuntu1")
