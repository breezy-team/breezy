--- conflicted
+++ resolved
@@ -15,13 +15,8 @@
 # Foundation, Inc., 59 Temple Place, Suite 330, Boston, MA  02111-1307  USA
 
 from bzrlib.bzrdir import BzrDir
-<<<<<<< HEAD
-from bzrlib.errors import NoSuchRevision, NoSuchFile
+from bzrlib.errors import NoSuchFile
 from bzrlib.inventory import Inventory
-=======
-from bzrlib.errors import NoSuchFile
-from bzrlib.inventory import Inventory, ROOT_ID
->>>>>>> 64c1182c
 from bzrlib.revision import NULL_REVISION
 from bzrlib.trace import mutter
 from bzrlib.workingtree import WorkingTree
@@ -31,12 +26,7 @@
 
 import os
 
-<<<<<<< HEAD
 from fileids import generate_svn_file_id
-import format
-import checkout
-=======
->>>>>>> 64c1182c
 from repository import MAPPING_VERSION
 from tests import TestCaseWithSubversionRepository, RENAMES
 
