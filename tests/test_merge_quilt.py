--- conflicted
+++ resolved
@@ -19,33 +19,12 @@
 
 """Tests for the merge_quilt code."""
 
-<<<<<<< HEAD
-from bzrlib.plugins.builddeb.tests import ExecutableFeature
-from bzrlib.plugins.builddeb.merge_quilt import quilt_pop_all
-
-from bzrlib.tests import TestCaseWithTransport
-
-quilt_feature = ExecutableFeature('quilt')
-
-
-class QuiltTests(TestCaseWithTransport):
-
-    _test_needs_features = [quilt_feature]
-
-    def test_push_all_empty(self):
-        source = self.make_branch_and_tree('source')
-        self.build_tree(['source/debian/', 'source/debian/patches/'])
-        self.build_tree_contents([
-            ("test.recipe", "# bzr-builder format 0.3 "
-             "deb-version 1\nsource 3\n"),
-            ("source/debian/patches/series", "\n")])
-        source.add(["debian", "debian/patches", "debian/patches/series"])
-        quilt_pop_all("source", quiet=True)
-=======
 import shutil
 
 from bzrlib.plugins.builddeb.quilt import quilt_push_all
 from bzrlib.plugins.builddeb.merge_quilt import tree_unapply_patches
+
+from bzrlib.plugins.builddeb.tests.test_quilt import quilt_feature
 
 from bzrlib.tests import TestCaseWithTransport
 
@@ -56,6 +35,8 @@
 """
 
 class TestTreeUnapplyPatches(TestCaseWithTransport):
+
+    _test_needs_features = [quilt_feature]
 
     def test_no_patches(self):
         tree = self.make_branch_and_tree('.')
@@ -76,5 +57,4 @@
         self.assertPathExists("source/a")
         self.assertNotEqual(tree.basedir, orig_tree.basedir)
         self.assertPathDoesNotExist(tree.abspath("a"))
-        self.assertPathExists(tree.abspath("debian/patches/series"))
->>>>>>> 2c2a29b3
+        self.assertPathExists(tree.abspath("debian/patches/series"))