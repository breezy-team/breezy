--- conflicted
+++ resolved
@@ -769,12 +769,8 @@
 
   def test_export_handles_debian_in_upstream(self):
     """Make sure export can handle upstream shipping debian/ as well."""
-<<<<<<< HEAD
-    self.upstream_files = self.upstream_files + ['debian/', 'debian/changelog']
-=======
     self.upstream_files = self.upstream_files + ['debian/', 'debian/changelog',
                                                  'debian/install']
->>>>>>> 1b25d214
     wt = self._make_branch()
     basedir = 'debian/'
     files = [basedir]
@@ -797,10 +793,7 @@
     finally:
       f.close()
     self.assertEqual(contents, 'branch')
-<<<<<<< HEAD
-=======
     self.failIfExists(join(self.source_dir, basedir, 'install'))
->>>>>>> 1b25d214
 
 
 class TestMergeExportUpstreamBuilder(BuilderTestCase):
