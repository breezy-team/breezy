--- conflicted
+++ resolved
@@ -471,7 +471,6 @@
             upstream_version_add_revision(self, "1.3~svn800", "somesvnrev"))
 
 
-<<<<<<< HEAD
 class GetExportUpstreamRevisionTests(TestCase):
 
     def test_snapshot_rev(self):
@@ -536,7 +535,8 @@
         self.assertEquals(['upstream-3.3', 'upstream-debian-3.3',
             'upstream-ubuntu-3.3', 'upstream/3.3'],
             self.source.possible_tag_names("3.3"))
-=======
+
+
 class TarfileSourceTests(TestCaseWithTransport):
     """Tests for TarfileSource."""
 
@@ -571,7 +571,6 @@
         os.mkdir("bar")
         self.assertRaises(PackageVersionNotPresent,
             source.fetch_tarball, "foo", "0.9", "bar")
->>>>>>> 9900fc32
 
 
 class _MissingUpstreamProvider(UpstreamProvider):
