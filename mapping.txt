This document specifies mapping between Subversion and Bazaar semantics.

Revision: 3
Jelmer Vernooij <jelmer@samba.org>, June 2006.
Updated October 2006.
Updated December 2006.

== Branch paths ==

It is hard to know, given a SVN URL, to figure out what branch a particular 
file is in. Other then the convention that branches are named 'trunk' and 
'branches/*', there is no way to automatically find out what a branch is.
Finding out what a branch is and what is not is done by a BranchingScheme 
implementation. At the moment, the following branching schemes are available:

 * NoBranchingScheme: The top-level directory in the repository is a branch.
                    (consequence of this is that there is only one branch total)

 * TrunkBranchingScheme: There is a directory structure with 'trunk', 
   'branches', and 'tags' directories as common in Subversion-based projects.
   These directories can be nested (e.g. subproject1/trunk) inside the 
   repository. The level of nesting is stored.

 * ListBranchingScheme: There is a list of branches. This branching 
   scheme is present in the code, but is never used automatically (yet).

The branching scheme can be explicitly specified or automatically guessed. 
The guessing algorithm currently works as follows and is based on paths 
relative to the repository root:

 * Look for 'trunk', 'branches' or 'tags' inside the path - if found, 
   create a TrunkBranchingScheme with the found level of nesting.

 * Assume NoBranchingScheme

NEXT VERSION: Allow specifying the branching scheme in ~/.bazaar/locations.conf.

== Revision ids ==

An easy way to generate globally unique and reproducible revision ids is to 
simply combine the repositories UUID and commit revision number. 

However, this can lead to overlap in revision ids when a commit touches more 
then one branch (something that is possible in SVN). This can be fixed by 
including the branch path (trunk, branches/SAMBA_4_0, etc) in the 
revision-id. Example revision id:

{{{
svn-v2:14323@0c0555d6-39d7-0310-84fc-f1cc0bd64818-trunk
}}}

The version number is used to distinguish between versions of the mapping 
between Bazaar and Subversion. The mapping will change when previously 
unsupported features are added to Bazaar (see below), or when a bug in bzr-svn 
is fixed that may affect the mappings.

Once branching schemes can be manually specified, also needs to contain 
branching scheme as it might influence the parents of the current revision (if 
a parent path is a branch according but not according to another).

Since '/' and whitespaces are forbidden in revision ids, the '/', '-', '%' 
and whitespace characters are all urlencoded. Example revision id for 
branches/foobranch:

{{{
svn-v2:14323@0c0555d6-39d7-0310-84fc-f1cc0bd64818-branches%2ffoobranch
}}}

== File ids ==

Subversion does not use file ids. It is not possible to know whether a file in 
revision X and a file in revision Y are the same without traversing over all 
the revisions between X and Y.

File ids use the following syntax:

svn-v<MAPPING_VERSION>:<REVNO>@<UUID>-<BRANCHPATH>-<PATH>

Since / is forbidden in file ids, the '/', '-', '%' and all whitespace
characters are urlencoded.

<<<<<<< HEAD
The same rules apply to the roots of branches. This means there is no 
predefined file id for tree roots.

Alternatively, these file ids can be mapped to more specific file ids. Such 
a map should be stored in the `bzr:file-ids' property that is set on the 
branch path.

The bzr:file-ids property should contain a list of mappings. Entries are 
separated by newlines. The path in the branch and new file-id are separated 
by a tab.

Given, the path, the revision the mapping was added, the repository uuid 
and the path the property is set on the (the branch path), the original 
file id can be determined.  

Tabs, newlines and percent signs in path will be urlencoded.

Neither the original nor the target file id may occur more than once. 

The entries are sorted by revnum (highest revnum last). Within a specific 
revnum, the order is not specified.
=======
File id mappings can only change if something about the metadata of a file changed: it 
is in no way related to the contents of that file.

If a file is being replaced by a copy of itself in an older revision it will 
receive a new file id.
>>>>>>> a732f1d1

NEXT VERSION: Special rules are applied to make sure that renames are tracked.

== Properties ==

SVN allows setting properties on versioned files and also interprets several 
of these properties. 

"svn:executable" is mapped to bzr's executable bit. 

"svn:ignore" is currently ignored.

"svn:mime-type" is currently ignored.

"svn:special" for symlinks is interpreted and mapped to symlinks in bzr.

"svk:merge" is understood and set where possible.

== Ancestry Information ==

Ancestry in Subversion is linear. Most revisions have just one parent. Files 
can be copied, moved or merged from other branches, which can result in partial merges 
that bzr doesn't support at the moment.

Whenever a Bazaar commit to Subversion has more than one parent (merges two 
revisions), it will add a line to the 'bzr:merge' property set on the 
branch path. The format of these lines is:

([\tPARENT-REV-ID]+)\n

This property should be considered add-only. This way, it is 
possible to know the parents of a revision when running checkout or 
diff, because the Subversion API will mark the property as modified. The 
parents can be obtained by simply looking at the last line.

Other operations (outside of checkouts) can obtain the revision 
parents by simply running diff on the property between the current and the 
previous revision of the branch path.

Bazaar will also set 'svk:merge' if one of the merges is originally from a 
Subversion branch and not on the mainline. If 'svk:merge' is changed and 
'bzr:merge' didn't, the diff in 'svk:merge' is also used to obtain the 
parents of a commit.

This means svk and bzr _should be_ interoperable. However, there are no tests 
for this yet. 

== Revision properties ==

Bazaar revision properties are stored in the file properties of the 
branch path in Subversion. Their names are prefixed with "bzr:revprop:"

== Signatures ==

NEXT VERSION: GPG Signatures for commits will be stored in the SVN revision property 'bzr:gpg-signature'. 

= Revisions =

Revision 1 was the original version of this document.

Revision 2 enforces UTF-8-valid characters for everything except file 
contents.

Revision 3 uses real file ids for the tree root rather than the hardcoded 
"TREE_ROOT" and adds the file id map.<|MERGE_RESOLUTION|>--- conflicted
+++ resolved
@@ -79,7 +79,6 @@
 Since / is forbidden in file ids, the '/', '-', '%' and all whitespace
 characters are urlencoded.
 
-<<<<<<< HEAD
 The same rules apply to the roots of branches. This means there is no 
 predefined file id for tree roots.
 
@@ -101,13 +100,12 @@
 
 The entries are sorted by revnum (highest revnum last). Within a specific 
 revnum, the order is not specified.
-=======
+
 File id mappings can only change if something about the metadata of a file changed: it 
 is in no way related to the contents of that file.
 
 If a file is being replaced by a copy of itself in an older revision it will 
 receive a new file id.
->>>>>>> a732f1d1
 
 NEXT VERSION: Special rules are applied to make sure that renames are tracked.
 
