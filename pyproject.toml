[build-system]
requires = [
    "setuptools>=60",
    "setuptools-rust",
    "setuptools-gettext>=0.1.4",
    "cython>=0.29",
]
build-backend = "setuptools.build_meta"

[project]
name = "breezy"
maintainers = [{name = "Breezy Developers", email = "team@breezy-vcs.org"}]
description = "Friendly distributed version control system"
readme = "README.rst"
license = "GPL-2.0-or-later"
classifiers = [
    "Development Status :: 6 - Mature",
    "Environment :: Console",
    "Intended Audience :: Developers",
    "Intended Audience :: System Administrators",
    "Operating System :: OS Independent",
    "Operating System :: POSIX",
    "Programming Language :: Python",
    "Programming Language :: Rust",
    "Programming Language :: C",
    "Topic :: Software Development :: Version Control",
]
requires-python = ">=3.9,<3.15"
dependencies = [
    "configobj",
    "fastbencode",
    "patiencediff",
    "merge3",
<<<<<<< HEAD
    "dulwich>=0.24",
=======
    "dulwich==0.24.1",
>>>>>>> 845433b9
    "urllib3>=1.24.1",
    "pyyaml",
    "tzlocal",
    "vcsgraph",
]
dynamic = ["version", "scripts"]

[project.urls]
Homepage = "https://www.breezy-vcs.org/"
Download = "https://launchpad.net/brz/+download"
Repository = "https://github.com/breezy-team/breezy"

[project.optional-dependencies]
fastimport = ["fastimport>=0.9.8"]
git = ["dulwich==0.24.1"]
launchpad = ["launchpadlib>=1.6.3"]
workspace = ["pyinotify", "pyasyncore;python_version>='3.12'"]
doc = [
    "docutils",
    "setuptools",
    "sphinx",
    "sphinx_epytext",
]
pgp = ["gpg"]
github = ["github"]
paramiko = ["paramiko>=1.6.2"]
subunit = ["python-subunit"]
dev = [
    "testtools>=0.9.9",
    "testscenarios",
    "python-subunit",
    "cython>=0.29",
    "ruff",
    "types-paramiko",
    "types-PyYAML",
]
testing = [
    "testtools",
    "testscenarios",
    "python-subunit",
    "dulwich>=0.24",
]

[tool.setuptools]
zip-safe = false
include-package-data = false

[tool.setuptools.packages.find]
include = ["breezy*", "vcsgraph"]
namespaces = false

[tool.setuptools.package-data]
breezy = [
    "doc/api/*.txt",
    "tests/test_patches_data/*",
    "help_topics/en/*.txt",
    "tests/ssl_certs/ca.crt",
    "tests/ssl_certs/server_without_pass.key",
    "tests/ssl_certs/server_with_pass.key",
    "tests/ssl_certs/server.crt",
    "py.typed",
]

[tool.setuptools.dynamic]
version = {attr = "breezy.__version__"}

[tool.mypy]
ignore_missing_imports = true

[tool.ruff]
extend-exclude = ["lib", "bin"]

[tool.ruff.lint]
select = [
    "ANN",  # annotations
    "D",  # pydocstyle
    "E",  # pycodestyle
    "F",  # pyflakes
    "N",  # naming
    "B",  # bugbear
    "I",  # isort
    "S",  # bandit
    "TCH", # typecheck
    "INT", # gettext
   "SIM", # simplify
    "C4",  # comprehensions
    "UP",  # pyupgrade
    "RUF", # ruf-specific
]
ignore = [
    "ANN001",
    "ANN002",
    "ANN003",  # missing-type-arg
    "ANN201",
    "ANN202",
    "ANN204",
    "ANN205",
    "ANN206",
    "D205",  # 1 blank line required between summary line and description
    "D417",  # Missing argument descriptions in the docstring
    "F821",  # undefined-name
    "E501",  # line too long
    "D402",  # Missing blank line after last section
    "E402",  # module level import not at top of file
    "E741",  # ambiguous variable name
    "F405",  # name may be undefined, or defined from star imports
    "N801",  # Naming convention violation: invalid constant name
    "N802",  # Naming convention violation: invalid variable name
    "N804",  # Naming convention violation: invalid lowercase variable name
    "N806",  # Naming convention violation: invalid lowercase function name
    "N818",  # Naming convention violation: invalid argument name
    "N999",  # Naming convention violation: invalid module name

    "S602",  # subprocess with shell=True
    "S603",  # check for execution of untrusted input
    "S105",  # "hardcoded password"; false positives on "pwd"
    "S106",  # "hardcoded password"; false positives on "pwd"
    "S110",  # "consider logging exception"

    "S317",  # use defusedxml

    # This triggers for docstrings that uses __doc__
    "D104", # Missing docstring in public package

    "RUF012", # Mutable class attributes should be annotated with `typing.ClassVar`
    "RUF005", # Consider iterable concatenation instead of list concatenation
    "RUF015", # Prefer next() of single slice access

    "SIM102", # Use a single `if` statement instead of nested `if` statements
    "SIM105", # Use `contextlib.suppress
    "SIM108", # Use ternary operator
    "SIM114", # Combine `if` branches using logical `or` operator
    "SIM115", # Use context handler for opening files

    # This is unsafe for breezy, where several objects (e.g. VersionedFiles)
    # have a keys() method but no __iter__
    "SIM118", # Use `key in dict` instead of `key in dict.keys()`
    "UP031",  # Use format-specifier instead of `str.format` call
    "UP032",  # Use f-string instead of `format` call; f-strings break gettext
]
# These are actually fine, but they make mypy more strict and then it fails.
unfixable = ["ANN204"]

[tool.ruff.lint.extend-per-file-ignores]
"breezy/plugins/po_merge/tests/test_po_merge.py" = ["RUF001"]
# Ignore docstring requirements for test files
"breezy/tests/**/*.py" = ["D100", "D101", "D102", "D103", "D104", "D105", "D106", "D107"]
"breezy/bzr/tests/**/*.py" = ["D100", "D101", "D102", "D103", "D104", "D105", "D106", "D107"]
"breezy/*/tests/**/*.py" = ["D100", "D101", "D102", "D103", "D104", "D105", "D106", "D107"]
"breezy/**/test_*.py" = ["D100", "D101", "D102", "D103", "D104", "D105", "D106", "D107"]
"breezy/**/*_test.py" = ["D100", "D101", "D102", "D103", "D104", "D105", "D106", "D107"]

[tool.ruff.lint.pydocstyle]
convention = "google"

[tool.setuptools-gettext]
build_dir = "breezy/locale"

[tool.cibuildwheel.linux]
skip = "*-musllinux_* *cp314*"
archs = ["auto", "aarch64"]

[tool.cibuildwheel.macos]
skip = "*cp314*"

[tool.cibuildwheel.windows]
skip = "*cp314*"<|MERGE_RESOLUTION|>--- conflicted
+++ resolved
@@ -31,11 +31,7 @@
     "fastbencode",
     "patiencediff",
     "merge3",
-<<<<<<< HEAD
-    "dulwich>=0.24",
-=======
     "dulwich==0.24.1",
->>>>>>> 845433b9
     "urllib3>=1.24.1",
     "pyyaml",
     "tzlocal",
