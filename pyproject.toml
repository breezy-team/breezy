[build-system]
requires = [
    "setuptools>=60",
    "setuptools-rust",
    "setuptools-gettext>=0.1.4",
    "cython>=0.29",
]
build-backend = "setuptools.build_meta"

[project]
name = "breezy"
maintainers = [{name = "Breezy Developers", email = "team@breezy-vcs.org"}]
description = "Friendly distributed version control system"
readme = "README.rst"
license = {text = "GNU GPL v2"}
classifiers = [
    "Development Status :: 6 - Mature",
    "Environment :: Console",
    "Intended Audience :: Developers",
    "Intended Audience :: System Administrators",
    "License :: OSI Approved :: GNU General Public License (GPL)",
    "Operating System :: OS Independent",
    "Operating System :: POSIX",
    "Programming Language :: Python",
    "Programming Language :: C",
    "Topic :: Software Development :: Version Control",
]
requires-python = ">=3.7"
dependencies = [
    "configobj",
    "fastbencode",
    "patiencediff",
    "merge3",
    "dulwich>=0.21.6",
    "urllib3>=1.24.1",
    "pyyaml",
]
dynamic = ["version", "scripts"]

[project.urls]
Homepage = "https://www.breezy-vcs.org/"
Download = "https://launchpad.net/brz/+download"

[project.optional-dependencies]
fastimport = ["fastimport"]
git = ["dulwich>=0.21.6"]
launchpad = ["launchpadlib>=1.6.3"]
workspace = ["pyinotify"]
doc = [
    "docutils",
    "setuptools",
    "sphinx",
    "sphinx_epytext",
]
pgp = ["gpg"]
github = ["github"]
paramiko = ["paramiko>=1.6.2"]
subunit = ["python-subunit"]
dev = [
    "testtools>=0.9.5",
    "testscenarios",
    "python-subunit",
    "cython>=0.29",
    "ruff",
]
testing = [
    "testtools",
    "testscenarios",
    "python-subunit",
    "dulwich>=0.21.6",
]

[tool.setuptools]
zip-safe = false
include-package-data = false

[tool.setuptools.packages.find]
include = ["breezy*"]
namespaces = false

[tool.setuptools.package-data]
breezy = [
    "doc/api/*.txt",
    "tests/test_patches_data/*",
    "help_topics/en/*.txt",
    "tests/ssl_certs/ca.crt",
    "tests/ssl_certs/server_without_pass.key",
    "tests/ssl_certs/server_with_pass.key",
    "tests/ssl_certs/server.crt",
    "py.typed",
]

[tool.setuptools.dynamic]
version = {attr = "breezy.__version__"}

[tool.mypy]
ignore_missing_imports = true

[tool.ruff]
select = [
    "ANN",  # annotations
    "D",  # pydocstyle
    "E",  # pycodestyle
    "F",  # pyflakes
    "N",  # naming
    "B",  # bugbear
    "I",  # isort
    "S",  # bandit
    "TCH", # typecheck
    "INT", # gettext
   "SIM", # simplify
    "C4",  # comprehensions
    "UP",  # pyupgrade
    "RUF", # ruf-specific
]
ignore = [
    "ANN001",
    "ANN002",
    "ANN003",  # missing-type-arg
    "ANN101",  # missing-type-self
    "ANN102",  # missing-type-self
    "ANN201",
    "ANN202",
    "ANN204",
    "ANN205",
    "ANN206",
    "D100",  # Missing docstring in public module
    "D101",  # Missing docstring in public class
    "D103",  # Missing docstring in public function
    "D105",  # Missing docstring in magic method
    "D102",  # Missing docstring in public method
    "D205",  # 1 blank line required between summary line and description
    "D106",  # Missing docstring in public nested class
    "D107",  # Missing docstring in __init__
    "D417",  # Missing argument descriptions in the docstring
    "F821",  # undefined-name
    "E501",  # line too long
    "D402",  # Missing blank line after last section
    "E402",  # module level import not at top of file
    "E741",  # ambiguous variable name
    "F405",  # name may be undefined, or defined from star imports
    "N801",  # Naming convention violation: invalid constant name
    "N802",  # Naming convention violation: invalid variable name
    "N804",  # Naming convention violation: invalid lowercase variable name
    "N806",  # Naming convention violation: invalid lowercase function name
    "N818",  # Naming convention violation: invalid argument name
    "N999",  # Naming convention violation: invalid module name

    "S602",  # subprocess with shell=True
    "S603",  # check for execution of untrusted input
    "S105",  # "hardcoded password"; false positives on "pwd"
    "S106",  # "hardcoded password"; false positives on "pwd"
    "S110",  # "consider logging exception"

    "S317",  # use defusedxml

    # This triggers for docstrings that uses __doc__
    "D104", # Missing docstring in public package

<<<<<<< HEAD
    "RUF012", # Mutable class attributes should be annotated with `typing.ClassVar`
    "RUF005", # Consider iterable concatenation instead of list concatenation
    "RUF015", # Prefer next() of single slice access
=======
    "SIM102", # Use a single `if` statement instead of nested `if` statements
    "SIM105", # Use `contextlib.suppress
    "SIM108", # Use ternary operator
    "SIM114", # Combine `if` branches using logical `or` operator
    "SIM115", # Use context handler for opening files


    # This is unsafe for breezy, where several objects (e.g. VersionedFiles)
    # have a keys() method but no __iter__
    "SIM118", # Use `key in dict` instead of `key in dict.keys()`
>>>>>>> c16f9453
]
# These are actually fine, but they make mypy more strict and then it fails.
unfixable = ["ANN204"]
extend-exclude = ["lib", "bin"]

[tool.ruff.isort]

[tool.ruff.extend-per-file-ignores]
"breezy/plugins/po_merge/tests/test_po_merge.py" = ["RUF001"]


[tool.ruff.pydocstyle]
convention = "google"

[tool.setuptools-gettext]
build_dir = "breezy/locale"<|MERGE_RESOLUTION|>--- conflicted
+++ resolved
@@ -157,22 +157,19 @@
     # This triggers for docstrings that uses __doc__
     "D104", # Missing docstring in public package
 
-<<<<<<< HEAD
     "RUF012", # Mutable class attributes should be annotated with `typing.ClassVar`
     "RUF005", # Consider iterable concatenation instead of list concatenation
     "RUF015", # Prefer next() of single slice access
-=======
+
     "SIM102", # Use a single `if` statement instead of nested `if` statements
     "SIM105", # Use `contextlib.suppress
     "SIM108", # Use ternary operator
     "SIM114", # Combine `if` branches using logical `or` operator
     "SIM115", # Use context handler for opening files
 
-
     # This is unsafe for breezy, where several objects (e.g. VersionedFiles)
     # have a keys() method but no __iter__
     "SIM118", # Use `key in dict` instead of `key in dict.keys()`
->>>>>>> c16f9453
 ]
 # These are actually fine, but they make mypy more strict and then it fails.
 unfixable = ["ANN204"]
