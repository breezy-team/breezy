--- conflicted
+++ resolved
@@ -57,11 +57,7 @@
         self.mapping = default_mapping
 
     def open_repository(self, path):
-<<<<<<< HEAD
-        # FIXME: Sanitize path properly
-=======
         # FIXME: More secure path sanitization
->>>>>>> 2126b342
         return BzrBackendRepo(self.transport.clone(path.lstrip("/")), self.mapping)
 
 
