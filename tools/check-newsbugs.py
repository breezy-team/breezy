#!/usr/bin/python3
# Simple script that will check which bugs mentioned in NEWS
# are not yet marked Fix Released in Launchpad

import getopt
import importlib.util
import re
import sys

if not importlib.util.find_spec("launchpadlib.launchpad"):
    print("Please install launchpadlib")
    sys.exit(1)

try:
<<<<<<< HEAD
    from launchpadlib.launchpad import Launchpad  # noqa: F401
=======
>>>>>>> ca07defc
    from lazr.restfulclient import errors
except ModuleNotFoundError:
    print("Please install lazr.restfulclient")
    sys.exit(1)
try:
    import hydrazine
except ModuleNotFoundError:
    print("Please install hydrazine from lp:hydrazine")
    sys.exit(1)


options, args = getopt.gnu_getopt(sys.argv, "lw", ["launchpad", "webbrowser"])
options = dict(options)

if len(args) == 1:
    print(
        "Usage: check-newsbugs [--launchpad][--webbrowser] "
        "doc/en/release-notes/brz-x.y.txt"
    )
    print("Options:")
    print("--launchpad     Print out Launchpad mail commands for closing bugs ")
    print("                that are already fixed.")
    print("--webbrowser    Open launchpad bug pages for bugs that are already ")
    print("                fixed.")
    sys.exit(1)


def report_notmarked(bug, task, section):
    print()
<<<<<<< HEAD
    print("Bug %d was mentioned in NEWS but is not marked fix released:" % (bug.id,))
    print(f"Launchpad title: {bug.title}")
    print("NEWS summary: ")
    print(section)
    if "--launchpad" in options or "-l" in options:
        print("  bug %d" % bug.id)
        print(f"  affects {task.bug_target_name}")
=======
    print(f"Bug {bug.id} was mentioned in NEWS but is not marked fix released:")
    print("Launchpad title: {}".format(bug.title))
    print("NEWS summary: ")
    print(section)
    if "--launchpad" in options or "-l" in options:
        print(f"  bug {bug.id}")
        print("  affects {}".format(task.bug_target_name))
>>>>>>> ca07defc
        print("  status fixreleased")
    if "--webbrowser" in options or "-w" in options:
        import webbrowser

<<<<<<< HEAD
        webbrowser.open(f"http://pad.lv/{bug.id}>")
=======
        webbrowser.open("http://pad.lv/{}>".format(bug.id))
>>>>>>> ca07defc


def read_news_bugnos(path):
    """Read the bug numbers closed by a particular NEWS file.

    Args:
      path: Path to the NEWS file
    Returns: list of bug numbers that were closed.
    """
    # Pattern to find bug numbers
    bug_pattern = re.compile(r"\#([0-9]+)")
    ret = set()
    with open(path) as f:
        section = ""
        for l in f.readlines():
            if l.strip() == "":
                try:
                    parenthesed = section.rsplit("(", 1)[1]
                except IndexError:
                    parenthesed = ""
                # Empty line, next section begins
                for bugno in [int(m) for m in bug_pattern.findall(parenthesed)]:
                    ret.add((bugno, section))
                section = ""
            else:
                section += l
        return ret


def print_bug_url(bugno):
<<<<<<< HEAD
    print(f"<URL:http://pad.lv/{bugno}>")
=======
    print("<URL:http://pad.lv/{}>".format(bugno))
>>>>>>> ca07defc


launchpad = hydrazine.create_session()
bugnos = read_news_bugnos(args[1])
for bugno, section in bugnos:
    try:
        bug = launchpad.bugs[bugno]
    except errors.HTTPError as e:
        if e.response.status == 401:
            print_bug_url(bugno)
            # Private, we can't access the bug content
<<<<<<< HEAD
            print(f"{bugno} is private and cannot be accessed")
=======
            print("{} is private and cannot be accessed".format(bugno))
>>>>>>> ca07defc
            continue
        raise

    found_brz = False
    fix_released = False
    for task in bug.bug_tasks:
        parts = task.bug_target_name.split("/")
        if len(parts) == 1:
            project = parts[0]
            distribution = None
        else:
            project = parts[0]
            distribution = parts[1]
        if project == "brz":
            found_brz = True
            if not fix_released and task.status == "Fix Released":
                # We could check that the NEWS section and task_status are in
                # sync, but that would be overkill. (case at hand: bug #416732)
                fix_released = True

    if not found_brz:
        print_bug_url(bugno)
        print(f"Bug {bugno} was mentioned in NEWS but is not marked as affecting brz")
    elif not fix_released:
        print_bug_url(bugno)
        report_notmarked(bug, task, section)<|MERGE_RESOLUTION|>--- conflicted
+++ resolved
@@ -12,10 +12,7 @@
     sys.exit(1)
 
 try:
-<<<<<<< HEAD
     from launchpadlib.launchpad import Launchpad  # noqa: F401
-=======
->>>>>>> ca07defc
     from lazr.restfulclient import errors
 except ModuleNotFoundError:
     print("Please install lazr.restfulclient")
@@ -45,7 +42,6 @@
 
 def report_notmarked(bug, task, section):
     print()
-<<<<<<< HEAD
     print("Bug %d was mentioned in NEWS but is not marked fix released:" % (bug.id,))
     print(f"Launchpad title: {bug.title}")
     print("NEWS summary: ")
@@ -53,24 +49,11 @@
     if "--launchpad" in options or "-l" in options:
         print("  bug %d" % bug.id)
         print(f"  affects {task.bug_target_name}")
-=======
-    print(f"Bug {bug.id} was mentioned in NEWS but is not marked fix released:")
-    print("Launchpad title: {}".format(bug.title))
-    print("NEWS summary: ")
-    print(section)
-    if "--launchpad" in options or "-l" in options:
-        print(f"  bug {bug.id}")
-        print("  affects {}".format(task.bug_target_name))
->>>>>>> ca07defc
         print("  status fixreleased")
     if "--webbrowser" in options or "-w" in options:
         import webbrowser
 
-<<<<<<< HEAD
         webbrowser.open(f"http://pad.lv/{bug.id}>")
-=======
-        webbrowser.open("http://pad.lv/{}>".format(bug.id))
->>>>>>> ca07defc
 
 
 def read_news_bugnos(path):
@@ -101,11 +84,7 @@
 
 
 def print_bug_url(bugno):
-<<<<<<< HEAD
     print(f"<URL:http://pad.lv/{bugno}>")
-=======
-    print("<URL:http://pad.lv/{}>".format(bugno))
->>>>>>> ca07defc
 
 
 launchpad = hydrazine.create_session()
@@ -117,11 +96,7 @@
         if e.response.status == 401:
             print_bug_url(bugno)
             # Private, we can't access the bug content
-<<<<<<< HEAD
             print(f"{bugno} is private and cannot be accessed")
-=======
-            print("{} is private and cannot be accessed".format(bugno))
->>>>>>> ca07defc
             continue
         raise
 
